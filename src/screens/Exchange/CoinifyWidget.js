--- conflicted
+++ resolved
@@ -89,11 +89,8 @@
   parentAccount,
   device,
 }: Props) {
-<<<<<<< HEAD
   const tradeId = useRef(null);
-=======
   const { colors } = useTheme();
->>>>>>> 1dd9696b
   const [requestingAction, setRequestingAction] = useState<
     "none" | "connect" | "verify",
   >("none");
@@ -247,13 +244,8 @@
               type: "event",
               event: "trade.confirm-trade-prepared",
               context: {
-<<<<<<< HEAD
                 address: mainAccount.freshAddress,
                 confirmed,
-=======
-                address: mainAccount?.freshAddress,
-                status: confirmed ? "accepted" : "rejected",
->>>>>>> 1dd9696b
               },
             }),
           );
