// @flow

import React, { PureComponent } from "react";
import { ScrollView, StyleSheet, SectionList, View } from "react-native";
import { connect } from "react-redux";
import type { NavigationScreenProp } from "react-navigation";
import { createStructuredSelector } from "reselect";
import { groupAccountOperationsByDay } from "@ledgerhq/live-common/lib/helpers/account";
import type { Account, Operation } from "@ledgerhq/live-common/lib/types";
import { accountScreenSelector } from "../../reducers/accounts";

import OperationRow from "./../../components/OperationRow";
import SectionHeader from "../../components/SectionHeader";
import NoMoreOperationFooter from "../../components/NoMoreOperationFooter";
import NoOperationFooter from "../../components/NoOperationFooter";
import LoadingFooter from "../../components/LoadingFooter";
import Wrench from "../../images/icons/Wrench";
import Touchable from "../../components/Touchable";
import colors from "./../../colors";
import EmptyStateAccount from "./EmptyStateAccount";

type Props = {
  account: ?Account,
  navigation: NavigationScreenProp<{
    accountId: string,
  }>,
};

type State = {
  opCount: number,
};

<<<<<<< HEAD
class Accnt extends PureComponent<Props, State> {
=======
const isAccountEmpty = (a: Account): boolean =>
  a.operations.length === 0 && a.balance.isZero();

class Accnt extends Component<Props, State> {
>>>>>>> 931f169d
  static navigationOptions = ({ navigation }) => ({
    title: navigation.getParam("accountTitle", "Account"),
    headerRight: (
      <Touchable
        onPress={() => {
          navigation.navigate("AccountSettings", {
            accountId: navigation.getParam("accountId", ""),
          });
        }}
      >
        <View style={{ marginRight: 16 }}>
          <Wrench size={16} color={colors.grey} />
        </View>
      </Touchable>
    ),
  });

  state = {
    opCount: 100,
  };

  componentDidMount() {
    const { account, navigation } = this.props;
    if (account) {
      navigation.setParams({
        accountTitle: `Account ${account.name}`,
        accountId: account.id,
      });
    }
  }

  keyExtractor = (item: Operation) => item.id;

  renderItem = ({ item }: { item: Operation }) => {
    const { account, navigation } = this.props;

    if (!account) return null;

    return (
      <OperationRow
        operation={item}
        account={account}
        navigation={navigation}
      />
    );
  };

  onEndReached = () => {
    this.setState(({ opCount }) => ({ opCount: opCount + 50 }));
  };

  render() {
    const { account, navigation } = this.props;
    const { opCount } = this.state;
    if (!account) return null;
    console.log("account", this.props);

    const { sections, completed } = groupAccountOperationsByDay(
      account,
      opCount,
    );

    return (
      <ScrollView style={styles.container} contentContainerStyle={{ flex: 1 }}>
        {!isAccountEmpty(account) ? (
          <SectionList
            sections={(sections: any)}
            style={styles.sectionList}
            ListFooterComponent={
              !completed
                ? LoadingFooter
                : sections.length === 0
                  ? NoOperationFooter
                  : NoMoreOperationFooter
            }
            keyExtractor={this.keyExtractor}
            renderItem={this.renderItem}
            renderSectionHeader={SectionHeader}
            onEndReached={this.onEndReached}
            showsVerticalScrollIndicator={false}
          />
        ) : (
          <EmptyStateAccount account={account} navigation={navigation} />
        )}
      </ScrollView>
    );
  }
}

export default connect(
  createStructuredSelector({
    account: accountScreenSelector,
  }),
)(Accnt);

const styles = StyleSheet.create({
  container: {
    flex: 1,
    backgroundColor: colors.lightGrey,
  },
  sectionList: { flex: 1 },
});<|MERGE_RESOLUTION|>--- conflicted
+++ resolved
@@ -30,14 +30,10 @@
   opCount: number,
 };
 
-<<<<<<< HEAD
-class Accnt extends PureComponent<Props, State> {
-=======
 const isAccountEmpty = (a: Account): boolean =>
   a.operations.length === 0 && a.balance.isZero();
 
-class Accnt extends Component<Props, State> {
->>>>>>> 931f169d
+class Accnt extends PureComponent<Props, State> {
   static navigationOptions = ({ navigation }) => ({
     title: navigation.getParam("accountTitle", "Account"),
     headerRight: (
@@ -93,7 +89,6 @@
     const { account, navigation } = this.props;
     const { opCount } = this.state;
     if (!account) return null;
-    console.log("account", this.props);
 
     const { sections, completed } = groupAccountOperationsByDay(
       account,
