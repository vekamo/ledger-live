--- conflicted
+++ resolved
@@ -33,19 +33,12 @@
   const { colors } = useTheme();
   return (
     <View style={[styles.root, { backgroundColor: colors.background }]}>
-<<<<<<< HEAD
-      <TrackScreen category="Swap" name="ConnectDeviceListApps" />
-      <LText semiBold style={styles.selectDevice}>
-        <Trans i18nKey={"transfer.swap.selectDevice"} />
-      </LText>
-      <SkipSelectDevice onResult={setDevice} />
-=======
       <TrackScreen
         category="Swap Form"
         name="ConnectDeviceListApps"
         provider={provider}
       />
->>>>>>> e73e887f
+      <SkipSelectDevice onResult={setDevice} />
       <SelectDevice onSelect={setDevice} autoSelectOnAdd />
       <DeviceActionModal
         onClose={setDevice}
