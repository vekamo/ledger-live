--- conflicted
+++ resolved
@@ -47,11 +47,8 @@
         onResult={setLocalResult}
         action={action}
         request={null}
-<<<<<<< HEAD
         onSelectDeviceLink={() => setDevice()}
-=======
         analyticsPropertyFlow="swap"
->>>>>>> 78d5da55
       />
     </View>
   );
