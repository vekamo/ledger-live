/* @flow */
import React, { Component } from "react";
import { ScrollView, View, StyleSheet, Platform } from "react-native";
import { SafeAreaView } from "react-navigation";
import type { NavigationScreenProp } from "react-navigation";
import { createStructuredSelector } from "reselect";
import { connect } from "react-redux";
import { compose } from "redux";
import i18next from "i18next";
import { translate, Trans } from "react-i18next";
import type { Account } from "@ledgerhq/live-common/lib/types";
import throttle from "lodash/throttle";
import Icon from "react-native-vector-icons/dist/FontAwesome";

import type { T } from "../../types/common";

import { accountScreenSelector } from "../../reducers/accounts";
import { getAccountBridge } from "../../bridge";
import { track, TrackScreen } from "../../analytics";
import colors from "../../colors";
import LText, { getFontStyle } from "../../components/LText";
import Button from "../../components/Button";
import StepHeader from "../../components/StepHeader";
import KeyboardView from "../../components/KeyboardView";
import TranslatedError from "../../components/TranslatedError";
import TextInput from "../../components/TextInput";
import SyncSkipUnderPriority from "../../bridge/SyncSkipUnderPriority";
import SyncOneAccountOnMount from "../../bridge/SyncOneAccountOnMount";

type Props = {
  account: Account,
  navigation: NavigationScreenProp<{
    params: {
      accountId: string,
      transaction: *,
      justScanned?: boolean,
    },
  }>,
  t: T,
};

type State = {
  addressStatus: string,
  address: *,
  error: ?Error,
};

class SendSelectRecipient extends Component<Props, State> {
  static navigationOptions = {
    headerTitle: (
      <StepHeader
        title={i18next.t("send.stepperHeader.recipientAddress")}
        subtitle={i18next.t("send.stepperHeader.stepRange", {
          currentStep: "2",
          totalSteps: "6",
        })}
      />
    ),
  };

  constructor() {
    super();
    this.validateAddress = throttle(this.validateAddress, 200);
  }

  unmounted = false;

  preloadedNetworkInfo: ?Object;

  componentDidMount() {
    const { account } = this.props;
    const bridge = getAccountBridge(account);
    bridge.fetchTransactionNetworkInfo(account).then(
      networkInfo => {
        this.preloadedNetworkInfo = networkInfo;
      },
      () => {
        // error not handled here
      },
    );
  }

  componentWillUnmount() {
    this.validateAddress.cancel();
    this.unmounted = true;
  }

  componentDidUpdate(_, { address: prevAddress }) {
    const { navigation, account } = this.props;
    if (navigation.getParam("justScanned")) {
      delete navigation.state.params.justScanned;
      const transaction = navigation.getParam("transaction");
      if (transaction) {
        const bridge = getAccountBridge(account);
        const address = bridge.getTransactionRecipient(account, transaction);
        if (address && prevAddress !== address) {
          this.onChangeText(address);
        }
      }
    }
  }

  state = {
    addressStatus: "pending",
    address: "",
    error: null,
  };

  input = React.createRef();

  clear = () => {
    if (this.input.current) {
      this.input.current.clear();
    }
    this.onChangeText("");
  };

  onChangeText = (address: string) => {
    this.setState({ address });
    this.validateAddress(address);
  };

  validateAddress = async (address: string) => {
    const { account } = this.props;
    const bridge = getAccountBridge(account);
    try {
      const res = await bridge.checkValidRecipient(account.currency, address);
      if (this.unmounted) return;
      if (!res) this.setState({ addressStatus: "valid", error: null });
      else this.setState({ addressStatus: "warning", error: res });
    } catch (e) {
      this.setState({
        addressStatus: "invalid",
        error: e,
      });
    }
  };

  onPressScan = () => {
    const { navigation } = this.props;
    navigation.navigate("ScanRecipient", {
      accountId: navigation.getParam("accountId"),
    });
  };

  onPressContinue = async () => {
    const { account, navigation } = this.props;
    const { address } = this.state;
    const bridge = getAccountBridge(account);
    let transaction =
      navigation.getParam("transaction") || bridge.createTransaction(account);

    transaction = bridge.editTransactionRecipient(
      account,
      transaction,
      address,
    );

    if (this.preloadedNetworkInfo) {
      transaction = bridge.applyTransactionNetworkInfo(
        account,
        transaction,
        this.preloadedNetworkInfo,
      );
    }

    navigation.navigate("SendAmount", {
      accountId: account.id,
      transaction,
    });
  };

  onRecipientFieldFocus = () => track("SendRecipientFieldFocused");

  render() {
    const { address, error, addressStatus } = this.state;
    const { account, t } = this.props;
    return (
      <SafeAreaView style={styles.root}>
        <TrackScreen category="SendFunds" name="SelectRecipient" />
        <SyncSkipUnderPriority priority={100} />
        <SyncOneAccountOnMount priority={100} accountId={account.id} />
        <KeyboardView style={{ flex: 1 }}>
          <ScrollView style={styles.container}>
            <Button
              event="SendRecipientQR"
              type="tertiary"
              title={<Trans i18nKey="send.recipient.scan" />}
              IconLeft={IconQRCode}
              onPress={this.onPressScan}
            />
            <View style={styles.separatorContainer}>
              <View style={styles.separatorLine} />
              <LText style={styles.separatorText}>
                {<Trans i18nKey="common.or" />}
              </LText>
              <View style={styles.separatorLine} />
            </View>
            <View style={styles.inputWrapper}>
              {/* make this a recipient component */}
              <TextInput
                placeholder={t("send.recipient.input")}
                placeholderTextColor={colors.fog}
                style={[
                  styles.addressInput,
                  addressStatus === "invalid" && styles.invalidAddressInput,
                  addressStatus === "warning" && styles.warning,
                ]}
<<<<<<< HEAD
                onFocus={this.onRecipientFieldFocus}
=======
                multiline
>>>>>>> 572b8209
                onChangeText={this.onChangeText}
                value={address}
                ref={this.input}
                blurOnSubmit
                autoCapitalize="none"
                clearButtonMode="always"
              />
            </View>
            {!!address &&
              addressStatus !== "valid" && (
                <LText
                  style={[
                    styles.warningBox,
                    addressStatus === "invalid" ? styles.error : styles.warning,
                  ]}
                >
                  <TranslatedError error={error} />
                </LText>
              )}
          </ScrollView>
          <View style={[styles.container, styles.containerFlexEnd]}>
            <Button
              event="SendRecipientContinue"
              type="primary"
              title={<Trans i18nKey="common.continue" />}
              onPress={this.onPressContinue}
              disabled={
                addressStatus === "invalid" || addressStatus === "pending"
              }
            />
          </View>
        </KeyboardView>
      </SafeAreaView>
    );
  }
}

const IconQRCode = ({ size, color }: { size: number, color: string }) => (
  <Icon name="qrcode" size={size} color={color} />
);

const styles = StyleSheet.create({
  root: {
    flex: 1,
    backgroundColor: colors.white,
  },
  container: {
    paddingHorizontal: 16,
    paddingVertical: 16,
  },
  separatorContainer: {
    marginTop: 32,
    flexDirection: "row",
    alignItems: "center",
  },
  separatorLine: {
    flex: 1,
    borderBottomColor: colors.lightFog,
    borderBottomWidth: 1,
    marginHorizontal: 8,
  },
  separatorText: {
    color: colors.grey,
  },
  containerFlexEnd: {
    flex: 1,
    justifyContent: "flex-end",
  },
  addressInput: {
    flex: 1,
    marginTop: 16,
    color: colors.darkBlue,
    ...getFontStyle({ semiBold: true }),
    fontSize: 20,
  },
  invalidAddressInput: {
    color: colors.alert,
  },
  warning: {
    color: colors.orange,
  },
  warningBox: {
    marginTop: 8,
    ...Platform.select({
      android: {
        marginLeft: 6,
      },
    }),
  },
  error: {
    color: colors.alert,
  },
  inputWrapper: {
    flexDirection: "row",
    alignItems: "center",
  },
});

const mapStateToProps = createStructuredSelector({
  account: accountScreenSelector,
});

export default compose(
  translate(),
  connect(mapStateToProps),
)(SendSelectRecipient);<|MERGE_RESOLUTION|>--- conflicted
+++ resolved
@@ -206,11 +206,8 @@
                   addressStatus === "invalid" && styles.invalidAddressInput,
                   addressStatus === "warning" && styles.warning,
                 ]}
-<<<<<<< HEAD
                 onFocus={this.onRecipientFieldFocus}
-=======
                 multiline
->>>>>>> 572b8209
                 onChangeText={this.onChangeText}
                 value={address}
                 ref={this.input}
