--- conflicted
+++ resolved
@@ -163,11 +163,8 @@
         onClose={onClose}
         request={{ account: mainAccount, tokenCurrency }}
         appName={route.params.appName}
-<<<<<<< HEAD
         onSelectDeviceLink={() => setDevice()}
-=======
         analyticsPropertyFlow="receive"
->>>>>>> 78d5da55
       />
     </SafeAreaView>
   );
