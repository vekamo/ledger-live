--- conflicted
+++ resolved
@@ -164,13 +164,8 @@
   };
 
   render(): React$Node {
-<<<<<<< HEAD
     const { account, navigation, readOnlyModeEnabled } = this.props;
-    const { verified, error, isModalOpened, onModalHide } = this.state;
-=======
-    const { account, navigation } = this.props;
     const { verified, error, isModalOpened, onModalHide, zoom } = this.state;
->>>>>>> 6295d717
     const { width } = Dimensions.get("window");
     const unsafe = !navigation.getParam("deviceId");
     const allowNavigation = navigation.getParam("allowNavigation");
