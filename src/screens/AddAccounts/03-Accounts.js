// @flow

import React, { PureComponent, createRef, useEffect } from "react";
import { concat, from } from "rxjs";
import { ignoreElements } from "rxjs/operators";
import { compose } from "redux";
import { connect } from "react-redux";
import i18next from "i18next";
import {
  isAccountEmpty,
  groupAddAccounts,
} from "@ledgerhq/live-common/lib/account";
import { createStructuredSelector } from "reselect";
import uniq from "lodash/uniq";
import { translate, Trans } from "react-i18next";
import { StyleSheet, View } from "react-native";
// $FlowFixMe
import { SafeAreaView, ScrollView } from "react-navigation";
import type { NavigationStackProp } from "react-navigation-stack";
import type { CryptoCurrency, Account } from "@ledgerhq/live-common/lib/types";
import { getCurrencyBridge } from "@ledgerhq/live-common/lib/bridge";
import { replaceAccounts } from "../../actions/accounts";
import { accountsSelector } from "../../reducers/accounts";
import logger from "../../logger";
import colors from "../../colors";
import { TrackScreen } from "../../analytics";
import Button from "../../components/Button";
import PreventNativeBack from "../../components/PreventNativeBack";
import StepHeader from "../../components/StepHeader";
import SelectableAccountsList from "../../components/SelectableAccountsList";
import LiveLogo from "../../icons/LiveLogoIcon";
import IconPause from "../../icons/Pause";
import Spinning from "../../components/Spinning";
import LText from "../../components/LText";
import RetryButton from "../../components/RetryButton";
import CancelButton from "../../components/CancelButton";
import GenericErrorBottomModal from "../../components/GenericErrorBottomModal";
import { prepareCurrency } from "../../bridge/cache";
import { blacklistedTokenIdsSelector } from "../../reducers/settings";

const forceInset = { bottom: "always" };

const SectionAccounts = ({ defaultSelected, ...rest }: *) => {
  useEffect(() => {
    if (defaultSelected && rest.onSelectAll) {
      rest.onSelectAll(rest.accounts);
    }
    // eslint-disable-next-line react-hooks/exhaustive-deps
  }, []);
  return <SelectableAccountsList {...rest} />;
};

type Props = {
  navigation: NavigationStackProp<{
    params: {
      currency: CryptoCurrency,
      deviceId: string,
    },
  }>,
  replaceAccounts: ({
    scannedAccounts: Account[],
    selectedIds: string[],
    renamings: { [id: string]: string },
  }) => void,
  existingAccounts: Account[],
  blacklistedTokenIds?: string[],
};

type State = {
  scanning: boolean,
  error: ?Error,
  scannedAccounts: Account[],
  selectedIds: string[],
  cancelled: boolean,
};

const mapStateToProps = createStructuredSelector({
  existingAccounts: accountsSelector,
  blacklistedTokenIds: blacklistedTokenIdsSelector,
});

const mapDispatchToProps = {
  replaceAccounts,
};

class AddAccountsAccounts extends PureComponent<Props, State> {
  static navigationOptions = {
    headerTitle: (
      <StepHeader
        title={i18next.t("tabs.accounts")}
        subtitle={i18next.t("send.stepperHeader.stepRange", {
          currentStep: "3",
          totalSteps: "3",
        })}
      />
    ),
    gesturesEnabled: false,
  };

  state = {
    // we assume status is scanning at beginning because we start sync at mount
    scanning: true,
    error: null,
    scannedAccounts: [],
    selectedIds: [],
    cancelled: false,
  };

  componentDidMount() {
    this.startSubscription();
  }

  componentWillUnmount() {
    this.stopSubscription(false);
  }

  handleContentSizeChange = () => {
    if (this.scrollView.current) {
      this.scrollView.current.scrollToEnd({ animated: true });
    }
  };

  startSubscription = () => {
    const { navigation, blacklistedTokenIds } = this.props;
    const currency = navigation.getParam("currency");
    const deviceId = navigation.getParam("deviceId");
    const bridge = getCurrencyBridge(currency);
    const syncConfig = {
<<<<<<< HEAD
      paginationConfig: {
        operation: 0,
      },
=======
      // TODO later we need to paginate only a few ops, not all (for add accounts)
      paginationConfig: {},
      blacklistedTokenIds,
>>>>>>> 2646aceb
    };
    this.scanSubscription = concat(
      from(prepareCurrency(currency)).pipe(ignoreElements()),
      bridge.scanAccounts({ currency, deviceId, syncConfig }),
    ).subscribe({
      next: ({ account }) =>
        this.setState(
          ({ scannedAccounts, selectedIds }, { existingAccounts }) => {
            const hasAlreadyBeenScanned = !!scannedAccounts.find(
              a => account.id === a.id,
            );
            const hasAlreadyBeenImported = !!existingAccounts.find(
              a => account.id === a.id,
            );
            const isNewAccount = isAccountEmpty(account);
            if (!hasAlreadyBeenScanned) {
              return {
                scannedAccounts: [...scannedAccounts, account],
                selectedIds:
                  !hasAlreadyBeenImported && !isNewAccount
                    ? uniq([...selectedIds, account.id])
                    : selectedIds,
              };
            }
            return null;
          },
        ),
      complete: () => this.setState({ scanning: false }),
      error: error => {
        logger.critical(error);
        this.setState({ error });
      },
    });
  };

  restartSubscription = () => {
    this.setState({
      scanning: true,
      scannedAccounts: [],
      selectedIds: [],
      error: null,
      cancelled: false,
    });
    this.startSubscription();
  };

  stopSubscription = (syncUI = true) => {
    if (this.scanSubscription) {
      this.scanSubscription.unsubscribe();
      this.scanSubscription = null;
      if (syncUI) {
        this.setState({ scanning: false });
      }
    }
  };

  quitFlow = () => {
    this.props.navigation.navigate("Accounts");
  };

  scanSubscription: *;

  onPressAccount = (account: Account) => {
    const { selectedIds } = this.state;
    const isChecked = selectedIds.indexOf(account.id) > -1;
    const newSelectedIds = isChecked
      ? selectedIds.filter(id => id !== account.id)
      : [...selectedIds, account.id];
    this.setState({ selectedIds: newSelectedIds });
  };

  selectAll = accounts =>
    this.setState(({ selectedIds }) => ({
      selectedIds: uniq([...selectedIds, ...accounts.map(a => a.id)]),
    }));

  unselectAll = accounts =>
    this.setState(({ selectedIds }) => ({
      selectedIds: selectedIds.filter(id => !accounts.find(a => a.id === id)),
    }));

  import = () => {
    const { replaceAccounts, navigation } = this.props;
    const { scannedAccounts, selectedIds } = this.state;
    const currency = navigation.getParam("currency");
    replaceAccounts({
      scannedAccounts,
      selectedIds,
      renamings: {}, // renaming was done in scannedAccounts directly.. (see if we want later to change this paradigm)
    });
    if (navigation.replace) {
      navigation.replace("AddAccountsSuccess", { currency });
    }
  };

  onCancel = () => {
    this.setState({
      error: null,
      cancelled: true,
    });
  };

  onModalHide = () => {
    const { cancelled } = this.state;
    const { navigation } = this.props;

    if (cancelled && navigation.dismiss) {
      navigation.dismiss();
    }
  };

  onAccountNameChange = (name: string, changedAccount: Account) => {
    this.setState(prevState => ({
      scannedAccounts: prevState.scannedAccounts.map(account =>
        account.id === changedAccount.id ? { ...account, name } : account,
      ),
    }));
  };

  scrollView = createRef();

  render() {
    const { existingAccounts, navigation } = this.props;
    const currency = navigation.getParam("currency");
    const { selectedIds, scanning, scannedAccounts, error } = this.state;

    const { sections, alreadyEmptyAccount } = groupAddAccounts(
      existingAccounts,
      scannedAccounts,
      {
        scanning,
      },
    );

    const cantCreateAccount = !sections.some(s => s.id === "creatable");
    const noImportableAccounts = !sections.some(
      s => s.id === "importable" || s.id === "creatable" || s.id === "migrate",
    );

    const emptyTexts = {
      creatable: alreadyEmptyAccount ? (
        <LText style={styles.paddingHorizontal}>
          <Trans i18nKey="addAccounts.cantCreateAccount">
            {"PLACEHOLDER-1"}
            <LText semiBold>{alreadyEmptyAccount.name}</LText>
            {"PLACEHOLDER-2"}
          </Trans>
        </LText>
      ) : (
        <LText style={styles.paddingHorizontal}>
          <Trans i18nKey="addAccounts.noAccountToCreate">
            {"PLACEHOLDER-1"}
            <LText semiBold>{currency.name}</LText>
            {"PLACEHOLDER-2"}
          </Trans>
        </LText>
      ),
    };

    return (
      <SafeAreaView style={styles.root} forceInset={forceInset}>
        <TrackScreen category="AddAccounts" name="Accounts" />
        <PreventNativeBack />
        <ScrollView
          style={styles.inner}
          contentContainerStyle={styles.innerContent}
          // $FlowFixMe
          ref={this.scrollView}
          onContentSizeChange={this.handleContentSizeChange}
        >
          {sections.map(({ id, selectable, defaultSelected, data }, i) => (
            <SectionAccounts
              defaultSelected={defaultSelected}
              key={id}
              showHint={selectable && i === 0}
              header={
                <Trans
                  values={{ length: data.length }}
                  i18nKey={`addAccounts.sections.${id}.title`}
                />
              }
              index={i}
              accounts={data}
              onAccountNameChange={
                !selectable ? undefined : this.onAccountNameChange
              }
              onPressAccount={!selectable ? undefined : this.onPressAccount}
              onSelectAll={!selectable ? undefined : this.selectAll}
              onUnselectAll={!selectable ? undefined : this.unselectAll}
              selectedIds={selectedIds}
              emptyState={emptyTexts[id]}
              isDisabled={!selectable}
              forceSelected={id === "existing"}
            />
          ))}

          {sections.length === 0 && scanning ? (
            <LText style={styles.descText}>
              <Trans i18nKey="addAccounts.synchronizingDesc" />
            </LText>
          ) : null}

          {scanning ? <ScanLoading /> : null}
        </ScrollView>
        {!!scannedAccounts.length && (
          <Footer
            isScanning={scanning}
            canRetry={!scanning && noImportableAccounts && !cantCreateAccount}
            canDone={!scanning && cantCreateAccount && noImportableAccounts}
            onRetry={this.restartSubscription}
            onStop={this.stopSubscription}
            onDone={this.quitFlow}
            onContinue={this.import}
            isDisabled={selectedIds.length === 0}
          />
        )}
        <GenericErrorBottomModal
          error={error}
          onModalHide={this.onModalHide}
          footerButtons={
            <>
              <CancelButton
                containerStyle={styles.button}
                onPress={this.onCancel}
              />
              <RetryButton
                containerStyle={[styles.button, styles.buttonRight]}
                onPress={this.restartSubscription}
              />
            </>
          }
        />
      </SafeAreaView>
    );
  }
}

class Footer extends PureComponent<{
  isScanning: boolean,
  canRetry: boolean,
  canDone: boolean,
  onStop: () => void,
  onContinue: () => void,
  onRetry: () => void,
  onDone: () => void,
  isDisabled: boolean,
}> {
  render() {
    const {
      isDisabled,
      onContinue,
      isScanning,
      onStop,
      canRetry,
      canDone,
      onRetry,
      onDone,
    } = this.props;

    return (
      <View style={styles.footer}>
        {isScanning ? (
          <Button
            event="AddAccountsStopScan"
            type="tertiary"
            title={<Trans i18nKey="addAccounts.stopScanning" />}
            onPress={onStop}
            IconLeft={IconPause}
          />
        ) : canRetry ? (
          <Button
            event="AddAccountsRetryScan"
            type="primary"
            title={<Trans i18nKey="addAccounts.retryScanning" />}
            onPress={onRetry}
          />
        ) : canDone ? (
          <Button
            event="AddAccountsDone"
            type="primary"
            title={<Trans i18nKey="addAccounts.done" />}
            onPress={onDone}
          />
        ) : (
          <Button
            event="AddAccountsSelected"
            type="primary"
            title={<Trans i18nKey="addAccounts.finalCta" />}
            onPress={isDisabled ? undefined : onContinue}
          />
        )}
      </View>
    );
  }
}

class ScanLoading extends PureComponent<{}> {
  render() {
    return (
      <View style={styles.scanLoadingRoot}>
        <Spinning>
          <LiveLogo color={colors.grey} size={16} />
        </Spinning>
        <LText semiBold style={styles.scanLoadingText}>
          <Trans i18nKey="addAccounts.synchronizing" />
        </LText>
      </View>
    );
  }
}

const styles = StyleSheet.create({
  root: {
    flex: 1,
    backgroundColor: colors.white,
  },
  paddingHorizontal: {
    paddingHorizontal: 16,
  },
  inner: {
    paddingTop: 24,
  },
  innerContent: {
    paddingBottom: 24,
  },
  descText: {
    paddingHorizontal: 16,
    marginBottom: 16,
    textAlign: "center",
    color: colors.smoke,
  },
  scanLoadingRoot: {
    flexDirection: "row",
    marginHorizontal: 16,
    marginBottom: 16,
    alignItems: "center",
    justifyContent: "center",
    height: 40,
    borderWidth: 1,
    borderColor: colors.fog,
    borderStyle: "dashed",
    borderRadius: 4,
  },
  scanLoadingText: {
    fontSize: 14,
    color: colors.grey,
    marginLeft: 8,
  },
  footer: {
    borderTopWidth: 1,
    borderColor: colors.lightFog,
    padding: 16,
  },
  addAccountsError: {
    marginHorizontal: 16,
    marginBottom: 16,
  },
  button: {
    flex: 1,
    marginHorizontal: 8,
  },
  buttonRight: {
    marginLeft: 8,
  },
});

export default compose(
  translate(),
  connect(
    mapStateToProps,
    mapDispatchToProps,
  ),
)(AddAccountsAccounts);<|MERGE_RESOLUTION|>--- conflicted
+++ resolved
@@ -14,7 +14,6 @@
 import uniq from "lodash/uniq";
 import { translate, Trans } from "react-i18next";
 import { StyleSheet, View } from "react-native";
-// $FlowFixMe
 import { SafeAreaView, ScrollView } from "react-navigation";
 import type { NavigationStackProp } from "react-navigation-stack";
 import type { CryptoCurrency, Account } from "@ledgerhq/live-common/lib/types";
@@ -126,15 +125,10 @@
     const deviceId = navigation.getParam("deviceId");
     const bridge = getCurrencyBridge(currency);
     const syncConfig = {
-<<<<<<< HEAD
       paginationConfig: {
         operation: 0,
       },
-=======
-      // TODO later we need to paginate only a few ops, not all (for add accounts)
-      paginationConfig: {},
       blacklistedTokenIds,
->>>>>>> 2646aceb
     };
     this.scanSubscription = concat(
       from(prepareCurrency(currency)).pipe(ignoreElements()),
