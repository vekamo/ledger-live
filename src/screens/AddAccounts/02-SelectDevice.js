// @flow

import React, { useCallback, useEffect, useState } from "react";
import { StyleSheet, SafeAreaView } from "react-native";
import { useDispatch } from "react-redux";
import type { CryptoCurrency } from "@ledgerhq/live-common/lib/types";
import type { Device } from "@ledgerhq/live-common/lib/hw/actions/types";
import { createAction } from "@ledgerhq/live-common/lib/hw/actions/app";
import connectApp from "@ledgerhq/live-common/lib/hw/connectApp";
import { useTheme } from "@react-navigation/native";
import { prepareCurrency } from "../../bridge/cache";
import { ScreenName } from "../../const";
import { TrackScreen } from "../../analytics";
import SelectDevice from "../../components/SelectDevice";
import NavigationScrollView from "../../components/NavigationScrollView";
import DeviceActionModal from "../../components/DeviceActionModal";
import SkipSelectDevice from "../SkipSelectDevice";
import { setLastConnectedDevice } from "../../actions/settings";

type Props = {
  navigation: any,
  route: { params: RouteParams },
};

type RouteParams = {
  currency: CryptoCurrency,
  inline?: boolean,
  returnToSwap?: boolean,
  analyticsPropertyFlow?: string,
};

const action = createAction(connectApp);

export default function AddAccountsSelectDevice({ navigation, route }: Props) {
  const { colors } = useTheme();
  const [device, setDevice] = useState<?Device>();
  const dispatch = useDispatch();

  const onSetDevice = useCallback(
    device => {
      dispatch(setLastConnectedDevice(device));
      setDevice(device);
    },
    [dispatch],
  );

  const onClose = useCallback(() => {
    setDevice();
  }, []);

  const onResult = useCallback(
    meta => {
      setDevice();
      const { inline } = route.params;
      const arg = { ...route.params, ...meta };
      if (inline) {
        navigation.replace(ScreenName.AddAccountsAccounts, arg);
      } else {
        navigation.navigate(ScreenName.AddAccountsAccounts, arg);
      }
    },
    [navigation, route],
  );

  useEffect(() => {
    // load ahead of time
    prepareCurrency(route.params.currency);
  }, [route.params.currency]);

  const currency = route.params.currency;
  const analyticsPropertyFlow = route.params?.analyticsPropertyFlow;
  return (
    <SafeAreaView
      style={[
        styles.root,
        {
          backgroundColor: colors.background,
        },
      ]}
    >
      <NavigationScrollView
        style={styles.scroll}
        contentContainerStyle={styles.scrollContainer}
      >
        <TrackScreen
          category="AddAccounts"
          name="SelectDevice"
          currencyName={currency.name}
        />
        <SkipSelectDevice route={route} onResult={setDevice} />
        <SelectDevice onSelect={onSetDevice} />
      </NavigationScrollView>
      <DeviceActionModal
        action={action}
        device={device}
        onResult={onResult}
        onClose={onClose}
        request={{
          currency:
            currency.type === "TokenCurrency"
              ? currency.parentCurrency
              : currency,
        }}
<<<<<<< HEAD
        onSelectDeviceLink={() => setDevice()}
=======
        analyticsPropertyFlow={analyticsPropertyFlow || "add account"}
>>>>>>> 78d5da55
      />
    </SafeAreaView>
  );
}

const styles = StyleSheet.create({
  root: {
    flex: 1,
  },
  scroll: {
    flex: 1,
    backgroundColor: "transparent",
  },
  scrollContainer: {
    padding: 16,
  },
});<|MERGE_RESOLUTION|>--- conflicted
+++ resolved
@@ -101,11 +101,8 @@
               ? currency.parentCurrency
               : currency,
         }}
-<<<<<<< HEAD
         onSelectDeviceLink={() => setDevice()}
-=======
         analyticsPropertyFlow={analyticsPropertyFlow || "add account"}
->>>>>>> 78d5da55
       />
     </SafeAreaView>
   );
