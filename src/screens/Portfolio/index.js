--- conflicted
+++ resolved
@@ -1,19 +1,8 @@
 // @flow
 import React, { useRef, useCallback, useMemo } from "react";
 import { useSelector } from "react-redux";
-<<<<<<< HEAD
-import {
-  StyleSheet,
-  SectionList,
-  FlatList,
-  SafeAreaView,
-  View,
-} from "react-native";
+import { StyleSheet, FlatList, SafeAreaView, View } from "react-native";
 import Animated, { interpolateNode } from "react-native-reanimated";
-=======
-import { StyleSheet, FlatList, SafeAreaView, View } from "react-native";
-import Animated, { interpolate } from "react-native-reanimated";
->>>>>>> bc41fb10
 import { createNativeWrapper } from "react-native-gesture-handler";
 import { useTranslation } from "react-i18next";
 import { useFocusEffect, useTheme } from "@react-navigation/native";
