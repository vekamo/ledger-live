// @flow

import React, { Component } from "react";
import { View, StyleSheet, FlatList } from "react-native";
import { connect } from "react-redux";
import { createStructuredSelector } from "reselect";
import type { Account } from "@ledgerhq/live-common/lib/types";
import { accountsSelector } from "../../reducers/accounts";
import GenerateMockAccountsButton from "../../components/GenerateMockAccountsButton";
import AccountsIcon from "../../images/icons/Accounts";

import AccountCard from "./AccountCard";
import AccountsHeader from "./AccountsHeader";

const navigationOptions = {
<<<<<<< HEAD
  header: null,
=======
  tabBarIcon: ({ tintColor }: { tintColor: string }) => (
    <AccountsIcon size={18} color={tintColor} />
  ),
>>>>>>> fa638cae
};

const mapStateToProps = createStructuredSelector({
  accounts: accountsSelector,
});

type Props = {
  navigation: *,
  accounts: Account[],
};
class Accounts extends Component<Props> {
  static navigationOptions = navigationOptions;

  onAddMockAccount = () => {};

  renderItem = ({ item, index }: { item: Account, index: number }) => (
    <AccountCard
      account={item}
      onPress={() =>
        this.props.navigation.navigate("Account", {
          accountId: item.id,
        })
      }
      style={[styles.accountItem, index === 0 && styles.accountItemFirst]}
    />
  );

  keyExtractor = item => item.id;

  render() {
    const { accounts } = this.props;

    return (
      <View style={styles.root}>
        <AccountsHeader>
          {accounts.length === 0 && (
            <View style={{ padding: 40 }}>
              <GenerateMockAccountsButton title="Generate Mock Accounts" />
            </View>
          )}
          <FlatList
            data={accounts}
            renderItem={this.renderItem}
            keyExtractor={this.keyExtractor}
            style={styles.list}
          />
        </AccountsHeader>
      </View>
    );
  }
}

export default connect(mapStateToProps)(Accounts);

const styles = StyleSheet.create({
  root: {
    flex: 1,
  },
  list: {
    paddingHorizontal: 16,
  },
  accountItem: {
    marginBottom: 10,
  },
  accountItemFirst: {
    marginTop: 10,
  },
});<|MERGE_RESOLUTION|>--- conflicted
+++ resolved
@@ -13,13 +13,9 @@
 import AccountsHeader from "./AccountsHeader";
 
 const navigationOptions = {
-<<<<<<< HEAD
-  header: null,
-=======
   tabBarIcon: ({ tintColor }: { tintColor: string }) => (
     <AccountsIcon size={18} color={tintColor} />
   ),
->>>>>>> fa638cae
 };
 
 const mapStateToProps = createStructuredSelector({
