--- conflicted
+++ resolved
@@ -91,14 +91,11 @@
           contentContainerStyle={styles.contentContainer}
         />
         <MigrateAccountsBanner />
-<<<<<<< HEAD
-=======
         <BlacklistTokenModal
           onClose={this.clearBlacklistToken}
           isOpened={!!blacklistToken}
           token={blacklistToken}
         />
->>>>>>> 0679a53a
       </>
     );
   }
