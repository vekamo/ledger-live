// @flow

import React, { PureComponent } from "react";
import { View, StyleSheet } from "react-native";
import { withNavigation } from "react-navigation";
import { Trans } from "react-i18next";

import colors from "../../colors";
import LText from "../../components/LText";
import InfoIcon from "../../components/InfoIcon";
import Check from "../../icons/Check";
import Button from "../../components/Button";
import DeviceItemSummary from "../../components/DeviceItemSummary";
import { deviceNames } from "../../wording";
import NanoX from "../../icons/NanoX";

class Paired extends PureComponent<{
  deviceId: string,
  deviceName: string,
  onContinue: () => *,
  navigation: *,
}> {
  onEdit = () => {
    const { deviceId, deviceName, navigation } = this.props;
    navigation.navigate("EditDeviceName", {
      deviceId,
      deviceName,
    });
  };

  render() {
    const { deviceId, onContinue } = this.props;
    return (
      <View style={styles.root}>
        <View style={styles.container}>
          <InfoIcon
            bg={colors.pillActiveBackground}
            floatingIcon={<Check color={colors.white} size={16} />}
            floatingBg={colors.green}
          >
            <NanoX size={48} color={colors.live} />
          </InfoIcon>
          <LText secondary semiBold style={styles.title}>
            <Trans
              i18nKey="PairDevices.Paired.title"
              values={deviceNames.nanoX}
            />
          </LText>
          <LText style={styles.description}>
            <Trans i18nKey="PairDevices.Paired.desc" />
          </LText>
          <View style={styles.fullContainer}>
            <DeviceItemSummary
              deviceId={deviceId}
              genuine
              onEdit={this.onEdit}
            />
          </View>
<<<<<<< HEAD
          <View style={[styles.fullContainer, styles.buttonContainer]}>
            <Button
              event="PairDevicesContinue"
              type="primary"
              title={<Trans i18nKey="PairDevices.Paired.action" />}
              onPress={onContinue}
            />
          </View>
=======
>>>>>>> 47adbe7d
        </View>
        <View style={styles.fullContainer}>
          <Button
            type="primary"
            title={<Trans i18nKey="PairDevices.Paired.action" />}
            onPress={onContinue}
          />
        </View>
      </View>
    );
  }
}

const styles = StyleSheet.create({
  root: {
    flex: 1,
    paddingHorizontal: 16,
  },
  container: {
    flex: 1,
    alignItems: "center",
    justifyContent: "center",
  },
  fullContainer: {
    width: "100%",
  },
  title: {
    marginTop: 32,
    fontSize: 18,
    color: colors.darkBlue,
  },
  description: {
    marginTop: 16,
    marginBottom: 40,
    textAlign: "center",
    paddingHorizontal: 40,
    color: colors.smoke,
  },
});

export default withNavigation(Paired);<|MERGE_RESOLUTION|>--- conflicted
+++ resolved
@@ -56,20 +56,10 @@
               onEdit={this.onEdit}
             />
           </View>
-<<<<<<< HEAD
-          <View style={[styles.fullContainer, styles.buttonContainer]}>
-            <Button
-              event="PairDevicesContinue"
-              type="primary"
-              title={<Trans i18nKey="PairDevices.Paired.action" />}
-              onPress={onContinue}
-            />
-          </View>
-=======
->>>>>>> 47adbe7d
         </View>
         <View style={styles.fullContainer}>
           <Button
+            event="PairDevicesContinue"
             type="primary"
             title={<Trans i18nKey="PairDevices.Paired.action" />}
             onPress={onContinue}
