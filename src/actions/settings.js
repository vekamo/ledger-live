--- conflicted
+++ resolved
@@ -194,20 +194,19 @@
   payload: dmi,
 });
 
-<<<<<<< HEAD
+export const addStarredMarketCoins = (payload: string) => ({
+  type: "ADD_STARRED_MARKET_COINS",
+  payload,
+});
+
+export const removeStarredMarketCoins = (payload: string) => ({
+  type: "REMOVE_STARRED_MARKET_COINS",
+  payload,
+});
+
 export const setLastConnectedDevice = (device: Device) => ({
   type: "SET_LAST_CONNECTED_DEVICE",
   payload: device,
-=======
-export const addStarredMarketCoins = (payload: string) => ({
-  type: "ADD_STARRED_MARKET_COINS",
-  payload,
-});
-
-export const removeStarredMarketCoins = (payload: string) => ({
-  type: "REMOVE_STARRED_MARKET_COINS",
-  payload,
->>>>>>> 2486521e
 });
 
 type PortfolioRangeOption = {
