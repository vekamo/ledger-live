--- conflicted
+++ resolved
@@ -134,32 +134,6 @@
           </>
         </StepContainerInner>
 
-<<<<<<< HEAD
-        <OnboardingFooterWrapper>
-          <Button outlineGrey onClick={() => prevStep()} id="onboarding-back-button">
-            {t("common.back")}
-          </Button>
-          <Box horizontal ml="auto">
-            <Button
-              event="Onboarding Skip Password"
-              onClick={() => nextStep()}
-              disabled={false}
-              mx={2}
-              id="onboarding-skip-button"
-            >
-              {t("common.skipThisStep")}
-            </Button>
-            <Button
-              onClick={this.handleSave}
-              disabled={!this.isValid() || !newPassword.length || !confirmPassword.length}
-              primary
-              id="onboarding-continue-button"
-            >
-              {t("common.continue")}
-            </Button>
-          </Box>
-        </OnboardingFooterWrapper>
-=======
         <OnboardingFooter
           prevStep={prevStep}
           right={
@@ -184,7 +158,6 @@
             </Box>
           }
         />
->>>>>>> 631c890d
       </FixedTopContainer>
     );
   }
