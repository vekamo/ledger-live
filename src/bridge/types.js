--- conflicted
+++ resolved
@@ -106,14 +106,7 @@
   // - if promise is successful with null, all is fine
   // - if promise is successful with an error object, it's a warning to display
   // - if promise is unsuccessful, it's an error
-<<<<<<< HEAD
   checkValidRecipient(account: Account, recipient: string): Promise<?Error>;
-=======
-  checkValidRecipient(
-    currency: CryptoCurrency,
-    recipient: string,
-  ): Promise<?Error>;
->>>>>>> 1df43cdc
 
   // Validates that the transaction is ready to be performed with all information provided and correct.
   // - if promise is successful with null, it means transaction can be performed
