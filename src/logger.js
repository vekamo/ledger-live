--- conflicted
+++ resolved
@@ -47,33 +47,12 @@
   return String(o)
 }
 
-<<<<<<< HEAD
 const logCmds = !__DEV__ || process.env.DEBUG_COMMANDS
 const logDb = !__DEV__ || process.env.DEBUG_DB
-const logClicks = !__DEV__ || process.env.DEBUG_CLICK_ELEMENT
-=======
->>>>>>> 87d990fa
 const logRedux = !__DEV__ || process.env.DEBUG_ACTION
 const logTabkey = !__DEV__ || process.env.DEBUG_TAB_KEY
 
 export default {
-<<<<<<< HEAD
-  // tracks the user interactions (click, input focus/blur, what else?)
-
-  onClickElement: (role: string, roleData: ?Object) => {
-    const label = `👆 ${role}`
-    if (roleData) {
-      if (logClicks) {
-        console.log(label, roleData)
-      }
-      addLog('click', label, roleData)
-    } else {
-      if (logClicks) {
-        console.log(label)
-      }
-      addLog('click', label, roleData)
-    }
-  },
 
   onCmd: (type: string, id: string, spentTime: number, data?: any) => {
     if (logCmds) {
@@ -104,8 +83,6 @@
     addLog('db', msg)
   },
 
-=======
->>>>>>> 87d990fa
   // tracks Redux actions (NB not all actions are serializable)
 
   onReduxAction: (action: Object) => {
