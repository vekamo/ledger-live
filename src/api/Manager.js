// @flow
/* eslint-disable camelcase */

import URL from "url";
import {
  LatestMCUInstalledError,
  ManagerDeviceLockedError,
  UserRefusedFirmwareUpdate,
  ManagerNotEnoughSpaceError,
  ManagerAppAlreadyInstalledError,
  ManagerAppRelyOnBTCError,
  ManagerUninstallBTCDep,
  DeviceOnDashboardExpected
} from "@ledgerhq/errors";
import type Transport from "@ledgerhq/hw-transport";
import { throwError, Observable } from "rxjs";
<<<<<<< HEAD
import { catchError } from "rxjs/operators";
=======
import { catchError, filter, last, map } from "rxjs/operators";
>>>>>>> b1ed4d9e
import { version as livecommonversion } from "../../package.json";
import { createDeviceSocket } from "./socket";
import network from "../network";
import { getEnv } from "../env";
import type {
  OsuFirmware,
  DeviceVersion,
  FinalFirmware,
  ApplicationVersion,
  Application,
  Category,
  Id,
  McuVersion,
  GenuineCheckEvent
} from "../types/manager";
import { makeLRUCache } from "../cache";

const ALLOW_MANAGER_APDU_DEBOUNCE = 500;

const remapSocketError = (context?: string) =>
  catchError((e: Error) => {
    if (!e || !e.message) return throwError(e);
    if (e.message.startsWith("invalid literal")) {
      // hack to detect the case you're not in good condition (not in dashboard)
      return throwError(new DeviceOnDashboardExpected());
    }
    const status = e.message.slice(e.message.length - 4);
    switch (status) {
      case "6a80":
      case "6a81":
        return throwError(new ManagerAppAlreadyInstalledError());
      case "6982":
        return throwError(new ManagerDeviceLockedError());
      case "6a83":
        if (context === "uninstall-app") {
          return throwError(new ManagerUninstallBTCDep());
        }
        return throwError(new ManagerAppRelyOnBTCError());
      case "6a84":
        return throwError(new ManagerNotEnoughSpaceError());
      case "6a85":
        if (context === "firmware" || context === "mcu") {
          return throwError(new UserRefusedFirmwareUpdate());
        }
        return throwError(new ManagerNotEnoughSpaceError());
      case "6985":
        if (context === "firmware" || context === "mcu") {
          return throwError(new UserRefusedFirmwareUpdate());
        }
        return throwError(new ManagerNotEnoughSpaceError());
      default:
        return throwError(e);
    }
  });

const applicationsByDevice: (params: {
  provider: number,
  current_se_firmware_final_version: Id,
  device_version: Id
}) => Promise<Array<ApplicationVersion>> = makeLRUCache(
  async params => {
    const r = await network({
      method: "POST",
      url: URL.format({
        pathname: `${getEnv("MANAGER_API_BASE")}/get_apps`,
        query: { livecommonversion }
      }),
      data: params
    });
    return r.data.application_versions;
  },
  p =>
    `${p.provider}_${p.current_se_firmware_final_version}_${p.device_version}`
);

const listApps: () => Promise<Array<Application>> = makeLRUCache(
  async () => {
    const r = await network({
      method: "GET",
      url: URL.format({
        pathname: `${getEnv("MANAGER_API_BASE")}/applications`,
        query: { livecommonversion }
      })
    });
    return r.data;
  },
  () => ""
);

const listCategories = async (): Promise<Array<Category>> => {
  const r = await network({
    method: "GET",
    url: URL.format({
      pathname: `${getEnv("MANAGER_API_BASE")}/categories`,
      query: { livecommonversion }
    })
  });
  return r.data;
};

const getMcus: () => Promise<*> = makeLRUCache(
  async () => {
    const { data } = await network({
      method: "GET",
      url: URL.format({
        pathname: `${getEnv("MANAGER_API_BASE")}/mcu_versions`,
        query: { livecommonversion }
      })
    });
    return data;
  },
  () => ""
);

const getLatestFirmware: ({
  current_se_firmware_final_version: Id,
  device_version: Id,
  provider: number
}) => Promise<?OsuFirmware> = makeLRUCache(
  async ({ current_se_firmware_final_version, device_version, provider }) => {
    const {
      data
    }: {
      data: {
        result: string,
        se_firmware_osu_version: OsuFirmware
      }
    } = await network({
      method: "POST",
      url: URL.format({
        pathname: `${getEnv("MANAGER_API_BASE")}/get_latest_firmware`,
        query: { livecommonversion }
      }),
      data: {
        current_se_firmware_final_version,
        device_version,
        provider
      }
    });
    if (data.result === "null") {
      return null;
    }
    return data.se_firmware_osu_version;
  },
  a =>
    `${a.current_se_firmware_final_version}_${a.device_version}_${a.provider}`
);

const getCurrentOSU: (input: {
  version: string,
  deviceId: string | number,
  provider: number
}) => Promise<OsuFirmware> = makeLRUCache(
  async input => {
    const { data } = await network({
      method: "POST",
      url: URL.format({
        pathname: `${getEnv("MANAGER_API_BASE")}/get_osu_version`,
        query: { livecommonversion }
      }),
      data: {
        device_version: input.deviceId,
        version_name: `${input.version}-osu`,
        provider: input.provider
      }
    });
    return data;
  },
  a => `${a.version}_${a.deviceId}_${a.provider}`
);

const getNextBLVersion = async (
  mcuversion: string | number
): Promise<McuVersion> => {
  const { data }: { data: McuVersion | "default" } = await network({
    method: "GET",
    url: URL.format({
      pathname: `${getEnv("MANAGER_API_BASE")}/mcu_versions/${mcuversion}`,
      query: { livecommonversion }
    })
  });

  if (data === "default" || !data.name) {
    throw new LatestMCUInstalledError(
      "there is no next mcu version to install"
    );
  }
  return data;
};

const getCurrentFirmware: (input: {
  fullVersion: string,
  deviceId: string | number,
  provider: number
}) => Promise<FinalFirmware> = makeLRUCache(
  async input => {
    const { data }: { data: FinalFirmware } = await network({
      method: "POST",
      url: URL.format({
        pathname: `${getEnv("MANAGER_API_BASE")}/get_firmware_version`,
        query: { livecommonversion }
      }),
      data: {
        device_version: input.deviceId,
        version_name: input.fullVersion,
        provider: input.provider
      }
    });
    return data;
  },
  a => `${a.fullVersion}_${a.deviceId}_${a.provider}`
);

<<<<<<< HEAD
  genuineCheck: (
    transport: Transport<*>,
    { targetId, perso }: { targetId: *, perso: * }
  ): Observable<GenuineCheckEvent> =>
    createDeviceSocket(transport, {
=======
const getFinalFirmwareById: (
  id: number
) => Promise<FinalFirmware> = makeLRUCache(
  async id => {
    const { data }: { data: FinalFirmware } = await network({
      method: "GET",
>>>>>>> b1ed4d9e
      url: URL.format({
        pathname: `${getEnv("MANAGER_API_BASE")}/firmware_final_versions/${id}`,
        query: { livecommonversion }
      })
<<<<<<< HEAD
    }).pipe(input =>
      Observable.create(o => {
        let timeout;
        let requested;
        const sub = input.subscribe({
          complete: () => {
            o.complete();
          },
          error: e => {
            o.error(e);
          },
          next: e => {
            if (timeout) {
              clearTimeout(timeout);
              timeout = null;
            }
            if (e.type === "result") {
              o.next(e);
            } else if (e.nonce === 3) {
              if (e.type === "exchange-before") {
                timeout = setTimeout(() => {
                  o.next({ type: "allow-manager-requested" });
                  requested = true;
                }, ALLOW_MANAGER_APDU_DEBOUNCE);
              } else if (e.type === "exchange") {
                if (requested) {
                  o.next({ type: "allow-manager-accepted" });
                }
              }
            }
          }
        });

        return sub;
      })
    ),
=======
    });
    return data;
  },
  id => String(id)
);
>>>>>>> b1ed4d9e

const getDeviceVersion: (
  targetId: string | number,
  provider: number
) => Promise<DeviceVersion> = makeLRUCache(
  async (targetId, provider) => {
    const { data }: { data: DeviceVersion } = await network({
      method: "POST",
      url: URL.format({
        pathname: `${getEnv("MANAGER_API_BASE")}/get_device_version`,
        query: { livecommonversion }
      }),
      data: {
        provider,
        target_id: targetId
      }
    });
    return data;
  },
  (targetId, provider) => `${targetId}_${provider}`
);

const install = (
  transport: Transport<*>,
  context: string,
  params: *
): Observable<*> =>
  createDeviceSocket(transport, {
    url: URL.format({
      pathname: `${getEnv("BASE_SOCKET_URL")}/install`,
      query: { ...params, livecommonversion }
    }),
    ignoreWebsocketErrorDuringBulk: true
  }).pipe(remapSocketError(context));

const genuineCheck = (
  transport: Transport<*>,
  { targetId, perso }: { targetId: *, perso: * }
): Observable<*> =>
  createDeviceSocket(transport, {
    url: URL.format({
      pathname: `${getEnv("BASE_SOCKET_URL")}/genuine`,
      query: { targetId, perso, livecommonversion }
    })
  }).pipe(
    last(),
    filter(o => o.type === "result"),
    map(o => o.payload || "")
  );

const installMcu = (
  transport: Transport<*>,
  context: string,
  { targetId, version }: { targetId: *, version: * }
): Observable<*> =>
  createDeviceSocket(transport, {
    url: URL.format({
      pathname: `${getEnv("BASE_SOCKET_URL")}/mcu`,
      query: { targetId, version, livecommonversion }
    }),
    ignoreWebsocketErrorDuringBulk: true
  }).pipe(remapSocketError(context));

const API = {
  applicationsByDevice,
  listApps,
  listCategories,
  getMcus,
  getLatestFirmware,
  getCurrentOSU,
  getNextBLVersion,
  getCurrentFirmware,
  getFinalFirmwareById,
  getDeviceVersion,
  install,
  genuineCheck,
  installMcu
};

export default API;<|MERGE_RESOLUTION|>--- conflicted
+++ resolved
@@ -14,11 +14,7 @@
 } from "@ledgerhq/errors";
 import type Transport from "@ledgerhq/hw-transport";
 import { throwError, Observable } from "rxjs";
-<<<<<<< HEAD
 import { catchError } from "rxjs/operators";
-=======
-import { catchError, filter, last, map } from "rxjs/operators";
->>>>>>> b1ed4d9e
 import { version as livecommonversion } from "../../package.json";
 import { createDeviceSocket } from "./socket";
 import network from "../network";
@@ -232,68 +228,21 @@
   a => `${a.fullVersion}_${a.deviceId}_${a.provider}`
 );
 
-<<<<<<< HEAD
-  genuineCheck: (
-    transport: Transport<*>,
-    { targetId, perso }: { targetId: *, perso: * }
-  ): Observable<GenuineCheckEvent> =>
-    createDeviceSocket(transport, {
-=======
 const getFinalFirmwareById: (
   id: number
 ) => Promise<FinalFirmware> = makeLRUCache(
   async id => {
     const { data }: { data: FinalFirmware } = await network({
       method: "GET",
->>>>>>> b1ed4d9e
       url: URL.format({
         pathname: `${getEnv("MANAGER_API_BASE")}/firmware_final_versions/${id}`,
         query: { livecommonversion }
       })
-<<<<<<< HEAD
-    }).pipe(input =>
-      Observable.create(o => {
-        let timeout;
-        let requested;
-        const sub = input.subscribe({
-          complete: () => {
-            o.complete();
-          },
-          error: e => {
-            o.error(e);
-          },
-          next: e => {
-            if (timeout) {
-              clearTimeout(timeout);
-              timeout = null;
-            }
-            if (e.type === "result") {
-              o.next(e);
-            } else if (e.nonce === 3) {
-              if (e.type === "exchange-before") {
-                timeout = setTimeout(() => {
-                  o.next({ type: "allow-manager-requested" });
-                  requested = true;
-                }, ALLOW_MANAGER_APDU_DEBOUNCE);
-              } else if (e.type === "exchange") {
-                if (requested) {
-                  o.next({ type: "allow-manager-accepted" });
-                }
-              }
-            }
-          }
-        });
-
-        return sub;
-      })
-    ),
-=======
     });
     return data;
   },
   id => String(id)
 );
->>>>>>> b1ed4d9e
 
 const getDeviceVersion: (
   targetId: string | number,
@@ -338,10 +287,40 @@
       pathname: `${getEnv("BASE_SOCKET_URL")}/genuine`,
       query: { targetId, perso, livecommonversion }
     })
-  }).pipe(
-    last(),
-    filter(o => o.type === "result"),
-    map(o => o.payload || "")
+  }).pipe(input =>
+    Observable.create(o => {
+      let timeout;
+      let requested;
+      const sub = input.subscribe({
+        complete: () => {
+          o.complete();
+        },
+        error: e => {
+          o.error(e);
+        },
+        next: e => {
+          if (timeout) {
+            clearTimeout(timeout);
+            timeout = null;
+          }
+          if (e.type === "result") {
+            o.next(e);
+          } else if (e.nonce === 3) {
+            if (e.type === "exchange-before") {
+              timeout = setTimeout(() => {
+                o.next({ type: "allow-manager-requested" });
+                requested = true;
+              }, ALLOW_MANAGER_APDU_DEBOUNCE);
+            } else if (e.type === "exchange") {
+              if (requested) {
+                o.next({ type: "allow-manager-accepted" });
+              }
+            }
+          }
+        }
+      });
+      return sub;
+    })
   );
 
 const installMcu = (
