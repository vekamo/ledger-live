// @flow
export default {
  /* MAIN */
  live: "#6490f1",
  alert: "#ea2e49",
  success: "#66BE54",
  darkBlue: "#142533",
  smoke: "#666666",
  grey: "#999999",
  fog: "#D8D8D8",
  white: "#ffffff",
<<<<<<< HEAD
  green: "rgba(102, 190, 84, 1)",
=======
  green: "rgb(102, 190, 84)",
>>>>>>> fa638cae

  /* DERIVATIVES */
  lightLive: "#4b84ff19",
  lightAlert: "#ea2e490c",
  lightFog: "#EEEEEE",
  lightGrey: "#F9F9F9",
  translucentGreen: "rgba(102, 190, 84, 0.2)",
  translucentGrey: "rgba(153, 153, 153, 0.2)",
};<|MERGE_RESOLUTION|>--- conflicted
+++ resolved
@@ -9,11 +9,7 @@
   grey: "#999999",
   fog: "#D8D8D8",
   white: "#ffffff",
-<<<<<<< HEAD
-  green: "rgba(102, 190, 84, 1)",
-=======
   green: "rgb(102, 190, 84)",
->>>>>>> fa638cae
 
   /* DERIVATIVES */
   lightLive: "#4b84ff19",
