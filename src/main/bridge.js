// @flow

import '@babel/polyfill'
import invariant from 'invariant'
import { fork } from 'child_process'
import { ipcMain, app } from 'electron'
import { ipcMainListenReceiveCommands } from 'helpers/ipc'
import path from 'path'
import logger from 'logger'
import sentry, { captureException } from 'sentry/node'
import user from 'helpers/user'
<<<<<<< HEAD
import resolveLogsDirectory from 'helpers/resolveLogsDirectory'
=======
import { deserializeError } from 'helpers/errors'
>>>>>>> 2ccdcc4a

import setupAutoUpdater, { quitAndInstall } from './autoUpdate'
import { setInternalProcessPID } from './terminator'

import { getMainWindow } from './app'

logger.setProcessShortName('main')

// sqlite files will be located in the app local data folder
const LEDGER_LIVE_SQLITE_PATH = path.resolve(app.getPath('userData'), 'sqlite')
const LEDGER_LOGS_DIRECTORY = process.env.LEDGER_LOGS_DIRECTORY || resolveLogsDirectory()

let internalProcess

let sentryEnabled = false
const userId = user().id

sentry(() => sentryEnabled, userId)

const killInternalProcess = () => {
  if (internalProcess) {
    logger.log('killing internal process...')
    internalProcess.removeListener('exit', handleExit)
    internalProcess.kill('SIGINT')
    internalProcess = null
  }
}

const forkBundlePath = path.resolve(__dirname, `${__DEV__ ? '../../' : './'}dist/internals`)
const handleExit = code => {
  logger.warn(`Internal process ended with code ${code}`)
  internalProcess = null
}

const bootInternalProcess = () => {
  logger.log('booting internal process...')
  internalProcess = fork(forkBundlePath, {
    env: {
      ...process.env,
      LEDGER_LOGS_DIRECTORY,
      LEDGER_LIVE_SQLITE_PATH,
      INITIAL_SENTRY_ENABLED: sentryEnabled,
      SENTRY_USER_ID: userId,
    },
  })
  setInternalProcessPID(internalProcess.pid)
  internalProcess.on('message', handleGlobalInternalMessage)
  internalProcess.on('exit', handleExit)
}

process.on('exit', () => {
  killInternalProcess()
})

ipcMain.on('clean-processes', () => {
  killInternalProcess()
})

ipcMainListenReceiveCommands({
  onUnsubscribe: requestId => {
    if (!internalProcess) return
    internalProcess.send({ type: 'command-unsubscribe', requestId })
  },
  onCommand: (command, notifyCommandEvent) => {
    if (!internalProcess) bootInternalProcess()
    const p = internalProcess
    invariant(p, 'internalProcess not started !?')

    const handleExit = code => {
      p.removeListener('message', handleMessage)
      p.removeListener('exit', handleExit)
      notifyCommandEvent({
        type: 'cmd.ERROR',
        requestId: command.requestId,
        data: { message: `Internal process error (${code})`, name: 'InternalError' },
      })
    }

    const handleMessage = payload => {
      if (payload.requestId !== command.requestId) return
      notifyCommandEvent(payload)
      if (payload.type === 'cmd.ERROR' || payload.type === 'cmd.COMPLETE') {
        p.removeListener('message', handleMessage)
        p.removeListener('exit', handleExit)
      }
    }

    p.on('exit', handleExit)
    p.on('message', handleMessage)
    p.send({ type: 'command', command })
  },
})

function handleGlobalInternalMessage(payload) {
  switch (payload.type) {
    case 'uncaughtException': {
      const err = deserializeError(payload.error)
      captureException(err)
      break
    }
    case 'setLibcoreBusy':
    case 'setDeviceBusy':
    case 'executeHttpQueryOnRenderer': {
      const win = getMainWindow && getMainWindow()
      if (!win) {
        logger.warn(`can't ${payload.type} because no renderer`)
        return
      }
      win.webContents.send(payload.type, payload)
      break
    }
    default:
  }
}

ipcMain.on('executeHttpQueryPayload', (event, payload) => {
  const p = internalProcess
  if (!p) return
  p.send({ type: 'executeHttpQueryPayload', payload })
})

ipcMain.on('sentryLogsChanged', (event, payload) => {
  sentryEnabled = payload.value
  const p = internalProcess
  if (!p) return
  p.send({ type: 'sentryLogsChanged', payload })
})

// TODO move this to "command" pattern
ipcMain.on('updater', (event, { type, data }) => {
  const handler = {
    init: setupAutoUpdater,
    quitAndInstall,
  }[type]
  const send = (type: string, data: *) => event.sender.send('updater', { type, data })
  handler(send, data, type)
})<|MERGE_RESOLUTION|>--- conflicted
+++ resolved
@@ -9,11 +9,8 @@
 import logger from 'logger'
 import sentry, { captureException } from 'sentry/node'
 import user from 'helpers/user'
-<<<<<<< HEAD
 import resolveLogsDirectory from 'helpers/resolveLogsDirectory'
-=======
 import { deserializeError } from 'helpers/errors'
->>>>>>> 2ccdcc4a
 
 import setupAutoUpdater, { quitAndInstall } from './autoUpdate'
 import { setInternalProcessPID } from './terminator'
