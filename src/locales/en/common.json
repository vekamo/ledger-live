--- conflicted
+++ resolved
@@ -643,20 +643,16 @@
       "vote": {
         "title": "Vote with your ledger",
         "description": "Vote directly from your Ledger Wallet."
-<<<<<<< HEAD
       },
       "lending": {
         "title": "Lend crypto",
         "description": "Lend assets on the Compound Protocol"
       }
-=======
-      }   
     }
   },
   "banners": {
     "ongoingScams": {
       "description": "There are ongoing phishing scams on our userbase, please be careful and never share your recovery phrase."
->>>>>>> ff26317d
     }
   },
   "onboarding": {
