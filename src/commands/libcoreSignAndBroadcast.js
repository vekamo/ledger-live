--- conflicted
+++ resolved
@@ -121,10 +121,6 @@
 
   const changePath = output ? output.getDerivationPath().toString() : undefined
   const outputScriptHex = Buffer.from(transaction.serializeOutputs()).toString('hex')
-<<<<<<< HEAD
-  const lockTime = undefined // TODO: transaction.getLockTime()
-=======
->>>>>>> 9fe974e9
   const initialTimestamp = hasTimestamp ? transaction.getTimestamp() : undefined
 
   // FIXME
