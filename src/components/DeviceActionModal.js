--- conflicted
+++ resolved
@@ -47,19 +47,7 @@
       {device && (
         <ModalBottomAction
           footer={
-<<<<<<< HEAD
-            <View style={styles.footerContainer}>
-              <DeviceAction
-                action={action}
-                device={device}
-                request={request}
-                onClose={onClose}
-                onResult={onResult}
-                renderOnResult={renderOnResult}
-                onSelectDeviceLink={onSelectDeviceLink}
-              />
-=======
-            <View style={styles.footerContainerContainer}>
+            <View>
               <View style={styles.footerContainer}>
                 <DeviceAction
                   action={action}
@@ -68,12 +56,12 @@
                   onClose={onClose}
                   onResult={onResult}
                   renderOnResult={renderOnResult}
+                  onSelectDeviceLink={onSelectDeviceLink}
                 />
               </View>
               <InfoBox forceColor={{ text: colors.live }}>
                 {t("DeviceAction.stayInTheAppPlz")}
               </InfoBox>
->>>>>>> ea1b7105
             </View>
           }
         />
