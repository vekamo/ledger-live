--- conflicted
+++ resolved
@@ -147,14 +147,6 @@
             </Button>
           }
         />
-<<<<<<< HEAD
-        <Modal
-          isOpened={isModalOpened}
-          centered
-          onClose={this.onModalClose}
-          render={this.renderModal}
-        />
-=======
         {EXPERIMENTAL_WS_EXPORT && (
           <Header
             icon={<IconShare size={16} />}
@@ -164,7 +156,6 @@
           />
         )}
         <Modal isOpened={isModalOpened} onClose={this.onModalClose} render={this.renderModal} />
->>>>>>> 012863da
       </Section>
     )
   }
