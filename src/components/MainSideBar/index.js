// @flow

import React, { PureComponent } from 'react'
import { Trans, translate } from 'react-i18next'
import { connect } from 'react-redux'
import { compose } from 'redux'
import { withRouter } from 'react-router'
import { push } from 'react-router-redux'
import type { Location } from 'react-router'
import type { T } from 'types/common'
import styled from 'styled-components'
import { Link } from 'react-router-dom'
import { Transition } from 'react-transition-group'

import { MODAL_RECEIVE, MODAL_SEND, MAIN_SIDEBAR_WIDTH } from 'config/constants'
import { accountsSelector, starredAccountsSelector } from 'reducers/accounts'
import { openModal } from 'reducers/modals'
import { developerModeSelector, sidebarCollapsedSelector } from 'reducers/settings'
import { setSidebarCollapsed } from 'actions/settings'

import { SideBarList, SideBarListItem } from 'components/base/SideBar'
import Box from 'components/base/Box'
import Space from 'components/base/Space'
import UpdateDot from 'components/Updater/UpdateDot'
import IconManager from 'icons/Manager'
import IconWallet from 'icons/Wallet'
import IconPortfolio from 'icons/Portfolio'
import IconReceive from 'icons/Receive'
import IconSend from 'icons/Send'
import IconExchange from 'icons/Exchange'
import IconChevron from 'icons/ChevronRight'
import TopGradient from './TopGradient'
import useExperimental from '../../hooks/useExperimental'
import { darken, rgba } from '../../styles/helpers'
import Stars from '../Stars'
import ExperimentalIcon from '../../icons/Experimental'

const mapStateToProps = state => ({
  noAccounts: accountsSelector(state).length === 0,
  hasStarredAccounts: starredAccountsSelector(state).length > 0,
  developerMode: developerModeSelector(state),
  collapsed: sidebarCollapsedSelector(state),
})

const mapDispatchToProps = {
  push,
  openModal,
  setCollapsed: setSidebarCollapsed,
}

type Props = {
  t: T,
  noAccounts: boolean,
  hasStarredAccounts: boolean,
  location: Location,
  push: string => void,
  openModal: string => void,
  collapsed: boolean,
  setCollapsed: boolean => void,
}

const TagText = styled.div`
  margin-left: 8px;
`

const hideTransitionDuration = 200

const hideTransitionStyles = {
  entering: {
    opacity: 1,
    transition: `opacity ${hideTransitionDuration}ms`,
  },
  entered: {
    opacity: 1,
  },
  exiting: {
    opacity: 0,
    transition: `opacity ${hideTransitionDuration}ms`,
  },
  exited: {
    opacity: 0,
    width: 0,
  },
}

const HideContainer = styled.div`
  overflow: hidden;
`

export const Hide = ({ visible, children }: { visible: boolean, children: any }) => (
  <Transition in={visible} timeout={hideTransitionDuration}>
    {state => <HideContainer style={hideTransitionStyles[state]}>{children}</HideContainer>}
  </Transition>
)

const TagContainer = ({ collapsed }: { collapsed: boolean }) => {
  const isExperimental = useExperimental()

  return isExperimental ? (
    <Box
      justifyContent="center"
      m={2}
      style={{
        alignItems: 'center',
        alignSelf: 'center',
        justifyContent: 'flex-end',
        textAlign: 'center',
      }}
    >
      <Tag to="/settings/experimental">
        <ExperimentalIcon width={16} height={16} />
        <Hide visible={collapsed}>
          <TagText>
            <Trans i18nKey="common.experimentalFeature" />
          </TagText>
        </Hide>
      </Tag>
    </Box>
  ) : null
}

const Tag = styled(Link)`
  display: flex;
  justify-self: flex-end;
  justify-content: center;
  align-items: center;
  font-family: 'Open Sans';
  font-weight: bold;
  font-size: 10px;
  padding: 2px 8px;
  min-height: 32px;
  border-radius: 4px;
  color: ${p => p.theme.colors.dark};
  background-color: ${p => p.theme.colors.lightGrey};
  text-decoration: none;

  &:hover {
    background-color: ${p => darken(p.theme.colors.lightGrey, 0.05)};
    border: solid 1px ${p => p.theme.colors.wallet};
  }
`

const collapserSize = 24
const collapsedWidth = 15 * 4 + 16 // 15 * 4 margins + 16 icon size

const Collapser = styled(Box).attrs({
  alignItems: 'center',
  justifyContent: 'center',
})`
  position: absolute;
  top: ${58 - collapserSize / 2}px;
  left: ${p => (p.collapsed ? collapsedWidth : MAIN_SIDEBAR_WIDTH) - collapserSize / 2}px;

  width: ${collapserSize}px;
  height: ${collapserSize}px;

  cursor: pointer;
  border-radius: 50%;
  background: ${p => p.theme.colors.white};
  color: ${p => p.theme.colors.grey};
  border-color: ${p => p.theme.colors.fog};
  box-shadow: 0 2px 4px 0 rgba(0, 0, 0, 0.05);
  border: 1px solid;
  transition: all 0.5s;
  z-index: 100;

  &:hover {
    border-color: ${p => p.theme.colors.wallet};
    color: ${p => p.theme.colors.wallet};
    background: ${p => rgba(p.theme.colors.wallet, 0.1)};
  }

  & > * {
    transform: ${p => (p.collapsed ? '' : 'rotate(180deg)')};
    margin-left: ${p => (p.collapsed ? '' : '-2px')};

    transition: transform 0.5s;
  }
`

const Separator = styled(Box).attrs({
  mx: 4,
})`
  height: 1px;
  background: ${p => p.theme.colors.fog};
`

const sideBarTransitionStyles = {
  entering: { width: MAIN_SIDEBAR_WIDTH },
  entered: { width: MAIN_SIDEBAR_WIDTH },
  exiting: { width: collapsedWidth },
  exited: { width: collapsedWidth },
}

const enableTransitions = () =>
  document.body &&
  setTimeout(
    () => document.body && document.body.classList.remove('stop-container-transition'),
    500,
  )
const disableTransitions = () =>
  document.body && document.body.classList.add('stop-container-transition')

const sideBarTransitionSpeed = 500

const SideBar = styled(Box).attrs({
  relative: true,
})`
  background-color: ${p => p.theme.colors.white};
  transition: width ${sideBarTransitionSpeed}ms;
  will-change: width;
  transform: translate3d(0, 0, 10);

  & > ${Collapser} {
    opacity: 0;
  }

  &:hover {
    > ${Collapser} {
      opacity: 1;
    }
  }
`

class MainSideBar extends PureComponent<Props> {
  handleCollapse = () => {
    const { setCollapsed, collapsed } = this.props

    setCollapsed(!collapsed)
  }

  push = (to: string) => {
    const { push } = this.props
    const {
      location: { pathname },
    } = this.props
    if (pathname === to) {
      return
    }
    push(to)
  }

  handleClickDashboard = () => this.push('/')
  handleOpenSendModal = () => {
    this.maybeRedirectToAccounts()
    this.props.openModal(MODAL_SEND)
  }
  handleOpenReceiveModal = () => {
    this.maybeRedirectToAccounts()
    this.props.openModal(MODAL_RECEIVE)
  }
  handleClickManager = () => this.push('/manager')
  handleClickAccounts = () => this.push('/accounts')
  handleClickExchange = () => this.push('/partners')
  handleClickDev = () => this.push('/dev')
  maybeRedirectToAccounts = () => {
    this.props.location.pathname === '/manager' && this.push('/accounts')
  }

  render() {
    const { t, noAccounts, hasStarredAccounts, location, collapsed } = this.props
    const { pathname } = location

    return (
<<<<<<< HEAD
      <SideBar collapsed={collapsed}>
        <Collapser collapsed={collapsed} onClick={this.handleCollapse}>
          <IconChevron size={16} />
        </Collapser>
        <TopGradient />
        <Space of={70} />
        <SideBarList title={t('sidebar.menu')} collapsed={collapsed}>
          <SideBarListItem
            label={t('dashboard.title')}
            icon={IconPortfolio}
            iconActiveColor="wallet"
            onClick={this.handleClickDashboard}
            isActive={pathname === '/'}
            NotifComponent={noAccounts ? undefined : UpdateDot}
            disabled={noAccounts}
            showTooltip={collapsed}
          />
          <SideBarListItem
            label={t('sidebar.accounts')}
            icon={IconWallet}
            iconActiveColor="wallet"
            isActive={pathname === '/accounts'}
            onClick={this.handleClickAccounts}
            NotifComponent={noAccounts ? UpdateDot : undefined}
            showTooltip={collapsed}
          />
          <SideBarListItem
            label={t('send.title')}
            icon={IconSend}
            iconActiveColor="wallet"
            onClick={this.handleOpenSendModal}
            disabled={noAccounts}
            showTooltip={collapsed}
          />
          <SideBarListItem
            label={t('receive.title')}
            icon={IconReceive}
            iconActiveColor="wallet"
            onClick={this.handleOpenReceiveModal}
            disabled={noAccounts}
            showTooltip={collapsed}
          />
          <SideBarListItem
            label={t('sidebar.manager')}
            icon={IconManager}
            iconActiveColor="wallet"
            onClick={this.handleClickManager}
            isActive={pathname === '/manager'}
            showTooltip={collapsed}
          />
          <SideBarListItem
            label={t('sidebar.exchange')}
            icon={IconExchange}
            iconActiveColor="wallet"
            onClick={this.handleClickExchange}
            isActive={pathname === '/partners'}
            showTooltip={collapsed}
          />
          <Space of={30} />
        </SideBarList>

        <Hide visible={collapsed && hasStarredAccounts} style={{ marginBottom: -8 }}>
          <Separator />
        </Hide>

        <SideBarList scroll title={t('sidebar.stars')} collapsed={collapsed}>
          <Stars pathname={pathname} collapsed={collapsed} />
        </SideBarList>
        <TagContainer collapsed={collapsed} />
      </SideBar>
=======
      <Transition
        in={!collapsed}
        timeout={sideBarTransitionSpeed}
        onEnter={disableTransitions}
        onExit={disableTransitions}
        onEntered={enableTransitions}
        onExited={enableTransitions}
      >
        {state => {
          const secondAnim = !(state === 'entered' && !collapsed)
          return (
            <SideBar className="unstoppableAnimation" style={sideBarTransitionStyles[state]}>
              <Collapser collapsed={collapsed} onClick={this.handleCollapse}>
                <IconChevron size={16} />
              </Collapser>
              <TopGradient />
              <Space of={70} />
              <SideBarList title={t('sidebar.menu')} collapsed={secondAnim}>
                <SideBarListItem
                  label={t('dashboard.title')}
                  icon={IconPortfolio}
                  iconActiveColor="wallet"
                  onClick={this.handleClickDashboard}
                  isActive={pathname === '/'}
                  NotifComponent={noAccounts ? undefined : UpdateDot}
                  disabled={noAccounts}
                  collapsed={secondAnim}
                />
                <SideBarListItem
                  label={t('sidebar.accounts')}
                  icon={IconWallet}
                  iconActiveColor="wallet"
                  isActive={pathname === '/accounts'}
                  onClick={this.handleClickAccounts}
                  NotifComponent={noAccounts ? UpdateDot : undefined}
                  collapsed={secondAnim}
                />
                <SideBarListItem
                  label={t('send.title')}
                  icon={IconSend}
                  iconActiveColor="wallet"
                  onClick={this.handleOpenSendModal}
                  disabled={noAccounts}
                  collapsed={secondAnim}
                />
                <SideBarListItem
                  label={t('receive.title')}
                  icon={IconReceive}
                  iconActiveColor="wallet"
                  onClick={this.handleOpenReceiveModal}
                  disabled={noAccounts}
                  collapsed={secondAnim}
                />
                <SideBarListItem
                  label={t('sidebar.manager')}
                  icon={IconManager}
                  iconActiveColor="wallet"
                  onClick={this.handleClickManager}
                  isActive={pathname === '/manager'}
                  collapsed={secondAnim}
                />
                <SideBarListItem
                  label={t('sidebar.exchange')}
                  icon={IconExchange}
                  iconActiveColor="wallet"
                  onClick={this.handleClickExchange}
                  isActive={pathname === '/partners'}
                  collapsed={secondAnim}
                />
                <Space of={30} />
              </SideBarList>

              <Hide visible={secondAnim && hasStarredAccounts} style={{ marginBottom: -8 }}>
                <Separator />
              </Hide>

              <SideBarList scroll title={t('sidebar.stars')} collapsed={secondAnim}>
                <Stars pathname={pathname} collapsed={secondAnim} />
                <TagContainer collapsed={!secondAnim} />
              </SideBarList>
            </SideBar>
          )
        }}
      </Transition>
>>>>>>> 92c299da
    )
  }
}

const decorate = compose(
  // $FlowFixMe
  withRouter,
  translate(),
  connect(
    mapStateToProps,
    mapDispatchToProps,
  ),
)
export default decorate(MainSideBar)<|MERGE_RESOLUTION|>--- conflicted
+++ resolved
@@ -262,78 +262,6 @@
     const { pathname } = location
 
     return (
-<<<<<<< HEAD
-      <SideBar collapsed={collapsed}>
-        <Collapser collapsed={collapsed} onClick={this.handleCollapse}>
-          <IconChevron size={16} />
-        </Collapser>
-        <TopGradient />
-        <Space of={70} />
-        <SideBarList title={t('sidebar.menu')} collapsed={collapsed}>
-          <SideBarListItem
-            label={t('dashboard.title')}
-            icon={IconPortfolio}
-            iconActiveColor="wallet"
-            onClick={this.handleClickDashboard}
-            isActive={pathname === '/'}
-            NotifComponent={noAccounts ? undefined : UpdateDot}
-            disabled={noAccounts}
-            showTooltip={collapsed}
-          />
-          <SideBarListItem
-            label={t('sidebar.accounts')}
-            icon={IconWallet}
-            iconActiveColor="wallet"
-            isActive={pathname === '/accounts'}
-            onClick={this.handleClickAccounts}
-            NotifComponent={noAccounts ? UpdateDot : undefined}
-            showTooltip={collapsed}
-          />
-          <SideBarListItem
-            label={t('send.title')}
-            icon={IconSend}
-            iconActiveColor="wallet"
-            onClick={this.handleOpenSendModal}
-            disabled={noAccounts}
-            showTooltip={collapsed}
-          />
-          <SideBarListItem
-            label={t('receive.title')}
-            icon={IconReceive}
-            iconActiveColor="wallet"
-            onClick={this.handleOpenReceiveModal}
-            disabled={noAccounts}
-            showTooltip={collapsed}
-          />
-          <SideBarListItem
-            label={t('sidebar.manager')}
-            icon={IconManager}
-            iconActiveColor="wallet"
-            onClick={this.handleClickManager}
-            isActive={pathname === '/manager'}
-            showTooltip={collapsed}
-          />
-          <SideBarListItem
-            label={t('sidebar.exchange')}
-            icon={IconExchange}
-            iconActiveColor="wallet"
-            onClick={this.handleClickExchange}
-            isActive={pathname === '/partners'}
-            showTooltip={collapsed}
-          />
-          <Space of={30} />
-        </SideBarList>
-
-        <Hide visible={collapsed && hasStarredAccounts} style={{ marginBottom: -8 }}>
-          <Separator />
-        </Hide>
-
-        <SideBarList scroll title={t('sidebar.stars')} collapsed={collapsed}>
-          <Stars pathname={pathname} collapsed={collapsed} />
-        </SideBarList>
-        <TagContainer collapsed={collapsed} />
-      </SideBar>
-=======
       <Transition
         in={!collapsed}
         timeout={sideBarTransitionSpeed}
@@ -412,13 +340,12 @@
 
               <SideBarList scroll title={t('sidebar.stars')} collapsed={secondAnim}>
                 <Stars pathname={pathname} collapsed={secondAnim} />
-                <TagContainer collapsed={!secondAnim} />
               </SideBarList>
+              <TagContainer collapsed={!secondAnim} />
             </SideBar>
           )
         }}
       </Transition>
->>>>>>> 92c299da
     )
   }
 }
