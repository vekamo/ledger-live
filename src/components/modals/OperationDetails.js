--- conflicted
+++ resolved
@@ -25,6 +25,7 @@
 
 import type { T } from 'types/common'
 import { MODAL_OPERATION_DETAILS } from 'config/constants'
+import { urls } from 'config/urls'
 
 import { getMarketColor } from 'styles/helpers'
 import Box from 'components/base/Box'
@@ -47,13 +48,7 @@
 import IconChevronRight from 'icons/ChevronRight'
 import IconExternalLink from 'icons/ExternalLink'
 import CounterValue from 'components/CounterValue'
-<<<<<<< HEAD
-import ConfirmationCheck from 'components/OperationsList/ConfirmationCheck'
-import Ellipsis from '../base/Ellipsis'
 import Link from '../base/Link'
-=======
-import { urls } from 'config/urls'
->>>>>>> 8d5a422a
 
 const OpDetailsSection = styled(Box).attrs({
   horizontal: true,
@@ -118,7 +113,7 @@
     font-weight: 400;
   }
 
-  &:hover ${Link} {
+  & ${Link}:hover {
     text-decoration: underline;
   }
 `
@@ -132,14 +127,6 @@
   color: 'lightGrey',
   size: 1,
 })``
-
-const Link = styled(Box).attrs({
-  mb: 1,
-})`
-  ${FakeLink}:hover {
-    color: ${p => p.theme.colors.wallet};
-  }
-`
 
 const mapDispatchToProps = {
   openModal,
@@ -255,12 +242,21 @@
     [openModal, account],
   )
 
-  const goToAccount = useCallback(() => {
-    if (currentLocation !== `/account/${accountId}`) {
-      push(`/account${parentId ? `/${parentId}` : `/${accountId}`}`)
+  const goToMainAccount = useCallback(() => {
+    const url = `/account/${mainAccount.id}`
+    if (currentLocation !== url) {
+      push(url)
     }
     onClose()
-  }, [parentId, accountId, push, onClose, currentLocation])
+  }, [mainAccount, push, onClose, currentLocation])
+
+  const goToSubAccount = useCallback(() => {
+    const url = `/account/${mainAccount.id}/${account.id}`
+    if (currentLocation !== url) {
+      push(url)
+    }
+    onClose()
+  }, [mainAccount, account, push, onClose, currentLocation])
 
   return (
     <ModalBody
@@ -373,15 +369,21 @@
 
           {internalOperations.length || subOperations.length ? (
             <OpDetailsSection mb={2}>
-              {t('operationDetails.details', { currency: getAccountCurrency(account).name })}
+              {t('operationDetails.details', { currency: currency.name })}
             </OpDetailsSection>
           ) : null}
 
           <Box horizontal flow={2}>
             <Box flex={1}>
               <OpDetailsTitle>{t('operationDetails.account')}</OpDetailsTitle>
-              <OpDetailsData>
-                <Link onClick={goToAccount}>{name}</Link>
+              <OpDetailsData horizontal>
+                <Link onClick={goToMainAccount}>{name}</Link>
+                {parentAccount ? (
+                  <>
+                    {' / '}
+                    <Link onClick={goToSubAccount}>{currency.name}</Link>
+                  </>
+                ) : null}
               </OpDetailsData>
             </Box>
             <Box flex={1}>
