--- conflicted
+++ resolved
@@ -151,11 +151,7 @@
             <CardWrapper isDisabled={!genuine.pinStepPass}>
               <Box justify="center">
                 <Box horizontal>
-<<<<<<< HEAD
-                  <IconOptionRow>{'2.'}</IconOptionRow>
-=======
-                  <IconOptionRow color={!genuine.pinStepPass ? 'grey' : 'wallet'}>2.</IconOptionRow>
->>>>>>> cd1ad0bf
+                  <IconOptionRow color={!genuine.pinStepPass ? 'grey' : 'wallet'}>{'2.'}</IconOptionRow>
                   <CardTitle>{t('onboarding:genuineCheck.steps.step2.title')}</CardTitle>
                 </Box>
               </Box>
@@ -174,13 +170,9 @@
             <CardWrapper isDisabled={!genuine.recoveryStepPass}>
               <Box justify="center">
                 <Box horizontal>
-<<<<<<< HEAD
-                  <IconOptionRow>{'3.'}</IconOptionRow>
-=======
                   <IconOptionRow color={!genuine.recoveryStepPass ? 'grey' : 'wallet'}>
-                    3.
+                    {'3.'}
                   </IconOptionRow>
->>>>>>> cd1ad0bf
                   <CardTitle>{t('onboarding:genuineCheck.steps.step3.title')}</CardTitle>
                 </Box>
               </Box>
