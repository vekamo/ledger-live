// @flow

import React, { PureComponent } from 'react'
import { compose } from 'redux'
import { T, translate } from 'react-i18next'
import { connect } from 'react-redux'

import IconPlus from 'icons/Plus'
import Box from 'components/base/Box'
import Button from 'components/base/Button'
import { openModal } from 'reducers/modals'
import { MODAL_ADD_ACCOUNTS } from 'config/constants'

import OptionsButton from './OptionsButton'

type Props = {
  t: T,
  openModal: string => void,
}

const mapDispatchToProps = {
  openModal,
}

class AccountsHeader extends PureComponent<Props> {
  handleAddAccountModal = () => {
    this.props.openModal(MODAL_ADD_ACCOUNTS)
  }

  render() {
    const { t } = this.props
    return (
      <Box horizontal style={{ paddingBottom: 32 }}>
<<<<<<< HEAD
        <Box grow ff="Museo Sans|Regular" fontSize={7} color="dark" data-e2e="accountsPage_title">
=======
        <Box
          grow
          ff="Museo Sans|Regular"
          fontSize={7}
          color="palette.text.shade100"
          data-e2e="accountsPage_title"
        >
>>>>>>> da5508d4
          {t('accounts.title')}
        </Box>
        <Box horizontal flow={2} alignItems="center" justifyContent="flex-end">
          <Button small primary onClick={this.handleAddAccountModal} data-e2e="addAccount_button">
            <Box horizontal flow={1} alignItems="center">
              <IconPlus size={12} />
              <Box>{t('addAccounts.cta.add')}</Box>
            </Box>
          </Button>
          <OptionsButton />
        </Box>
      </Box>
    )
  }
}

export default compose(
  translate(),
  connect(
    null,
    mapDispatchToProps,
  ),
)(AccountsHeader)<|MERGE_RESOLUTION|>--- conflicted
+++ resolved
@@ -31,9 +31,6 @@
     const { t } = this.props
     return (
       <Box horizontal style={{ paddingBottom: 32 }}>
-<<<<<<< HEAD
-        <Box grow ff="Museo Sans|Regular" fontSize={7} color="dark" data-e2e="accountsPage_title">
-=======
         <Box
           grow
           ff="Museo Sans|Regular"
@@ -41,7 +38,6 @@
           color="palette.text.shade100"
           data-e2e="accountsPage_title"
         >
->>>>>>> da5508d4
           {t('accounts.title')}
         </Box>
         <Box horizontal flow={2} alignItems="center" justifyContent="flex-end">
