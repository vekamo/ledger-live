--- conflicted
+++ resolved
@@ -2,15 +2,9 @@
 
 import React, { PureComponent } from 'react'
 import Box from 'components/base/Box'
-<<<<<<< HEAD
-import { colors } from 'styles/theme'
 import { getAccountCurrency } from '@ledgerhq/live-common/lib/account'
 import type { AccountLike } from '@ledgerhq/live-common/lib/types/account'
-import styled from 'styled-components'
-=======
-import type { Account, TokenAccount } from '@ledgerhq/live-common/lib/types/account'
 import styled, { withTheme } from 'styled-components'
->>>>>>> da5508d4
 import CryptoCurrencyIcon from '../../CryptoCurrencyIcon'
 import Ellipsis from '../../base/Ellipsis'
 
@@ -31,27 +25,11 @@
 
 class Header extends PureComponent<Props> {
   render() {
-<<<<<<< HEAD
-    const { account, name, nested } = this.props
+    const { account, name, nested, theme } = this.props
     const currency = getAccountCurrency(account)
-    const color = currency.type === 'CryptoCurrency' ? currency.color : colors.grey
+    const color =
+      currency.type === 'CryptoCurrency' ? currency.color : theme.colors.palette.text.shade60
     const title = currency.type === 'CryptoCurrency' ? currency.name : 'token'
-=======
-    const { account, name, nested, theme } = this.props
-    let currency
-    let color
-    let title
-
-    if (account.type === 'Account') {
-      currency = account.currency
-      color = currency.color
-      title = currency.name
-    } else {
-      currency = account.token
-      color = theme.colors.palette.text.shade60
-      title = 'token'
-    }
->>>>>>> da5508d4
     return (
       <Box
         horizontal
