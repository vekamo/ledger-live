--- conflicted
+++ resolved
@@ -18,7 +18,6 @@
   status: TransactionStatus,
 }
 
-<<<<<<< HEAD
 const AdvancedOptions = ({ onChange, account, transaction, status }: Props) => {
   invariant(transaction.family === 'ethereum', 'AdvancedOptions: ethereum family expected')
 
@@ -49,83 +48,13 @@
       </Box>
       <Box grow>
         <Input
-          ff="Rubik"
+          ff="Inter"
           warning={gasLimitWarning}
           error={gasLimitError}
           value={gasLimit.toString()}
           onChange={onGasLimitChange}
           loading={!transaction.networkInfo && !transaction.userGasLimit}
         />
-=======
-class AdvancedOptions extends PureComponent<Props, *> {
-  state = { isValid: false }
-
-  componentDidMount() {
-    this.resync()
-  }
-
-  componentDidUpdate(nextProps: Props) {
-    if (nextProps.transaction !== this.props.transaction) {
-      this.resync()
-    }
-  }
-
-  componentWillUnmount() {
-    this.syncId++
-    this.isUnmounted = true
-  }
-
-  isUnmounted = false
-  syncId = 0
-  async resync() {
-    const syncId = ++this.syncId
-    const { account, transaction } = this.props
-    const bridge = getAccountBridge(account)
-    const recipient = bridge.getTransactionRecipient(account, transaction)
-    const isValid = await bridge
-      .checkValidRecipient(account, recipient)
-      .then(() => true, () => false)
-    if (syncId !== this.syncId) return
-    if (this.isUnmounted) return
-    this.setState(s => (s.isValid !== isValid ? { isValid } : null))
-    if (isValid) {
-      const t = await bridge.prepareTransaction(account, transaction)
-      if (syncId !== this.syncId) return
-      if (t !== transaction) this.props.onChange(t)
-    }
-  }
-
-  onChange = (str: string) => {
-    const { account, transaction, onChange } = this.props
-    const bridge = getAccountBridge(account)
-    let gasLimit = BigNumber(str || 0)
-    if (gasLimit.isNaN() || !gasLimit.isFinite()) {
-      gasLimit = BigNumber(0x5208)
-    }
-    onChange(bridge.editTransactionExtra(account, transaction, 'gasLimit', gasLimit))
-  }
-
-  render() {
-    const { account, transaction, t } = this.props
-    const { isValid } = this.state
-    const bridge = getAccountBridge(account)
-    const gasLimit = bridge.getTransactionExtra(account, transaction, 'gasLimit')
-    return (
-      <Box horizontal align="center" flow={5}>
-        <Box style={{ width: 200 }}>
-          <Label>
-            <span>{t('send.steps.amount.ethereumGasLimit')}</span>
-          </Label>
-        </Box>
-        <Box grow>
-          <Input
-            ff="Inter"
-            value={gasLimit ? gasLimit.toString() : ''}
-            onChange={this.onChange}
-            loading={isValid && !gasLimit}
-          />
-        </Box>
->>>>>>> 6ce31bb1
       </Box>
     </Box>
   )
