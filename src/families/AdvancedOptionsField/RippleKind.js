// @flow
import React, { useCallback } from 'react'
import { BigNumber } from 'bignumber.js'
import { Trans, translate } from 'react-i18next'
import type { Account, Transaction } from '@ledgerhq/live-common/lib/types'
import { getAccountBridge } from '@ledgerhq/live-common/lib/bridge'
import Box from 'components/base/Box'
import Input from 'components/base/Input'
import Label from 'components/base/Label'

type Props = {
  onChange: Transaction => void,
  transaction: Transaction,
  account: Account,
}

const uint32maxPlus1 = BigNumber(2).pow(32)

const AdvancedOptions = ({ onChange, account, transaction }: Props) => {
  const onChangeTag = useCallback(
    str => {
      const bridge = getAccountBridge(account)
      const tag = BigNumber(str.replace(/[^0-9]/g, ''))

      const patch = {
        tag:
          !tag.isNaN() &&
          tag.isFinite() &&
          tag.isInteger() &&
          tag.isPositive() &&
          tag.lt(uint32maxPlus1)
            ? tag.toNumber()
            : null,
      }
      onChange(bridge.updateTransaction(transaction, patch))
    },
    [onChange, account, transaction],
  )

<<<<<<< HEAD
  return (
    <Box vertical flow={5}>
      <Box grow>
        <Label>
          <span>
            <Trans i18nKey="send.steps.amount.rippleTag" />
          </span>
        </Label>
        <Input ff="Rubik" value={String(transaction.tag || '')} onChange={onChangeTag} />
=======
    return (
      <Box vertical flow={5}>
        <Box grow>
          <Label>
            <span>{t('send.steps.amount.rippleTag')}</span>
          </Label>
          <Input ff="Inter" value={String(tag || '')} onChange={this.onChange} />
        </Box>
>>>>>>> 6ce31bb1
      </Box>
    </Box>
  )
}

export default translate()(AdvancedOptions)<|MERGE_RESOLUTION|>--- conflicted
+++ resolved
@@ -37,7 +37,6 @@
     [onChange, account, transaction],
   )
 
-<<<<<<< HEAD
   return (
     <Box vertical flow={5}>
       <Box grow>
@@ -46,17 +45,7 @@
             <Trans i18nKey="send.steps.amount.rippleTag" />
           </span>
         </Label>
-        <Input ff="Rubik" value={String(transaction.tag || '')} onChange={onChangeTag} />
-=======
-    return (
-      <Box vertical flow={5}>
-        <Box grow>
-          <Label>
-            <span>{t('send.steps.amount.rippleTag')}</span>
-          </Label>
-          <Input ff="Inter" value={String(tag || '')} onChange={this.onChange} />
-        </Box>
->>>>>>> 6ce31bb1
+        <Input ff="Inter" value={String(transaction.tag || '')} onChange={onChangeTag} />
       </Box>
     </Box>
   )
