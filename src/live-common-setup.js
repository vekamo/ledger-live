--- conflicted
+++ resolved
@@ -41,16 +41,9 @@
   "peercoin",
   "viacoin",
   "stakenet",
-<<<<<<< HEAD
-  "zcash",
-  "zencash",
-  "tron",
-  "cosmos"
-=======
   "stealthcoin",
   "bitcoin_testnet",
   "ethereum_ropsten",
->>>>>>> aa374974
 ]);
 
 if (Config.VERBOSE) {
