--- conflicted
+++ resolved
@@ -80,13 +80,8 @@
   textTransform?: string;
 }
 
-<<<<<<< HEAD
 const Base = styled.span.attrs((p: BaseTextProps & SpaceProps) => ({
-  color: p.color || "palette.v2.text.default",
-=======
-const Base = styled.span.attrs((p: BaseTextProps) => ({
   color: p.color || "palette.neutral.c100",
->>>>>>> 2add2d68
   className: `${p.type ? `ll-text_${p.type} ` : ""}`,
 }))<BaseTextProps>`
   ${uppercase};
