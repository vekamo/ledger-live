--- conflicted
+++ resolved
@@ -144,13 +144,8 @@
         multiDexEnabled true
         minSdkVersion rootProject.ext.minSdkVersion
         targetSdkVersion rootProject.ext.targetSdkVersion
-<<<<<<< HEAD
-        versionCode 4194595
-        versionName "2.37.0"
-=======
         versionCode 4194690
         versionName "2.37.3"
->>>>>>> 5c5900be
         resValue "string", "build_config_package", "com.ledger.live"
         testBuildType System.getProperty('testBuildType', 'debug')
         testInstrumentationRunner 'androidx.test.runner.AndroidJUnitRunner'
