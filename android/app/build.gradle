apply plugin: "com.android.application"

project.ext.envConfigFiles = [
    debug: ".env",
    release: ".env.production",
    stagingrelease: ".env.staging",
]

apply from: project(':react-native-config').projectDir.getPath() + "/dotenv.gradle"
apply from: "../../node_modules/react-native-vector-icons/fonts.gradle"

import com.android.build.OutputFile

/**
 * The react.gradle file registers a task for each build variant (e.g. bundleDebugJsAndAssets
 * and bundleReleaseJsAndAssets).
 * These basically call `react-native bundle` with the correct arguments during the Android build
 * cycle. By default, bundleDebugJsAndAssets is skipped, as in debug/dev mode we prefer to load the
 * bundle directly from the development server. Below you can see all the possible configurations
 * and their defaults. If you decide to add a configuration block, make sure to add it before the
 * `apply from: "../../node_modules/react-native/react.gradle"` line.
 *
 * project.ext.react = [
 *   // the name of the generated asset file containing your JS bundle
 *   bundleAssetName: "index.android.bundle",
 *
 *   // the entry file for bundle generation. If none specified and
 *   // "index.android.js" exists, it will be used. Otherwise "index.js" is
 *   // default. Can be overridden with ENTRY_FILE environment variable.
 *   entryFile: "index.android.js",
 *
 *   // https://reactnative.dev/docs/performance#enable-the-ram-format
 *   bundleCommand: "ram-bundle",
 *
 *   // whether to bundle JS and assets in debug mode
 *   bundleInDebug: false,
 *
 *   // whether to bundle JS and assets in release mode
 *   bundleInRelease: true,
 *
 *   // whether to bundle JS and assets in another build variant (if configured).
 *   // See http://tools.android.com/tech-docs/new-build-system/user-guide#TOC-Build-Variants
 *   // The configuration property can be in the following formats
 *   //         'bundleIn${productFlavor}${buildType}'
 *   //         'bundleIn${buildType}'
 *   // bundleInFreeDebug: true,
 *   // bundleInPaidRelease: true,
 *   // bundleInBeta: true,
 *
 *   // whether to disable dev mode in custom build variants (by default only disabled in release)
 *   // for example: to disable dev mode in the staging build type (if configured)
 *   devDisabledInStaging: true,
 *   // The configuration property can be in the following formats
 *   //         'devDisabledIn${productFlavor}${buildType}'
 *   //         'devDisabledIn${buildType}'
 *
 *   // the root of your project, i.e. where "package.json" lives
 *   root: "../../",
 *
 *   // where to put the JS bundle asset in debug mode
 *   jsBundleDirDebug: "$buildDir/intermediates/assets/debug",
 *
 *   // where to put the JS bundle asset in release mode
 *   jsBundleDirRelease: "$buildDir/intermediates/assets/release",
 *
 *   // where to put drawable resources / React Native assets, e.g. the ones you use via
 *   // require('./image.png')), in debug mode
 *   resourcesDirDebug: "$buildDir/intermediates/res/merged/debug",
 *
 *   // where to put drawable resources / React Native assets, e.g. the ones you use via
 *   // require('./image.png')), in release mode
 *   resourcesDirRelease: "$buildDir/intermediates/res/merged/release",
 *
 *   // by default the gradle tasks are skipped if none of the JS files or assets change; this means
 *   // that we don't look at files in android/ or ios/ to determine whether the tasks are up to
 *   // date; if you have any other folders that you want to ignore for performance reasons (gradle
 *   // indexes the entire tree), add them here. Alternatively, if you have JS files in android/
 *   // for example, you might want to remove it from here.
 *   inputExcludes: ["android/**", "ios/**"],
 *
 *   // override which node gets called and with what additional arguments
 *   nodeExecutableAndArgs: ["node"],
 *
 *   // supply additional arguments to the packager
 *   extraPackagerArgs: []
 * ]
 */

project.ext.react = [
    enableHermes: false,  // clean and rebuild if changing
    // bundleInDebug: true, // Uncomment this to debug java without having to deal with JS dev server (metro)
]
project.ext.sentryCli = [
    logLevel: "debug"
]

apply from: "../../node_modules/react-native/react.gradle"

/**
 * Set this to true to create two separate APKs instead of one:
 *   - An APK that only works on ARM devices
 *   - An APK that only works on x86 devices
 * The advantage is the size of the APK is reduced by about 4MB.
 * Upload all the APKs to the Play Store and people will download
 * the correct one based on the CPU architecture of their device.
 */
def enableSeparateBuildPerCPUArchitecture = true

/**
 * Run Proguard to shrink the Java bytecode in release builds.
 */
def enableProguardInReleaseBuilds = false

/**
 * The preferred build flavor of JavaScriptCore.
 *
 * For example, to use the international variant, you can use:
 * `def jscFlavor = 'org.webkit:android-jsc-intl:+'`
 *
 * The international variant includes ICU i18n library and necessary data
 * allowing to use e.g. `Date.toLocaleString` and `String.localeCompare` that
 * give correct results when using with locales other than en-US.  Note that
 * this variant is about 6MiB larger per architecture than default.
 */
def jscFlavor = 'org.webkit:android-jsc-intl:+'

/**
 * Whether to enable the Hermes VM.
 *
 * This should be set on project.ext.react and mirrored here.  If it is not set
 * on project.ext.react, JavaScript will not be compiled to Hermes Bytecode
 * and the benefits of using Hermes will therefore be sharply reduced.
 */
def enableHermes = project.ext.react.get("enableHermes", false);

android {
    ndkVersion rootProject.ext.ndkVersion
    compileSdkVersion rootProject.ext.compileSdkVersion

    compileSdkVersion rootProject.ext.compileSdkVersion

    defaultConfig {
        applicationId "com.ledger.live"
        multiDexEnabled true
        minSdkVersion rootProject.ext.minSdkVersion
        targetSdkVersion rootProject.ext.targetSdkVersion
<<<<<<< HEAD
        versionCode 4194534
        versionName "2.36.0"
=======
        versionCode 4194564
        versionName "2.35.1"
>>>>>>> 22d54f23
        resValue "string", "build_config_package", "com.ledger.live"
        testBuildType System.getProperty('testBuildType', 'debug')
        testInstrumentationRunner 'androidx.test.runner.AndroidJUnitRunner'
    }
    splits {
        abi {
            reset()
            enable enableSeparateBuildPerCPUArchitecture
            universalApk false  // If true, also generate a universal APK
            include "armeabi-v7a", "x86", "arm64-v8a", "x86_64"
        }
    }
    signingConfigs {
        debug {
            storeFile file('debug.keystore')
            storePassword 'android'
            keyAlias 'androiddebugkey'
            keyPassword 'android'
        }
        stagingRelease {
            if (project.hasProperty('STAGING_STORE_FILE')) {
                storeFile file(STAGING_STORE_FILE)
                storePassword STAGING_STORE_PASSWORD
                keyAlias STAGING_KEY_ALIAS
                keyPassword STAGING_KEY_PASSWORD
            }
        }
    }
    buildTypes {
        debug {
            signingConfig signingConfigs.debug
            applicationIdSuffix ".debug"
        }
        release {
            minifyEnabled enableProguardInReleaseBuilds
            proguardFiles getDefaultProguardFile("proguard-android.txt"), "proguard-rules.pro"
            matchingFallbacks = ['debug']
        }
        stagingRelease {
            initWith(buildTypes.release)
            applicationIdSuffix ".staging"
            signingConfig signingConfigs.stagingRelease
            matchingFallbacks = ['release']
        }
    }

    // As required by https://github.com/react-native-community/jsc-android-buildscripts#for-react-native-version-059
    packagingOptions {
        pickFirst '**/libjsc.so'
        pickFirst '**/libc++_shared.so'
    }
}

dependencies {
    implementation fileTree(dir: "libs", include: ["*.jar"])
    //noinspection GradleDynamicVersion
    implementation "com.facebook.react:react-native:+"  // From node_modules

    implementation "androidx.swiperefreshlayout:swiperefreshlayout:1.0.0"

    debugImplementation("com.facebook.flipper:flipper:${FLIPPER_VERSION}") {
      exclude group:'com.facebook.fbjni'
    }
    debugImplementation("com.facebook.flipper:flipper-network-plugin:${FLIPPER_VERSION}") {
        exclude group:'com.facebook.flipper'
        exclude group:'com.squareup.okhttp3', module:'okhttp'
    }
    debugImplementation("com.facebook.flipper:flipper-fresco-plugin:${FLIPPER_VERSION}") {
        exclude group:'com.facebook.flipper'
    }

    if (enableHermes) {
        def hermesPath = "../../node_modules/hermes-engine/android/";
        debugImplementation files(hermesPath + "hermes-debug.aar")
        releaseImplementation files(hermesPath + "hermes-release.aar")
    } else {
        implementation jscFlavor
    }
    androidTestImplementation('com.wix:detox:+')
}

// Run this once to be able to run the application with BUCK
// puts all compile dependencies into folder libs for BUCK to use
task copyDownloadableDepsToLibs(type: Copy) {
    from configurations.implementation
    into 'libs'
}

apply from: file("../../node_modules/@react-native-community/cli-platform-android/native_modules.gradle"); applyNativeModulesAppBuildGradle(project)<|MERGE_RESOLUTION|>--- conflicted
+++ resolved
@@ -144,13 +144,8 @@
         multiDexEnabled true
         minSdkVersion rootProject.ext.minSdkVersion
         targetSdkVersion rootProject.ext.targetSdkVersion
-<<<<<<< HEAD
-        versionCode 4194534
+        versionCode 4194564
         versionName "2.36.0"
-=======
-        versionCode 4194564
-        versionName "2.35.1"
->>>>>>> 22d54f23
         resValue "string", "build_config_package", "com.ledger.live"
         testBuildType System.getProperty('testBuildType', 'debug')
         testInstrumentationRunner 'androidx.test.runner.AndroidJUnitRunner'
