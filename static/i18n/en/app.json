--- conflicted
+++ resolved
@@ -387,13 +387,9 @@
     },
     "profile": {
       "password": "Password lock",
-<<<<<<< HEAD
       "passwordDesc": "Set a password to prevent unauthorized access to Ledger Live data stored on your computer, including account names, balances, transactions and public addresses.",
       "passwordAutoLock": "Auto-lock",
       "passwordAutoLockDesc": "Optional, how long should the app be idle before it locks itself.",
-=======
-      "passwordDesc": "Set a password to prevent unauthorized access to Ledger Live data stored on your computer, including account names, transactions and public addresses.",
->>>>>>> 6fc6bb5c
       "changePassword": "Change password",
       "softResetTitle": "Clear cache",
       "softResetDesc": "Clear the Ledger Live cache to force resynchronization with the blockchain.",
