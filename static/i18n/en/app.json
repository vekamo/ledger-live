--- conflicted
+++ resolved
@@ -187,14 +187,10 @@
       "import": "Accounts",
       "finish": "Confirmation"
     },
-<<<<<<< HEAD
-    "accountAlreadyImportedSubtitle": "Accounts already in Portfolio ({{count}})",
-=======
     "connectDevice": {
       "desc": "Follow the steps below to add <1><0>{{currencyName}}</0></1> accounts"
     },
     "accountAlreadyImportedSubtitle": "Accounts already in portfolio ({{count}})",
->>>>>>> ea3a8d4b
     "accountToImportSubtitle": "Add existing account",
     "accountToImportSubtitle_plural": "Add existing accounts",
     "selectAll": "Select all ({{count}})",
