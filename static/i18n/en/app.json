--- conflicted
+++ resolved
@@ -2566,7 +2566,6 @@
       }
     }
   },
-<<<<<<< HEAD
   "stellar": {
     "addAsset": {
       "title": "Add asset",
@@ -2588,7 +2587,10 @@
             "cta": "View details"
           },
           "broadcastError": "Your transaction may have failed. Please wait a moment then check the transaction history before trying again."
-=======
+        }
+      }
+    }
+  },
   "solana": {
     "common": {
       "broadcastError": "Your transaction may have failed. Please wait a moment then check the transaction history before trying again.",
@@ -2694,7 +2696,6 @@
               }
             }
           }
->>>>>>> b7373e86
         }
       }
     }
