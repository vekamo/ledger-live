common:
  ok: OK
  yes: Yes
  no: No
  apply: Apply
  confirm: Confirm
  cancel: Cancel
  delete: Delete
  continue: Continue
  skipThisStep: Skip this step
  chooseWalletPlaceholder: Choose a wallet...
  currency: Currency
  selectAccount: Select an account
  selectAccountNoOption: 'No account matching "{{accountName}}"'
  selectCurrency: Choose a crypto asset
  selectCurrencyNoOption: 'No crypto asset "{{currencyName}}"'
  selectExchange: Select an exchange
  selectExchangeNoOption: 'No exchange matching "{{exchangeName}}"'
  sortBy: Sort by
  search: Search
  save: Save
  password: Password
  editProfile: Preferences
  lockApplication: Lock Ledger Live
  showMore: Show more
  max: Max
  next: Next
  back: Back
  retry: Retry
  stop: Stop
  close: Close
  eastern: Eastern
  western: Western
  reverify: Re-verify
  verify: Verify
  copy: Copy
  addressCopied: Address copied!
  lockScreen:
    title: Welcome back
    subTitle:
    description: Enter your password to continue
    inputPlaceholder: Type your password
    lostPassword: I lost my password
  sync:
    syncing: Synchronizing...
    upToDate: Up to date
    outdated: Outdated
    error: Synchronization error
    refresh: Refresh
    ago: Synced {{time}}
  error:
    load: Unable to load
    noResults: No results
operation:
  type:
    IN: Received
#      conf: Received
#      unconf: Receiving...
    OUT: Sent
#      conf: Sent
#      unconf: Sending...
time:
  day: Day
  week: Week
  month: Month
  year: Year
  since:
    day: past day
    week: past week
    month: past month
    year: past year
sidebar:
  menu: Menu
  accounts: Accounts ({{count}})
  manager: Manager
  exchange: Exchanges
account:
  balance: Balance
  receive: Receive
  lastOperations: Last operations
  emptyState:
    title: No crypto assets yet?
    desc: Ensure the <1><0>{{currency}}</0></1> app is installed and start receiving
    buttons:
      receiveFunds: Receive
  settings:
    title: Edit account
    advancedLogs: Advanced logs
    accountName:
      title: Account name
      desc: Describe this account
      error: An account name is required
    unit:
      title: Unit
      desc: Choose the unit to display
    endpointConfig:
      title: Node
      desc: The API node to use
      error: Invalid endpoint
dashboard:
  title: Portfolio
  emptyAccountTile:
    desc: Add accounts to manage more crypto assets
    createAccount: Add account
  accounts:
    title: Accounts ({{count}})
  greeting:
    morning: "Good morning"
    evening: "Good evening"
    afternoon: "Good afternoon"
  summary: "Here's the summary of your account"
  summary_plural: "Here's the summary of your {{count}} accounts"
  noAccounts: No accounts yet
  recentActivity: Last operations
  totalBalance: Total balance
  accountsOrder:
    name: name
    balance: balance
currentAddress:
  title: Current address
  for: Address for account <1><0>{{accountName}}</0></1>
  message: Your receive address has not been confirmed on your Ledger device. Please verify the address for optimal security.
deviceConnect:
  step1:
    choose: "We detected {{count}} connected devices, please select one:"
    connect: Connect and unlock your <1>Ledger device</1> # remove key: <3>PIN code</3>
    dashboard: Not used. # This key is not used. Still managed in JS.
emptyState:
  sidebar:
    text: Press the + button to add an account to your portfolio
  dashboard:
    title: 'Add accounts to your portfolio'
    desc: Your portfolio has no accounts the first time Ledger Live is launched. Open the Manager to install apps on your Ledger device before you start adding accounts to your portfolio.
    buttons:
      addAccount: Add accounts
      installApp: Open Manager
exchange:
  title: Exchanges
  desc: Try a selection of exchange services offered by our sponsors
  visitWebsite: Visit website
  coinhouse: 'Coinhouse is a trusted platform for individuals and institutional investors looking to analyze, acquire, sell and securely store crypto assets.'
  changelly: 'Changelly is a popular instant crypto asset exchange with 100+ coins and tokens listed.'
  coinmama: 'Coinmama is a financial service that makes it fast, safe and fun to buy digital assets, anywhere in the world.'
genuinecheck:
  modal:
    title: Genuine check
addAccounts:
  title: Add accounts
  breadcrumb:
    informations: Crypto asset
    connectDevice: Device
    import: Accounts
    finish: Confirmation
  accountAlreadyImportedSubtitle: '{{count}} Already in portfolio'
  accountToImportSubtitle: 'Add existing account'
  accountToImportSubtitle_plural: 'Add existing accounts'
  selectAll: Select all ({{count}})
  unselectAll: Deselect all ({{count}})
  editName: Edit name
  newAccount: New account
  legacyAccount: '{{accountName}} (legacy)'
  noAccountToImport: No existing {{currencyName}} accounts to add
  success: Account added to your portfolio
# success_plural: Accounts successfully added to your portfolio.
  createNewAccount:
    title: Add a new account
    noOperationOnLastAccount: 'You have to receive crypto assets on <1><0>{{accountName}}</0></1> before you can create a new account.'
    noAccountToCreate: No <1><0>{{currencyName}}</0></1> account was found to create
  somethingWentWrong: Something went wrong during synchronization, please try again.
  cta:
    addMore: 'Add more'
    add: 'Add account'
    add_plural: 'Add accounts'
operationDetails:
  title: Operation details
  account: Account
  date: Date
  status: Status
  confirmed: Confirmed
  notConfirmed: Not confirmed
  fees: Fees
  noFees: No fee
  from: From
  to: To
  identifier: Transaction ID
  viewOperation: View in explorer
  showMore: Show {{recipients}} more
  showLess: Show less
operationList:
  noMoreOperations: That's all
manager:
  yourDeviceIsGenuine: Your device is genuine
  tabs:
    apps: Apps
    device: My device
  apps:
    install: Install
    all: App catalog
    installing: 'Installing {{app}}...'
    uninstalling: 'Uninstalling {{app}}...'
    installSuccess: '{{app}} is now installed on your device'
    uninstallSuccess: '{{app}} has been uninstalled from your device'
    alreadyInstalled: '{{app}} is already installed on your device'
    help: Check on your device to see which apps are already installed
  firmware:
    installed: 'Firmware version {{version}}'
    update: Update firmware
    continue: Continue update
    latest: 'Firmware version {{version}} is available'
    disclaimerTitle: 'You are about to install the latest <1><0>firmware {{version}}</0></1>'
    disclaimerAppDelete: Please note that all the apps installed on your device will be deleted.
    disclaimerAppReinstall: You will be able to re-install your apps after the firmware update
  modal:
    steps:
      idCheck: Identifier check
      updateMCU: Update MCU
      confirm: Confirmation
    confirmIdentifier: Confirm identifier
    confirmIdentifierText: Please confirm identifier on your Device. Be sure the identifier is the same as below
    identifier: Identifier
    mcuTitle: Updating MCU
    mcuFirst: Unplug your device from your computer
    mcuSecond: Press and hold left button and plug your device until the processing screen appears
    successTitle: Firmware has been updated with success
    successText: You can now re-install your applications on your device
  title: Manager
  subtitle: Install or uninstall apps on your device
  device:
    title: Connect your device
    desc: 'Follow the steps below to use the device Manager'
    cta: Connect my device
  errors:
    noDevice: No device is connected (TEMPLATE NEEDED)
    noDashboard: Navigate to the dashboard on your device (TEMPLATED NEEDED)
    noGenuine: Allow Manager to continue (TEMPLATE NEEDED)
receive:
  title: Receive
  steps:
    chooseAccount:
      title: Account
      label: Account to credit
    connectDevice:
      title: Device
      withoutDevice: Don't have your device?
    confirmAddress:
      title: Verification
      action: Confirm address on device
      text: Verify that the address below matches the address displayed on your device
      support: Contact us
      error:
        title: Receive address rejected
        text: Please try again or contact Support when in doubt
    receiveFunds:
      title: Receive
      label: Amount (optional)
send:
  title: Send
  totalSpent: Total to debit
  steps:
    amount:
      title: crypto assets
      selectAccountDebit: Select an account to debit
      recipientAddress: Recipient address # can't control the tooltip!
      amount: Amount
      max: Max
      fees: Network fees
      advancedOptions: Advanced options
      useRBF: Use a replace-by-fee transaction
      message: Leave a message (140)
      rippleTag: Tag
      ethereumGasLimit: Gas limit
      unitPerByte: '{{unit}} per byte'
      feePerByte: Fees per byte
    connectDevice:
      title: Device
    verification:
      title: Verification
      warning: |
        Carefully verify all transaction details now displayed on your device screen
      body: Once verified, press the right button to confirm and sign the transaction
    confirmation:
      title: Confirmation
      success:
        title: Transaction sent
        text: |
<<<<<<< HEAD
          The transaction has been signed and sent to the network. Your account balance will update once the blockchain has confirmed the transaction.
=======
          The transaction has been signed and sent to the network. Your account balance will update once the the transaction is confirmed by the network.
>>>>>>> 610d0845
        cta: View operation details
      error:
        title: Transaction canceled
        cta: Retry
      pending:
        title: Broadcasting transaction...
releaseNotes:
  title: Release notes
  version: Version {{versionNb}}
settings: # Always ensure descriptions carry full stops (.)
  title: Settings
  tabs:
    display: Display
    currencies: Currencies
    profile: Profile
    about: Help
  display:
    desc: Unneeded description # Remove this, it controls multiple settings tabs and is not required.
    language: Display language
    languageDesc: Set the language displayed in Ledger Live.
    counterValue: Base currency
    counterValueDesc: Choose the currency to display next to your balance and operations.
    exchange: Rate provider ({{ticker}})
    exchangeDesc: Choose the provider of the exchange rate between Bitcoin and your selected base currency.
    region: Region
    regionDesc: Choose the region in which you’re located to set the Ledger Live's time zone.
    stock: Regional market indicator
    stockDesc: Choose Western to display an increase in market value in green. Choose Eastern to display an increase in market value in red.
  currencies:
    desc: Select a crypto asset to edit its settings.
    exchange: Rate provider ({{ticker}})
    exchangeDesc: Choose the provider of the rate between the selected crypto asset and Bitcoin. This intermediary calculation enables the calculation of your balance in your base currency, for indicative purposes only.
    confirmationsToSpend: Number of confirmations required to spend
    confirmationsToSpendDesc: Set the number of network confirmations required for your crypto assets to be spendable. # A higher number of confirmations decreases the probability that a transaction is rejected.
    confirmationsNb: Number of confirmations
    confirmationsNbDesc: Set the number of network confirmations for a transaction to be marked as confirmed. # A higher number of confirmations increases the certainty that a transaction cannot be reversed.
    transactionsFees: Default transaction fees
    transactionsFeesDesc: Select your default transaction fees. The higher the fee, the faster the transaction will be processed.
    explorer: Blockchain explorer
    explorerDesc: Choose which explorer is used to look up the operation details in the blockchain.
  profile:
    desc: Set the preferences for your profile.
    password: Data encryption
    passwordDesc: Enhance your privacy. Set a password to encrypt Ledger Live data stored on your computer, including account names, balances, transactions and public addresses.
    changePassword: Change password
    sync: Synchronize accounts
    syncDesc: Resynchronize your accounts with the network.
    export: Export logs
    exportDesc: Exporting Ledger Live logs may be necessary for troubleshooting purposes.
    softResetTitle: Clear cache
    softResetDesc: Clear the Ledger Live cache to force resynchronization with the blockchain.
    softReset: Clear
    hardResetTitle: Reset Ledger Live
    hardResetDesc: Erase all Ledger Live data stored on your computer, including your accounts, transaction history and settings. The private keys to access your crypto assets in the blockchain remain secure on your Ledger device and on your Recovery sheet.
    hardReset: Reset
    developerMode: Developer mode
    developerModeDesc: Show developer apps in the Manager and enable testnet apps.
    analytics: Analytics
    analyticsDesc: Enable analytics of anonymous data to help Ledger improve the user experience. This includes the operating system, language, firmware versions and the number of added accounts.
    reportErrors: Usage and diagnostics
    reportErrorsDesc: Share anonymous usage and diagnostics data to help improve Ledger products, services and security features.
  about:
    desc: Learn about Ledger Live features or get help.
    version: Ledger Live version
    releaseNotesBtn: Show release notes # Close button instead of continue.
    faq: Ledger Support
    faqDesc: A problem? Learn about Ledger Live, Ledger devices, supported crypto assets and apps.
    contactUs: Contact us
    contactUsDesc: Need help? Request assistance from Ledger Support by email or chat.
    terms: Terms and conditions
    termsDesc: By using Ledger Live you are deemed to have accepted our terms and conditions.
    #privacy: Privacy policy
    #termsDesc: Refer to our privacy policy to learn what personal data we collect, and why and how we use it.
  hardResetModal:
    title: Reset Ledger Live
    desc: Erase all Ledger Live data stored on your computer, including your accounts, transaction history and settings. The private keys to access your crypto assets in the blockchain remain secure on your Ledger device and on your Recovery sheet.
  softResetModal:
    title: Clear cache
    subTitle: Are you sure?
    desc: Clearing the Ledger Live cache forces network resynchronization
  removeAccountModal:
    title: Remove account
    subTitle: Are you sure?
    desc: The account will no longer be included in your portfolio. This operation does not affect your assets. Accounts can always be re-added.
  exportLogs:
    title: Export logs
    desc: Exporting Ledger Live logs may be necessary for troubleshooting purposes.
    btn: Export
password:
  warning_0: Very weak
  warning_1: Weak
  warning_2: Medium
  warning_3: Strong
  warning_4: Very strong
  errorMessageIncorrectPassword: The password you entered is incorrect
  errorMessageNotMatchingPassword: Passwords don't match
  inputFields:
    newPassword:
      label: Password
      placeholder: #remove
    confirmPassword:
      label: Confirm password
      placeholder: #remove
    currentPassword: #remove
      label: Current password
      placeholder:
  changePassword:
    title: Data encryption
    subTitle: Change your password
    desc: Make sure to remember your password. Losing your password requires resetting Ledger Live and re-adding accounts.
  setPassword:
    title: Enable data encryption
    subTitle: Set a password
    desc: Make sure to remember your password. Losing your password requires resetting Ledger Live and re-adding accounts.
  disablePassword:
    title: Disable data encryption
    desc: Ledger Live data will be stored unencrypted on your computer. This includes account names, balances, transactions and public addresses.
update:
  newVersionReady: A new update is available
  relaunch: Update now
crash:
  oops: Oops, something went wrong
  uselessText: You may try again by restarting Ledger Live. Please export your logs and contact Ledger Support if the problem persists.
  restart: Restart
  reset: Reset
  createTicket: Ledger Support
  showDetails: Show details
  showError: Show error<|MERGE_RESOLUTION|>--- conflicted
+++ resolved
@@ -283,11 +283,7 @@
       success:
         title: Transaction sent
         text: |
-<<<<<<< HEAD
           The transaction has been signed and sent to the network. Your account balance will update once the blockchain has confirmed the transaction.
-=======
-          The transaction has been signed and sent to the network. Your account balance will update once the the transaction is confirmed by the network.
->>>>>>> 610d0845
         cta: View operation details
       error:
         title: Transaction canceled
