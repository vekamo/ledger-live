--- conflicted
+++ resolved
@@ -71,19 +71,11 @@
       - name: tag desktop
         if: ${{ steps.desktop-version.outputs.version != steps.post-desktop-version.outputs.version }}
         run: |
-<<<<<<< HEAD
-          git tag @ledgerhq/live-desktop@${{{ steps.post-desktop-version.outputs.version }}}
-      - name: tag mobile
-        if: ${{ steps.mobile-version.outputs.version != steps.post-mobile-version.outputs.version }}
-        run: |
-          git tag @ledgerhq/live-mobile@${{{ steps.post-mobile-version.outputs.version }}}
-=======
           git tag @ledgerhq/live-desktop@${{ steps.post-desktop-version.outputs.version }}
       - name: tag mobile
         if: ${{ steps.mobile-version.outputs.version != steps.post-mobile-version.outputs.version }}
         run: |
           git tag @ledgerhq/live-mobile@${{ steps.post-mobile-version.outputs.version }}
->>>>>>> 21d50d16
       - name: push changes
         if: ${{ always() }}
         run: |
