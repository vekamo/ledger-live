--- conflicted
+++ resolved
@@ -46,12 +46,8 @@
     "@babel/plugin-syntax-import-meta": "^7.8.3",
     "@babel/preset-env": "^7.8.7",
     "@babel/preset-flow": "^7.8.3",
-<<<<<<< HEAD
     "@rollup/plugin-node-resolve": "^7.1.1",
-    "babel-eslint": "^10.0.3",
-=======
     "babel-eslint": "^10.1.0",
->>>>>>> f4496384
     "babel-jest": "^25.1.0",
     "browserify": "^16.5.0",
     "create-hash": "^1.1.3",
@@ -59,14 +55,9 @@
     "eslint": "^6.8.0",
     "eslint-config-prettier": "^6.10.0",
     "eslint-plugin-flowtype": "^4.6.0",
-<<<<<<< HEAD
     "eslint-plugin-prettier": "^3.1.2",
-    "eslint-plugin-react": "^7.18.0",
-    "flow-bin": "^0.118.0",
-=======
     "eslint-plugin-react": "^7.19.0",
     "flow-bin": "^0.120.1",
->>>>>>> f4496384
     "flow-copy-source": "^2.0.8",
     "flow-mono-cli": "^1.5.3",
     "flow-typed": "^2.6.1",
