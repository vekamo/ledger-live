--- conflicted
+++ resolved
@@ -181,14 +181,9 @@
     "eslint-plugin-react-hooks": "^2.5.0",
     "flow-bin": "0.113.0",
     "flow-typed": "^2.6.2",
-<<<<<<< HEAD
-    "jest": "^25.1.0",
-    "jetifier": "^1.6.5",
-    "local-web-server": "^4.2.1",
-=======
     "jest": "^26.1.0",
     "jetifier": "^1.6.6",
->>>>>>> a80b7af0
+    "local-web-server": "^4.2.1",
     "metro-react-native-babel-preset": "^0.57.0",
     "prettier": "^1.19.1",
     "react-native-debugger-open": "^0.3.25",
