// !$*UTF8*$!
{
	archiveVersion = 1;
	classes = {
	};
	objectVersion = 46;
	objects = {

/* Begin PBXBuildFile section */
		00E356F31AD99517003FC87E /* ledgerlivemobileTests.m in Sources */ = {isa = PBXBuildFile; fileRef = 00E356F21AD99517003FC87E /* ledgerlivemobileTests.m */; };
		13B07FBC1A68108700A75B9A /* AppDelegate.m in Sources */ = {isa = PBXBuildFile; fileRef = 13B07FB01A68108700A75B9A /* AppDelegate.m */; };
		13B07FBD1A68108700A75B9A /* LaunchScreen.xib in Resources */ = {isa = PBXBuildFile; fileRef = 13B07FB11A68108700A75B9A /* LaunchScreen.xib */; };
		13B07FBF1A68108700A75B9A /* Images.xcassets in Resources */ = {isa = PBXBuildFile; fileRef = 13B07FB51A68108700A75B9A /* Images.xcassets */; };
		13B07FC11A68108700A75B9A /* main.m in Sources */ = {isa = PBXBuildFile; fileRef = 13B07FB71A68108700A75B9A /* main.m */; };
		2372D3D5180104DBED4E22EE /* libPods-ledgerlivemobile.a in Frameworks */ = {isa = PBXBuildFile; fileRef = 31C4672E151A9F9D4A18DB00 /* libPods-ledgerlivemobile.a */; };
		2A2FAB56B85E5D2BFF574A32 /* ExpoModulesProvider.swift in Sources */ = {isa = PBXBuildFile; fileRef = 09BC9C5402323A57C5327727 /* ExpoModulesProvider.swift */; };
		3407D5D9215D2AB800C9D40B /* NeededForBLE.swift in Sources */ = {isa = PBXBuildFile; fileRef = 3407D5D8215D2AB800C9D40B /* NeededForBLE.swift */; };
		7930A1FF82816135F015ED1B /* libPods-ledgerlivemobileTests.a in Frameworks */ = {isa = PBXBuildFile; fileRef = 854A3B027231E885CAD3722D /* libPods-ledgerlivemobileTests.a */; };
		9B7ACA23F80A40489C69872B /* libRNAnalytics.a in Frameworks */ = {isa = PBXBuildFile; fileRef = EEF3655E56C24042B39DF4D3 /* libRNAnalytics.a */; };
		AD6EE26071FA4673B5C89936 /* FontAwesome5_Pro_Brands.ttf in Resources */ = {isa = PBXBuildFile; fileRef = 4BD106EA37CA467F9525D699 /* FontAwesome5_Pro_Brands.ttf */; };
		AD7A77B84DF3487C812B091B /* FontAwesome5_Pro_Regular.ttf in Resources */ = {isa = PBXBuildFile; fileRef = 668E26194DD94B6D8F10D450 /* FontAwesome5_Pro_Regular.ttf */; };
		B116B48438CB416C980DD0E7 /* Inter-SemiBold.otf in Resources */ = {isa = PBXBuildFile; fileRef = F3993D7FF61549FE9270BC06 /* Inter-SemiBold.otf */; };
		BC25CCBE6BEA4D62BE203C17 /* libz.tbd in Frameworks */ = {isa = PBXBuildFile; fileRef = 5F63C9E4AC284203A95B417E /* libz.tbd */; };
		CB46822924B04E80814C603E /* libPasscodeAuth.a in Frameworks */ = {isa = PBXBuildFile; fileRef = 976AEE7A15C2428DB85E53B3 /* libPasscodeAuth.a */; };
		D93C63AD261B4E7183B66B1C /* Inter-Regular.otf in Resources */ = {isa = PBXBuildFile; fileRef = 4C2397DC873B4F8E91B750A8 /* Inter-Regular.otf */; };
		E466275BA70845F3AFE1D695 /* Inter-Bold.otf in Resources */ = {isa = PBXBuildFile; fileRef = D91EB0620BDE4709B6F44620 /* Inter-Bold.otf */; };
		E55EFC09114D43B3AB041882 /* FontAwesome5_Pro_Solid.ttf in Resources */ = {isa = PBXBuildFile; fileRef = 991AA9919E4840DBB799E117 /* FontAwesome5_Pro_Solid.ttf */; };
		E8E0F5A941050BCF166FD663 /* ExpoModulesProvider.swift in Sources */ = {isa = PBXBuildFile; fileRef = 3C3509B77469C50660E4C1A7 /* ExpoModulesProvider.swift */; };
		F837348722721A48009D747A /* JavaScriptCore.framework in Frameworks */ = {isa = PBXBuildFile; fileRef = F837348622721A48009D747A /* JavaScriptCore.framework */; };
		F99BEAC629E8441C83104922 /* FontAwesome5_Pro_Light.ttf in Resources */ = {isa = PBXBuildFile; fileRef = 6D891D99F1084D459DBF667F /* FontAwesome5_Pro_Light.ttf */; };
/* End PBXBuildFile section */

/* Begin PBXContainerItemProxy section */
		00E356F41AD99517003FC87E /* PBXContainerItemProxy */ = {
			isa = PBXContainerItemProxy;
			containerPortal = 83CBB9F71A601CBA00E9B192 /* Project object */;
			proxyType = 1;
			remoteGlobalIDString = 13B07F861A680F5B00A75B9A;
			remoteInfo = ledgerlivemobile;
		};
/* End PBXContainerItemProxy section */

/* Begin PBXFileReference section */
		008F07F21AC5B25A0029DE68 /* main.jsbundle */ = {isa = PBXFileReference; fileEncoding = 4; lastKnownFileType = text; path = main.jsbundle; sourceTree = "<group>"; };
		00E356EE1AD99517003FC87E /* ledgerlivemobileTests.xctest */ = {isa = PBXFileReference; explicitFileType = wrapper.cfbundle; includeInIndex = 0; path = ledgerlivemobileTests.xctest; sourceTree = BUILT_PRODUCTS_DIR; };
		00E356F11AD99517003FC87E /* Info.plist */ = {isa = PBXFileReference; lastKnownFileType = text.plist.xml; path = Info.plist; sourceTree = "<group>"; };
		00E356F21AD99517003FC87E /* ledgerlivemobileTests.m */ = {isa = PBXFileReference; lastKnownFileType = sourcecode.c.objc; path = ledgerlivemobileTests.m; sourceTree = "<group>"; };
		09BC9C5402323A57C5327727 /* ExpoModulesProvider.swift */ = {isa = PBXFileReference; includeInIndex = 1; lastKnownFileType = sourcecode.swift; name = ExpoModulesProvider.swift; path = "Pods/Target Support Files/Pods-ledgerlivemobile/ExpoModulesProvider.swift"; sourceTree = "<group>"; };
		0F189190C1964DD1B7E31BE6 /* FontAwesome5_Brands.ttf */ = {isa = PBXFileReference; explicitFileType = undefined; fileEncoding = 9; includeInIndex = 0; lastKnownFileType = unknown; name = FontAwesome5_Brands.ttf; path = "../node_modules/react-native-vector-icons/Fonts/FontAwesome5_Brands.ttf"; sourceTree = "<group>"; };
		13B07F961A680F5B00A75B9A /* ledgerlivemobile.app */ = {isa = PBXFileReference; explicitFileType = wrapper.application; includeInIndex = 0; path = ledgerlivemobile.app; sourceTree = BUILT_PRODUCTS_DIR; };
		13B07FAF1A68108700A75B9A /* AppDelegate.h */ = {isa = PBXFileReference; fileEncoding = 4; lastKnownFileType = sourcecode.c.h; name = AppDelegate.h; path = ledgerlivemobile/AppDelegate.h; sourceTree = "<group>"; };
		13B07FB01A68108700A75B9A /* AppDelegate.m */ = {isa = PBXFileReference; fileEncoding = 4; lastKnownFileType = sourcecode.c.objc; name = AppDelegate.m; path = ledgerlivemobile/AppDelegate.m; sourceTree = "<group>"; };
		13B07FB21A68108700A75B9A /* Base */ = {isa = PBXFileReference; lastKnownFileType = file.xib; name = Base; path = Base.lproj/LaunchScreen.xib; sourceTree = "<group>"; };
		13B07FB51A68108700A75B9A /* Images.xcassets */ = {isa = PBXFileReference; lastKnownFileType = folder.assetcatalog; name = Images.xcassets; path = ledgerlivemobile/Images.xcassets; sourceTree = "<group>"; };
		13B07FB61A68108700A75B9A /* Info.plist */ = {isa = PBXFileReference; fileEncoding = 4; lastKnownFileType = text.plist.xml; name = Info.plist; path = ledgerlivemobile/Info.plist; sourceTree = "<group>"; };
		13B07FB71A68108700A75B9A /* main.m */ = {isa = PBXFileReference; fileEncoding = 4; lastKnownFileType = sourcecode.c.objc; name = main.m; path = ledgerlivemobile/main.m; sourceTree = "<group>"; };
		13BEF41FFA9D4B06B1C8A8E1 /* libLottie.a */ = {isa = PBXFileReference; explicitFileType = undefined; fileEncoding = 9; includeInIndex = 0; lastKnownFileType = archive.ar; path = libLottie.a; sourceTree = "<group>"; };
		148B039A3EDE47A19A6BC6AE /* Feather.ttf */ = {isa = PBXFileReference; explicitFileType = undefined; fileEncoding = 9; includeInIndex = 0; lastKnownFileType = unknown; name = Feather.ttf; path = "../node_modules/react-native-vector-icons/Fonts/Feather.ttf"; sourceTree = "<group>"; };
		2402D074219C2E6600276138 /* ledgerlivemobile.entitlements */ = {isa = PBXFileReference; lastKnownFileType = text.plist.entitlements; name = ledgerlivemobile.entitlements; path = ledgerlivemobile/ledgerlivemobile.entitlements; sourceTree = "<group>"; };
		2433F86A66DB455E803650A5 /* Octicons.ttf */ = {isa = PBXFileReference; explicitFileType = undefined; fileEncoding = 9; includeInIndex = 0; lastKnownFileType = unknown; name = Octicons.ttf; path = "../node_modules/react-native-vector-icons/Fonts/Octicons.ttf"; sourceTree = "<group>"; };
		2B8A443FFF9942B295210CA2 /* Entypo.ttf */ = {isa = PBXFileReference; explicitFileType = undefined; fileEncoding = 9; includeInIndex = 0; lastKnownFileType = unknown; name = Entypo.ttf; path = "../node_modules/react-native-vector-icons/Fonts/Entypo.ttf"; sourceTree = "<group>"; };
		31C4672E151A9F9D4A18DB00 /* libPods-ledgerlivemobile.a */ = {isa = PBXFileReference; explicitFileType = archive.ar; includeInIndex = 0; path = "libPods-ledgerlivemobile.a"; sourceTree = BUILT_PRODUCTS_DIR; };
		3263CCC7104E4B86AC2ADDB4 /* MuseoSans-Regular.otf */ = {isa = PBXFileReference; explicitFileType = undefined; fileEncoding = 9; includeInIndex = 0; lastKnownFileType = unknown; name = "MuseoSans-Regular.otf"; path = "../assets/fonts/MuseoSans-Regular.otf"; sourceTree = "<group>"; };
		3407D5D7215D2AB800C9D40B /* ledgerlivemobile-Bridging-Header.h */ = {isa = PBXFileReference; lastKnownFileType = sourcecode.c.h; path = "ledgerlivemobile-Bridging-Header.h"; sourceTree = "<group>"; };
		3407D5D8215D2AB800C9D40B /* NeededForBLE.swift */ = {isa = PBXFileReference; lastKnownFileType = sourcecode.swift; path = NeededForBLE.swift; sourceTree = "<group>"; };
		3C3509B77469C50660E4C1A7 /* ExpoModulesProvider.swift */ = {isa = PBXFileReference; includeInIndex = 1; lastKnownFileType = sourcecode.swift; name = ExpoModulesProvider.swift; path = "Pods/Target Support Files/Pods-ledgerlivemobileTests/ExpoModulesProvider.swift"; sourceTree = "<group>"; };
		3E71666B2C4291351C2BA23C /* Pods-ledgerlivemobileTests.staging.xcconfig */ = {isa = PBXFileReference; includeInIndex = 1; lastKnownFileType = text.xcconfig; name = "Pods-ledgerlivemobileTests.staging.xcconfig"; path = "Target Support Files/Pods-ledgerlivemobileTests/Pods-ledgerlivemobileTests.staging.xcconfig"; sourceTree = "<group>"; };
		44387CB2EE84464C83A75FD7 /* OpenSans-Regular.ttf */ = {isa = PBXFileReference; explicitFileType = undefined; fileEncoding = 9; includeInIndex = 0; lastKnownFileType = unknown; name = "OpenSans-Regular.ttf"; path = "../assets/fonts/OpenSans-Regular.ttf"; sourceTree = "<group>"; };
		4BD106EA37CA467F9525D699 /* FontAwesome5_Pro_Brands.ttf */ = {isa = PBXFileReference; explicitFileType = undefined; fileEncoding = 9; includeInIndex = 0; lastKnownFileType = unknown; name = FontAwesome5_Pro_Brands.ttf; path = ../assets/fonts/FontAwesome5_Pro_Brands.ttf; sourceTree = "<group>"; };
		4C2397DC873B4F8E91B750A8 /* Inter-Regular.otf */ = {isa = PBXFileReference; explicitFileType = undefined; fileEncoding = 9; includeInIndex = 0; lastKnownFileType = unknown; name = "Inter-Regular.otf"; path = "../assets/fonts/Inter-Regular.otf"; sourceTree = "<group>"; };
		4DF02CF2330A6B120535EF53 /* Pods-ledgerlivemobileTests.release.xcconfig */ = {isa = PBXFileReference; includeInIndex = 1; lastKnownFileType = text.xcconfig; name = "Pods-ledgerlivemobileTests.release.xcconfig"; path = "Target Support Files/Pods-ledgerlivemobileTests/Pods-ledgerlivemobileTests.release.xcconfig"; sourceTree = "<group>"; };
		55D1E3EC76A24523BF26BC61 /* FontAwesome5_Regular.ttf */ = {isa = PBXFileReference; explicitFileType = undefined; fileEncoding = 9; includeInIndex = 0; lastKnownFileType = unknown; name = FontAwesome5_Regular.ttf; path = "../node_modules/react-native-vector-icons/Fonts/FontAwesome5_Regular.ttf"; sourceTree = "<group>"; };
		57675DE3CEFA48B4AEFB711C /* OpenSans-Bold.ttf */ = {isa = PBXFileReference; explicitFileType = undefined; fileEncoding = 9; includeInIndex = 0; lastKnownFileType = unknown; name = "OpenSans-Bold.ttf"; path = "../assets/fonts/OpenSans-Bold.ttf"; sourceTree = "<group>"; };
		5BA10A22A99ED68BAF7C0035 /* Pods-ledgerlivemobileTests.debug.xcconfig */ = {isa = PBXFileReference; includeInIndex = 1; lastKnownFileType = text.xcconfig; name = "Pods-ledgerlivemobileTests.debug.xcconfig"; path = "Target Support Files/Pods-ledgerlivemobileTests/Pods-ledgerlivemobileTests.debug.xcconfig"; sourceTree = "<group>"; };
		5F63C9E4AC284203A95B417E /* libz.tbd */ = {isa = PBXFileReference; explicitFileType = undefined; fileEncoding = 9; includeInIndex = 0; lastKnownFileType = "sourcecode.text-based-dylib-definition"; name = libz.tbd; path = usr/lib/libz.tbd; sourceTree = SDKROOT; };
		612C2DE49D8C4046AE4FF442 /* Lottie.framework */ = {isa = PBXFileReference; explicitFileType = undefined; fileEncoding = 9; includeInIndex = 0; lastKnownFileType = wrapper.framework; name = Lottie.framework; path = System/Library/Frameworks/Lottie.framework; sourceTree = SDKROOT; };
		61C9A3D5E8F7421487C85E86 /* Ionicons.ttf */ = {isa = PBXFileReference; explicitFileType = undefined; fileEncoding = 9; includeInIndex = 0; lastKnownFileType = unknown; name = Ionicons.ttf; path = "../node_modules/react-native-vector-icons/Fonts/Ionicons.ttf"; sourceTree = "<group>"; };
		668E26194DD94B6D8F10D450 /* FontAwesome5_Pro_Regular.ttf */ = {isa = PBXFileReference; explicitFileType = undefined; fileEncoding = 9; includeInIndex = 0; lastKnownFileType = unknown; name = FontAwesome5_Pro_Regular.ttf; path = ../assets/fonts/FontAwesome5_Pro_Regular.ttf; sourceTree = "<group>"; };
		6C1563DFEE064431AF4F8F6B /* FontAwesome.ttf */ = {isa = PBXFileReference; explicitFileType = undefined; fileEncoding = 9; includeInIndex = 0; lastKnownFileType = unknown; name = FontAwesome.ttf; path = "../node_modules/react-native-vector-icons/Fonts/FontAwesome.ttf"; sourceTree = "<group>"; };
		6D891D99F1084D459DBF667F /* FontAwesome5_Pro_Light.ttf */ = {isa = PBXFileReference; explicitFileType = undefined; fileEncoding = 9; includeInIndex = 0; lastKnownFileType = unknown; name = FontAwesome5_Pro_Light.ttf; path = ../assets/fonts/FontAwesome5_Pro_Light.ttf; sourceTree = "<group>"; };
		793F2C3B8DC0475194262928 /* libRCTCamera.a */ = {isa = PBXFileReference; explicitFileType = undefined; fileEncoding = 9; includeInIndex = 0; lastKnownFileType = archive.ar; path = libRCTCamera.a; sourceTree = "<group>"; };
		854A3B027231E885CAD3722D /* libPods-ledgerlivemobileTests.a */ = {isa = PBXFileReference; explicitFileType = archive.ar; includeInIndex = 0; path = "libPods-ledgerlivemobileTests.a"; sourceTree = BUILT_PRODUCTS_DIR; };
		887CA7F3B5FF4445BB1C5960 /* libRNLibLedgerCore.a */ = {isa = PBXFileReference; explicitFileType = undefined; fileEncoding = 9; includeInIndex = 0; lastKnownFileType = archive.ar; path = libRNLibLedgerCore.a; sourceTree = "<group>"; };
		9390D938BCB148F2A34703E3 /* AntDesign.ttf */ = {isa = PBXFileReference; explicitFileType = undefined; fileEncoding = 9; includeInIndex = 0; lastKnownFileType = unknown; name = AntDesign.ttf; path = "../node_modules/react-native-vector-icons/Fonts/AntDesign.ttf"; sourceTree = "<group>"; };
		976AEE7A15C2428DB85E53B3 /* libPasscodeAuth.a */ = {isa = PBXFileReference; explicitFileType = undefined; fileEncoding = 9; includeInIndex = 0; lastKnownFileType = archive.ar; path = libPasscodeAuth.a; sourceTree = "<group>"; };
		991AA9919E4840DBB799E117 /* FontAwesome5_Pro_Solid.ttf */ = {isa = PBXFileReference; explicitFileType = undefined; fileEncoding = 9; includeInIndex = 0; lastKnownFileType = unknown; name = FontAwesome5_Pro_Solid.ttf; path = ../assets/fonts/FontAwesome5_Pro_Solid.ttf; sourceTree = "<group>"; };
		99A82013C77445B4B2B54AB5 /* EvilIcons.ttf */ = {isa = PBXFileReference; explicitFileType = undefined; fileEncoding = 9; includeInIndex = 0; lastKnownFileType = unknown; name = EvilIcons.ttf; path = "../node_modules/react-native-vector-icons/Fonts/EvilIcons.ttf"; sourceTree = "<group>"; };
		C44A2A704D1E428CB7694186 /* FontAwesome5_Solid.ttf */ = {isa = PBXFileReference; explicitFileType = undefined; fileEncoding = 9; includeInIndex = 0; lastKnownFileType = unknown; name = FontAwesome5_Solid.ttf; path = "../node_modules/react-native-vector-icons/Fonts/FontAwesome5_Solid.ttf"; sourceTree = "<group>"; };
		C7C5BB743ED04E53A2323979 /* OpenSans-SemiBold.ttf */ = {isa = PBXFileReference; explicitFileType = undefined; fileEncoding = 9; includeInIndex = 0; lastKnownFileType = unknown; name = "OpenSans-SemiBold.ttf"; path = "../assets/fonts/OpenSans-SemiBold.ttf"; sourceTree = "<group>"; };
		CA4B7558A3274D76ACA6E26C /* MaterialIcons.ttf */ = {isa = PBXFileReference; explicitFileType = undefined; fileEncoding = 9; includeInIndex = 0; lastKnownFileType = unknown; name = MaterialIcons.ttf; path = "../node_modules/react-native-vector-icons/Fonts/MaterialIcons.ttf"; sourceTree = "<group>"; };
		CDD38AE8681742F38FB51EFC /* MaterialCommunityIcons.ttf */ = {isa = PBXFileReference; explicitFileType = undefined; fileEncoding = 9; includeInIndex = 0; lastKnownFileType = unknown; name = MaterialCommunityIcons.ttf; path = "../node_modules/react-native-vector-icons/Fonts/MaterialCommunityIcons.ttf"; sourceTree = "<group>"; };
		CE7E1D553FBD49E0A85347D3 /* MuseoSans-Bold.otf */ = {isa = PBXFileReference; explicitFileType = undefined; fileEncoding = 9; includeInIndex = 0; lastKnownFileType = unknown; name = "MuseoSans-Bold.otf"; path = "../assets/fonts/MuseoSans-Bold.otf"; sourceTree = "<group>"; };
		CEDB8CDC561E4D4BBA7A64CD /* MuseoSans-SemiBold.otf */ = {isa = PBXFileReference; explicitFileType = undefined; fileEncoding = 9; includeInIndex = 0; lastKnownFileType = unknown; name = "MuseoSans-SemiBold.otf"; path = "../assets/fonts/MuseoSans-SemiBold.otf"; sourceTree = "<group>"; };
		D249644B66FAECFBB42408A6 /* Pods-ledgerlivemobile.staging.xcconfig */ = {isa = PBXFileReference; includeInIndex = 1; lastKnownFileType = text.xcconfig; name = "Pods-ledgerlivemobile.staging.xcconfig"; path = "Target Support Files/Pods-ledgerlivemobile/Pods-ledgerlivemobile.staging.xcconfig"; sourceTree = "<group>"; };
		D66478ECD0864D09A3838EE2 /* Foundation.ttf */ = {isa = PBXFileReference; explicitFileType = undefined; fileEncoding = 9; includeInIndex = 0; lastKnownFileType = unknown; name = Foundation.ttf; path = "../node_modules/react-native-vector-icons/Fonts/Foundation.ttf"; sourceTree = "<group>"; };
		D91EB0620BDE4709B6F44620 /* Inter-Bold.otf */ = {isa = PBXFileReference; explicitFileType = undefined; fileEncoding = 9; includeInIndex = 0; lastKnownFileType = unknown; name = "Inter-Bold.otf"; path = "../assets/fonts/Inter-Bold.otf"; sourceTree = "<group>"; };
		DB30501190A6488182047B5D /* SimpleLineIcons.ttf */ = {isa = PBXFileReference; explicitFileType = undefined; fileEncoding = 9; includeInIndex = 0; lastKnownFileType = unknown; name = SimpleLineIcons.ttf; path = "../node_modules/react-native-vector-icons/Fonts/SimpleLineIcons.ttf"; sourceTree = "<group>"; };
		DF506596C56E4265A0CA1FA2 /* Zocial.ttf */ = {isa = PBXFileReference; explicitFileType = undefined; fileEncoding = 9; includeInIndex = 0; lastKnownFileType = unknown; name = Zocial.ttf; path = "../node_modules/react-native-vector-icons/Fonts/Zocial.ttf"; sourceTree = "<group>"; };
		E00920DA84D64135AB92EBAB /* Fontisto.ttf */ = {isa = PBXFileReference; explicitFileType = undefined; fileEncoding = 9; includeInIndex = 0; lastKnownFileType = unknown; name = Fontisto.ttf; path = "../node_modules/react-native-vector-icons/Fonts/Fontisto.ttf"; sourceTree = "<group>"; };
		EEF3655E56C24042B39DF4D3 /* libRNAnalytics.a */ = {isa = PBXFileReference; explicitFileType = undefined; fileEncoding = 9; includeInIndex = 0; lastKnownFileType = archive.ar; path = libRNAnalytics.a; sourceTree = "<group>"; };
		F3993D7FF61549FE9270BC06 /* Inter-SemiBold.otf */ = {isa = PBXFileReference; explicitFileType = undefined; fileEncoding = 9; includeInIndex = 0; lastKnownFileType = unknown; name = "Inter-SemiBold.otf"; path = "../assets/fonts/Inter-SemiBold.otf"; sourceTree = "<group>"; };
		F706F7BE3B5F9DD387AB929A /* Pods-ledgerlivemobile.debug.xcconfig */ = {isa = PBXFileReference; includeInIndex = 1; lastKnownFileType = text.xcconfig; name = "Pods-ledgerlivemobile.debug.xcconfig"; path = "Target Support Files/Pods-ledgerlivemobile/Pods-ledgerlivemobile.debug.xcconfig"; sourceTree = "<group>"; };
		F77638C1F4BC132FB97FEEAF /* Pods-ledgerlivemobile.release.xcconfig */ = {isa = PBXFileReference; includeInIndex = 1; lastKnownFileType = text.xcconfig; name = "Pods-ledgerlivemobile.release.xcconfig"; path = "Target Support Files/Pods-ledgerlivemobile/Pods-ledgerlivemobile.release.xcconfig"; sourceTree = "<group>"; };
		F837348622721A48009D747A /* JavaScriptCore.framework */ = {isa = PBXFileReference; lastKnownFileType = wrapper.framework; name = JavaScriptCore.framework; path = System/Library/Frameworks/JavaScriptCore.framework; sourceTree = SDKROOT; };
		F91D74A42E59456DBB925283 /* Rubik-Regular.ttf */ = {isa = PBXFileReference; explicitFileType = undefined; fileEncoding = 9; includeInIndex = 0; lastKnownFileType = unknown; name = "Rubik-Regular.ttf"; path = "../assets/fonts/Rubik-Regular.ttf"; sourceTree = "<group>"; };
/* End PBXFileReference section */

/* Begin PBXFrameworksBuildPhase section */
		00E356EB1AD99517003FC87E /* Frameworks */ = {
			isa = PBXFrameworksBuildPhase;
			buildActionMask = 2147483647;
			files = (
				7930A1FF82816135F015ED1B /* libPods-ledgerlivemobileTests.a in Frameworks */,
			);
			runOnlyForDeploymentPostprocessing = 0;
		};
		13B07F8C1A680F5B00A75B9A /* Frameworks */ = {
			isa = PBXFrameworksBuildPhase;
			buildActionMask = 2147483647;
			files = (
				F837348722721A48009D747A /* JavaScriptCore.framework in Frameworks */,
				9B7ACA23F80A40489C69872B /* libRNAnalytics.a in Frameworks */,
				BC25CCBE6BEA4D62BE203C17 /* libz.tbd in Frameworks */,
				CB46822924B04E80814C603E /* libPasscodeAuth.a in Frameworks */,
				2372D3D5180104DBED4E22EE /* libPods-ledgerlivemobile.a in Frameworks */,
			);
			runOnlyForDeploymentPostprocessing = 0;
		};
/* End PBXFrameworksBuildPhase section */

/* Begin PBXGroup section */
		00E356EF1AD99517003FC87E /* ledgerlivemobileTests */ = {
			isa = PBXGroup;
			children = (
				00E356F21AD99517003FC87E /* ledgerlivemobileTests.m */,
				00E356F01AD99517003FC87E /* Supporting Files */,
			);
			path = ledgerlivemobileTests;
			sourceTree = "<group>";
		};
		00E356F01AD99517003FC87E /* Supporting Files */ = {
			isa = PBXGroup;
			children = (
				00E356F11AD99517003FC87E /* Info.plist */,
			);
			name = "Supporting Files";
			sourceTree = "<group>";
		};
		07E26242AA68EF56DFCEFC67 /* Pods */ = {
			isa = PBXGroup;
			children = (
				F706F7BE3B5F9DD387AB929A /* Pods-ledgerlivemobile.debug.xcconfig */,
				F77638C1F4BC132FB97FEEAF /* Pods-ledgerlivemobile.release.xcconfig */,
				5BA10A22A99ED68BAF7C0035 /* Pods-ledgerlivemobileTests.debug.xcconfig */,
				4DF02CF2330A6B120535EF53 /* Pods-ledgerlivemobileTests.release.xcconfig */,
				D249644B66FAECFBB42408A6 /* Pods-ledgerlivemobile.staging.xcconfig */,
				3E71666B2C4291351C2BA23C /* Pods-ledgerlivemobileTests.staging.xcconfig */,
			);
			path = Pods;
			sourceTree = "<group>";
		};
		13B07FAE1A68108700A75B9A /* ledgerlivemobile */ = {
			isa = PBXGroup;
			children = (
				2402D074219C2E6600276138 /* ledgerlivemobile.entitlements */,
				008F07F21AC5B25A0029DE68 /* main.jsbundle */,
				3407D5D8215D2AB800C9D40B /* NeededForBLE.swift */,
				13B07FAF1A68108700A75B9A /* AppDelegate.h */,
				13B07FB01A68108700A75B9A /* AppDelegate.m */,
				13B07FB51A68108700A75B9A /* Images.xcassets */,
				13B07FB61A68108700A75B9A /* Info.plist */,
				13B07FB11A68108700A75B9A /* LaunchScreen.xib */,
				13B07FB71A68108700A75B9A /* main.m */,
			);
			name = ledgerlivemobile;
			sourceTree = "<group>";
		};
		34457EB62003A12400415724 /* Recovered References */ = {
			isa = PBXGroup;
			children = (
				793F2C3B8DC0475194262928 /* libRCTCamera.a */,
				887CA7F3B5FF4445BB1C5960 /* libRNLibLedgerCore.a */,
				EEF3655E56C24042B39DF4D3 /* libRNAnalytics.a */,
				612C2DE49D8C4046AE4FF442 /* Lottie.framework */,
				13BEF41FFA9D4B06B1C8A8E1 /* libLottie.a */,
				976AEE7A15C2428DB85E53B3 /* libPasscodeAuth.a */,
			);
			name = "Recovered References";
			sourceTree = "<group>";
		};
		3F0372EE9483431D91FAB7D5 /* Resources */ = {
			isa = PBXGroup;
			children = (
				CE7E1D553FBD49E0A85347D3 /* MuseoSans-Bold.otf */,
				3263CCC7104E4B86AC2ADDB4 /* MuseoSans-Regular.otf */,
				CEDB8CDC561E4D4BBA7A64CD /* MuseoSans-SemiBold.otf */,
				57675DE3CEFA48B4AEFB711C /* OpenSans-Bold.ttf */,
				44387CB2EE84464C83A75FD7 /* OpenSans-Regular.ttf */,
				C7C5BB743ED04E53A2323979 /* OpenSans-SemiBold.ttf */,
				F91D74A42E59456DBB925283 /* Rubik-Regular.ttf */,
				D91EB0620BDE4709B6F44620 /* Inter-Bold.otf */,
				4C2397DC873B4F8E91B750A8 /* Inter-Regular.otf */,
				F3993D7FF61549FE9270BC06 /* Inter-SemiBold.otf */,
				9390D938BCB148F2A34703E3 /* AntDesign.ttf */,
				2B8A443FFF9942B295210CA2 /* Entypo.ttf */,
				99A82013C77445B4B2B54AB5 /* EvilIcons.ttf */,
				148B039A3EDE47A19A6BC6AE /* Feather.ttf */,
				6C1563DFEE064431AF4F8F6B /* FontAwesome.ttf */,
				0F189190C1964DD1B7E31BE6 /* FontAwesome5_Brands.ttf */,
				55D1E3EC76A24523BF26BC61 /* FontAwesome5_Regular.ttf */,
				C44A2A704D1E428CB7694186 /* FontAwesome5_Solid.ttf */,
				E00920DA84D64135AB92EBAB /* Fontisto.ttf */,
				D66478ECD0864D09A3838EE2 /* Foundation.ttf */,
				61C9A3D5E8F7421487C85E86 /* Ionicons.ttf */,
				CDD38AE8681742F38FB51EFC /* MaterialCommunityIcons.ttf */,
				CA4B7558A3274D76ACA6E26C /* MaterialIcons.ttf */,
				2433F86A66DB455E803650A5 /* Octicons.ttf */,
				DB30501190A6488182047B5D /* SimpleLineIcons.ttf */,
				DF506596C56E4265A0CA1FA2 /* Zocial.ttf */,
				4BD106EA37CA467F9525D699 /* FontAwesome5_Pro_Brands.ttf */,
				6D891D99F1084D459DBF667F /* FontAwesome5_Pro_Light.ttf */,
				668E26194DD94B6D8F10D450 /* FontAwesome5_Pro_Regular.ttf */,
				991AA9919E4840DBB799E117 /* FontAwesome5_Pro_Solid.ttf */,
			);
			name = Resources;
			sourceTree = "<group>";
		};
		6179FB29F63AFA468DD9E791 /* ExpoModulesProviders */ = {
			isa = PBXGroup;
			children = (
				CC8AB426478BB87045DF18DA /* ledgerlivemobile */,
				9AD4DEDE3B05442B2FD58558 /* ledgerlivemobileTests */,
			);
			name = ExpoModulesProviders;
			sourceTree = "<group>";
		};
		832341AE1AAA6A7D00B99B32 /* Libraries */ = {
			isa = PBXGroup;
			children = (
			);
			name = Libraries;
			sourceTree = "<group>";
		};
		83CBB9F61A601CBA00E9B192 = {
			isa = PBXGroup;
			children = (
				13B07FAE1A68108700A75B9A /* ledgerlivemobile */,
				832341AE1AAA6A7D00B99B32 /* Libraries */,
				00E356EF1AD99517003FC87E /* ledgerlivemobileTests */,
				83CBBA001A601CBA00E9B192 /* Products */,
				34457EB62003A12400415724 /* Recovered References */,
				90B115AE643A42D1BF8AA6F4 /* Frameworks */,
				3F0372EE9483431D91FAB7D5 /* Resources */,
				3407D5D7215D2AB800C9D40B /* ledgerlivemobile-Bridging-Header.h */,
				07E26242AA68EF56DFCEFC67 /* Pods */,
				6179FB29F63AFA468DD9E791 /* ExpoModulesProviders */,
			);
			indentWidth = 2;
			sourceTree = "<group>";
			tabWidth = 2;
			usesTabs = 0;
		};
		83CBBA001A601CBA00E9B192 /* Products */ = {
			isa = PBXGroup;
			children = (
				13B07F961A680F5B00A75B9A /* ledgerlivemobile.app */,
				00E356EE1AD99517003FC87E /* ledgerlivemobileTests.xctest */,
			);
			name = Products;
			sourceTree = "<group>";
		};
		90B115AE643A42D1BF8AA6F4 /* Frameworks */ = {
			isa = PBXGroup;
			children = (
				F837348622721A48009D747A /* JavaScriptCore.framework */,
				5F63C9E4AC284203A95B417E /* libz.tbd */,
				31C4672E151A9F9D4A18DB00 /* libPods-ledgerlivemobile.a */,
				854A3B027231E885CAD3722D /* libPods-ledgerlivemobileTests.a */,
			);
			name = Frameworks;
			sourceTree = "<group>";
		};
		9AD4DEDE3B05442B2FD58558 /* ledgerlivemobileTests */ = {
			isa = PBXGroup;
			children = (
				3C3509B77469C50660E4C1A7 /* ExpoModulesProvider.swift */,
			);
			name = ledgerlivemobileTests;
			sourceTree = "<group>";
		};
		CC8AB426478BB87045DF18DA /* ledgerlivemobile */ = {
			isa = PBXGroup;
			children = (
				09BC9C5402323A57C5327727 /* ExpoModulesProvider.swift */,
			);
			name = ledgerlivemobile;
			sourceTree = "<group>";
		};
/* End PBXGroup section */

/* Begin PBXNativeTarget section */
		00E356ED1AD99517003FC87E /* ledgerlivemobileTests */ = {
			isa = PBXNativeTarget;
			buildConfigurationList = 00E357021AD99517003FC87E /* Build configuration list for PBXNativeTarget "ledgerlivemobileTests" */;
			buildPhases = (
				9152EF934E4A9D68F81F3A02 /* [CP] Check Pods Manifest.lock */,
				E3812C9D8FB0D04466E35F7F /* ShellScript */,
				00E356EA1AD99517003FC87E /* Sources */,
				00E356EB1AD99517003FC87E /* Frameworks */,
				00E356EC1AD99517003FC87E /* Resources */,
			);
			buildRules = (
			);
			dependencies = (
				00E356F51AD99517003FC87E /* PBXTargetDependency */,
			);
			name = ledgerlivemobileTests;
			productName = ledgerlivemobileTests;
			productReference = 00E356EE1AD99517003FC87E /* ledgerlivemobileTests.xctest */;
			productType = "com.apple.product-type.bundle.unit-test";
		};
		13B07F861A680F5B00A75B9A /* ledgerlivemobile */ = {
			isa = PBXNativeTarget;
			buildConfigurationList = 13B07F931A680F5B00A75B9A /* Build configuration list for PBXNativeTarget "ledgerlivemobile" */;
			buildPhases = (
				CF42614A9FBDE8C6FA541F32 /* [CP] Check Pods Manifest.lock */,
				13B07F871A680F5B00A75B9A /* Sources */,
				13B07F8C1A680F5B00A75B9A /* Frameworks */,
				13B07F8E1A680F5B00A75B9A /* Resources */,
				601C0E870C26FBA5CE65E3B3 /* [CP] Copy Pods Resources */,
				00DD1BFF1BD5951E006B06BC /* Bundle React Native code and images */,
				A3B86A0A04E74A989A896DF8 /* Upload Debug Symbols to Sentry */,
				760D57A3243689E700E1EDF6 /* ShellScript */,
				C4E0BF1054A81968694B12B5 /* [CP] Embed Pods Frameworks */,
			);
			buildRules = (
			);
			dependencies = (
			);
			name = ledgerlivemobile;
			productName = "Hello World";
			productReference = 13B07F961A680F5B00A75B9A /* ledgerlivemobile.app */;
			productType = "com.apple.product-type.application";
		};
/* End PBXNativeTarget section */

/* Begin PBXProject section */
		83CBB9F71A601CBA00E9B192 /* Project object */ = {
			isa = PBXProject;
			attributes = {
				LastUpgradeCheck = 1160;
				ORGANIZATIONNAME = "Ledger SAS";
				TargetAttributes = {
					00E356ED1AD99517003FC87E = {
						CreatedOnToolsVersion = 6.2;
						DevelopmentTeam = X6LFS5BQKN;
						TestTargetID = 13B07F861A680F5B00A75B9A;
					};
					13B07F861A680F5B00A75B9A = {
						DevelopmentTeam = X6LFS5BQKN;
						LastSwiftMigration = 1160;
						ProvisioningStyle = Automatic;
						SystemCapabilities = {
							com.apple.GameCenter = {
								enabled = 0;
							};
							com.apple.InAppPurchase = {
								enabled = 0;
							};
							com.apple.Keychain = {
								enabled = 1;
							};
						};
					};
				};
			};
			buildConfigurationList = 83CBB9FA1A601CBA00E9B192 /* Build configuration list for PBXProject "ledgerlivemobile" */;
			compatibilityVersion = "Xcode 3.2";
			developmentRegion = en;
			hasScannedForEncodings = 0;
			knownRegions = (
				en,
				Base,
			);
			mainGroup = 83CBB9F61A601CBA00E9B192;
			productRefGroup = 83CBBA001A601CBA00E9B192 /* Products */;
			projectDirPath = "";
			projectRoot = "";
			targets = (
				13B07F861A680F5B00A75B9A /* ledgerlivemobile */,
				00E356ED1AD99517003FC87E /* ledgerlivemobileTests */,
			);
		};
/* End PBXProject section */

/* Begin PBXResourcesBuildPhase section */
		00E356EC1AD99517003FC87E /* Resources */ = {
			isa = PBXResourcesBuildPhase;
			buildActionMask = 2147483647;
			files = (
			);
			runOnlyForDeploymentPostprocessing = 0;
		};
		13B07F8E1A680F5B00A75B9A /* Resources */ = {
			isa = PBXResourcesBuildPhase;
			buildActionMask = 2147483647;
			files = (
				13B07FBF1A68108700A75B9A /* Images.xcassets in Resources */,
				13B07FBD1A68108700A75B9A /* LaunchScreen.xib in Resources */,
				E466275BA70845F3AFE1D695 /* Inter-Bold.otf in Resources */,
				D93C63AD261B4E7183B66B1C /* Inter-Regular.otf in Resources */,
				B116B48438CB416C980DD0E7 /* Inter-SemiBold.otf in Resources */,
				AD6EE26071FA4673B5C89936 /* FontAwesome5_Pro_Brands.ttf in Resources */,
				F99BEAC629E8441C83104922 /* FontAwesome5_Pro_Light.ttf in Resources */,
				AD7A77B84DF3487C812B091B /* FontAwesome5_Pro_Regular.ttf in Resources */,
				E55EFC09114D43B3AB041882 /* FontAwesome5_Pro_Solid.ttf in Resources */,
			);
			runOnlyForDeploymentPostprocessing = 0;
		};
/* End PBXResourcesBuildPhase section */

/* Begin PBXShellScriptBuildPhase section */
		00DD1BFF1BD5951E006B06BC /* Bundle React Native code and images */ = {
			isa = PBXShellScriptBuildPhase;
			buildActionMask = 2147483647;
			files = (
			);
			inputPaths = (
			);
			name = "Bundle React Native code and images";
			outputPaths = (
			);
			runOnlyForDeploymentPostprocessing = 0;
			shellPath = /bin/sh;
			shellScript = "export EXTRA_PACKAGER_ARGS=\"--sourcemap-output $DERIVED_FILE_DIR/main.jsbundle.map\"\nexport SENTRY_PROPERTIES=\"sentry.properties\"\n\n# Setup nvm and set node\n[ -z \"$NVM_DIR\" ] && export NVM_DIR=\"$HOME/.nvm\"\n\nif [[ -s \"$HOME/.nvm/nvm.sh\" ]]; then\n. \"$HOME/.nvm/nvm.sh\"\nelif [[ -x \"$(command -v brew)\" && -s \"$(brew --prefix nvm)/nvm.sh\" ]]; then\n. \"$(brew --prefix nvm)/nvm.sh\"\nfi\n\n# Set up the nodenv node version manager if present\nif [[ -x \"$HOME/.nodenv/bin/nodenv\" ]]; then\neval \"$(\"$HOME/.nodenv/bin/nodenv\" init -)\"\nfi\n\n[ -z \"$NODE_BINARY\" ] && export NODE_BINARY=\"node\"\n\n$NODE_BINARY ../node_modules/@sentry/cli/bin/sentry-cli react-native xcode ../node_modules/react-native/scripts/react-native-xcode.sh\n";
		};
		601C0E870C26FBA5CE65E3B3 /* [CP] Copy Pods Resources */ = {
			isa = PBXShellScriptBuildPhase;
			buildActionMask = 2147483647;
			files = (
			);
			inputPaths = (
				"${PODS_ROOT}/Target Support Files/Pods-ledgerlivemobile/Pods-ledgerlivemobile-resources.sh",
				"${PODS_CONFIGURATION_BUILD_DIR}/EXConstants/EXConstants.bundle",
				"${PODS_ROOT}/../../node_modules/react-native-vector-icons/Fonts/AntDesign.ttf",
				"${PODS_ROOT}/../../node_modules/react-native-vector-icons/Fonts/Entypo.ttf",
				"${PODS_ROOT}/../../node_modules/react-native-vector-icons/Fonts/EvilIcons.ttf",
				"${PODS_ROOT}/../../node_modules/react-native-vector-icons/Fonts/Feather.ttf",
				"${PODS_ROOT}/../../node_modules/react-native-vector-icons/Fonts/FontAwesome.ttf",
				"${PODS_ROOT}/../../node_modules/react-native-vector-icons/Fonts/FontAwesome5_Brands.ttf",
				"${PODS_ROOT}/../../node_modules/react-native-vector-icons/Fonts/FontAwesome5_Regular.ttf",
				"${PODS_ROOT}/../../node_modules/react-native-vector-icons/Fonts/FontAwesome5_Solid.ttf",
				"${PODS_ROOT}/../../node_modules/react-native-vector-icons/Fonts/Fontisto.ttf",
				"${PODS_ROOT}/../../node_modules/react-native-vector-icons/Fonts/Foundation.ttf",
				"${PODS_ROOT}/../../node_modules/react-native-vector-icons/Fonts/Ionicons.ttf",
				"${PODS_ROOT}/../../node_modules/react-native-vector-icons/Fonts/MaterialCommunityIcons.ttf",
				"${PODS_ROOT}/../../node_modules/react-native-vector-icons/Fonts/MaterialIcons.ttf",
				"${PODS_ROOT}/../../node_modules/react-native-vector-icons/Fonts/Octicons.ttf",
				"${PODS_ROOT}/../../node_modules/react-native-vector-icons/Fonts/SimpleLineIcons.ttf",
				"${PODS_ROOT}/../../node_modules/react-native-vector-icons/Fonts/Zocial.ttf",
				"${PODS_CONFIGURATION_BUILD_DIR}/React-Core/AccessibilityResources.bundle",
			);
			name = "[CP] Copy Pods Resources";
			outputPaths = (
				"${TARGET_BUILD_DIR}/${UNLOCALIZED_RESOURCES_FOLDER_PATH}/EXConstants.bundle",
				"${TARGET_BUILD_DIR}/${UNLOCALIZED_RESOURCES_FOLDER_PATH}/AntDesign.ttf",
				"${TARGET_BUILD_DIR}/${UNLOCALIZED_RESOURCES_FOLDER_PATH}/Entypo.ttf",
				"${TARGET_BUILD_DIR}/${UNLOCALIZED_RESOURCES_FOLDER_PATH}/EvilIcons.ttf",
				"${TARGET_BUILD_DIR}/${UNLOCALIZED_RESOURCES_FOLDER_PATH}/Feather.ttf",
				"${TARGET_BUILD_DIR}/${UNLOCALIZED_RESOURCES_FOLDER_PATH}/FontAwesome.ttf",
				"${TARGET_BUILD_DIR}/${UNLOCALIZED_RESOURCES_FOLDER_PATH}/FontAwesome5_Brands.ttf",
				"${TARGET_BUILD_DIR}/${UNLOCALIZED_RESOURCES_FOLDER_PATH}/FontAwesome5_Regular.ttf",
				"${TARGET_BUILD_DIR}/${UNLOCALIZED_RESOURCES_FOLDER_PATH}/FontAwesome5_Solid.ttf",
				"${TARGET_BUILD_DIR}/${UNLOCALIZED_RESOURCES_FOLDER_PATH}/Fontisto.ttf",
				"${TARGET_BUILD_DIR}/${UNLOCALIZED_RESOURCES_FOLDER_PATH}/Foundation.ttf",
				"${TARGET_BUILD_DIR}/${UNLOCALIZED_RESOURCES_FOLDER_PATH}/Ionicons.ttf",
				"${TARGET_BUILD_DIR}/${UNLOCALIZED_RESOURCES_FOLDER_PATH}/MaterialCommunityIcons.ttf",
				"${TARGET_BUILD_DIR}/${UNLOCALIZED_RESOURCES_FOLDER_PATH}/MaterialIcons.ttf",
				"${TARGET_BUILD_DIR}/${UNLOCALIZED_RESOURCES_FOLDER_PATH}/Octicons.ttf",
				"${TARGET_BUILD_DIR}/${UNLOCALIZED_RESOURCES_FOLDER_PATH}/SimpleLineIcons.ttf",
				"${TARGET_BUILD_DIR}/${UNLOCALIZED_RESOURCES_FOLDER_PATH}/Zocial.ttf",
				"${TARGET_BUILD_DIR}/${UNLOCALIZED_RESOURCES_FOLDER_PATH}/AccessibilityResources.bundle",
			);
			runOnlyForDeploymentPostprocessing = 0;
			shellPath = /bin/sh;
			shellScript = "\"${PODS_ROOT}/Target Support Files/Pods-ledgerlivemobile/Pods-ledgerlivemobile-resources.sh\"\n";
			showEnvVarsInLog = 0;
		};
		760D57A3243689E700E1EDF6 /* ShellScript */ = {
			isa = PBXShellScriptBuildPhase;
			buildActionMask = 2147483647;
			files = (
			);
			inputFileListPaths = (
			);
			inputPaths = (
			);
			outputFileListPaths = (
			);
			outputPaths = (
			);
			runOnlyForDeploymentPostprocessing = 0;
			shellPath = /bin/sh;
			shellScript = "APP_PATH=\"${TARGET_BUILD_DIR}/${WRAPPER_NAME}\"\n\n# This script loops through the frameworks embedded in the application and\n# removes unused architectures.\nfind \"$APP_PATH\" -name '*.framework' -type d | while read -r FRAMEWORK\ndo\n    FRAMEWORK_EXECUTABLE_NAME=$(defaults read \"$FRAMEWORK/Info.plist\" CFBundleExecutable)\n    FRAMEWORK_EXECUTABLE_PATH=\"$FRAMEWORK/$FRAMEWORK_EXECUTABLE_NAME\"\n    echo \"Executable is $FRAMEWORK_EXECUTABLE_PATH\"\n\n    EXTRACTED_ARCHS=()\n\n    for ARCH in $ARCHS\n    do\n        echo \"Extracting $ARCH from $FRAMEWORK_EXECUTABLE_NAME\"\n        lipo -extract \"$ARCH\" \"$FRAMEWORK_EXECUTABLE_PATH\" -o \"$FRAMEWORK_EXECUTABLE_PATH-$ARCH\"\n        EXTRACTED_ARCHS+=(\"$FRAMEWORK_EXECUTABLE_PATH-$ARCH\")\n    done\n\n    echo \"Merging extracted architectures: ${ARCHS}\"\n    lipo -o \"$FRAMEWORK_EXECUTABLE_PATH-merged\" -create \"${EXTRACTED_ARCHS[@]}\"\n    rm \"${EXTRACTED_ARCHS[@]}\"\n\n    echo \"Replacing original executable with thinned version\"\n    rm \"$FRAMEWORK_EXECUTABLE_PATH\"\n    mv \"$FRAMEWORK_EXECUTABLE_PATH-merged\" \"$FRAMEWORK_EXECUTABLE_PATH\"\n\ndone\n";
		};
		9152EF934E4A9D68F81F3A02 /* [CP] Check Pods Manifest.lock */ = {
			isa = PBXShellScriptBuildPhase;
			buildActionMask = 2147483647;
			files = (
			);
			inputFileListPaths = (
			);
			inputPaths = (
				"${PODS_PODFILE_DIR_PATH}/Podfile.lock",
				"${PODS_ROOT}/Manifest.lock",
			);
			name = "[CP] Check Pods Manifest.lock";
			outputFileListPaths = (
			);
			outputPaths = (
				"$(DERIVED_FILE_DIR)/Pods-ledgerlivemobileTests-checkManifestLockResult.txt",
			);
			runOnlyForDeploymentPostprocessing = 0;
			shellPath = /bin/sh;
			shellScript = "diff \"${PODS_PODFILE_DIR_PATH}/Podfile.lock\" \"${PODS_ROOT}/Manifest.lock\" > /dev/null\nif [ $? != 0 ] ; then\n    # print error to STDERR\n    echo \"error: The sandbox is not in sync with the Podfile.lock. Run 'pod install' or update your CocoaPods installation.\" >&2\n    exit 1\nfi\n# This output is used by Xcode 'outputs' to avoid re-running this script phase.\necho \"SUCCESS\" > \"${SCRIPT_OUTPUT_FILE_0}\"\n";
			showEnvVarsInLog = 0;
		};
		A3B86A0A04E74A989A896DF8 /* Upload Debug Symbols to Sentry */ = {
			isa = PBXShellScriptBuildPhase;
			buildActionMask = 2147483647;
			files = (
			);
			inputPaths = (
			);
			name = "Upload Debug Symbols to Sentry";
			outputPaths = (
			);
			runOnlyForDeploymentPostprocessing = 0;
			shellPath = /bin/sh;
			shellScript = "export SENTRY_PROPERTIES=sentry.properties\n../node_modules/@sentry/cli/bin/sentry-cli upload-dif \"$DWARF_DSYM_FOLDER_PATH\"\n";
		};
		C4E0BF1054A81968694B12B5 /* [CP] Embed Pods Frameworks */ = {
			isa = PBXShellScriptBuildPhase;
			buildActionMask = 2147483647;
			files = (
			);
			inputPaths = (
				"${PODS_ROOT}/Target Support Files/Pods-ledgerlivemobile/Pods-ledgerlivemobile-frameworks.sh",
				"${PODS_ROOT}/../../node_modules/@ledgerhq/react-native-ledger-core/ios/Frameworks/universal/ledger-core.framework",
			);
			name = "[CP] Embed Pods Frameworks";
			outputPaths = (
				"${TARGET_BUILD_DIR}/${FRAMEWORKS_FOLDER_PATH}/ledger-core.framework",
			);
			runOnlyForDeploymentPostprocessing = 0;
			shellPath = /bin/sh;
			shellScript = "\"${PODS_ROOT}/Target Support Files/Pods-ledgerlivemobile/Pods-ledgerlivemobile-frameworks.sh\"\n";
			showEnvVarsInLog = 0;
		};
		CF42614A9FBDE8C6FA541F32 /* [CP] Check Pods Manifest.lock */ = {
			isa = PBXShellScriptBuildPhase;
			buildActionMask = 2147483647;
			files = (
			);
			inputFileListPaths = (
			);
			inputPaths = (
				"${PODS_PODFILE_DIR_PATH}/Podfile.lock",
				"${PODS_ROOT}/Manifest.lock",
			);
			name = "[CP] Check Pods Manifest.lock";
			outputFileListPaths = (
			);
			outputPaths = (
				"$(DERIVED_FILE_DIR)/Pods-ledgerlivemobile-checkManifestLockResult.txt",
			);
			runOnlyForDeploymentPostprocessing = 0;
			shellPath = /bin/sh;
			shellScript = "diff \"${PODS_PODFILE_DIR_PATH}/Podfile.lock\" \"${PODS_ROOT}/Manifest.lock\" > /dev/null\nif [ $? != 0 ] ; then\n    # print error to STDERR\n    echo \"error: The sandbox is not in sync with the Podfile.lock. Run 'pod install' or update your CocoaPods installation.\" >&2\n    exit 1\nfi\n# This output is used by Xcode 'outputs' to avoid re-running this script phase.\necho \"SUCCESS\" > \"${SCRIPT_OUTPUT_FILE_0}\"\n";
			showEnvVarsInLog = 0;
		};
		E3812C9D8FB0D04466E35F7F /* ShellScript */ = {
			isa = PBXShellScriptBuildPhase;
			buildActionMask = 2147483647;
			files = (
			);
			inputFileListPaths = (
			);
			inputPaths = (
				"${PODS_ROOT}/Target Support Files/Pods-ledgerlivemobile/Pods-ledgerlivemobile-frameworks.sh",
				"${PODS_ROOT}/../../node_modules/@ledgerhq/react-native-ledger-core/ios/Frameworks/universal/ledger-core.framework",
				"${PODS_XCFRAMEWORKS_BUILD_DIR}/OpenSSL/OpenSSL.framework/OpenSSL",
			);
			outputPaths = (
				"${TARGET_BUILD_DIR}/${FRAMEWORKS_FOLDER_PATH}/ledger-core.framework",
				"${TARGET_BUILD_DIR}/${FRAMEWORKS_FOLDER_PATH}/OpenSSL.framework",
			);
			runOnlyForDeploymentPostprocessing = 0;
			shellPath = /bin/sh;
			shellScript = "diff \"${PODS_PODFILE_DIR_PATH}/Podfile.lock\" \"${PODS_ROOT}/Manifest.lock\" > /dev/null\nif [ $? != 0 ] ; then\n    # print error to STDERR\n    echo \"error: The sandbox is not in sync with the Podfile.lock. Run 'pod install' or update your CocoaPods installation.\" >&2\n    exit 1\nfi\n# This output is used by Xcode 'outputs' to avoid re-running this script phase.\necho \"SUCCESS\" > \"${SCRIPT_OUTPUT_FILE_0}\"\n";
			showEnvVarsInLog = 0;
		};
/* End PBXShellScriptBuildPhase section */

/* Begin PBXSourcesBuildPhase section */
		00E356EA1AD99517003FC87E /* Sources */ = {
			isa = PBXSourcesBuildPhase;
			buildActionMask = 2147483647;
			files = (
				00E356F31AD99517003FC87E /* ledgerlivemobileTests.m in Sources */,
				E8E0F5A941050BCF166FD663 /* ExpoModulesProvider.swift in Sources */,
			);
			runOnlyForDeploymentPostprocessing = 0;
		};
		13B07F871A680F5B00A75B9A /* Sources */ = {
			isa = PBXSourcesBuildPhase;
			buildActionMask = 2147483647;
			files = (
				3407D5D9215D2AB800C9D40B /* NeededForBLE.swift in Sources */,
				13B07FBC1A68108700A75B9A /* AppDelegate.m in Sources */,
				13B07FC11A68108700A75B9A /* main.m in Sources */,
				2A2FAB56B85E5D2BFF574A32 /* ExpoModulesProvider.swift in Sources */,
			);
			runOnlyForDeploymentPostprocessing = 0;
		};
/* End PBXSourcesBuildPhase section */

/* Begin PBXTargetDependency section */
		00E356F51AD99517003FC87E /* PBXTargetDependency */ = {
			isa = PBXTargetDependency;
			target = 13B07F861A680F5B00A75B9A /* ledgerlivemobile */;
			targetProxy = 00E356F41AD99517003FC87E /* PBXContainerItemProxy */;
		};
/* End PBXTargetDependency section */

/* Begin PBXVariantGroup section */
		13B07FB11A68108700A75B9A /* LaunchScreen.xib */ = {
			isa = PBXVariantGroup;
			children = (
				13B07FB21A68108700A75B9A /* Base */,
			);
			name = LaunchScreen.xib;
			path = ledgerlivemobile;
			sourceTree = "<group>";
		};
/* End PBXVariantGroup section */

/* Begin XCBuildConfiguration section */
		00E356F61AD99517003FC87E /* Debug */ = {
			isa = XCBuildConfiguration;
			baseConfigurationReference = 5BA10A22A99ED68BAF7C0035 /* Pods-ledgerlivemobileTests.debug.xcconfig */;
			buildSettings = {
				ALWAYS_EMBED_SWIFT_STANDARD_LIBRARIES = YES;
				BUNDLE_LOADER = "$(TEST_HOST)";
				DEVELOPMENT_TEAM = X6LFS5BQKN;
				GCC_PREPROCESSOR_DEFINITIONS = (
					"DEBUG=1",
					"$(inherited)",
				);
				HEADER_SEARCH_PATHS = (
					"$(inherited)",
					"$(SRCROOT)/../node_modules/@ledgerhq/react-native-ledger-core/support-lib/**",
					"$(SRCROOT)/../node_modules/@segment/analytics-react-native/ios/RNAnalytics",
				);
				INFOPLIST_FILE = ledgerlivemobileTests/Info.plist;
				IPHONEOS_DEPLOYMENT_TARGET = 12.0;
				LD_RUNPATH_SEARCH_PATHS = "$(inherited) @executable_path/Frameworks @loader_path/Frameworks";
				LIBRARY_SEARCH_PATHS = (
					"$(SDKROOT)/usr/lib/swift",
					"$(inherited)",
				);
				OTHER_CFLAGS = (
					"$(inherited)",
					"-DFB_SONARKIT_ENABLED=1",
				);
				OTHER_LDFLAGS = (
					"-ObjC",
					"-lc++",
					"$(inherited)",
				);
				PRODUCT_BUNDLE_IDENTIFIER = "org.reactjs.native.example.$(PRODUCT_NAME:rfc1034identifier)";
				PRODUCT_NAME = "$(TARGET_NAME)";
				SWIFT_VERSION = 5.0;
				TEST_HOST = "$(BUILT_PRODUCTS_DIR)/ledgerlivemobile.app/ledgerlivemobile";
			};
			name = Debug;
		};
		00E356F71AD99517003FC87E /* Release */ = {
			isa = XCBuildConfiguration;
			baseConfigurationReference = 4DF02CF2330A6B120535EF53 /* Pods-ledgerlivemobileTests.release.xcconfig */;
			buildSettings = {
				ALWAYS_EMBED_SWIFT_STANDARD_LIBRARIES = YES;
				BUNDLE_LOADER = "$(TEST_HOST)";
				COPY_PHASE_STRIP = NO;
				DEVELOPMENT_TEAM = X6LFS5BQKN;
				HEADER_SEARCH_PATHS = (
					"$(inherited)",
					"$(SRCROOT)/../node_modules/@ledgerhq/react-native-ledger-core/support-lib/**",
					"$(SRCROOT)/../node_modules/@segment/analytics-react-native/ios/RNAnalytics",
				);
				INFOPLIST_FILE = ledgerlivemobileTests/Info.plist;
				IPHONEOS_DEPLOYMENT_TARGET = 12.0;
				LD_RUNPATH_SEARCH_PATHS = "$(inherited) @executable_path/Frameworks @loader_path/Frameworks";
				LIBRARY_SEARCH_PATHS = (
					"$(SDKROOT)/usr/lib/swift",
					"$(inherited)",
				);
				OTHER_CFLAGS = (
					"$(inherited)",
					"-DFB_SONARKIT_ENABLED=1",
				);
				OTHER_LDFLAGS = (
					"-ObjC",
					"-lc++",
					"$(inherited)",
				);
				PRODUCT_BUNDLE_IDENTIFIER = "org.reactjs.native.example.$(PRODUCT_NAME:rfc1034identifier)";
				PRODUCT_NAME = "$(TARGET_NAME)";
				SWIFT_VERSION = 5.0;
				TEST_HOST = "$(BUILT_PRODUCTS_DIR)/ledgerlivemobile.app/ledgerlivemobile";
			};
			name = Release;
		};
		13B07F941A680F5B00A75B9A /* Debug */ = {
			isa = XCBuildConfiguration;
			baseConfigurationReference = F706F7BE3B5F9DD387AB929A /* Pods-ledgerlivemobile.debug.xcconfig */;
			buildSettings = {
				ASSETCATALOG_COMPILER_APPICON_NAME = AppIcon;
				CLANG_ENABLE_MODULES = YES;
				CODE_SIGN_ENTITLEMENTS = ledgerlivemobile/ledgerlivemobile.entitlements;
				CODE_SIGN_IDENTITY = "iPhone Developer";
				"CODE_SIGN_IDENTITY[sdk=iphoneos*]" = "iPhone Developer";
				CODE_SIGN_STYLE = Automatic;
<<<<<<< HEAD
				CURRENT_PROJECT_VERSION = 327;
=======
				CURRENT_PROJECT_VERSION = 312;
>>>>>>> e10c9718
				DEAD_CODE_STRIPPING = YES;
				DEVELOPMENT_TEAM = X6LFS5BQKN;
				ENABLE_BITCODE = NO;
				"EXCLUDED_ARCHS[sdk=iphonesimulator*]" = arm64;
				FRAMEWORK_SEARCH_PATHS = (
					"$(PROJECT_DIR)",
					"$(PROJECT_DIR)/ledgerlivemobile",
					"$(SRCROOT)",
					"$(inherited)",
				);
				HEADER_SEARCH_PATHS = (
					"$(inherited)",
					"$(SRCROOT)/../node_modules/@ledgerhq/react-native-ledger-core/support-lib/**",
					"$(SRCROOT)/../node_modules/@segment/analytics-react-native/ios/RNAnalytics",
				);
				INFOPLIST_FILE = ledgerlivemobile/Info.plist;
				IPHONEOS_DEPLOYMENT_TARGET = 12.0;
				LD_RUNPATH_SEARCH_PATHS = "$(inherited) /usr/lib/swift @executable_path/Frameworks";
				LIBRARY_SEARCH_PATHS = (
					"$(SDKROOT)/usr/lib/swift",
					"$(inherited)",
				);
				OTHER_CFLAGS = (
					"$(inherited)",
					"-DFB_SONARKIT_ENABLED=1",
				);
				OTHER_LDFLAGS = (
					"$(inherited)",
					"-ObjC",
					"-lc++",
				);
				PRODUCT_BUNDLE_IDENTIFIER = com.ledger.live;
				PRODUCT_NAME = ledgerlivemobile;
				PROVISIONING_PROFILE = "";
				PROVISIONING_PROFILE_SPECIFIER = "";
				SWIFT_OBJC_BRIDGING_HEADER = "ledgerlivemobile-Bridging-Header.h";
				SWIFT_OPTIMIZATION_LEVEL = "-Onone";
				SWIFT_VERSION = 5.0;
				VALID_ARCHS = "$(ARCHS_STANDARD)";
				VERSIONING_SYSTEM = "apple-generic";
			};
			name = Debug;
		};
		13B07F951A680F5B00A75B9A /* Release */ = {
			isa = XCBuildConfiguration;
			baseConfigurationReference = F77638C1F4BC132FB97FEEAF /* Pods-ledgerlivemobile.release.xcconfig */;
			buildSettings = {
				ASSETCATALOG_COMPILER_APPICON_NAME = AppIcon;
				CLANG_ENABLE_MODULES = YES;
				CODE_SIGN_ENTITLEMENTS = ledgerlivemobile/ledgerlivemobile.entitlements;
				CODE_SIGN_IDENTITY = "iPhone Developer";
				"CODE_SIGN_IDENTITY[sdk=iphoneos*]" = "iPhone Developer";
				CODE_SIGN_STYLE = Automatic;
<<<<<<< HEAD
				CURRENT_PROJECT_VERSION = 327;
=======
				CURRENT_PROJECT_VERSION = 312;
>>>>>>> e10c9718
				DEVELOPMENT_TEAM = X6LFS5BQKN;
				ENABLE_BITCODE = NO;
				"EXCLUDED_ARCHS[sdk=iphonesimulator*]" = arm64;
				FRAMEWORK_SEARCH_PATHS = (
					"$(PROJECT_DIR)",
					"$(PROJECT_DIR)/ledgerlivemobile",
					"$(SRCROOT)",
					"$(inherited)",
				);
				HEADER_SEARCH_PATHS = (
					"$(inherited)",
					"$(SRCROOT)/../node_modules/@ledgerhq/react-native-ledger-core/support-lib/**",
					"$(SRCROOT)/../node_modules/@segment/analytics-react-native/ios/RNAnalytics",
				);
				INFOPLIST_FILE = ledgerlivemobile/Info.plist;
				IPHONEOS_DEPLOYMENT_TARGET = 12.0;
				LD_RUNPATH_SEARCH_PATHS = "$(inherited) /usr/lib/swift @executable_path/Frameworks";
				LIBRARY_SEARCH_PATHS = (
					"$(SDKROOT)/usr/lib/swift",
					"$(inherited)",
				);
				OTHER_CFLAGS = "$(inherited)";
				OTHER_LDFLAGS = (
					"$(inherited)",
					"-ObjC",
					"-lc++",
				);
				PRODUCT_BUNDLE_IDENTIFIER = com.ledger.live;
				PRODUCT_NAME = ledgerlivemobile;
				PROVISIONING_PROFILE = "";
				PROVISIONING_PROFILE_SPECIFIER = "";
				SWIFT_OBJC_BRIDGING_HEADER = "ledgerlivemobile-Bridging-Header.h";
				SWIFT_VERSION = 5.0;
				VALID_ARCHS = "$(ARCHS_STANDARD)";
				VERSIONING_SYSTEM = "apple-generic";
			};
			name = Release;
		};
		76138D09243CBC8E00264435 /* Staging */ = {
			isa = XCBuildConfiguration;
			buildSettings = {
				ALWAYS_SEARCH_USER_PATHS = NO;
				CLANG_ANALYZER_LOCALIZABILITY_NONLOCALIZED = YES;
				CLANG_CXX_LANGUAGE_STANDARD = "gnu++0x";
				CLANG_CXX_LIBRARY = "libc++";
				CLANG_ENABLE_MODULES = YES;
				CLANG_ENABLE_OBJC_ARC = YES;
				CLANG_WARN_BLOCK_CAPTURE_AUTORELEASING = YES;
				CLANG_WARN_BOOL_CONVERSION = YES;
				CLANG_WARN_COMMA = YES;
				CLANG_WARN_CONSTANT_CONVERSION = YES;
				CLANG_WARN_DEPRECATED_OBJC_IMPLEMENTATIONS = YES;
				CLANG_WARN_DIRECT_OBJC_ISA_USAGE = YES_ERROR;
				CLANG_WARN_EMPTY_BODY = YES;
				CLANG_WARN_ENUM_CONVERSION = YES;
				CLANG_WARN_INFINITE_RECURSION = YES;
				CLANG_WARN_INT_CONVERSION = YES;
				CLANG_WARN_NON_LITERAL_NULL_CONVERSION = YES;
				CLANG_WARN_OBJC_IMPLICIT_RETAIN_SELF = YES;
				CLANG_WARN_OBJC_LITERAL_CONVERSION = YES;
				CLANG_WARN_OBJC_ROOT_CLASS = YES_ERROR;
				CLANG_WARN_RANGE_LOOP_ANALYSIS = YES;
				CLANG_WARN_STRICT_PROTOTYPES = YES;
				CLANG_WARN_SUSPICIOUS_MOVE = YES;
				CLANG_WARN_UNREACHABLE_CODE = YES;
				CLANG_WARN__DUPLICATE_METHOD_MATCH = YES;
				CODE_SIGN_IDENTITY = "";
				"CODE_SIGN_IDENTITY[sdk=iphoneos*]" = "iPhone Developer";
				COPY_PHASE_STRIP = YES;
				DEVELOPMENT_TEAM = 5HK2Q4J4X4;
				ENABLE_NS_ASSERTIONS = NO;
				ENABLE_STRICT_OBJC_MSGSEND = YES;
				"EXCLUDED_ARCHS[sdk=iphonesimulator*]" = "arm64 ";
				GCC_C_LANGUAGE_STANDARD = gnu99;
				GCC_NO_COMMON_BLOCKS = YES;
				GCC_WARN_64_TO_32_BIT_CONVERSION = YES;
				GCC_WARN_ABOUT_RETURN_TYPE = YES_ERROR;
				GCC_WARN_UNDECLARED_SELECTOR = YES;
				GCC_WARN_UNINITIALIZED_AUTOS = YES_AGGRESSIVE;
				GCC_WARN_UNUSED_FUNCTION = YES;
				GCC_WARN_UNUSED_VARIABLE = YES;
				INFOPLIST_OTHER_PREPROCESSOR_FLAGS = "-traditional";
				INFOPLIST_PREFIX_HEADER = "${BUILD_DIR}/GeneratedInfoPlistDotEnv.h";
				INFOPLIST_PREPROCESS = YES;
				IPHONEOS_DEPLOYMENT_TARGET = 12.0;
				LIBRARY_SEARCH_PATHS = (
					"\"$(TOOLCHAIN_DIR)/usr/lib/swift/$(PLATFORM_NAME)\"",
					"\"$(TOOLCHAIN_DIR)/usr/lib/swift-5.0/$(PLATFORM_NAME)\"",
					"\"$(inherited)\"",
				);
				MTL_ENABLE_DEBUG_INFO = NO;
				ONLY_ACTIVE_ARCH = YES;
				SDKROOT = iphoneos;
				SWIFT_VERSION = 5.0;
				VALIDATE_PRODUCT = YES;
			};
			name = Staging;
		};
		76138D0A243CBC8E00264435 /* Staging */ = {
			isa = XCBuildConfiguration;
			baseConfigurationReference = D249644B66FAECFBB42408A6 /* Pods-ledgerlivemobile.staging.xcconfig */;
			buildSettings = {
				ASSETCATALOG_COMPILER_APPICON_NAME = AppIcon;
				CLANG_ENABLE_MODULES = YES;
				CODE_SIGN_ENTITLEMENTS = ledgerlivemobile/ledgerlivemobile.entitlements;
				CODE_SIGN_IDENTITY = "iPhone Developer";
				"CODE_SIGN_IDENTITY[sdk=iphoneos*]" = "iPhone Developer";
				CODE_SIGN_STYLE = Automatic;
<<<<<<< HEAD
				CURRENT_PROJECT_VERSION = 327;
=======
				CURRENT_PROJECT_VERSION = 312;
>>>>>>> e10c9718
				DEVELOPMENT_TEAM = X6LFS5BQKN;
				ENABLE_BITCODE = NO;
				"EXCLUDED_ARCHS[sdk=iphonesimulator*]" = arm64;
				FRAMEWORK_SEARCH_PATHS = (
					"$(PROJECT_DIR)",
					"$(PROJECT_DIR)/ledgerlivemobile",
					"$(SRCROOT)",
					"$(inherited)",
				);
				HEADER_SEARCH_PATHS = (
					"$(inherited)",
					"$(SRCROOT)/../node_modules/@ledgerhq/react-native-ledger-core/support-lib/**",
					"$(SRCROOT)/../node_modules/@segment/analytics-react-native/ios/RNAnalytics",
				);
				INFOPLIST_FILE = ledgerlivemobile/Info.plist;
				IPHONEOS_DEPLOYMENT_TARGET = 12.0;
				LD_RUNPATH_SEARCH_PATHS = "$(inherited) /usr/lib/swift @executable_path/Frameworks";
				LIBRARY_SEARCH_PATHS = (
					"$(SDKROOT)/usr/lib/swift",
					"$(inherited)",
				);
				OTHER_CFLAGS = "$(inherited)";
				OTHER_LDFLAGS = (
					"$(inherited)",
					"-ObjC",
					"-lc++",
				);
				PRODUCT_BUNDLE_IDENTIFIER = com.ledger.live;
				PRODUCT_NAME = ledgerlivemobile;
				PROVISIONING_PROFILE = "";
				PROVISIONING_PROFILE_SPECIFIER = "";
				SWIFT_OBJC_BRIDGING_HEADER = "ledgerlivemobile-Bridging-Header.h";
				SWIFT_VERSION = 5.0;
				VALID_ARCHS = "$(ARCHS_STANDARD)";
				VERSIONING_SYSTEM = "apple-generic";
			};
			name = Staging;
		};
		76138D0B243CBC8E00264435 /* Staging */ = {
			isa = XCBuildConfiguration;
			baseConfigurationReference = 3E71666B2C4291351C2BA23C /* Pods-ledgerlivemobileTests.staging.xcconfig */;
			buildSettings = {
				ALWAYS_EMBED_SWIFT_STANDARD_LIBRARIES = YES;
				BUNDLE_LOADER = "$(TEST_HOST)";
				COPY_PHASE_STRIP = NO;
				DEVELOPMENT_TEAM = X6LFS5BQKN;
				HEADER_SEARCH_PATHS = (
					"$(inherited)",
					"$(SRCROOT)/../node_modules/@ledgerhq/react-native-ledger-core/support-lib/**",
					"$(SRCROOT)/../node_modules/@segment/analytics-react-native/ios/RNAnalytics",
				);
				INFOPLIST_FILE = ledgerlivemobileTests/Info.plist;
				IPHONEOS_DEPLOYMENT_TARGET = 12.0;
				LD_RUNPATH_SEARCH_PATHS = "$(inherited) @executable_path/Frameworks @loader_path/Frameworks";
				LIBRARY_SEARCH_PATHS = (
					"$(SDKROOT)/usr/lib/swift",
					"$(inherited)",
				);
				OTHER_CFLAGS = (
					"$(inherited)",
					"-DFB_SONARKIT_ENABLED=1",
				);
				OTHER_LDFLAGS = (
					"-ObjC",
					"-lc++",
					"$(inherited)",
				);
				PRODUCT_BUNDLE_IDENTIFIER = "org.reactjs.native.example.$(PRODUCT_NAME:rfc1034identifier)";
				PRODUCT_NAME = "$(TARGET_NAME)";
				SWIFT_VERSION = 5.0;
				TEST_HOST = "$(BUILT_PRODUCTS_DIR)/ledgerlivemobile.app/ledgerlivemobile";
			};
			name = Staging;
		};
		83CBBA201A601CBA00E9B192 /* Debug */ = {
			isa = XCBuildConfiguration;
			buildSettings = {
				ALWAYS_SEARCH_USER_PATHS = NO;
				CLANG_ANALYZER_LOCALIZABILITY_NONLOCALIZED = YES;
				CLANG_CXX_LANGUAGE_STANDARD = "gnu++0x";
				CLANG_CXX_LIBRARY = "libc++";
				CLANG_ENABLE_MODULES = YES;
				CLANG_ENABLE_OBJC_ARC = YES;
				CLANG_WARN_BLOCK_CAPTURE_AUTORELEASING = YES;
				CLANG_WARN_BOOL_CONVERSION = YES;
				CLANG_WARN_COMMA = YES;
				CLANG_WARN_CONSTANT_CONVERSION = YES;
				CLANG_WARN_DEPRECATED_OBJC_IMPLEMENTATIONS = YES;
				CLANG_WARN_DIRECT_OBJC_ISA_USAGE = YES_ERROR;
				CLANG_WARN_EMPTY_BODY = YES;
				CLANG_WARN_ENUM_CONVERSION = YES;
				CLANG_WARN_INFINITE_RECURSION = YES;
				CLANG_WARN_INT_CONVERSION = YES;
				CLANG_WARN_NON_LITERAL_NULL_CONVERSION = YES;
				CLANG_WARN_OBJC_IMPLICIT_RETAIN_SELF = YES;
				CLANG_WARN_OBJC_LITERAL_CONVERSION = YES;
				CLANG_WARN_OBJC_ROOT_CLASS = YES_ERROR;
				CLANG_WARN_RANGE_LOOP_ANALYSIS = YES;
				CLANG_WARN_STRICT_PROTOTYPES = YES;
				CLANG_WARN_SUSPICIOUS_MOVE = YES;
				CLANG_WARN_UNREACHABLE_CODE = YES;
				CLANG_WARN__DUPLICATE_METHOD_MATCH = YES;
				CODE_SIGN_IDENTITY = "";
				"CODE_SIGN_IDENTITY[sdk=iphoneos*]" = "iPhone Developer";
				COPY_PHASE_STRIP = NO;
				DEVELOPMENT_TEAM = 5HK2Q4J4X4;
				ENABLE_STRICT_OBJC_MSGSEND = YES;
				ENABLE_TESTABILITY = YES;
				"EXCLUDED_ARCHS[sdk=iphonesimulator*]" = "arm64 ";
				GCC_C_LANGUAGE_STANDARD = gnu99;
				GCC_DYNAMIC_NO_PIC = NO;
				GCC_NO_COMMON_BLOCKS = YES;
				GCC_OPTIMIZATION_LEVEL = 0;
				GCC_PREPROCESSOR_DEFINITIONS = (
					"DEBUG=1",
					"FB_SONARKIT_ENABLED=1",
					"$(inherited)",
				);
				GCC_SYMBOLS_PRIVATE_EXTERN = NO;
				GCC_WARN_64_TO_32_BIT_CONVERSION = YES;
				GCC_WARN_ABOUT_RETURN_TYPE = YES_ERROR;
				GCC_WARN_UNDECLARED_SELECTOR = YES;
				GCC_WARN_UNINITIALIZED_AUTOS = YES_AGGRESSIVE;
				GCC_WARN_UNUSED_FUNCTION = YES;
				GCC_WARN_UNUSED_VARIABLE = YES;
				INFOPLIST_OTHER_PREPROCESSOR_FLAGS = "-traditional";
				INFOPLIST_PREFIX_HEADER = "${BUILD_DIR}/GeneratedInfoPlistDotEnv.h";
				INFOPLIST_PREPROCESS = YES;
				IPHONEOS_DEPLOYMENT_TARGET = 12.0;
				LIBRARY_SEARCH_PATHS = (
					"\"$(TOOLCHAIN_DIR)/usr/lib/swift/$(PLATFORM_NAME)\"",
					"\"$(TOOLCHAIN_DIR)/usr/lib/swift-5.0/$(PLATFORM_NAME)\"",
					"\"$(inherited)\"",
				);
				MTL_ENABLE_DEBUG_INFO = YES;
				ONLY_ACTIVE_ARCH = YES;
				SDKROOT = iphoneos;
				SWIFT_VERSION = 5.0;
			};
			name = Debug;
		};
		83CBBA211A601CBA00E9B192 /* Release */ = {
			isa = XCBuildConfiguration;
			buildSettings = {
				ALWAYS_SEARCH_USER_PATHS = NO;
				CLANG_ANALYZER_LOCALIZABILITY_NONLOCALIZED = YES;
				CLANG_CXX_LANGUAGE_STANDARD = "gnu++0x";
				CLANG_CXX_LIBRARY = "libc++";
				CLANG_ENABLE_MODULES = YES;
				CLANG_ENABLE_OBJC_ARC = YES;
				CLANG_WARN_BLOCK_CAPTURE_AUTORELEASING = YES;
				CLANG_WARN_BOOL_CONVERSION = YES;
				CLANG_WARN_COMMA = YES;
				CLANG_WARN_CONSTANT_CONVERSION = YES;
				CLANG_WARN_DEPRECATED_OBJC_IMPLEMENTATIONS = YES;
				CLANG_WARN_DIRECT_OBJC_ISA_USAGE = YES_ERROR;
				CLANG_WARN_EMPTY_BODY = YES;
				CLANG_WARN_ENUM_CONVERSION = YES;
				CLANG_WARN_INFINITE_RECURSION = YES;
				CLANG_WARN_INT_CONVERSION = YES;
				CLANG_WARN_NON_LITERAL_NULL_CONVERSION = YES;
				CLANG_WARN_OBJC_IMPLICIT_RETAIN_SELF = YES;
				CLANG_WARN_OBJC_LITERAL_CONVERSION = YES;
				CLANG_WARN_OBJC_ROOT_CLASS = YES_ERROR;
				CLANG_WARN_RANGE_LOOP_ANALYSIS = YES;
				CLANG_WARN_STRICT_PROTOTYPES = YES;
				CLANG_WARN_SUSPICIOUS_MOVE = YES;
				CLANG_WARN_UNREACHABLE_CODE = YES;
				CLANG_WARN__DUPLICATE_METHOD_MATCH = YES;
				CODE_SIGN_IDENTITY = "";
				"CODE_SIGN_IDENTITY[sdk=iphoneos*]" = "iPhone Developer";
				COPY_PHASE_STRIP = YES;
				DEVELOPMENT_TEAM = 5HK2Q4J4X4;
				ENABLE_NS_ASSERTIONS = NO;
				ENABLE_STRICT_OBJC_MSGSEND = YES;
				"EXCLUDED_ARCHS[sdk=iphonesimulator*]" = "arm64 ";
				GCC_C_LANGUAGE_STANDARD = gnu99;
				GCC_NO_COMMON_BLOCKS = YES;
				GCC_WARN_64_TO_32_BIT_CONVERSION = YES;
				GCC_WARN_ABOUT_RETURN_TYPE = YES_ERROR;
				GCC_WARN_UNDECLARED_SELECTOR = YES;
				GCC_WARN_UNINITIALIZED_AUTOS = YES_AGGRESSIVE;
				GCC_WARN_UNUSED_FUNCTION = YES;
				GCC_WARN_UNUSED_VARIABLE = YES;
				INFOPLIST_OTHER_PREPROCESSOR_FLAGS = "-traditional";
				INFOPLIST_PREFIX_HEADER = "${BUILD_DIR}/GeneratedInfoPlistDotEnv.h";
				INFOPLIST_PREPROCESS = YES;
				IPHONEOS_DEPLOYMENT_TARGET = 12.0;
				LIBRARY_SEARCH_PATHS = (
					"\"$(TOOLCHAIN_DIR)/usr/lib/swift/$(PLATFORM_NAME)\"",
					"\"$(TOOLCHAIN_DIR)/usr/lib/swift-5.0/$(PLATFORM_NAME)\"",
					"\"$(inherited)\"",
				);
				MTL_ENABLE_DEBUG_INFO = NO;
				SDKROOT = iphoneos;
				SWIFT_COMPILATION_MODE = wholemodule;
				SWIFT_VERSION = 5.0;
				VALIDATE_PRODUCT = YES;
			};
			name = Release;
		};
/* End XCBuildConfiguration section */

/* Begin XCConfigurationList section */
		00E357021AD99517003FC87E /* Build configuration list for PBXNativeTarget "ledgerlivemobileTests" */ = {
			isa = XCConfigurationList;
			buildConfigurations = (
				00E356F61AD99517003FC87E /* Debug */,
				00E356F71AD99517003FC87E /* Release */,
				76138D0B243CBC8E00264435 /* Staging */,
			);
			defaultConfigurationIsVisible = 0;
			defaultConfigurationName = Release;
		};
		13B07F931A680F5B00A75B9A /* Build configuration list for PBXNativeTarget "ledgerlivemobile" */ = {
			isa = XCConfigurationList;
			buildConfigurations = (
				13B07F941A680F5B00A75B9A /* Debug */,
				13B07F951A680F5B00A75B9A /* Release */,
				76138D0A243CBC8E00264435 /* Staging */,
			);
			defaultConfigurationIsVisible = 0;
			defaultConfigurationName = Release;
		};
		83CBB9FA1A601CBA00E9B192 /* Build configuration list for PBXProject "ledgerlivemobile" */ = {
			isa = XCConfigurationList;
			buildConfigurations = (
				83CBBA201A601CBA00E9B192 /* Debug */,
				83CBBA211A601CBA00E9B192 /* Release */,
				76138D09243CBC8E00264435 /* Staging */,
			);
			defaultConfigurationIsVisible = 0;
			defaultConfigurationName = Release;
		};
/* End XCConfigurationList section */
	};
	rootObject = 83CBB9F71A601CBA00E9B192 /* Project object */;
}<|MERGE_RESOLUTION|>--- conflicted
+++ resolved
@@ -731,11 +731,7 @@
 				CODE_SIGN_IDENTITY = "iPhone Developer";
 				"CODE_SIGN_IDENTITY[sdk=iphoneos*]" = "iPhone Developer";
 				CODE_SIGN_STYLE = Automatic;
-<<<<<<< HEAD
-				CURRENT_PROJECT_VERSION = 327;
-=======
 				CURRENT_PROJECT_VERSION = 312;
->>>>>>> e10c9718
 				DEAD_CODE_STRIPPING = YES;
 				DEVELOPMENT_TEAM = X6LFS5BQKN;
 				ENABLE_BITCODE = NO;
@@ -789,11 +785,7 @@
 				CODE_SIGN_IDENTITY = "iPhone Developer";
 				"CODE_SIGN_IDENTITY[sdk=iphoneos*]" = "iPhone Developer";
 				CODE_SIGN_STYLE = Automatic;
-<<<<<<< HEAD
-				CURRENT_PROJECT_VERSION = 327;
-=======
 				CURRENT_PROJECT_VERSION = 312;
->>>>>>> e10c9718
 				DEVELOPMENT_TEAM = X6LFS5BQKN;
 				ENABLE_BITCODE = NO;
 				"EXCLUDED_ARCHS[sdk=iphonesimulator*]" = arm64;
@@ -902,11 +894,7 @@
 				CODE_SIGN_IDENTITY = "iPhone Developer";
 				"CODE_SIGN_IDENTITY[sdk=iphoneos*]" = "iPhone Developer";
 				CODE_SIGN_STYLE = Automatic;
-<<<<<<< HEAD
-				CURRENT_PROJECT_VERSION = 327;
-=======
 				CURRENT_PROJECT_VERSION = 312;
->>>>>>> e10c9718
 				DEVELOPMENT_TEAM = X6LFS5BQKN;
 				ENABLE_BITCODE = NO;
 				"EXCLUDED_ARCHS[sdk=iphonesimulator*]" = arm64;
