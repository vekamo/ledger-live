# ledger-live-desktop

<<<<<<< HEAD
=======
## 2.44.0

### Minor Changes

- [#444](https://github.com/LedgerHQ/ledger-live/pull/444) [`0e076b0f3`](https://github.com/LedgerHQ/ledger-live/commit/0e076b0f3aa34ee8e56db5623b99ddb9c8d71700) Thanks [@Justkant](https://github.com/Justkant)! - feat: integration of alternate DEX on swap page [LIVE-2677]

* [#92](https://github.com/LedgerHQ/ledger-live/pull/92) [`ce02e4e78`](https://github.com/LedgerHQ/ledger-live/commit/ce02e4e78f575efb1c3a7e5da9ed116e9ef850b3) Thanks [@Justkant](https://github.com/Justkant)! - feat(swap): Add Changelly's Terms of Use in the confirmation screen [LIVE-1195]

- [#275](https://github.com/LedgerHQ/ledger-live/pull/275) [`a35c6e9a3`](https://github.com/LedgerHQ/ledger-live/commit/a35c6e9a310f9bc711b24303ab5397041d64c199) Thanks [@gre](https://github.com/gre)! - Add Sentry support

* [#499](https://github.com/LedgerHQ/ledger-live/pull/499) [`b531aa0bc`](https://github.com/LedgerHQ/ledger-live/commit/b531aa0bc0b18304813b5a2b08a6107c587ea6ba) Thanks [@github-actions](https://github.com/apps/github-actions)! - NFT counter value added on LLM and LLD with feature flagging

- [#499](https://github.com/LedgerHQ/ledger-live/pull/499) [`b531aa0bc`](https://github.com/LedgerHQ/ledger-live/commit/b531aa0bc0b18304813b5a2b08a6107c587ea6ba) Thanks [@github-actions](https://github.com/apps/github-actions)! - Bitcoin Rbf new implementation. Jira ticket: LIVE-1414, LIVE-1415, LIVE-1416

### Patch Changes

- [#186](https://github.com/LedgerHQ/ledger-live/pull/186) [`cdcee7ad9`](https://github.com/LedgerHQ/ledger-live/commit/cdcee7ad98767c117f854fd9ddcb9e1962ecc6cf) Thanks [@elbywan](https://github.com/elbywan)! - Replace webpack with esbuild for production builds.

* [#432](https://github.com/LedgerHQ/ledger-live/pull/432) [`ebb7deb1a`](https://github.com/LedgerHQ/ledger-live/commit/ebb7deb1af2b35b9e0d3a55f7e141136b3acebf8) Thanks [@elbywan](https://github.com/elbywan)! - Fix regression when opening external windows from within a webview tag

- [#499](https://github.com/LedgerHQ/ledger-live/pull/499) [`6f2aaedab`](https://github.com/LedgerHQ/ledger-live/commit/6f2aaedabe97e313f8a0d5b9725324220582ddf4) Thanks [@github-actions](https://github.com/apps/github-actions)! - Fix swap TOS styling

* [#499](https://github.com/LedgerHQ/ledger-live/pull/499) [`4de067e7c`](https://github.com/LedgerHQ/ledger-live/commit/4de067e7cffabf0fef5ee896f316b5374bed6365) Thanks [@github-actions](https://github.com/apps/github-actions)! - Swap: Fixes styling issues

- [#324](https://github.com/LedgerHQ/ledger-live/pull/324) [`89e31c3c4`](https://github.com/LedgerHQ/ledger-live/commit/89e31c3c46570f9ffe21f48a5e76ddc1bcfbc668) Thanks [@mlegall-ledger](https://github.com/mlegall-ledger)! - Fixed issue on CryptoCurrency Icon in transactions history (size issue)

* [#499](https://github.com/LedgerHQ/ledger-live/pull/499) [`8ecc114d9`](https://github.com/LedgerHQ/ledger-live/commit/8ecc114d9693c2da7d51c000612ecf72cb3f9b55) Thanks [@github-actions](https://github.com/apps/github-actions)! - Handle all non final (i.e: non OK nor KO) status as pending

- [#499](https://github.com/LedgerHQ/ledger-live/pull/499) [`b531aa0bc`](https://github.com/LedgerHQ/ledger-live/commit/b531aa0bc0b18304813b5a2b08a6107c587ea6ba) Thanks [@github-actions](https://github.com/apps/github-actions)! - Adding optimistic operations to NFT transfers

* [#499](https://github.com/LedgerHQ/ledger-live/pull/499) [`b531aa0bc`](https://github.com/LedgerHQ/ledger-live/commit/b531aa0bc0b18304813b5a2b08a6107c587ea6ba) Thanks [@github-actions](https://github.com/apps/github-actions)! - Add loading spinner on "From amount" field in Swap form when using "Send max" toggle

- [#499](https://github.com/LedgerHQ/ledger-live/pull/499) [`b531aa0bc`](https://github.com/LedgerHQ/ledger-live/commit/b531aa0bc0b18304813b5a2b08a6107c587ea6ba) Thanks [@github-actions](https://github.com/apps/github-actions)! - Add basic support for macOS universal apps.

## 2.44.0-next.1

### Patch Changes

- [#499](https://github.com/LedgerHQ/ledger-live/pull/499) [`4de067e7c`](https://github.com/LedgerHQ/ledger-live/commit/4de067e7cffabf0fef5ee896f316b5374bed6365) Thanks [@github-actions](https://github.com/apps/github-actions)! - Swap: Fixes styling issues

## 2.44.0-next.0

### Minor Changes

- [#502](https://github.com/LedgerHQ/ledger-live/pull/502) [`bdc76d75f`](https://github.com/LedgerHQ/ledger-live/commit/bdc76d75f9643129384c76ac9868e160c4b52062) Thanks [@hzheng-ledger](https://github.com/hzheng-ledger)! - Bitcoin Rbf new implementation. Jira ticket: LIVE-1414, LIVE-1415, LIVE-1416

### Patch Changes

- [#499](https://github.com/LedgerHQ/ledger-live/pull/499) [`6f2aaedab`](https://github.com/LedgerHQ/ledger-live/commit/6f2aaedabe97e313f8a0d5b9725324220582ddf4) Thanks [@github-actions](https://github.com/apps/github-actions)! - Fix swap TOS styling

- Updated dependencies [[`bdc76d75f`](https://github.com/LedgerHQ/ledger-live/commit/bdc76d75f9643129384c76ac9868e160c4b52062)]:
  - @ledgerhq/live-common@24.0.0-next.4

## 2.44.0-next.4

### Minor Changes

- 5145781e5: NFT counter value added on LLM and LLD with feature flagging

### Patch Changes

- Updated dependencies [5145781e5]
  - @ledgerhq/live-common@24.0.0-next.3

## 2.44.0-next.3

### Minor Changes

- ce02e4e78: feat(swap): Add Changelly's Terms of Use in the confirmation screen [LIVE-1195]

## 2.44.0-next.2

### Minor Changes

- 0e076b0f3: feat: integration of alternate DEX on swap page [LIVE-2677]

## 2.43.2-next.1

### Patch Changes

- c5714333b: Adding optimistic operations to NFT transfers
- Updated dependencies [c5714333b]
  - @ledgerhq/live-common@24.0.0-next.2

## 2.43.2-next.0

### Patch Changes

- 99cc5bbc1: Handle all non final (i.e: non OK nor KO) status as pending
- 99cc5bbc1: Add loading spinner on "From amount" field in Swap form when using "Send max" toggle
- Updated dependencies [99cc5bbc1]
- Updated dependencies [99cc5bbc1]
  - @ledgerhq/live-common@24.0.0-next.1

## 2.45.0-next.0

### Minor Changes

- a35c6e9a3: Add Sentry support

### Patch Changes

- cdcee7ad9: Replace webpack with esbuild for production builds.
- ebb7deb1a: Fix regression when opening external windows from within a webview tag
- 89e31c3c4: Fixed issue on CryptoCurrency Icon in transactions history (size issue)
- c5c3f48e4: Add basic support for macOS universal apps.
- Updated dependencies [22531f3c3]
- Updated dependencies [e393b9bfa]
- Updated dependencies [d22452817]
- Updated dependencies [2012b5477]
- Updated dependencies [10440ec3c]
- Updated dependencies [e1f2f07a2]
- Updated dependencies [9c3e27f46]
- Updated dependencies [1e4a5647b]
- Updated dependencies [c5c3f48e4]
- Updated dependencies [ef01a3cc2]
- Updated dependencies [508e4c23b]
- Updated dependencies [b1e396dd8]
- Updated dependencies [e9decc277]
  - @ledgerhq/live-common@24.0.0-next.0
  - @ledgerhq/react-ui@0.8.0-next.0
  - @ledgerhq/hw-transport-node-hid-singleton@6.27.2-next.0

>>>>>>> bac9efd1
## 2.44.0

### Minor Changes

- 4db0f58ca: Updated learn feature url to be remote configurable
- 9c3b16bcc: Fix infinite loading when NFTs are load in gallery mode

### Patch Changes

- 4a676321f: Remove unecessary 'sqlite' cleanup that no longer is needed after libcore sunset
- c78f7d6db: Fixed issue on Circulating Supply, removed currency in front of the value
- Updated dependencies [8323d2eaa]
- Updated dependencies [bf12e0f65]
- Updated dependencies [8861c4fe0]
- Updated dependencies [ec5c4fa3d]
- Updated dependencies [608010c9d]
- Updated dependencies [78a64769d]
- Updated dependencies [0c2c6682b]
  - @ledgerhq/live-common@23.1.0
  - @ledgerhq/react-ui@0.7.8

## 2.44.0-next.6

### Patch Changes

- Updated dependencies [78a64769d]
  - @ledgerhq/live-common@23.1.0-next.4

## 2.44.0-next.5

### Patch Changes

- Updated dependencies [0c2c6682b]
  - @ledgerhq/react-ui@0.7.8-next.0

## 2.44.0-next.4

### Patch Changes

- Updated dependencies [ec5c4fa3d]
  - @ledgerhq/live-common@23.1.0-next.3

## 2.44.0-next.3

### Patch Changes

- Updated dependencies [bf12e0f65]
  - @ledgerhq/live-common@23.1.0-next.2

## 2.44.0-next.2

### Minor Changes

- 4db0f58ca: Updated learn feature url to be remote configurable

## 2.44.0-next.1

### Patch Changes

- Updated dependencies [608010c9d]
  - @ledgerhq/live-common@23.1.0-next.1

## 2.44.0-next.0

### Minor Changes

- 9c3b16bcc: Fix infinite loading when NFTs are load in gallery mode

### Patch Changes

- 4a676321f: Remove unecessary 'sqlite' cleanup that no longer is needed after libcore sunset
- c78f7d6db: Fixed issue on Circulating Supply, removed currency in front of the value
- Updated dependencies [8323d2eaa]
- Updated dependencies [8861c4fe0]
  - @ledgerhq/live-common@23.1.0-next.0

## 2.43.1

### Patch Changes

- 2707fa19b: add release notes

## 2.43.0

### Minor Changes

- cefeff1d7: Display a modal at app launch to inform users terms of use got updated. Also refactor the way we assess terms update using date comparison instead of strict string equality.
- 64c2fdb06: Filecoin integration in LLD and LLM

### Patch Changes

- 8b2e24b6c: Fixing an issue with WalletConnect not accepting new connection after a first disconnection, resulting in an infite loading
- Updated dependencies [09648db7f]
- Updated dependencies [a66fbe852]
- Updated dependencies [0f59cfc10]
- Updated dependencies [8ee9c5568]
- Updated dependencies [899aa3300]
- Updated dependencies [89e82ed79]
- Updated dependencies [403ea8efe]
- Updated dependencies [98ecc6272]
- Updated dependencies [9a86fe231]
- Updated dependencies [8b2e24b6c]
- Updated dependencies [64c2fdb06]
- Updated dependencies [f686ec781]
- Updated dependencies [b688a592d]
- Updated dependencies [71ad84023]
- Updated dependencies [64c2fdb06]
  - @ledgerhq/live-common@23.0.0
  - @ledgerhq/react-ui@0.7.7

## 2.43.0-next.5

### Patch Changes

- 8b2e24b6c: Fixing an issue with WalletConnect not accepting new connection after a first disconnection, resulting in an infite loading
- Updated dependencies [8b2e24b6c]
  - @ledgerhq/live-common@23.0.0-next.4

## 2.43.0-next.4

### Patch Changes

- Updated dependencies [a66fbe852]
  - @ledgerhq/live-common@23.0.0-next.3

## 2.43.0-next.3

### Patch Changes

- Updated dependencies [8ee9c5568]
  - @ledgerhq/live-common@23.0.0-next.2

## 2.43.0-next.2

### Patch Changes

- Updated dependencies [98ecc6272]
  - @ledgerhq/live-common@23.0.0-next.1

## 2.43.0-next.1

### Minor Changes

- cefeff1d7: Display a modal at app launch to inform users terms of use got updated. Also refactor the way we assess terms update using date comparison instead of strict string equality.

## 2.43.0-next.0

### Minor Changes

- 64c2fdb06: Filecoin integration in LLD and LLM

### Patch Changes

- Updated dependencies [09648db7f]
- Updated dependencies [0f59cfc10]
- Updated dependencies [899aa3300]
- Updated dependencies [89e82ed79]
- Updated dependencies [403ea8efe]
- Updated dependencies [9a86fe231]
- Updated dependencies [64c2fdb06]
- Updated dependencies [f686ec781]
- Updated dependencies [b688a592d]
- Updated dependencies [71ad84023]
- Updated dependencies [64c2fdb06]
  - @ledgerhq/live-common@23.0.0-next.0
  - @ledgerhq/react-ui@0.7.7-next.0

## 2.42.0

### Minor Changes

- e0c187073: Change the NFT Media components and model to use the new image processing feature from our NFT Metadata Provider. We now have multiple images and we're supporting videos.
- ee44ffb17: Cosmos Staking V1 LLD and LLC rework of delegation
- 0252fab71: LIVE-1004 Hedera first integration in LLD
- daaf595c2: Add Chinese (ZH) and Spanish (ES) to discoverable languages. Also refactor the system language detection function.
- f913f6fdb: LIVE-2162 Solana staking UX improvements
- b054eb4d9: Fix wrong cosmos validator at summary step

### Patch Changes

- 1735fdd30: bugfix - market page lag issue during navigation fixed + removal of duplicated breadcrumb on market details page
- Updated dependencies [e0c187073]
- Updated dependencies [ee44ffb17]
- Updated dependencies [16be6e5c0]
- Updated dependencies [a26ee3f54]
- Updated dependencies [0252fab71]
- Updated dependencies [3f816efba]
- Updated dependencies [f2574d25d]
- Updated dependencies [f913f6fdb]
- Updated dependencies [403ea8efe]
- Updated dependencies [9a86fe231]
  - @ledgerhq/live-common@22.2.0

## 2.42.0-llmnext.3

### Patch Changes

- Updated dependencies [16be6e5c0]
  - @ledgerhq/live-common@22.2.0-llmnext.2

## 2.42.0-llmnext.2

### Patch Changes

- Updated dependencies [a26ee3f54]
  - @ledgerhq/live-common@22.2.0-llmnext.1

## 2.42.0-llmnext.1

### Minor Changes

- b054eb4d: Fix wrong cosmos validator at summary step

## 2.42.0-llmnext.0

### Minor Changes

- e0c187073: Change the NFT Media components and model to use the new image processing feature from our NFT Metadata Provider. We now have multiple images and we're supporting videos.
- ee44ffb17: Cosmos Staking V1 LLD and LLC rework of delegation
- 0252fab71: LIVE-1004 Hedera first integration in LLD
- daaf595c2: Add Chinese (ZH) and Spanish (ES) to discoverable languages. Also refactor the system language detection function.
- f913f6fdb: LIVE-2162 Solana staking UX improvements

### Patch Changes

- 1735fdd30: bugfix - market page lag issue during navigation fixed + removal of duplicated breadcrumb on market details page
- Updated dependencies [e0c187073]
- Updated dependencies [ee44ffb17]
- Updated dependencies [0252fab71]
- Updated dependencies [3f816efba]
- Updated dependencies [f2574d25d]
- Updated dependencies [f913f6fdb]
- Updated dependencies [403ea8efe]
- Updated dependencies [9a86fe231]
  - @ledgerhq/live-common@22.2.0-llmnext.0<|MERGE_RESOLUTION|>--- conflicted
+++ resolved
@@ -1,7 +1,5 @@
 # ledger-live-desktop
 
-<<<<<<< HEAD
-=======
 ## 2.44.0
 
 ### Minor Changes
@@ -125,7 +123,6 @@
   - @ledgerhq/react-ui@0.8.0-next.0
   - @ledgerhq/hw-transport-node-hid-singleton@6.27.2-next.0
 
->>>>>>> bac9efd1
 ## 2.44.0
 
 ### Minor Changes
