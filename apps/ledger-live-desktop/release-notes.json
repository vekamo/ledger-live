[
  {
<<<<<<< HEAD
    "tag_name": "2.49.2",
    "body": "\n### 🐛 Fixes\n\nWe have fixed a critical issue preventing macOS users from accessing their nano device.\n"
  },
  {
    "tag_name": "2.49.1",
    "body": "\nWe’ve done few small but important changes behind the curtain.\nDon’t forget to update your Ledger Live app so that you can access these new features.\n"
  },
  {
    "tag_name": "2.49.0",
    "body": "\nA few small but mighty improvements have been made to Ledger Live's swapping capabilities 👇\n\n### 🚀 Features\n\n- You can now filter swap quotes based on floating or fixed rates.\n\n### 🐛 Fixes\n\n- Trying to swap some assets with Changelly, such as GALA and MBOX, may have resulted in the app crashing. We've sorted this out and everything is working as it should now.\n"
=======
    "tag_name": "2.50.1",
    "body": "\n### 🐛 Fixes\n\n- Sending USDT through Ledger Live would result in the **FAILED -OUT OF ENERGY>** error for some users. We've fixed the issue, and you'll now see a **warning message if your account doesn't have enough energy** to cover the transaction.\n"
  },
  {
    "tag_name": "2.50.0",
    "body": "\n### 🚀 Features\n\n- **EIP-1559 is here.** Now you can enjoy **more predictable fees and reduced confirmation delays** for Ethereum-based transactions. You can also avoid overpaying fees—specify the max fee you're willing to pay and get reimbursed if the transaction is processed at a lower price.\n- **Don’t trust, verify.** Ledger now supports the **EIP-712** standard that will display data in signing prompts in a readable format instead of complex hexadecimal strings.\n- **Swap crypto with CIC from the US without leaving Ledger Live.** Access to CIC swapping options to grow and diversify your portfolio from the security of your Ledger Nano.\n\n### 🐛 Fixes\n\n- A sneaky bug caused the value of some Cardano tokens to be displayed incorrectly. This has now been fixed.\n"
>>>>>>> 6fd2b7b5
  }
]<|MERGE_RESOLUTION|>--- conflicted
+++ resolved
@@ -1,23 +1,11 @@
 [
   {
-<<<<<<< HEAD
-    "tag_name": "2.49.2",
-    "body": "\n### 🐛 Fixes\n\nWe have fixed a critical issue preventing macOS users from accessing their nano device.\n"
-  },
-  {
-    "tag_name": "2.49.1",
-    "body": "\nWe’ve done few small but important changes behind the curtain.\nDon’t forget to update your Ledger Live app so that you can access these new features.\n"
-  },
-  {
-    "tag_name": "2.49.0",
-    "body": "\nA few small but mighty improvements have been made to Ledger Live's swapping capabilities 👇\n\n### 🚀 Features\n\n- You can now filter swap quotes based on floating or fixed rates.\n\n### 🐛 Fixes\n\n- Trying to swap some assets with Changelly, such as GALA and MBOX, may have resulted in the app crashing. We've sorted this out and everything is working as it should now.\n"
-=======
+
     "tag_name": "2.50.1",
     "body": "\n### 🐛 Fixes\n\n- Sending USDT through Ledger Live would result in the **FAILED -OUT OF ENERGY>** error for some users. We've fixed the issue, and you'll now see a **warning message if your account doesn't have enough energy** to cover the transaction.\n"
   },
   {
     "tag_name": "2.50.0",
     "body": "\n### 🚀 Features\n\n- **EIP-1559 is here.** Now you can enjoy **more predictable fees and reduced confirmation delays** for Ethereum-based transactions. You can also avoid overpaying fees—specify the max fee you're willing to pay and get reimbursed if the transaction is processed at a lower price.\n- **Don’t trust, verify.** Ledger now supports the **EIP-712** standard that will display data in signing prompts in a readable format instead of complex hexadecimal strings.\n- **Swap crypto with CIC from the US without leaving Ledger Live.** Access to CIC swapping options to grow and diversify your portfolio from the security of your Ledger Nano.\n\n### 🐛 Fixes\n\n- A sneaky bug caused the value of some Cardano tokens to be displayed incorrectly. This has now been fixed.\n"
->>>>>>> 6fd2b7b5
   }
 ]