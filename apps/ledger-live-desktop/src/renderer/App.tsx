import React, { useEffect, useState } from "react";
import { Provider, useSelector } from "react-redux";
import { Store } from "redux";
import { HashRouter as Router } from "react-router-dom";
import { NftMetadataProvider } from "@ledgerhq/live-common/nft/NftMetadataProvider/index";
import "./global.css";
import "tippy.js/dist/tippy.css";
import "tippy.js/animations/shift-away.css";
import "tippy.js/animations/shift-toward.css";
import "tippy.js/dist/svg-arrow.css";
import { State } from "~/renderer/reducers";
import StyleProvider from "~/renderer/styles/StyleProvider";
import { UpdaterProvider } from "~/renderer/components/Updater/UpdaterContext";
import ThrowBlock from "~/renderer/components/ThrowBlock";
import LiveStyleSheetManager from "~/renderer/styles/LiveStyleSheetManager";
import { RemoteConfigProvider } from "~/renderer/components/RemoteConfig";

import { FirebaseRemoteConfigProvider } from "~/renderer/components/FirebaseRemoteConfig";

import { FirebaseFeatureFlagsProvider } from "~/renderer/components/FirebaseFeatureFlags";
import CountervaluesProvider from "~/renderer/components/CountervaluesProvider";
import DrawerProvider from "~/renderer/drawers/Provider";
import Default from "./Default";
import WalletConnectProvider from "./screens/WalletConnect/Provider";
import { AnnouncementProviderWrapper } from "~/renderer/components/AnnouncementProviderWrapper";
import { PlatformAppProviderWrapper } from "~/renderer/components/PlatformAppProviderWrapper";
import { ToastProvider } from "@ledgerhq/live-common/notifications/ToastProvider/index";
import { themeSelector } from "./actions/general";

import MarketDataProvider from "~/renderer/screens/market/MarketDataProviderWrapper";

import { ConnectEnvsToSentry } from "~/renderer/components/ConnectEnvsToSentry";
import PostOnboardingProviderWrapped from "~/renderer/components/PostOnboardingHub/logic/PostOnboardingProviderWrapped";
import { useBraze } from "./hooks/useBraze";
<<<<<<< HEAD

=======
>>>>>>> 1ca45b8f
const reloadApp = event => {
  if ((event.ctrlKey || event.metaKey) && event.key === "r") {
    window.api.reloadRenderer();
  }
};
type Props = {
  store: Store<State, any>;
  initialCountervalues: any;
};
const InnerApp = ({ initialCountervalues }: { initialCountervalues: any }) => {
  const [reloadEnabled, setReloadEnabled] = useState(true);

  useBraze();

  useEffect(() => {
    const reload = e => {
      if (reloadEnabled) {
        reloadApp(e);
      }
    };
    window.addEventListener("keydown", reload);
    return () => window.removeEventListener("keydown", reload);
  }, [reloadEnabled]);
  const selectedPalette = useSelector(themeSelector) || "light";
  return (
    <StyleProvider selectedPalette={selectedPalette}>
      <ThrowBlock
        onError={() => {
          if (!__DEV__) {
            setReloadEnabled(false);
          }
        }}
      >
        <RemoteConfigProvider>
          <FirebaseRemoteConfigProvider>
            <FirebaseFeatureFlagsProvider>
              <ConnectEnvsToSentry />
              <UpdaterProvider>
                <CountervaluesProvider initialState={initialCountervalues}>
                  <ToastProvider>
                    <AnnouncementProviderWrapper>
                      <Router>
                        <PostOnboardingProviderWrapped>
                          <WalletConnectProvider>
                            <PlatformAppProviderWrapper>
                              <DrawerProvider>
                                <NftMetadataProvider>
                                  <MarketDataProvider>
                                    <Default />
                                  </MarketDataProvider>
                                </NftMetadataProvider>
                              </DrawerProvider>
                            </PlatformAppProviderWrapper>
                          </WalletConnectProvider>
                        </PostOnboardingProviderWrapped>
                      </Router>
                    </AnnouncementProviderWrapper>
                  </ToastProvider>
                </CountervaluesProvider>
              </UpdaterProvider>
            </FirebaseFeatureFlagsProvider>
          </FirebaseRemoteConfigProvider>
        </RemoteConfigProvider>
      </ThrowBlock>
    </StyleProvider>
  );
};
const App = ({ store, initialCountervalues }: Props) => {
  return (
    <LiveStyleSheetManager>
      <Provider store={store}>
        <InnerApp initialCountervalues={initialCountervalues} />
      </Provider>
    </LiveStyleSheetManager>
  );
};
export default App;<|MERGE_RESOLUTION|>--- conflicted
+++ resolved
@@ -32,10 +32,6 @@
 import { ConnectEnvsToSentry } from "~/renderer/components/ConnectEnvsToSentry";
 import PostOnboardingProviderWrapped from "~/renderer/components/PostOnboardingHub/logic/PostOnboardingProviderWrapped";
 import { useBraze } from "./hooks/useBraze";
-<<<<<<< HEAD
-
-=======
->>>>>>> 1ca45b8f
 const reloadApp = event => {
   if ((event.ctrlKey || event.metaKey) && event.key === "r") {
     window.api.reloadRenderer();
