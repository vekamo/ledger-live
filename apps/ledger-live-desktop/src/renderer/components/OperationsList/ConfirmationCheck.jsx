--- conflicted
+++ resolved
@@ -129,13 +129,10 @@
   REVOKE: VoteNay,
   ACTIVATE: Vote,
   REGISTER: IconPlus,
-<<<<<<< HEAD
   COINBASE_REWARD: ClaimRewards,
-=======
   STAKE: IconDelegate,
   UNSTAKE: IconUndelegate,
   WITHDRAW_UNSTAKED: IconCoins,
->>>>>>> 6fd2b7b5
 };
 
 class ConfirmationCheck extends PureComponent<{
