{
  "calendar": {
    "today": "Today",
    "tomorrow": "Tomorrow",
    "yesterday": "Yesterday",
    "transactionDate": "Transaction date"
  },
  "platform": {
    "flows": {
      "requestAccount": {
        "title": "Select an account"
      },
      "broadcast": {
        "toast": {
          "title": "Transaction sent !",
          "text": "Click here to see operation details"
        }
      }
    },
    "app": {
      "informations": {
        "title": "Information",
        "website": "Website"
      }
    },
    "catalog": {
      "title": "Discover",
      "branch": {
        "soon": "coming soon",
        "experimental": "experimental",
        "debug": "debug"
      },
      "banner": {
        "title": "Discover our Live Apps Catalog",
        "description": "We're working hard to bring you access to the world of DeFi, NFTs and more, securely, right inside Ledger Live!"
      },
      "twitterBanner": {
        "description": "Tell us what’s the next service you want to see on Ledger Live with the hashtag",
        "tweetText": "The next Ledger App should be..."
      },
      "pollCTA": {
        "title": "Poll",
        "description": "Which service do you want to see in Ledger Live?",
        "button": "Let’s vote!"
      },
      "developerCTA": {
        "title": "For Developers",
        "description": "All the information you need to integrate your applications on Ledger Live.",
        "button": "Go to portal"
      }
    },
    "disclaimer": {
      "title": "External Application",
      "description": "You are about to be redirected to an application not operated by Ledger.",
      "legalAdvice": "This application is not operated by Ledger. Ledger is not responsible for any loss of funds or quality of service of such application.\n\nAlways make sure to carefully verify the information displayed on your device.",
      "checkbox": "Do not remind me again.",
      "CTA": "Continue"
    }
  },
  "common": {
    "never": "Never",
    "apply": "Apply",
    "done": "Done",
    "confirm": "Confirm",
    "reject": "Reject",
    "cancel": "Cancel",
    "getSupport": "Get support",
    "delete": "Remove account from portfolio",
    "launch": "Launch",
    "continue": "Continue",
    "previous": "Previous",
    "learnMore": "Learn more",
    "help": "Help",
    "needHelp": "Need help?",
    "areYouSure": "Are you sure?",
    "selectAccount": "Select an account",
    "selectAccountNoOption": "No account matching \"{{accountName}}\"",
    "selectCurrency": "Choose a crypto asset",
    "selectCurrencyNoOption": "No crypto asset \"{{currencyName}}\"",
    "selectCurrencyEmptyOption": "No crypto asset",
    "selectValidatorNoOption": "No validator matching \"{{accountName}}\"",
    "selectNoResults": "No results found matching \"{{query}}\"",
    "sortBy": "Sort by",
    "save": "Save",
    "lock": "Lock",
    "showMore": "Show more",
    "back": "Back",
    "adjustFees": "Adjust fees",
    "reset": "Reset",
    "retry": "Retry",
    "range": "Range",
    "stop": "Stop",
    "updateNow": "Update now",
    "close": "Close",
    "eastern": "Eastern",
    "western": "Western",
    "reverify": "Re-verify",
    "verify": "Verify",
    "verifyMyAddress": "Verify my address",
    "copy": "Copy",
    "copied": "Copied",
    "addressCopied": "Address copied",
    "addressCopiedSuspicious": "Mismatch between the copied address and the one in the clipboard.",
    "experimentalFeature": "Experimental",
    "information": "Information",
    "search": "Search...",
    "searchWithoutEllipsis": "Search",
    "manage": "Manage",
    "lockScreen": {
      "title": "Welcome back",
      "subTitle": null,
      "description": "Enter your password to continue",
      "inputPlaceholder": "Type your password",
      "lostPassword": "I lost my password"
    },
    "sync": {
      "syncing": "Synchronizing...",
      "upToDate": "Synchronized",
      "outdated": "Paused",
      "needsMigration": "Click to update account",
      "error": "Synchronization error",
      "refresh": "Refresh",
      "devTools": "Dev tools"
    },
    "exchange": "Exchange",
    "info": "Info",
    "connectDevice": "Connect your device",
    "add": "Add"
  },
  "devices": {
    "nanoS": "Nano S",
    "nanoSP": "Nano S Plus",
    "nanoX": "Nano X",
    "nanoFTS": "Nano FTS",
    "blue": "Blue"
  },
  "operation": {
    "type": {
      "IN": "Received",
      "OUT": "Sent",
      "NFT_IN": "NFT Received",
      "NFT_OUT": "NFT Sent",
      "CREATE": "Created",
      "REVEAL": "Revealed",
      "DELEGATE": "Delegated",
      "REDELEGATE": "Redelegated",
      "UNDELEGATE": "Undelegated",
      "SUPPLY": "Deposited",
      "REDEEM": "Withdrawn",
      "APPROVE": "Approved",
      "VOTE": "Voted",
      "FREEZE": "Frozen",
      "UNFREEZE": "Unfrozen",
      "REWARD": "Claimed reward",
      "FEES": "Fees",
      "OPT_IN": "Opt in",
      "OPT_OUT": "Opt out",
      "CLOSE_ACCOUNT": "Close account",
      "BOND": "Bond",
      "UNBOND": "Unbond",
      "REWARD_PAYOUT": "Reward",
      "SLASH": "Slash",
      "WITHDRAW_UNBONDED": "Withdrawal",
      "NOMINATE": "Nomination",
      "CHILL": "Clear nominations",
      "SET_CONTROLLER": "Set controller",
      "LOCK": "Locked",
      "UNLOCK": "Unlocked",
      "WITHDRAW": "Withdrawn",
      "REVOKE": "Revoked",
      "ACTIVATE": "Activated",
      "REGISTER": "Registered",
      "STAKE": "Staked",
      "UNSTAKE": "Unstaked",
      "WITHDRAW_UNSTAKED": "Withdrawn"
    }
  },
  "byteSize": {
    "bytes": "{{size}} bytes",
    "kbUnit": "{{size}} KB",
    "mbUnit": "{{size}} MB"
  },
  "time": {
    "minute": "Minute",
    "minute_plural": "Minutes",
    "minute_short": "min",
    "second_short": "sec",
    "hour": "Hour",
    "hour_plural": "Hours",
    "range": {
      "day": "1D",
      "week": "1W",
      "month": "1M",
      "year": "1Y",
      "all": "ALL"
    }
  },
  "fees": {
    "advanced": "Advanced",
    "custom": "Custom",
    "fast": "Fast",
    "high": "High",
    "low": "Low",
    "slow": "Slow",
    "standard": "Standard",
    "medium": "Medium",
    "feesAmount": "Fees Amount"
  },
  "sidebar": {
    "card": "Card",
    "learn": "Learn",
    "menu": "Menu",
    "stars": "Starred accounts",
    "accounts": "Accounts",
    "manager": "My Ledger",
    "exchange": "Buy / Sell",
    "swap": "Swap",
    "lend": "Lend",
    "catalog": "Discover",
    "market": "Market"
  },
  "stars": {
    "placeholder": "Star an account to display it here.",
    "tooltip": "Star account"
  },
  "bridge": {
    "modalTitle": "Open Device Bridge",
    "openHeader": "Expose your Device accounts through WebSocket",
    "openDescription": "Opening a bridge exposes all of your accounts to third party applications.",
    "openedHeader": "{{appName}} bridge opened",
    "openedDescription": "You can now access your {{appName}} account on third party web application through WebSocket.",
    "completeHeader": "Bridge session completed",
    "completeDescription": "The websocket bridge is now closed.",
    "openButton": "Open",
    "disconnectButton": "Disconnect"
  },
  "swap2": {
    "title": "Swap",
    "tabs": {
      "exchange": "Exchange",
      "history": "History",
      "kyc": "KYC"
    },
    "form": {
      "changeCTA": "Change",
      "rates": {
        "title": "Quotes",
        "registration": "Registration required ",
        "noRegistration": "No registration required",
        "fixed": "Fixed",
        "float": "Floating",
        "update": "Rates update in",
        "loading": "Loading...",
        "name": {
          "title": "Provider",
          "tooltip": "Depending on the provider, you have to register with them by creating an account."
        },
        "rate": {
          "title": "Exchange rate",
          "tooltip": "A <0>floating rate</0> fluctuates depending on market conditions, so you might receive more or less than what you estimated.<br/><br/>A <0>fixed rate</0> matches the amount displayed at the beginning of the exchange."
        },
        "receive": {
          "title": "Receive",
          "tooltip": "The estimated amount you’ll receive after the exchange."
        }
      },
      "details": {
        "label": {
          "provider": "provider",
          "rate": "rate",
          "fees": "network fees",
          "target": "target account"
        },
        "tooltip": {
          "provider": "lorem ipsum",
          "rate": "lorem ipsum",
          "fees": "lorem ipsum"
        },
        "noAccount": "Create an account to receive {{name}}",
        "noAccountCTA": "Add account"
      },
      "from": {
        "title": "From",
        "max": "Max",
        "accountPlaceholder": "Select source",
        "currencyDisabledTooltip": "This currency is not available for swap yet"
      },
      "to": {
        "title": "To"
      },
      "notAvailable": {
        "title": "Swap is not available yet in your area",
        "content": "Have a little more patience,<br/>we will launch this feature very soon"
      },
      "providers": {
        "kyc": {
          "required": "You need to complete your KYC",
          "complete": "Complete KYC",
          "update": "Refresh KYC",
          "rejected": "KYC rejected, start the verification again",
          "rejectedContactProviderSupport": "KYC rejected, please contact {{providerName}} support",
          "updateRequired": "Complete or update your KYC",
          "status": {
            "pending": "KYC pending",
            "approved": "KYC approved",
            "closed": "KYC rejected",
            "upgradeRequired": "KYC insufficient"
          }
        },
        "login": {
          "required": "You need to login with this provider",
          "complete": "Login"
        },
        "mfa": {
          "required": "You need to set up MFA with this provider",
          "complete": "Set up MFA"
        },
        "withdrawalsBlockedError": {
          "message": "Your withdrawal has been blocked by {{providerName}}.\n\n Please contact their support for more information."
        }
      }
    },
    "history": {
      "disclaimer": "Your swap desktop transactions are not synchronized with the Ledger Live mobile application",
      "empty": {
        "title": "Your previous swaps will appear here",
        "description": "Either you have not made any swaps yet, or Ledger Live has been reset in the meantime."
      },
      "export": "Export operations",
      "exporting": "Exporting..."
    },
    "kyc": {
      "updateRequired": "We are unable to complete the KYC process until you update the application",
      "wyre": {
        "disclaimer": "Your information is collected by LEDGER on behalf of and transferred to WYRE for KYC purposes. For more information, please check our",
        "policy": "Privacy Policy",
        "title": "Verify your identity",
        "subtitle": "Please enter your information to swap with Wyre.",
        "cta": "Continue",
        "pending": {
          "cta": "Continue",
          "title": "Your information has been submitted for approval",
          "subtitle": "It usually takes a few minutes for the review to be completed.",
          "link": "Learn more about KYC",
          "info": "Identity verification: Submitted"
        },
        "closed": {
          "cta": "Reset KYC",
          "title": "KYC application rejected",
          "subtitle": "Wyre rejected the data you provided for KYC purposes",
          "link": "Learn more about KYC"
        },
        "form": {
          "firstName": "First Name",
          "lastName": "Last Name",
          "street1": "Street Address Line 1",
          "street2": "Street Address Line 2",
          "city": "City",
          "state": "State",
          "country": "Country",
          "postalCode": "Zip Code",
          "dateOfBirth": "Date of birth",
          "firstNamePlaceholder": "Enter your first name",
          "lastNamePlaceholder": "Enter your last name",
          "street1Placeholder": "Eg. 13, Maple street",
          "street2Placeholder": "Eg. 13, Maple street",
          "cityPlaceholder": "Eg. San José",
          "postalCodePlaceholder": "Enter your 5 digit Zip code",
          "dateOfBirthPlaceholder": "MM/DD/YYYY",
          "firstNameError": "Enter your first name to continue",
          "lastNameError": "Enter your last name to continue",
          "street1Error": "Enter your address",
          "cityError": "Enter the city you live in the USA",
          "postalCodeError": "Enter a valid US ZIP code",
          "dateOfBirthError": "Enter your date of birth",
          "dateOfBirthValidationError": "Enter a valid date of birth"
        }
      }
    },
    "exchangeDrawer": {
      "title": "Confirm your Exchange",
      "completed": {
        "title": "Transaction broadcast successfully",
        "description": "Your Swap operation has been sent to the network for confirmation. Please wait for your transaction to be confirmed and for the provider to process and send your {{targetCurrency}}.",
        "disclaimer": "Take note of your Swap ID number in case you’d need assistance from <0><0>{{provider}}</0> support</0>.",
        "seeDetails": "See details"
      }
    }
  },
  "swap": {
    "title": "Swap",
    "titleCrypto": "Swap {{currency}}",
    "whatIsSwap": "What is Swap",
    "decentralizedSwapAvailable": "For some transactions you may consider using decentralised SWAP. Discover <0>ParaSwap</0> and <1>1inch</1>.",
    "paraswap": {
      "cta": " Check it out",
      "description": "Looking for Paraswap? It has been moved to the Discover tab."
    },
    "tabs": {
      "exchange": "Exchange",
      "history": "History"
    },
    "history": {
      "disclaimer": "Your swap desktop transactions are not synchronized with the Ledger Live mobile application",
      "empty": {
        "title": "Your previous swaps will appear here",
        "description": "Either you have not made any swaps yet, or Ledger Live has been reset in the meantime."
      }
    },
    "landing": {
      "title": "Swap your assets",
      "continue": "Continue",
      "sorry": "Service temporarily unavailable, or not available in your country"
    },
    "missingApp": {
      "title": "Please install the {{appName}} app on your device",
      "subtitle": "Go to My Ledger and install {{appName}} app to swap assets.",
      "cta": "Go to My Ledger"
    },
    "outdatedApp": {
      "title": "Please update the {{appName}} app on your device",
      "subtitle": "Go to My Ledger and update {{appName}} app to swap assets.",
      "cta": "Go to My Ledger"
    },
    "providers": {
      "title": "Choose a provider to swap crypto",
      "learnMore": "What is Swap?",
      "kycRequired": "KYC Required",
      "cta": "Continue",
      "kyc": {
        "notAvailable": "{{provider}} is unavailable in your location",
        "status": {
          "required": "KYC Required",
          "pending": "KYC Pending",
          "approved": "KYC Approved!",
          "closed": "KYC Rejected"
        }
      },
      "filter": {
        "centralised": "Centralised",
        "decentralised": "Decentralised",
        "float": "Floating rate",
        "fixed": "Fixed rate"
      },
      "noQuote": "Quote available at the next step",
      "noProviders": "No results found. There are no quotes available with the current preferences."
    },
    "ip": {
      "title": "Welcome to Swap",
      "subtitle": "Exchange crypto assets directly from your Ledger device.",
      "disclaimer": "By continuing, you accept that your location data will be shared with third party service providers in order for them to comply with their AML/KYC procedures."
    },
    "kyc": {
      "updateRequired": "We are unable to complete the KYC process until you update the application",
      "wyre": {
        "disclaimer": "Your information is collected by LEDGER on behalf of and transferred to WYRE for KYC purposes. For more information, please check our",
        "policy": "Privacy Policy",
        "title": "Verify your identity",
        "subtitle": "Please enter your information to swap with Wyre.",
        "pending": {
          "cta": "Continue",
          "title": "Pending approval",
          "subtitle": "Your information was submitted for approval by Wyre.",
          "link": "Learn more about KYC"
        },
        "closed": {
          "cta": "Reset KYC",
          "title": "KYC application rejected",
          "subtitle": "Wyre rejected the data you provided for KYC purposes",
          "link": "Learn more about KYC"
        },
        "form": {
          "firstName": "First Name",
          "lastName": "Last Name",
          "street1": "Street Address Line 1",
          "street2": "Street Address Line 2",
          "city": "City",
          "state": "State",
          "country": "Country",
          "postalCode": "Zip Code",
          "dateOfBirth": "Date of birth",
          "firstNamePlaceholder": "Enter your first name",
          "lastNamePlaceholder": "Enter your last name",
          "street1Placeholder": "Eg. 13, Maple street",
          "street2Placeholder": "Eg. 13, Maple street",
          "cityPlaceholder": "Eg. San José",
          "postalCodePlaceholder": "Enter your 5 digit Zip code",
          "dateOfBirthPlaceholder": "MM/DD/YYYY",
          "firstNameError": "Enter your first name to continue",
          "lastNameError": "Enter your last name to continue",
          "street1Error": "Enter your address",
          "cityError": "Enter the city you live in the USA",
          "postalCodeError": "Enter a valid US ZIP code",
          "dateOfBirthError": "Enter your date of birth",
          "dateOfBirthValidationError": "Enter a valid date of birth"
        }
      }
    },
    "form": {
      "resetKYC": "Reset your KYC and Update Live to Swap with Wyre",
      "resetKYCCTA": "Reset KYC",
      "amount": "Amount",
      "from": {
        "title": "From",
        "account": "Account",
        "amount": "Amount to send",
        "currency": "Crypto asset"
      },
      "to": {
        "title": "To",
        "account": "Account",
        "amount": "Amount to receive",
        "currency": "Crypto asset",
        "addAccountCTA": "Add new account"
      },
      "tradeMethod": {
        "title": "Rate",
        "float": "Floating rate",
        "floatUnavailable": "Floating rate not supported for this pair",
        "fixed": "Fixed rate",
        "fixedUnavailable": "Fixed rate not supported for this pair",
        "floatDesc": "Your amount could change depending on the market conditions.",
        "fixedDesc": "Your amount will stay the same even if the market changes. Updates every 60 seconds.",
        "by": "Provided by"
      },
      "exchange": "Exchange",
      "helpCTA": "What is Swap?",
      "bubble": "We use a fixed rate, this is the exact amount you will receive.",
      "noAccounts": "You don't have {{currencyName}} accounts with balance",
      "noApp": "{{currencyName}} app not installed.",
      "outdatedApp": "{{currencyName}} app update available.",
      "loadingRates": "Loading rates..."
    },
    "unauthorizedRatesModal": {
      "title": "Ledger Live needs an update",
      "subtitle": "Please update Ledger Live to the latest version, and re verify your identity to swap with wyre",
      "cta": "Reset verification"
    },
    "resetThirdPartyDataModal": {
      "title": "Delete your local third party data",
      "subtitle": "Delete your local third party data. You may have to resubmit your KYC and/or login again to access services provided by our partners.",
      "cta": "Confirm"
    },
    "modal": {
      "title": "Swap",
      "steps": {
        "summary": {
          "title": "Summary",
          "from": "From",
          "to": "To",
          "toExchange": "Amount to send",
          "toReceive": "Amount to receive",
          "terms": "Terms & Conditions",
          "disclaimer": {
            "description": "By clicking \"Confirm\", I acknowledge and accept that this service is exclusively governed by <0>{{provider}}</0>'s",
            "acceptedDescription": "This service is exclusively governed by <0>{{provider}}</0>'s"
          },
          "details": {
            "provider": "Provider",
            "tradeMethod": {
              "title": "Type",
              "float": "Floating rate",
              "fixed": "Fixed rate"
            },
            "address": "Address"
          }
        },
        "device": {
          "title": "Device"
        },
        "dependencies": {
          "title": "App checks"
        },
        "finished": {
          "title": "Pending",
          "subtitle": "Swap broadcast successfully ",
          "swap": "Your Swap ID:",
          "seeDetails": "See details",
          "disclaimer": "Take note of your Swap ID number in case you’d need assistance from <0><0>{{provider}}</0> support</0>.",
          "description": "Your Swap operation has been sent to the network for confirmation. It may take up to an hour before you receive your {{targetCurrency}}."
        }
      }
    },
    "operationDetailsModal": {
      "title": "Swap",
      "provider": "Provider",
      "txid": "Swap ID",
      "status": "Status",
      "statusTooltips": {
        "expired": "Please contact the swap provider with your swap ID for more information.",
        "refunded": "Please contact the swap provider with your swap ID for more information.",
        "pending": "Please wait while the swap provider is processing the transaction.",
        "onhold": "Please contact the swap provider with your swap ID to solve the situation.",
        "finished": "Your swap was completed successfully."
      },
      "date": "Date",
      "from": "From",
      "fromAddress": "Origin address",
      "fromAddress_plural": "Origin addresses",
      "to": "To",
      "toProvider": "Provider address",
      "initialAmount": "Initial amount",
      "creditedAmount": "Credited amount"
    }
  },
  "lottieDebugger": {
    "buttonTitle": "Test"
  },
  "storylyDebugger": {
    "buttonTitle": "Test"
  },
  "postOnboardingDebugger": {
    "buttonTitle": "Test"
  },
  "fullNode": {
    "status": "Status",
    "connect": "Connect",
    "disconnect": "Disconnect",
    "checkNodeSettings": "Verify node settings",
    "edit": "Edit",
    "modal": {
      "title": "Connect Bitcoin full node",
      "disconnectTitle": "Disconnect full node",
      "steps": {
        "landing": {
          "header": "Start your full node. Don’t trust, verify.",
          "description": "A Bitcoin full node validates all transactions and blocks, allowing you to use Bitcoin in a trustless way while contributing to the Bitcoin network.",
          "list": {
            "item1": "Set up Bitcoin Core on a device with sufficient resources.",
            "item2": "Wait for your node to fully synchronize.",
            "item3": "Make note of your node RPC credentials, IP address, and port number."
          },
          "disclaimer": "Running a full node requires a computer with sufficient resources and a broadband connection without data restrictions."
        },
        "node": {
          "title": "Node",
          "connectionSteps": {
            "notConnected": {
              "header": "Enter your node parameters",
              "disclaimer": "Your full node must be fully synchronized before connecting Ledger Live.",
              "fields": {
                "nodeHost": {
                  "title": "Host",
                  "tooltip": "Leave as default if node runs on this computer, or replace the node IP address and port number."
                },
                "rpcCredentials": {
                  "title": "RPC Credentials",
                  "tooltip": "Enter the RPC username and password of your node, found in the bitcoin.conf file.",
                  "usernamePlaceholder": "Username",
                  "passwordPlaceholder": "Password"
                },
                "tls": {
                  "title": "Use TLS",
                  "tooltip": "Enable Transport Layer Security, for example, when using a hosted node solution."
                }
              }
            },
            "connecting": {
              "header": "Testing node connection",
              "description": "Please wait while we check if your full node is responding."
            },
            "success": {
              "header": "Full node connection successful",
              "description": "You can now configure your full node to scan for your accounts on the blockchain."
            },
            "failure": {
              "header": "Could not reach full node",
              "description": "Please ensure your node is fully synchronized and verify its connection settings."
            }
          }
        },
        "device": {
          "title": "Device",
          "connectionSteps": {
            "pending": {
              "header": "Getting accounts from device",
              "description": "Please wait while the accounts to scan are added to the node configuration file."
            },
            "success": {
              "header": "Accounts added to node configuration",
              "description": "A configuration file was saved to the user data folder. It enables Ledger SatStack to connect to your full node and let it scan for your accounts on the blockchain.",
              "cta": "View user data"
            }
          }
        },
        "accounts": {
          "title": "Accounts",
          "existing": "Existing accounts to scan",
          "toScan": "Accounts to scan",
          "toScanDescription": "Accounts to scan for each address type",
          "toScanTooltip": "Increase only if you have 10+ BTC accounts.  Initial scan will be slower. "
        },
        "satstack": {
          "title": "SatStack",
          "connectionSteps": {
            "notConnected": {
              "header": "Download and run Ledger SatStack",
              "description": "Ledger SatStack is a small application enabling Ledger Live to talk to your full node. Please download and run it before you continue.",
              "disclaimer": "SatStack must be running for Ledger Live to connect to your full node.  Consider setting it to launch automatically when your computer boots.",
              "cta": "Download SatStack"
            },
            "satstack-disconnected": {
              "header": "Could not reach SatStack",
              "description": "Please verify that SatStack is running on this computer."
            },
            "satstack-outdated": {
              "header": "Please upgrade SatStack",
              "description": "The SatStack version you are using is too old and may contain bugs or incompatibilities."
            },
            "node-disconnected": {
              "header": "Could not reach full node",
              "description": "Please verify that your node is reachable and that the connection settings you entered are correct."
            },
            "invalid-chain": {
              "header": "invalid-chain title",
              "description": "invalid-chain description for tooltip"
            },
            "initializing": {
              "header": "Loading",
              "description": ""
            },
            "ready": {
              "header": "Ready",
              "description": "The full node is fully synced. Your Bitcoin account balances are now correct."
            },
            "syncing": {
              "header": "Node sync in progress…",
              "description": "Recent transactions may not yet be visible, so Bitcoin account balances may be incorrect. If possible, run your node continuously to keep it in sync."
            },
            "scanning": {
              "header": "Account scan in progress...",
              "description": "You can add your accounts once the account scan is completed. Any Bitcoin accounts previously added through Ledger's explorers were removed."
            }
          }
        },
        "disconnect": {
          "cta": "Disconnect",
          "description": "Are you sure? Disconnecting the full node will remove all Bitcoin accounts. You can add your accounts again using Ledger’s explorers."
        }
      }
    }
  },
  "account": {
    "subHeader": {
      "moreInfo": "More info",
      "cardTitle": "Powered by {{team}}",
      "drawer": {
        "title": "{{family}} integration",
        "subTitle": "The {{family}} integration has been done by the {{team}} team",
        "description": "Ledger Live is an open-source platform.",
        "description2": "Developers from anywhere in the world can integrate with our Ledger Live",
        "description3": "This integration has been carried out by {{team}} in collaboration with Ledger"
      }
    },
    "lastOperations": "Latest operations",
    "contractAddress": "Contract:",
    "openInExplorer": "Open in explorer",
    "emptyState": {
      "title": "No crypto assets yet?",
      "desc": "Make sure the <1><0>{{managerAppName}}</0></1> app is installed and start receiving",
      "descToken": "Make sure the <1><0>{{managerAppName}}</0></1> app is installed and start receiving <3><0>{{ticker}}</0></3> and <5><0>{{tokenList}}</0> tokens</5>",
      "buttons": {
        "receiveFunds": "Receive",
        "buy": "Buy"
      }
    },
    "settings": {
      "title": "Edit account",
      "advancedLogs": "Advanced",
      "advancedTips": "This is a {{tag}} xpub. When importing it into a third-party wallet, choose the same derivation mode.",
      "accountName": {
        "title": "Account name",
        "desc": "Description of the account"
      },
      "unit": {
        "title": "Unit",
        "desc": "Choose the unit to be used"
      }
    },
    "availableBalance": "Available balance",
    "frozenAssets": "Frozen assets",
    "bandwidth": "Bandwidth",
    "energy": "Energy",
    "stake": "Stake",
    "delegatedAssets": "Delegated assets",
    "undelegating": "Undelegating",
    "availableBalanceTooltip": "This amount is disposable.",
    "frozenAssetsTooltip": "Frozen assets are used in the Tron voting process. This represents your total number of votes.",
    "bandwidthTooltip": "Freeze assets to gain bandwidth",
    "energyTooltip": "Freeze assets to gain energy",
    "delegatedTooltip": "Delegated assets are used in the voting process. This represents your total number of votes.",
    "undelegatingTooltip": "Undelegated assets are in a timelock of {{timelockInDays}} days, before being available.",
    "banner": {
      "redelegation": {
        "title": "In case you didn’t know...",
        "description": "The Ledger validator stakes at a lower commission than the validator you’re using.",
        "cta": "Redelegate with Ledger"
      },
      "delegation": {
        "title": "In case you didn’t know...",
        "description": "The Ledger validator stakes your {{asset}} at a commission of {{commission}}%.",
        "cta": "Stake with Ledger"
      }
    }
  },
  "exchange": {
    "chooseProvider": "Choose from {{providerCount}} provider",
    "chooseProviders": "Choose from {{providerCount}} providers",
    "title": "Buy and sell crypto",
    "reset": "Reset flow",
    "verifyAddress": "Please confirm the address displayed exactly matches the one shown on your device",
    "buy": {
      "header": "Buy crypto with our partners",
      "title": "Choose a provider to buy crypto",
      "buyFrom": "Buy from anywhere",
      "cryptoSupported": "crypto supported",
      "payWith": "Pay with card or SEPA",
      "tab": "Buy",
      "coinify": {
        "header": "Buy crypto with {{provider}}",
        "title": "Buy crypto via <0>{{provider}}</0>",
        "selectCrypto": "Choose a crypto asset",
        "selectAccount": "Choose an account",
        "continue": "Continue",
        "addAccount": "Add account"
      }
    },
    "sell": {
      "header": "Sell crypto with our partners",
      "title": "Sell crypto via <0>{{provider}}</0>",
      "tab": "Sell",
      "selectCrypto": "Choose a crypto asset",
      "selectAccount": "Choose an account",
      "continue": "Continue"
    }
  },
  "lend": {
    "title": "Lend crypto",
    "tabs": {
      "dashboard": "Dashboard",
      "opened": "Opened loans",
      "closed": "Closed loans",
      "history": "History"
    },
    "assets": "Assets to lend",
    "active": "Approved accounts",
    "lendAsset": "Lend",
    "account": {
      "amountSupplied": "Amount deposited",
      "amountSuppliedTooltip": "Amount lent to the network",
      "currencyAPY": "Currency APY",
      "currencyAPYTooltip": "Yearly return rate of a deposit that’s continuously compounded",
      "accruedInterests": "Accrued interest",
      "accruedInterestsTooltip": "Interest generated on your lent assets",
      "interestEarned": "Interest earned",
      "interestEarnedTooltip": "Interest you have earned after withdrawal",
      "openLoans": "Open loans",
      "closedLoans": "Closed loans",
      "amountRedeemed": "Amount withdrawn",
      "date": "Date",
      "info": "You can lend assets directly from your {{currency}} account and earn interest.",
      "howCompoundWorks": "How does lending on Compound work?",
      "lend": "Deposit {{currency}}"
    },
    "emptyState": {
      "active": {
        "title": "Lending",
        "description": "You can lend assets directly from your Ethereum accounts and earn interest.",
        "cta": "How does lending on Compound work?"
      },
      "closed": {
        "title": "Your closed loans will appear here",
        "description": "You have not made any loans yet.",
        "cta": "Deposit"
      },
      "opened": {
        "title": "Your opened loans will appear here",
        "description": "You have not made any loans yet.",
        "cta": "Deposit"
      },
      "history": {
        "title": "History",
        "description": "View the history of all your loan transactions.",
        "cta": "Deposit"
      }
    },
    "headers": {
      "active": {
        "accounts": "Account",
        "amountSupplied": "Open loan",
        "amountSuppliedTooltip": "Amount deposited in the network",
        "accruedInterests": "Interest balance",
        "accruedInterestsTooltip": "Interest being earned on loans",
        "status": "Account status",
        "actions": "Actions"
      },
      "status": {
        "enablingTooltip": "Your transaction is broadcasting",
        "toSupplyTooltip": "You can now supply your assets"
      },
      "types": {
        "enabling": "Enabling",
        "inactive": "Inactive",
        "supplying": "Supplying",
        "earning": "Earning"
      },
      "closed": {
        "assetLended": "Asset",
        "amountRedeemed": "Withdrawal amount",
        "interestsEarned": "Interest earned",
        "date": "Date"
      },
      "opened": {
        "assetLended": "Asset",
        "amount": "Amount",
        "accruedInterest": "Accrued interest",
        "date": "Date"
      },
      "rates": {
        "allAssets": "Asset",
        "totalBalance": "Asset balance",
        "totalBalanceTooltip": "Amount available to lend",
        "currentAPY": "Deposit APY",
        "currentAPYTooltip": "Annual return rate earned on a continuously compounded deposit",
        "actions": "Actions"
      }
    },
    "manage": {
      "cta": "Manage lending",
      "title": "Manage loan",
      "enable": {
        "approve": "Approve",
        "manageLimit": "Manage limit",
        "viewDetails": "View details",
        "info": "You have approved <0>{{amount}}</0> on this account. You can reduce the amount at a fee.",
        "infoNoLimit": "You have fully approved this account. You can reduce the amount at a fee.",
        "approvedWithLimit": "You have approved <0>{{value}}</0> on this account.",
        "enabling": "You can deposit assets once the account approval is confirmed.",
        "notEnabled": "You need to approve this account before being able to lend assets.",
        "notEnoughApproved": "You must increase the limit approved on your account to lend."
      },
      "supply": {
        "title": "Deposit",
        "description": "Enter the amount of assets to lend to the protocol."
      },
      "withdraw": {
        "title": "Withdraw",
        "description": "Withdraw assets from the protocol to your Ledger account."
      }
    },
    "enable": {
      "title": "Approve account",
      "steps": {
        "selectAccount": {
          "title": "Select account",
          "selectLabel": "Account to lend from",
          "cta": "Approve",
          "alreadyEnabled": "This account is approved"
        },
        "amount": {
          "title": "Amount",
          "summary": "I grant access to <0>{{contractName}}</0> smart contract on my account <0>{{accountName}}</0> for a <0>{{amount}}</0> amount",
          "limit": "limited {{amount}}",
          "noLimit": "no limit {{assetName}}",
          "contractName": "Compound {{currencyName}}",
          "advanced": "Advanced",
          "amountLabel": "Amount to approve",
          "amountLabelTooltip": "This limits the amount available to the smart contract."
        },
        "connectDevice": {
          "title": "Device"
        },
        "confirmation": {
          "title": "Confirmation",
          "success": {
            "title": "Operation sent successfully",
            "text": "The approval was sent to the network for confirmation. You’ll be able to issue loans once it is confirmed.",
            "done": "Close",
            "info": "Transactions can take some time to be displayed in an explorer and to be confirmed."
          },
          "broadcastError": "Your transaction may have failed. Please wait a moment then check the transaction history before trying again."
        }
      }
    },
    "withdraw": {
      "title": "Withdraw assets",
      "steps": {
        "amount": {
          "title": "Amount",
          "advanced": "Advanced",
          "amountToWithdraw": "Amount to withdraw",
          "withdrawAll": "Withdraw Max",
          "placeholder": "Withdraw Max",
          "maxWithdrawble": "Maximum amount to withdraw is"
        },
        "connectDevice": {
          "title": "Device"
        },
        "confirmation": {
          "title": "Confirmation",
          "success": {
            "title": "Withdrawal sent successfully",
            "text": "Your assets will be available once the network has confirmed the withdrawal.",
            "done": "Close",
            "cta": "View details"
          },
          "broadcastError": "Your transaction may have failed. Please wait a moment then check the transaction history before trying again.",
          "tooltip": {
            "amountWithdrawn": "The amount withdrawn is displayed in {{ tokenName }}. {{ tokenName }} are ERC20 tokens that you earn after lending assets."
          }
        }
      }
    },
    "info": {
      "terms": {
        "title": "Lend Crypto",
        "subtitle": "Lend assets on the Compound protocol",
        "description": "The Compound protocol allows you to lend and borrow assets on the Ethereum network. You can lend assets and earn interest directly from your Ledger account.",
        "switchLabel": "<1>I have read and agree with the </1><0>Terms of Use</0><1>.</1>"
      },
      "steps": {
        "title": "Step <0>{{step}} / {{total}}</0>",
        "1": {
          "subtitle": "Approve an account to allow the protocol to",
          "subtitle2": "process future loans.",
          "description": "You need to authorize the Compound smart contract to transfer up to a certain amount of assets to the protocol. Approving an account gives permission to the protocol to process future loans."
        },
        "2": {
          "subtitle": "Supply assets to earn interest",
          "description": "Once an account is approved, you can select the amount of assets you want to lend and issue a transaction to the protocol. Interests accrue immediately after the transaction is confirmed."
        },
        "3": {
          "subtitle": "Withdraw assets at any time",
          "description": "You can withdraw your assets and earned interest at any time, partially or entirely, directly from your Ledger account."
        }
      }
    },
    "supply": {
      "title": "Deposit assets",
      "steps": {
        "amount": {
          "title": "Amount",
          "amountToSupply": "Amount to deposit",
          "maxSupply": "Maximum amount to lend is"
        },
        "device": {
          "title": "Device"
        },
        "confirmation": {
          "title": "Confirmation",
          "success": {
            "title": "Deposit sent successfully",
            "text": "You will start earning interest once the network has confirmed the deposit.",
            "done": "Close",
            "cta": "View details",
            "info": "Transactions can take some time to be displayed in an explorer and to be confirmed."
          }
        }
      }
    },
    "noEthAccount": {
      "title": "Please create an ETH account",
      "description": "<0>{{ asset }}({{ ticker }})</0> is an Ethereum ERC-20 token. To lend {{ ticker }}, install the Ethereum app and create an Ethereum account",
      "cta": "Add account"
    },
    "emptyAccountDeposit": {
      "title": "You don't have a {{ asset }} account.",
      "description": "In order to deposit funds and lend crypto you need a {{ asset }} account. Please Receive funds on your Ethereum address.",
      "ctaBuy": "Buy {{ asset }}",
      "ctaReceive": "Receive {{ asset }}"
    }
  },
  "accounts": {
    "title": "Accounts",
    "noResultFound": "No accounts found.",
    "order": {
      "name|asc": "Name A-Z",
      "name|desc": "Name Z-A",
      "balance|asc": "Lowest Balance",
      "balance|desc": "Highest Balance"
    },
    "range": {
      "day": "Day",
      "week": "Week",
      "month": "Month",
      "year": "Year",
      "all": "All"
    },
    "optionsMenu": {
      "title": "Options",
      "exportOperations": "Export operation history",
      "exportToMobile": "Export to mobile"
    },
    "contextMenu": {
      "star": "Star",
      "receive": "Receive",
      "send": "Send",
      "swap": "Swap",
      "buy": "Buy",
      "sell": "Sell",
      "edit": "Edit account",
      "hideToken": "Hide token"
    }
  },
  "help": {
    "title": "Help & Support",
    "gettingStarted": {
      "title": "Getting started",
      "desc": "Start here"
    },
    "status": {
      "title": "Ledger Status",
      "desc": "Check our system status"
    },
    "helpCenter": {
      "title": "Ledger Support",
      "desc": "Get help"
    },
    "ledgerAcademy": {
      "title": "Ledger Academy",
      "desc": "Learn crypto"
    },
    "facebook": {
      "title": "Facebook",
      "desc": "Like our page"
    },
    "twitter": {
      "title": "Twitter",
      "desc": "Follow us"
    },
    "github": {
      "title": "Github",
      "desc": "Review our code"
    }
  },
  "blacklistToken": {
    "title": "Hide token",
    "desc": "This action will hide all <1><0>{{tokenName}}</0></1> accounts, you can show them again using <3>Settings</3>",
    "hideCTA": "Hide token"
  },
  "syncOnboarding": {
    "connection": {
      "searching": {
        "title": "Connect {{deviceModelName}} to your computer",
        "connectionTrouble": "Having trouble connecting your device?"
      },
      "success": {
        "title": "Connected to {{ deviceName }}"
      }
    },
    "manual": {
      "title": "Setup {{deviceName}}",
      "pairedContent": {
        "title": "{{deviceName}} is connected",
        "description": "Continue setup on {{deviceName}}",
        "text": "This screen will change dynamically to provide you with relevant information while you set up your {{deviceName}}"
      },
      "pinContent": {
        "title": "Set your PIN",
        "description": "Your PIN can be 4 to 8 digits long",
        "text": "Anyone with access to your {{deviceName}} and to your PIN can also access all your crypto and NFT assets."
      },
      "recoveryContent": {
        "title": "Recovery phrase",
        "content": "Tap on the videos below to learn more about your secret recovery phrase"
      },
      "softwareCheckContent": {
        "title": "Software check",
        "genuineCheck": {
          "active": "Checking {{deviceName}}",
          "completed": "{{deviceName}} is authentic"
        },
        "firmwareUpdate": {
          "inactive": "Software check",
          "active": "Checking for software updates",
          "updateAvailable": "Software update available {{firmwareVersion}}",
          "recommendation": "We recommend downloading the update now",
          "downloadUpdate": "Download update",
          "skipUpdate": "Skip for now",
          "completed": "Software is up to date"
        }
      },
      "installApplications": {
        "title": "We recommend downloading a default set of apps. You can download more later",
        "install": "Install",
        "skip": "I'll do that later",
        "info": "Apps on {{deviceName}} are used to approve transactions. You can add or remove them at any time."
      },
      "genuineCheckModal": {
        "title": "Authenticity Check",
        "paragraph1": "Let's make sure your {{deviceName}} is Authentic and safe to use",
        "paragraph2": "We will perform a check to ensure your device hasn't been tampered with. You'll need to accept this on your {{deviceName}}.",
        "checkDeviceButton": "Check device"
      },
      "genuineCheckCancelModal": {
        "title": "Authenticity Check",
        "paragraph1": "The genuine check was cancelled",
        "paragraph2": "This check is very important to make sure your {{deviceName}} is safe to use.",
        "checkDeviceButton": "Run check again",
        "cancelButton": "Maybe later"
      },
      "genuineCheckNotGenuineModal": {
        "title": "Authenticity Check",
        "paragraph1": "Your device is not genuine",
        "paragraph2": "Authenticity check failed",
        "checkDeviceButton": "Run check again",
        "cancelButton": "Maybe later"
      },
      "genuineCheckAnimationModal": {
        "message": "Allow manager on {{deviceName}}"
      },
      "helpDrawer": {
        "title": "Need some help with your setup manual?",
        "description": "Lorem Elsass ipsum aliquam bissame Oberschaeffolsheim geht's messti de Bischheim tellus blottkopf, dui sed libero. hopla libero, placerat leo eget Gal.",
        "docButton": "Go to FAQ",
        "supportButton": "Speak to a human"
      },
      "troubleshootingDrawer": {
        "title": "Troubleshoot USB connection",
        "description": "There seems to be a problem connecting to your device. Don’t worry, you can try different solutions one by one until your device connects!",
        "fixButton": "Fix it",
        "closeButton": "Close"
      },
      "desyncOverlay": {
        "errorMessage": "It looks like connection to your {{deviceName}} was lost. We're trying to reconnect."
      },
      "header": {
        "helpButton": "Need help?"
      }
    }
  },
  "postOnboarding": {
    "postOnboardingScreen": {
      "title": "Nice one.You're all set.",
      "description": "Cheers for setting up your {{deviceName}}!",
      "paragraph": "We have prepared for you some steps to start with. If you feel like exploring Ledger Live on your own, don't hesitate to skip this step, you can always come back to it.",
      "bottomText": "Enjoy your travel into the Web3 securely with Ledger Live."
    },
    "postOnboardingContent": {
      "title": "Nice one.You're all set.",
      "description": "Here's what you can do next:",
      "skipLink": "Skip to the app",
      "skipLinkInDrawer": "I'll do this later"
    }
  },
  "hideNftCollection": {
    "title": "Hide NFT Collection",
    "desc": "This action will hide all NFTs from the <1><0>{{collectionName}}</0></1> collection, you can show them again using <3>Settings</3>",
    "hideCTA": "Hide NFT Collection"
  },
  "banners": {
    "cleanCache": {
      "title": "Modification of experimental settings require a clear cache",
      "cta": "Clear cache"
    },
    "migrate": "Ledger Live accounts update available",
    "genericTerminatedCrypto": "{{coinName}} is not supported anymore",
    "valentine": {
      "title": "Valentine’s day",
      "description": "As a proof of our love, Ledger is reducing buy & sell fees on Ledger Live"
    },
    "ledgerAcademy": {
      "title": "Ledger Academy",
      "description": "Everything you need to know about blockchain, security, cryptocurrency and your Ledger device",
      "cta": "Start learning"
    },
    "stakeCosmos": {
      "title": "Staking with COSMOS",
      "description": "Delegate your ATOM coins through the account page and earn rewards today",
      "cta": "Stake Cosmos now"
    },
    "buyCrypto": {
      "title": "Buy Crypto",
      "description": "Purchase crypto assets through our partner and receive them directly in your Ledger account",
      "cta": "Buy now"
    },
    "familyPack": {
      "title": "Family pack",
      "description": "Get your family and friends into crypto with 3 Nano S at a discounted price",
      "cta": "Buy family pack"
    },
    "polkaStake": {
      "title": "POLKADOT staking",
      "description": "You can now stake, secure and manage your DOT directly in Ledger Live"
    },
    "sell": {
      "title": "sell crypto",
      "description": "Sell Bitcoin with our partner directly from Ledger Live"
    },
    "stakeAlgorand": {
      "title": "Staking with ALGORAND",
      "description": "Make the most of your ALGO. Simply add funds to your accounts and earn staking rewards today."
    },
    "swap": {
      "title": "Swap crypto",
      "description": "Exchange one crypto for another from Ledger Live with our partner."
    },
    "lending": {
      "title": "Lend Crypto",
      "description": "Lend stablecoins to the Compound protocol and earn interests today"
    },
    "blackfriday": {
      "title": "BLACK FRIDAY ",
      "description": "Enjoy 40% off Ledger hardware wallets with the promo code BLACKFRIDAY20"
    },
    "referralProgram": {
      "title": "Refer and earn $10",
      "description": "Successfully refer a friend and you both earn $10 worth of Bitcoin."
    }
  },
  "signmessage": {
    "title": "Sign message",
    "steps": {
      "summary": {
        "title": "Summary"
      },
      "sign": {
        "title": "Device"
      }
    },
    "eip712": {
      "showFullMessage": "Show full message",
      "hideFullMessage": "Hide full message"
    }
  },
  "walletconnect": {
    "titleAccount": "Wallet Connect",
    "disconnect": "Disconnect",
    "disconnected": "Disconnected",
    "connected": "Connected",
    "connecting": "Connecting...",
    "invalidAccount": "Invalid account id",
    "steps": {
      "paste": {
        "title": "Paste link",
        "label": "Wallet Connect address",
        "placeholder": "Paste Wallet Connect Link"
      },
      "confirm": {
        "title": "Connect",
        "details": "Wants to connect to the following account through your wallet :",
        "deeplinkDetails": "Wants to connect to Ledger Live. Choose your account:",
        "noAccount": "You don't have any compatible account. Please add an compatible account to use Wallet Connect.",
        "alreadyConnected": "You are trying to connect to a dApp while having another one already connected. Please disconnect from the connected dApp before reconnecting Live with a new dApp."
      }
    },
    "connectedscreen": {
      "info": "You can now access the {{name}} dApp on your web browser.",
      "warning": "Sharing receive addresses from dApps is not secure. Always use Ledger Live when sharing your address to receive funds.",
      "disconnected": "There is a connection problem between the dApp, WalletConnect and Ledger Live. Wait a few moments or relaunch the connection"
    }
  },
  "dashboard": {
    "title": "Portfolio",
    "emptyAccountTile": {
      "desc": "Add accounts to manage other crypto assets",
      "createAccount": "Add account"
    },
    "recentActivity": "Latest operations",
    "totalBalance": "Total balance",
    "transactionsPendingConfirmation": "Some transactions are not confirmed yet. These will be reflected in your balance and useable after being confirmed."
  },
  "currentAddress": {
    "title": "Current address",
    "for": "Address for <1><0>{{name}}</0></1>",
    "messageIfUnverified": "Verify that the shared address exactly matches the one on your device",
    "messageIfSkipped": "Your {{name}} address was not confirmed on your Ledger device. Please verify it for security.",
    "showQrCode": "Show QR Code",
    "taprootWarning": "Make sure the sender supports taproot"
  },
  "emptyState": {
    "dashboard": {
      "title": "Install apps on your device",
      "desc": "Go to My Ledger to install apps on your device. You can add accounts once you have apps on your device.",
      "buttons": {
        "installApp": "Go to My Ledger",
        "help": "Help"
      }
    },
    "accounts": {
      "title": "Add an account to get started",
      "desc": "Add an account to start managing your crypto assets. You must have the app for your crypto asset installed on your device.",
      "buttons": {
        "addAccount": "Add account",
        "installApp": "Go to My Ledger to install apps",
        "help": "Help"
      }
    }
  },
  "genuinecheck": {
    "deviceInBootloader": "Device in Bootloader mode. Click on <1>Continue</1> to update it."
  },
  "learn": {
    "title": "Learn",
    "noConnection": "No connection",
    "noConnectionDesc": "It seems you don't have access to the Internet. Please check your connection and try again.",
    "sectionShows": "Shows",
    "sectionVideo": "Video",
    "sectionPodcast": "Podcast",
    "sectionArticles": "Articles"
  },
  "market": {
    "title": "Market",
    "currency": "Currency",
    "rangeLabel": "Time",
    "goBack": "Go back",
    "filters": {
      "title": "Filters",
      "show": "Show",
      "all": "All",
      "isLedgerCompatible": "Ledger Live Compatible",
      "isFavorite": "Starred Assets",
      "applyFilters": "Apply filters",
      "clearAll": "Clear all"
    },
    "marketList": {
      "crypto": "Crypto",
      "price": "Price",
      "change": "Change",
      "marketCap": "Market cap",
      "last7d": "Last 7 days"
    },
    "detailsPage": {
      "priceStatistics": "Price stats",
      "tradingVolume": "Trading volume",
      "24hLowHight": "24h Low / 24h High",
      "7dLowHigh": "7d Low / 7d High",
      "allTimeHigh": "All time high",
      "allTimeLow": "All time low",
      "marketCapRank": "Market cap rank",
      "marketCapDominance": "Market cap dominance",
      "supply": "Supply",
      "circulatingSupply": "Circulating supply",
      "totalSupply": "Total supply",
      "maxSupply": "Max supply",
      "assetNotSupportedOnLedgerLive": "This asset is not supported on Ledger Live.",
      "supportedCoinsAndTokens": "Supported coins & Tokens"
    },
    "range": {
      "1H_label": "1H",
      "1D_label": "1D",
      "1W_label": "1W",
      "1M_label": "1M",
      "1Y_label": "1Y",
      "1h": "1h",
      "24h": "24h",
      "7d": "7d",
      "30d": "30d",
      "1y": "1y",
      "1H_selectorLabel": "Last 1 hour",
      "1D_selectorLabel": "Last 24 hours",
      "1W_selectorLabel": "last week",
      "1M_selectorLabel": "Last month",
      "1Y_selectorLabel": "Last year"
    },
    "warnings": {
      "connectionError": "Connection Error",
      "ledgerUnableToRetrieveData": "Ledger Live is unable to retrieve data.",
      "checkInternetAndReload": "Please check your internet connection and reload this page.",
      "reload": "Reload",
      "noCryptosFound": "No coins found",
      "noSearchResultsFor": "Sorry, we did not find any coins for <0>{{search}}</0>. Please retry the search with another keyword.",
      "noSearchResults": "Sorry, we did not find any search results.",
      "retrySearchKeyword": "Please retry the search with another keyword.",
      "retrySearchParams": "Please retry the search with another parameters.",
      "trackFavAssets": "Track your favorite",
      "clickOnStarIcon": "Clicking on the star icon next to an asset will automatically add them to your favorites.",
      "browseAssets": "Browse assets"
    }
  },
  "NFT": {
    "viewer": {
      "actions": {
        "send": "Send",
        "open": "Open in {{viewer}}"
      },
      "attributes": {
        "properties": "Properties",
        "description": "Description",
        "tokenAddress": "Token Address",
        "tokenId": "Token ID",
        "quantity": "Quantity",
        "floorPrice": "Floor Price"
      }
    },
    "collections": {
      "title": "NFT (Non Fungible Tokens) Collections",
      "receiveCTA": "Receive NFT",
      "galleryCTA": "See Gallery",
      "seeMore": "See more collections",
      "seeAll": "See all collections",
      "seeLess": "See less",
      "placeholder": "To add NFTs, simply send them to your {{currency}} address."
    },
    "gallery": {
      "title": "All NFT",
      "collection": {
        "header": {
          "sendCTA": "Send",
          "contract": "Contract: {{contract}}"
        },
        "operationList": {
          "header": "Latest Operations",
          "OUT": "Sent",
          "IN": "Received"
        }
      },
      "tokensList": {
        "item": {
          "tokenId": "ID: {{tokenId}}"
        }
      }
    }
  },
  "tokensList": {
    "title": "Tokens",
    "cta": "Add token",
    "placeholder": "To add tokens, simply send them to your {{currencyName}} address.",
    "link": "Learn more",
    "seeTokens": "Show tokens ({{tokenCount}})",
    "hideTokens": "Hide tokens ({{tokenCount}})",
    "countTooltip": "1 token",
    "countTooltip_plural": "{{count}} tokens",
    "algorand": {
      "title": "ASA (Assets)",
      "cta": "Add ASA",
      "placeholder": "You can add assets to your {{currencyName}} account.",
      "link": "How Assets (ASA) works?",
      "seeTokens": "Show ASA ({{tokenCount}})",
      "hideTokens": "Hide ASA ({{tokenCount}})"
    },
    "stellar": {
      "title": "Assets",
      "cta": "Add asset",
      "placeholder": "You can add assets to your {{currencyName}} account.",
      "link": "Learn more about Stellar assets",
      "seeTokens": "Show assets ({{tokenCount}})",
      "hideTokens": "Hide assets ({{tokenCount}})"
    }
  },
  "subAccounts": {
    "title": "Subaccounts",
    "seeSubAccounts": "Show subaccounts ({{tokenCount}})",
    "hideSubAccounts": "Hide subaccounts ({{tokenCount}})",
    "countTooltip": "1 subaccount",
    "countTooltip_plural": "{{count}} subaccounts"
  },
  "migrateAccounts": {
    "overview": {
      "title": "Ledger Live accounts update",
      "successTitle": "Accounts updated successfully",
      "successDescPlu": "Your {{assets}} accounts are now updated and ready to use",
      "successDesc": "Your {{assets}} account is now updated and ready to use",
      "mobileTitle": "Export accounts to mobile",
      "mobileDesc": "Click the button below to export your updated accounts to the Ledger Live mobile app.",
      "mobileCTA": "Export to mobile",
      "description": "New features in Ledger Live require an update of your accounts.",
      "currency": "1 {{currency}} account needs to be updated:",
      "currency_plural": "{{count}} {{currency}} accounts need to be updated:",
      "footer": "You need your Ledger Device to complete the update",
      "pendingDevices": "1 account could not be updated. Please connect the device associated to the account below",
      "pendingDevices_plural": "{{totalMigratableAccounts}} accounts could not be updated. Please connect the device associated to the account below",
      "doItLaterBtn": "Do it later"
    },
    "progress": {
      "finished": {
        "title": "{{currencyName}} update completed",
        "description": ""
      },
      "scanning": {
        "title": "{{currencyName}} update in progress...",
        "description": "Please wait for your accounts to be updated"
      },
      "finished-empty": {
        "title": "{{currencyName}} update incomplete",
        "description": "No {{currencyName}} accounts to update"
      }
    },
    "cta": {
      "startUpdate": "Start update",
      "nextCurrency": "Continue with {{currency}} update"
    }
  },
  "addAccounts": {
    "title": "Add accounts",
    "breadcrumb": {
      "informations": "Crypto asset",
      "connectDevice": "Device",
      "import": "Accounts",
      "finish": "Confirmation"
    },
    "fullNodeReadyInfo": "Accounts will be added using your Bitcoin full node.",
    "fullNodeConfigure": "Configure node",
    "tokensTip": "{{token}} ({{ticker}}) is an {{tokenType}} token. You can receive tokens directly on an {{currency}} account.",
    "accountToImportSubtitle_plural": "Add existing accounts",
    "selectAll": "Select all ({{count}})",
    "unselectAll": "Deselect all ({{count}})",
    "noAccountToImport": "No existing {{currencyName}} accounts to add",
    "success": "Account added successfully",
    "success_plural": "Accounts added successfully",
    "successDescription": "Add other accounts or return to Portfolio",
    "successDescription_plural": "Add other accounts or return to Portfolio",
    "createNewAccount": {
      "noOperationOnLastAccount": "Can't add a new account before you've received assets on your <1><0>{{accountName}}</0></1> account",
      "noAccountToCreate": "No <1><0>{{currencyName}}</0></1> account was found to be created",
      "showAllAddressTypes": "Show all address types",
      "showAllAddressTypesTooltip": "Only change the address type if you need to receive {{family}} on other address formats."
    },
    "supportLinks": {
      "segwit_or_native_segwit": "Segwit or Native Segwit?"
    },
    "cta": {
      "addMore": "Add more",
      "add": "Add account",
      "add_plural": "Add accounts",
      "addAccountName": "Add {{currencyName}} account",
      "receive": "Receive"
    },
    "sections": {
      "importable": {
        "title": "Add existing account"
      },
      "creatable": {
        "title": "Add new account"
      },
      "imported": {
        "title": "Accounts already in portfolio ({{count}})"
      },
      "migrate": {
        "title": "Accounts to update"
      }
    }
  },
  "operationDetails": {
    "whatIsThis": "What is this operation?",
    "title": "Operation details",
    "type": "Type",
    "amount": "Amount",
    "account": "Account",
    "date": "Date",
    "currentValue": "Current value",
    "status": "Status",
    "confirmed": "Confirmed",
    "failed": "Failed",
    "notConfirmed": "Not confirmed",
    "fees": "Fee",
    "noFees": "No fee",
    "from": "From",
    "to": "To",
    "identifier": "Transaction ID",
    "viewOperation": "View in explorer",
    "showMore": "Show {{recipients}} more",
    "showLess": "Show less",
    "tokenOperations": "Token operations",
    "subAccountOperations": "Subaccount operations",
    "tokenTooltip": "This operation is related to the following token operations",
    "subAccountTooltip": "This operation is related to the following subaccount operations",
    "internalOperations": "Internal operations",
    "internalOpTooltip": "This operation has internal operations",
    "details": "{{ currency }} details",
    "multipleAddresses": "Why multiple addresses?",
    "nft": {
      "name": "Token Name",
      "contract": "Token Contract",
      "id": "Token (NFT) ID",
      "quantity": "Quantity"
    },
    "extra": {
      "frozenAmount": "Frozen amount",
      "unfreezeAmount": "Unfreeze amount",
      "votes": "Votes ({{number}})",
      "votesAddress": "<0>{{votes}}</0> to <2>{{name}}</2>",
      "validators": "Validators",
      "redelegated": "Redelegated",
      "redelegatedFrom": "Redelegated from",
      "redelegatedTo": "Redelegated to",
      "redelegatedAmount": "Redelegated amount",
      "undelegated": "Undelegated",
      "undelegatedFrom": "Undelegated from",
      "undelegatedAmount": "Undelegated amount",
      "rewardFrom": "Reward from",
      "memo": "Memo",
      "assetId": "Asset ID",
      "rewards": "Earned rewards",
      "autoClaimedRewards": "Auto Claimed Rewards",
      "bondedAmount": "Bonded Amount",
      "unbondedAmount": "Unbonded Amount",
      "withdrawUnbondedAmount": "Withdrawn Amount",
      "palletMethod": "Method",
      "transferAmount": "Transfer Amount",
      "validatorsCount": "Validators ({{number}})"
    }
  },
  "operationList": {
    "noMoreOperations": "That's all"
  },
  "DeviceAction": {
    "allowAppPermission": "Open the {{wording}} app on your device",
    "allowAppPermissionSubtitleToken": "to manage your {{token}} tokens",
    "allowManagerPermission": "Allow {{wording}} on your device",
    "loading": "Loading...",
    "connectAndUnlockDevice": "Connect and unlock your device",
    "unlockDevice": "Unlock your device",
    "unlockDeviceAfterFirmwareUpdate": "Wait for the firmware to update and unlock your device with your PIN",
    "quitApp": "Quit the application on your device",
    "appNotInstalledTitle": "Missing required app",
    "appNotInstalledTitle_plural": "Missing required apps",
    "appNotInstalled": "The {{appName}} app is required to complete this action. Please go to My Ledger and install it on your device",
    "appNotInstalled_plural": "The {{appName}} apps are required to complete this action. Please go to My Ledger and install them on your device",
    "openManager": "Open My Ledger",
    "openOnboarding": "Setup device",
    "outdated": "App version outdated",
    "outdatedDesc": "An important update is available for the {{appName}} application on your device. Please go to My Ledger to update it.",
    "installApp": "{{appName}} App installation",
    "installAppDescription": "Please wait until the installation is finished",
    "listApps": "Checking App dependencies",
    "listAppsDescription": "Please wait while we make sure you have all the required apps",
    "swap": {
      "notice": {
        "default": "Verify the Swap details on your device before sending it. The addresses are exchanged securely so you don’t have to verify them.",
        "cic": "Verify the Swap details on your device before sending it. CIC may need to perform additional verification for some transactions, resulting in a delay."
      },
      "confirm": "Confirm Swap transaction",
      "amountSent": "Amount to send",
      "amountReceived": "Amount to receive",
      "amountReceivedFloat": "Amount to receive before service fees",
      "fees": "Fees",
      "provider": "Provider",
      "payoutNetworkFees": "Payout fees",
      "payoutNetworkFeesTooltip": "This amount will not be shown on your device",
      "acceptTerms": "By validating this transaction, I accept\n<0>{{provider}}'s terms of use</0>"
    },
    "swap2": {
      "amountSent": "Amount to send",
      "amountReceived": "Amount to receive",
      "provider": "Provider",
      "fees": "Network Fees",
      "sourceAccount": "Source Account",
      "targetAccount": "Target Account"
    },
    "sell": {
      "notice": "Verify the Sell details on your device before sending it. The addresses are exchanged securely so you don’t have to verify them.",
      "confirm": "Confirm Sell transaction"
    },
    "fund": {
      "notice": "Verify the Fund details on your device before sending it. The addresses are exchanged securely so you don't have to verify them.",
      "confirm": "Confirm Fund transaction"
    }
  },
  "manager": {
    "tabs": {
      "appCatalog": "App catalog",
      "appCatalogSearch": "Search app in catalog...",
      "appsOnDevice": "Apps installed",
      "appOnDeviceSearch": "Search installed apps..."
    },
    "disconnected": {
      "title": "Looks like an app is open on your device",
      "subtitle": "Reopening My Ledger will quit the app on your device",
      "ctaReopen": "Reopen My Ledger",
      "ctaPortfolio": "Back to Portfolio"
    },
    "deviceStorage": {
      "freeSpace": "<0>{{space}}</0> free",
      "noFreeSpace": "No storage left",
      "installed": "Apps",
      "capacity": "Capacity",
      "used": "Used",
      "firmwareAvailable": "Firmware is outdated:",
      "firmwareUpToDate": "Firmware is up to date:",
      "genuine": "Device is genuine",
      "incomplete": "Some apps were not recognized. Please uninstall, then reinstall them."
    },
    "applist": {
      "placeholder": "No match for the search with the selected filters",
      "placeholderNoAppsInstalled": "No apps installed on your device",
      "placeholderGoToCatalog": "Go to the App catalog to install apps",
      "noResultsFound": "No results found",
      "noResultsDesc": "Please verify the spelling and try again",
      "filter": {
        "title": "Show",
        "all": "All",
        "supported": "Supported in Live",
        "installed": "Installed",
        "not_installed": "Not installed"
      },
      "sort": {
        "title": "Sort",
        "name_asc": "Name A-Z",
        "name_desc": "Name Z-A",
        "marketcap_desc": "Market cap"
      },
      "installSuccess": {
        "title": "App installed successfully. You can now add your {{app}} accounts",
        "title_plural": "Apps installed successfully. You can now add your accounts",
        "manageAccount": "Manage my accounts"
      },
      "updatable": {
        "title": "Update available",
        "title_plural": "Updates available",
        "progressTitle": "{{number}} App update",
        "progressTitle_plural": "{{number}} App updates",
        "progressWarning": "Do not quit My Ledger during update.",
        "progress": "Updating all..."
      },
      "item": {
        "version": "Version {{version}}",
        "installing": "Installing...",
        "uninstalling": "Uninstalling...",
        "updating": "Updating...",
        "scheduled": "Queued",
        "update": "Update available",
        "updateAll": "Update all",
        "updateAllOutOfMemory": "Not enough storage. Please uninstall some apps",
        "install": "Install",
        "installed": "Installed",
        "updated": "Updated",
        "uninstall": "Uninstall",
        "notEnoughSpace": "Not enough storage",
        "supported": "Ledger Live supported",
        "not_supported": "Requires 3rd-party wallet",
        "addAccount": "Add account",
        "addAccountTooltip": "Add {{appName}} account",
        "addAccountWarn": "Please wait for processing to finish",
        "learnMore": "Learn more",
        "learnMoreTooltip": "Learn more about {{appName}}",
        "removeTooltip": "Uninstall {{appName}}",
        "useAppForToken": "Looking to manage {{tokenType}} tokens?",
        "tokenAppDisclaimer": "To manage {{tokenName}} {{tokenType}} tokens, <1>install the {{appName}} app</1> and please verify you indeed have the <1>{{tokenType}} version</1> before sending <3>to your {{appName}} account</3>.",
        "tokenAppDisclaimerInstalled": "To manage <1>{{tokenName}} {{tokenType}} tokens</1>, please verify you indeed have the <1>{{tokenType}} version</1> before sending <3>to your {{appName}} account</3>.",
        "goToAccounts": "Go to accounts",
        "intallParentApp": "Install {{appName}} app",
        "plugin": "Go to app",
        "swap": "Swap",
        "tool": "Learn more",
        "app": "Learn more"
      },
      "uninstall": {
        "title": "Uninstall all",
        "subtitle": "Uninstall all apps?",
        "description": "Don't worry, uninstalling apps does not affect your crypto assets. You can reinstall apps in the App catalog."
      }
    },
    "apps": {
      "dependencyInstall": {
        "title": "{{dependency}} app is required",
        "description": "The {{dependency}} app will also be installed because the {{app}} app needs it.",
        "confirm": "Install apps"
      },
      "dependencyUninstall": {
        "title": " Uninstall {{app}} and its related apps?",
        "showAll": "Show apps to uninstall",
        "description": "Some of your installed apps are linked to {{app}} app. They will be uninstalled as well.",
        "confirm": "Uninstall {{app}} and other apps"
      }
    },
    "firmware": {
      "updateLater": "Cancel",
      "seedReady": "I have my recovery phrase",
      "dontHaveSeed": "Don't have your recovery phrase? ",
      "followTheGuide": "Follow our step by step update guide",
      "removeApps": "Uninstall all apps before updating",
      "update": "Firmware update",
      "updateBtn": "Update firmware",
      "banner": {
        "warning": "Update Firmware to {{latestFirmware}} is available",
        "cta": "Go to My Ledger",
        "old": {
          "warning": "Device firmware version too old to be updated. Contact Ledger Support for a replacement.",
          "cta": "Contact support"
        },
        "cta2": "Update firmware"
      },
      "latest": "Firmware version {{version}} is available",
      "contactSupport": "Contact support",
      "deprecated": "Device firmware version too old to be updated. Contact Ledger Support for a replacement.",
      "prepareSeed": "Ensure your 24-word recovery phrase is written down on the Recovery sheet and it is available, as a precaution.",
      "disclaimerTitle": "You are about to install <1>firmware version {{version}}</1>.",
      "downloadingUpdateDesc": "Please wait for the update installer to be downloaded"
    },
    "modal": {
      "steps": {
        "downloadingUpdate": "Downloading update",
        "updateMCU": "Firmware update",
        "updating": "Firmware update",
        "reset": "Prepare device",
        "osu": "Installing OSU...",
        "flash-mcu": "MCU updating...",
        "flash-bootloader": "Bootloader updating...",
        "firmware": "Firmware updating...",
        "flash": "Preparing your device..."
      },
      "confirmIdentifier": "Verify the identifier",
      "confirmIdentifierText": "Verify that the identifier on your device is the same as the identifier below. Confirm and enter your PIN code if requested.",
      "identifier": "Identifier",
      "preparation": "Preparation",
      "newFirmware": "New firmware {{version}}",
      "confirmUpdate": "Please confirm the update on your device",
      "mcuTitle": "Finalize update",
      "mcuFirst": "Disconnect the USB cable from your device",
      "mcuSecond": "Press the left button and hold it while you reconnect the USB cable until the <1><0>{{repairProcessing}}</0></1> screen appears",
      "mcuPin": "Please wait for the update to finish",
      "mcuSecondNanoX": "Press and hold the left button until <1><0>{{bootloaderOption}}</0></1> appears. Press both buttons to confirm and reconnect your device.",
      "mcuBlueFirst": "Press and hold the side button for 10 seconds to turn off the device. Release the button.",
      "mcuBlueSecond": "Press and hold the button for at least 5 seconds until the Boot Options are displayed. Tap Bootloader Mode",
      "successTitle": "Firmware updated",
      "successTextApps": "Please re-install the apps on your device",
      "successTextNoApps": "You can now install apps on your device",
      "sucessCTAApps": "Re-install apps",
      "SuccessCTANoApps": "Install apps",
      "cancelReinstallCTA": "Install update",
      "resetSteps": {
        "first": "1. Reset your device",
        "connect": "Connect the {{deviceName}} to your computer using the USB cable.",
        "turnOn": "Press the button on the device to turn it on.",
        "falsePin": "Enter three wrong PINs to reset the device.",
        "turnOff": "Press and hold the side button until {{action}} is displayed.",
        "confirmTurnOff": "Tap {{action}} to confirm.",
        "second": "2. Boot in {{mode}} mode",
        "boot": "Press and hold the side button until {{option}} is displayed",
        "recoveryMode": "Tap {{mode}} Mode. Wait until the dashboard appears.",
        "third": "3. Uninstall all apps",
        "openLive": "Open My Ledger in Ledger Live.",
        "uninstall": "Click on the grey trash icon for all apps currently installed on the {{deviceName}}. This makes room for the firmware installer.",
        "disclaimer": "Note: Your funds are not affected by this operation, the private keys to access your crypto assets in the blockchain remain secure on your Recovery sheet."
      }
    }
  },
  "claimReward": {
    "title": "Claim rewards",
    "steps": {
      "rewards": {
        "title": "Rewards",
        "description": "Congratulations! You earned <1>{{amount}}</1> by voting for validators.",
        "info": "Rewards can be claimed once every 24 hours."
      },
      "connectDevice": {
        "title": "Device"
      },
      "confirmation": {
        "title": "Confirmation",
        "success": {
          "title": "Rewards claimed",
          "text": "Your rewards were added to your available balance.",
          "cta": "View details",
          "done": "Done"
        },
        "broadcastError": "Your transaction may have failed. Please wait a moment then check the transaction history before trying again."
      }
    }
  },
  "freeze": {
    "title": "Freeze assets",
    "steps": {
      "amount": {
        "title": "Amount",
        "resourceInfo": "Bandwidth or Energy?",
        "bandwidthDescription": "Bandwidth points are used to make transactions without paying TRX for network fees. Choose Bandwidth to increase your daily free transactions.",
        "energyDescription": "Energy points are required to execute smart contracts. If you don't run any smart contracts, there is no need to choose rewards in Energy.",
        "amountLabel": "Amount to freeze",
        "available": "Available: {{amountAvailable}}",
        "info": "Frozen assets cannot be sent for 3 days."
      },
      "connectDevice": {
        "title": "Device"
      },
      "confirmation": {
        "tooltip": {
          "title": "Transaction is awaiting validation",
          "desc": "You have to wait a minute before being able to vote"
        },
        "title": "Confirmation",
        "success": {
          "title": "",
          "textNRG": "You will start earning Energy once the network has confirmed the freeze. You can shortly vote for Super Representatives to also earn rewards.",
          "text": "You will start earning Bandwidth once the network has confirmed the freeze. You can shortly vote for Super Representatives to also earn rewards.",
          "votePending": "Vote in {{time}}",
          "vote": "Vote",
          "later": "Vote later"
        },
        "broadcastError": "Your transaction may have failed. Please wait a moment then check the transaction history before trying again."
      }
    }
  },
  "unfreeze": {
    "title": "Unfreeze assets",
    "steps": {
      "amount": {
        "title": "Unfreeze",
        "info": "Unfreezing will decrease your {{resource}} and will cancel your votes."
      },
      "connectDevice": {
        "title": "Device"
      },
      "confirmation": {
        "title": "Confirmation",
        "success": {
          "title": "",
          "text": "Your assets were unfrozen successfully. Your {{resource}} points will be decreased, and your votes will be cancelled.",
          "continue": "Continue"
        },
        "broadcastError": "Your transaction may have failed. Please wait a moment then check the transaction history before trying again."
      }
    }
  },
  "vote": {
    "title": "Cast votes",
    "titleExisting": "Manage votes",
    "steps": {
      "castVotes": {
        "max": "MAX",
        "title": "Vote",
        "search": "Search by name or address...",
        "totalVotes": "Total votes: {{total}}",
        "selected": "Selected: {{total}}",
        "maxSelected": "Max selected: {{total}}",
        "allVotesAreUsed": "All assets are distributed",
        "maxUsed": "Insufficient assets",
        "validators": "Validators ({{total}})",
        "votes": "Available assets: {{total}}",
        "noResults": "No validator found for \"<0>{{search}}</0>\"."
      },
      "connectDevice": {
        "title": "Device"
      },
      "confirmation": {
        "title": "Confirmation",
        "success": {
          "title": "Your votes were cast successfully.",
          "text": "",
          "cta": "View details"
        },
        "broadcastError": "Your transaction may have failed. Please wait a moment then check the transaction history before trying again."
      }
    }
  },
  "buy": {
    "title": "Buy",
    "titleCrypto": "Buy {{currency}}",
    "buyCTA": "Buy {{currencyTicker}}",
    "withoutDevice": "Continue without my device",
    "connectWithoutDevice": "It's better to use your device for optimal security.",
    "skipConnect": "Continue without my device"
  },
  "sell": {
    "title": "Sell",
    "titleCrypto": "Sell {{currency}}"
  },
  "receive": {
    "title": "Receive",
    "successTitle": "Address shared securely",
    "steps": {
      "chooseAccount": {
        "title": "Account",
        "label": "Account to credit",
        "parentAccount": "1. Select {{currencyName}} account",
        "token": "2. Select a token",
        "verifyTokenType": "Please verify that <0>{{token}}</0> is an <0>{{tokenType}}</0> token. Any other crypto asset sent to an {{currency}} account may be lost.",
        "warningTokenType": "Please only send <0>{{ticker}}</0> or <0>{{tokenType}}</0> tokens to {{currency}} accounts. Sending other crypto assets may result in the permanent loss of funds."
      },
      "connectDevice": {
        "title": "Device",
        "withoutDevice": "Don't have your device?"
      },
      "receiveFunds": {
        "title": "Receive"
      },
      "warning": {
        "tezos": {
          "text": "The amount received on a delegated account will be added to the total staked amount. Choose another account if you want to avoid this."
        }
      },
      "staking": {
        "title": "Earn {{currencyName}}",
        "link": "Learn more",
        "notShow": "Do not show this again",
        "footer": {
          "dismiss": "Not now",
          "stake": "Stake with {{provider}}"
        },
        "cosmos": {
          "title": "Grow your ATOM. Stake with Ledger validator.",
          "description": "Stake your ATOM with the trusted Ledger validator. Your coins stay yours, backed by Ledger’s uncompromising security."
        },
        "osmo": {
          "title": "Grow your OSMO. Stake with Ledger by Figment.",
          "description": "Stake your OSMO with Ledger by Figment validator. It offers the lowest commission fee and a guarantee against slashing!"
        },
        "solana": {
          "title": "Grow your SOL. Stake with Ledger by Figment.",
          "description": "Stake your SOL with Ledger by Figment validator. Your coins stay yours, backed by Ledger’s uncompromising security."
        },
        "celo": {
          "title": "Grow your CELO. Stake with Ledger by Figment.",
          "description": "Stake your CELO with Ledger by Figment validator. It guarantees complete cover against slashing, backed by Ledger’s uncompromising security."
        }
      }
    }
  },
  "send": {
    "title": "Send",
    "titleNft": "Send NFT",
    "totalSpent": "Total to debit",
    "steps": {
      "recipient": {
        "title": "Recipient",
        "nftRecipient": "NFT to send"
      },
      "amount": {
        "title": "Amount",
        "banner": "Maximum spendable amount is",
        "fees": "Max estimated fee",
        "standard": "Standard",
        "advanced": "Advanced",
        "nftQuantity": "Quantity"
      },
      "summary": {
        "title": "Summary"
      },
      "device": {
        "title": "Device"
      },
      "details": {
        "utxoLag": "This transaction may take long to verify and sign because the account has a significant number of coins.",
        "subaccountsWarning": "You will need to refill this account with {{ currency }} in order to send the tokens of this account",
        "from": "From",
        "to": "To",
        "selectAccountDebit": "Account to debit",
        "recipientAddress": "Recipient address",
        "amount": "Amount",
        "fees": "Network fees",
        "useMax": "Use Max",
        "sendMax": "Send Max",
        "rippleTag": "Tag",
        "rippleTagPlaceholder": "Optional",
        "edit": "Edit",
        "ethereumGasLimit": "Gas limit",
        "ethereumGasPrice": "Gas price",
        "ethereumMaxFee": "Max Fee ({{unitName}})",
        "ethereumPriorityFee": "Max Priority Fee ({{unitName}})",
        "nextBlock": "Next block",
        "suggested": "Suggested",
        "unitPerByte": "{{unit}} per byte",
        "nft": "NFT",
        "nftQuantity": "Quantity"
      },
      "verification": {
        "streaming": {
          "accurate": "Loading... ({{percentage}})",
          "inaccurate": "Loading..."
        }
      },
      "confirmation": {
        "title": "Confirmation",
        "success": {
          "title": "Transaction sent",
          "text": "Your account balance will be updated when the blockchain confirms the transaction",
          "cta": "View details"
        },
        "pending": {
          "title": "Broadcasting transaction..."
        },
        "broadcastError": "Your transaction may have failed. Please wait a moment then check the transaction history before trying again."
      },
      "warning": {
        "tezos": {
          "text": "The amount to be sent will be deducted from the balance of your delegated account."
        }
      }
    },
    "footer": {
      "estimatedFees": "Network fees"
    }
  },
  "sign": {
    "title": "Sign transaction"
  },
  "releaseNotes": {
    "title": "Release notes",
    "version": "Ledger Live {{versionNb}}"
  },
  "troubleshootNetwork": {
    "title": "Troubleshoot networking"
  },
  "systemLanguageAvailable": {
    "title": "Change your app's language?",
    "description": {
      "newSupport": "Good news! our teams have been working hard and Ledger Live now supports {{language}}.",
      "advice": "You can always change your language back later in the settings."
    },
    "switchButton": "Switch to {{language}}",
    "no": "I prefer not to"
  },
  "deviceLocalization": {
    "language": "Language",
    "deviceLanguage": "Language",
    "changeLanguage": "Change language",
    "changeDeviceLanguage": "Change your device language?",
    "chooseLanguage": "Choose a language for your {{deviceName}}.",
    "changeDeviceLanguagePrompt": {
      "title": "{{language}} is also available for your {{deviceName}}",
      "description": "Would you like to change its language to {{language}}?"
    },
    "firmwareUpdatePrompt": {
      "title": "Set your {{deviceName}} in {{language}}?",
      "description": "{{language}} is now available for your {{deviceName}}. You can set it now, or change your device language at any time from My Ledger."
    },
    "allowLanguageInstallation": "Allow language installation",
    "languageInstalled": "Language changed to {{language}}",
    "installingLanguage": "Installing language",
    "languages": {
      "english": "English",
      "french": "French",
      "spanish": "Spanish"
    }
  },
  "distribution": {
    "asset": "Asset",
    "price": "Price",
    "distribution": "Allocation",
    "amount": "Amount",
    "value": "Value",
    "showAll": "Show all",
    "showLess": "Show less",
    "header": "Asset allocation ({{count}})"
  },
  "accountDistribution": {
    "account": "Account",
    "distribution": "Allocation",
    "amount": "Amount",
    "value": "Value",
    "header": "Account allocation ({{count}})"
  },
  "cardano": {
    "account": {
      "stakingRewardsBanner": {
        "cardTitle": "Total balance doesn't include staking rewards"
      }
    }
  },
  "tron": {
    "receive": {
      "newAddressTRC20": "You first need to send at least 0.1 TRX to this address to activate it."
    },
    "voting": {
      "emptyState": {
        "description": "You can now earn rewards by freezing and voting.",
        "info": "How voting works",
        "votesDesc": "Cast your votes for one or more representatives to start earning staking rewards.",
        "vote": "Cast votes",
        "voteExisting": "Manage votes"
      },
      "manageTP": "Manage assets",
      "warnEarnRewards": "You need at least {{amount}} to start earning rewards",
      "claimRewards": "Claim rewards",
      "nextRewardsDate": "Rewards can be claimed {{date}}",
      "claimAvailableRewards": "Claim {{amount}}",
      "header": "Votes",
      "percentageTP": "% of votes cast",
      "noRewards": "No rewards available",
      "remainingVotes": {
        "title": "You still have {{amount}} votes remaining",
        "description": "You can cast your remaining votes to earn more rewards",
        "button": "Vote now"
      },
      "flow": {
        "steps": {
          "starter": {
            "description": "Freeze TRX to earn rewards and still keep full security and control of your assets.",
            "bullet": {
              "delegate": "Delegated assets stay yours.",
              "access": "You can unfreeze your assets after 3 days.",
              "ledger": "Freeze and vote securely with your Ledger device."
            },
            "help": "How voting works",
            "termsAndPrivacy": "Delegating your voting rights does not guarantee any rewards from your super representative."
          }
        }
      }
    },
    "manage": {
      "title": "Manage assets",
      "freeze": {
        "title": "Freeze",
        "description": "Freeze TRX to earn Bandwidth or Energy. You'll also be able to vote for Super Representatives."
      },
      "unfreeze": {
        "title": "Unfreeze",
        "description": "Unfreeze TRX to have them back in your available balance. You will no longer earn rewards."
      },
      "vote": {
        "title": "Vote",
        "description": "Cast votes for Super Representatives to earn rewards.",
        "steps": {
          "vote": {
            "title": "Cast votes",
            "description": "Vote for one or more Super Representatives to start earning rewards.",
            "footer": {
              "doNotShowAgain": "Don't show again",
              "next": "Cast Votes"
            },
            "info": {
              "message": "SR or Candidates?",
              "superRepresentative": {
                "title": "Super Representatives (SR)",
                "description": "Super Representatives play a key role in governing the TRON community by ensuring basic functions, e.g. block generation and bookkeeping."
              },
              "candidates": {
                "title": "Candidates",
                "description": "127 individuals elected through voting by the entire token holder community. Votes are updated once every 6 hours."
              }
            }
          }
        }
      }
    }
  },
  "bitcoin": {
    "inputSelected": "SELECTED",
    "toSpend": "Coins to spend",
    "toReturn": "Change to return",
    "modalTitle": "Coin control",
    "coincontrol": "Coin control",
    "advanced": "Advanced options",
    "ctaDisabled": "This account has no UTXO",
    "whatIs": "What is coin selection?",
    "rbf": "Allow the transaction to be replaced (Replace-By-Fee).",
    "strategy": "Coin selection strategy",
    "selected": "Coins selected for strategy",
    "amount": "Amount to send:",
    "replaceable": "replaceable",
    "cannotSelect": {
      "unconfirmed": "You cannot select coins from unconfirmed, replaceable transactions.",
      "pending": "You cannot select coins from pending transactions. (except your change output)",
      "last": "You need at least one selected"
    },
    "pending": "pending",
    "pickingStrategy": "UTXO picking strategy",
    "pickingStrategyLabels": {
      "DEEP_OUTPUTS_FIRST": "Oldest coins first (FIFO)",
      "OPTIMIZE_SIZE": "Minimize fees (optimize size)",
      "MERGE_OUTPUTS": "Minimize future fees (merge coins)"
    }
  },
  "celo": {
    "account": {
      "subHeader": {
        "cardTitle": "Powered by Figment",
        "moreInfo": "More info",
        "drawerTitle": "Powered by Figment",
        "title": "The CELO  token is now available on Ledger Live",
        "description": "You can now start to manage your CELO tokens and secure them through Ledger Live.",
        "description2": "The Celo token is native to the Celo chain and is used for everything from transactions, staking and many upcoming features.",
        "website": "Powered by Figment"
      }
    },
    "lockedBalance": "Locked balance",
    "lockedTooltip": "Assets must be locked and voted for validator groups before earning rewards.",
    "nonvotingLockedBalance": "Non-voting locked balance",
    "nonvotingLockedTooltip": "The balance of locked assets available to be used for voting",
    "withdrawableBalance": "Withdrawable balance",
    "withdrawableTooltip": "Unlocked Celo you can withdraw to your Available Balance",
    "delegation": {
      "activeTooltip": "Active vote generates rewards",
      "pendingTooltip": "Pending vote does not generate rewards and needs to be activated after 24h",
      "awaitingActivationTooltip": "This pending vote can be now activated",
      "listHeader": "Delegations",
      "add": "Add",
      "validatorGroup": "Validator Group",
      "manageMultipleVoteWarning": "You need to Activate or Revoke other votes in the same validator group before managing this vote.",
      "actions": {
        "activate": "Activate",
        "revoke": "Revoke"
      },
      "emptyState": {
        "description": "You can earn CELO rewards by delegating your assets.",
        "info": "How Delegation works",
        "delegation": "Earn rewards"
      },
      "earnRewards": {
        "description": "You may earn rewards by delegating your CELO assets to a validator.",
        "bullet": {
          "0": "You keep ownership of delegated assets",
          "1": "Delegate using your Ledger device",
          "2": "Assets will be available after undelegation"
        },
        "warning": "Choose your validator wisely: Part of your delegated assets may be irrevocably lost if the validator does not behave appropriately."
      }
    },
    "manage": {
      "title": "Manage assets",
      "titleWhenPendingRegistration": "Account Registration Pending",
      "lock": {
        "title": "Lock",
        "description": "To earn rewards, first lock an amount. Then you must vote for your validator(s)."
      },
      "unlock": {
        "title": "Unlock",
        "description": "To make a locked amount available again, first you need to unlock it. You can withdraw it after the 3-day unlocking period."
      },
      "withdraw": {
        "title": "Withdraw",
        "description": "To retrieve an unlocked amount back to the available balance, you need to withdraw it manually."
      },
      "vote": {
        "title": "Vote",
        "description": "Vote for validator groups. Ensure you activate your votes to earn rewards.",
        "descriptionMaxVotes": "You may vote for up to {{maxVotes}} validator groups. Revoke a vote to vote for a new validator group"
      },
      "activate": {
        "title": "Activate vote",
        "description": "Activate your vote for validator group"
      },
      "revoke": {
        "title": "Revoke vote",
        "description": "Revoke your vote for validator group"
      }
    },
    "lock": {
      "title": "Lock assets",
      "steps": {
        "amount": {
          "title": "Amount",
          "amountLabel": "Amount to lock",
          "availableLabel": "Available",
          "maxLabel": "Max",
          "info": "Locked assets can be unlocked at any time, but unlocking takes 3 days."
        },
        "connectDevice": {
          "title": "Device"
        },
        "confirmation": {
          "title": "Confirmation",
          "success": {
            "title": "Assets successfully locked",
            "text": "You can vote for validators once the network has confirmed the transaction.",
            "textVote": "You will be able to vote validators once the network has confirmed your transaction.",
            "cta": "View details"
          },
          "pending": {
            "title": "Locking your assets..."
          },
          "broadcastError": "Your transaction may have failed. Please wait a moment then check the transaction history before trying again."
        }
      }
    },
    "unlock": {
      "title": "Unlock assets",
      "steps": {
        "amount": {
          "title": "Amount",
          "amountLabel": "Amount to unlock",
          "availableLabel": "Locked",
          "maxLabel": "Max",
          "info": "Unlocked assets can be withdrawn after the 3-day unlocking period.",
          "learnMore": "Learn More"
        },
        "connectDevice": {
          "title": "Device"
        },
        "confirmation": {
          "title": "Confirmation",
          "label": "Confirmation",
          "success": {
            "title": "Unlock transaction sent successfully",
            "text": "Unlocked assets can be withdrawn in 3 days.",
            "cta": "View details"
          },
          "pending": {
            "title": "Unlocking your assets..."
          },
          "broadcastError": "Your transaction may have failed. Please wait a moment then check the transaction history before trying again."
        }
      }
    },
    "simpleOperation": {
      "modes": {
        "register": {
          "title": "Register account",
          "description": "",
          "info": "Before locking any Celo you need to register your account on-chain."
        }
      },
      "steps": {
        "info": {
          "title": "Info"
        },
        "connectDevice": {
          "title": "Device"
        },
        "confirmation": {
          "title": "Confirmation",
          "label": "Confirmation",
          "modes": {
            "register": {
              "success": {
                "title": "Account registered successfully",
                "text": "You will see your operation in history soon.",
                "cta": "Lock"
              }
            }
          },
          "pending": {
            "title": "Broadcasting transaction..."
          },
          "broadcastError": "Your transaction may have failed. Please wait a moment then check the transaction history before trying again."
        }
      }
    },
    "withdraw": {
      "title": "Withdraw assets",
      "steps": {
        "amount": {
          "title": "Withdraw"
        },
        "connectDevice": {
          "title": "Device"
        },
        "confirmation": {
          "title": "Confirmation",
          "success": {
            "title": "",
            "text": "Your assets were withdrawn successfully. The withdrawn amount will be credited to your available balance.",
            "cta": "View details"
          },
          "broadcastError": "Your transaction may have failed. Please wait a moment then check the transaction history before trying again."
        }
      }
    },
    "vote": {
      "title": "Vote",
      "steps": {
        "amount": {
          "title": "Amount"
        },
        "connectDevice": {
          "title": "Device"
        },
        "confirmation": {
          "title": "Confirmation",
          "success": {
            "title": "You have successfully voted",
            "text": "You will see your operation in history soon.",
            "cta": "View details"
          },
          "broadcastError": "Your transaction may have failed. Please wait a moment then check the transaction history before trying again."
        },
        "validatorGroup": {
          "title": "Validator Group",
          "ledgerByFigmentTC": "Ledger by Figment T&Cs",
          "totalVotes": "Total Votes",
          "commission": "Commission"
        }
      }
    },
    "activate": {
      "title": "Activate votes",
      "steps": {
        "vote": {
          "title": "Vote"
        },
        "connectDevice": {
          "title": "Device"
        },
        "confirmation": {
          "title": "Confirmation",
          "success": {
            "title": "",
            "text": "Your vote was successfully activated.",
            "cta": "View details"
          },
          "broadcastError": "Your transaction may have failed. Please wait a moment then check the transaction history before trying again."
        }
      }
    },
    "revoke": {
      "title": "Revoke vote",
      "steps": {
        "amount": {
          "title": "Amount",
          "amountLabel": "Amount to revoke",
          "availableLabel": "Available",
          "maxLabel": "Max"
        },
        "connectDevice": {
          "title": "Device"
        },
        "confirmation": {
          "title": "Confirmation",
          "success": {
            "title": "You have successfully revoked your votes",
            "text": "You will see your operation in history soon.",
            "cta": "View details"
          },
          "broadcastError": "Your transaction may have failed. Please wait a moment then check the transaction history before trying again."
        },
        "vote": {
          "title": "Vote",
          "active": "Active",
          "pending": "Pending",
          "awaitingActivation": "Awaiting activation",
          "info": "Only revokable votes are shown on this modal"
        }
      }
    },
    "alerts": {
      "withdrawableAssets": "You have a withdrawable balance",
      "activatableVotes": "You have votes that can now be activated."
    }
  },
  "cosmos": {
    "delegation": {
      "emptyState": {
        "description": "You can earn ATOM rewards by delegating your assets.",
        "info": "How Delegation works",
        "delegation": "Earn rewards"
      },
      "commission": "Commission",
      "totalStake": "Total Stake",
      "claimRewards": "Claim rewards",
      "header": "Delegation(s)",
      "noRewards": "No rewards available",
      "delegate": "Add",
      "undelegate": "Undelegate",
      "redelegate": "Redelegate",
      "redelegateDisabledTooltip": "You can redelegate again <0>{{days}}</0>",
      "redelegateMaxDisabledTooltip": "You cannot redelegate more than <0>7</0> validators at a time",
      "undelegateDisabledTooltip": "You cannot undelegate more than <0>7</0> validators at a time",
      "reward": "Claim rewards",
      "currentDelegation": "Delegated: <0>{{amount}}</0>",
      "estYield": "est. yield",
      "activeTooltip": "Delegated amounts generate rewards",
      "inactiveTooltip": "Undelegated amounts do not generate rewards",
      "minSafeWarning": "Not enough funds",
      "flow": {
        "title": "Delegate",
        "steps": {
          "starter": {
            "description": "You may earn rewards by delegating your ATOM assets to a validator.",
            "bullet": [
              "You keep ownership of delegated assets",
              "Delegate using your Ledger device",
              "Assets will be available 21 days after undelegation"
            ],
            "warning": {
              "description": "Choose your validator wisely: Part of your delegated assets may be irrevocably lost if the validator does not behave appropriately."
            }
          },
          "amount": {
            "title": "Amount"
          },
          "validator": {
            "title": "Validators"
          },
          "connectDevice": {
            "title": "Device"
          },
          "confirmation": {
            "title": "Confirmation",
            "success": {
              "title": "You have successfully delegated your assets",
              "text": "Your account balance will be updated when the blockchain confirms the transaction.",
              "cta": "View details"
            },
            "broadcastError": "Your transaction may have failed. Please wait a moment then check the transaction history before trying again."
          }
        }
      }
    },
    "claimRewards": {
      "flow": {
        "title": "Claim rewards",
        "steps": {
          "claimRewards": {
            "title": "Rewards",
            "compound": "Compound",
            "claim": "Cash in",
            "compoundOrClaim": "Compound or cash in",
            "compoundDescription": "Rewards will be added to delegated amount",
            "claimDescription": "Rewards will be added to the available balance",
            "compoundInfo": "You earned <0>{{amount}}</0>. By clicking Continue, they will be claimed now and automatically delegated to the same validator.",
            "claimInfo": "You earned <0>{{amount}}</0> from the validator below. By clicking Continue, they will be claimed now and automatically added to the available balance.",
            "selectLabel": "Select a delegation"
          },
          "connectDevice": {
            "title": "Device"
          },
          "confirmation": {
            "title": "Confirmation",
            "label": "Confirmation",
            "success": {
              "title": "Rewards cashed in successfully",
              "titleCompound": "Rewards compounded successfully",
              "text": "Your rewards were added to your available balance",
              "textCompound": "Your rewards <0>{{amount}}</0> were automatically delegated to <0>{{validator}}</0>",
              "cta": "View details"
            },
            "pending": {
              "title": "Broadcasting transaction..."
            },
            "broadcastError": "Your transaction may have failed. Please wait a moment then check the transaction history before trying again."
          }
        }
      }
    },
    "redelegation": {
      "flow": {
        "title": "Redelegate assets",
        "steps": {
          "starter": {
            "title": "Redelegation",
            "description": "Use redelegation to easily change from one validator to another. But if you change your mind again, you will then have to wait because redelegation triggers a 21-day timelock.",
            "warning": "Choose your validator wisely: Part of your delegated assets may be irrevocably lost if the validator does not behave appropriately. You can have a maximum of <0>7 pending redelegations</0>.",
            "howDelegationWorks": "How delegation works?"
          },
          "validators": {
            "title": "Validators",
            "currentDelegation": "Current delegation",
            "newDelegation": "New delegation",
            "chooseValidator": "Choose a validator",
            "warning": "You will have to wait <0>21 days</0> to redelegate from the new validator, if you change your mind again",
            "amountLabel": "Amount to redelegate"
          },
          "device": {
            "title": "Device"
          },
          "confirmation": {
            "title": "Confirmation",
            "success": {
              "title": "You have successfully redelegated your assets",
              "text": "The redelegation will update once the blockchain has confirmed the transaction",
              "cta": "View details"
            },
            "broadcastError": "Your transaction may have failed. Please wait a moment then check the transaction history before trying again."
          }
        }
      }
    },
    "undelegation": {
      "header": "Undelegation(s)",
      "headerTooltip": "Available after the 21-day timelock",
      "inactiveTooltip": "Undelegated amounts do not generate rewards.",
      "flow": {
        "title": "Undelegate assets",
        "steps": {
          "amount": {
            "title": "Amount",
            "subtitle": "The undelegation process takes <0>21 days</0> to finalize.",
            "warning": "Rewards will be immediately cashed in. The undelegated amount will be back in the available balance after the <0>21-day timelock</0>.",
            "fields": {
              "validator": "Validator",
              "amount": "Amount to undelegate"
            }
          },
          "device": {
            "title": "Device"
          },
          "confirmation": {
            "title": "Confirmation",
            "success": {
              "title": "You have successfully undelegated your assets.",
              "description": "<0>{{amount}}</0> were undelegated from <0>{{validator}}</0>",
              "cta": "View details"
            },
            "broadcastError": "Your transaction may have failed. Please wait a moment then check the transaction history before trying again."
          }
        }
      }
    }
  },
  "algorand": {
    "operationHasRewards": "Rewards earned",
    "operationEarnedRewards": "You earned <0>{{amount}}</0> rewards.",
    "operationDetailsAmountBreakDown": "{{initialAmount}} (<0>+{{reward}}</0> earned rewards)",
    "optIn": {
      "flow": {
        "title": "Add ASA (Asset)",
        "steps": {
          "assets": {
            "title": "ASA (Asset)",
            "info": "Adding an asset requires sending a transaction with minimum fees. This will appear on your transaction history",
            "selectLabel": "Choose an ASA (Asset)",
            "disabledTooltip": "You already have this ASA (Asset) in your Algorand account"
          },
          "connectDevice": {
            "title": "Device"
          },
          "confirmation": {
            "title": "Confirmation",
            "success": {
              "title": "{{token}} asset successfully added",
              "text": "You can now receive and send <0>{{token}}</0> assets on your Algorand account.",
              "cta": "View details"
            },
            "broadcastError": "Your transaction may have failed. Please wait a moment then check the transaction history before trying again."
          }
        }
      }
    },
    "claimRewards": {
      "header": "Rewards",
      "tooltip": "Algorand rewards are distributed regularly and are claimed automatically when you do a transaction.",
      "cta": "Claim rewards",
      "rewardsDisabledTooltip": "You don’t have any rewards. Algorand rewards are claimed automatically when you do a transaction. Receive ALGO to start earning rewards.",
      "flow": {
        "title": "Claim rewards",
        "steps": {
          "starter": {
            "description": "Receive Algorand rewards simply for holding Algorand control of your assets.",
            "bullet": {
              "delegate": "A minimum balance of 1 ALGO is required to receive rewards.",
              "access": "Increase the account’s balance to increase rewards.",
              "ledger": "Perform a transaction to or from the account to claim rewards."
            },
            "learnMore": "How Algorand rewards work?",
            "button": {
              "cta": "Receive Algo"
            }
          },
          "info": {
            "title": "Rewards",
            "description": "Congratulations! You earned {{amount}}. Click on Continue to claim your rewards",
            "info": "You will be prompted to generate an empty transaction to your account. This will add your current rewards to your balance at the minimal cost of the transaction fees."
          },
          "connectDevice": {
            "title": "Device"
          },
          "confirmation": {
            "title": "Confirmation",
            "success": {
              "title": "Rewards successfully claimed!",
              "text": "Your rewards were added to your available balance",
              "cta": "View details"
            },
            "broadcastError": "Your transaction may have failed. Please wait a moment then check the transaction history before trying again."
          }
        }
      }
    }
  },
  "osmosis": {
    "account": {
      "subHeader": {
        "cardTitle": "Powered by Figment",
        "moreInfo": "More info",
        "drawerTitle": "Powered by Figment",
        "title": "The OSMO token is now available on Ledger Live",
        "description": "You can now start to manage your OSMO tokens and secure them through Ledger Live.",
        "description2": "The OSMO token is native to the Osmosis chain and is used for everything from transactions, staking and many upcoming features.",
        "website": "Powered by Figment"
      }
    },
    "memo": "Memo",
    "memoPlaceholder": "Optional",
    "memoWarningText": "When using a memo, carefully check the information with the recipient",
    "delegation": {
      "emptyState": {
        "description": "You can earn OSMO rewards by delegating your assets.",
        "info": "How Delegation works",
        "delegation": "Earn rewards"
      },
      "commission": "Commission",
      "totalStake": "Total Stake",
      "claimRewards": "Claim rewards",
      "header": "Delegation(s)",
      "noRewards": "No rewards available",
      "delegate": "Add",
      "undelegate": "Undelegate",
      "redelegate": "Redelegate",
      "redelegateDisabledTooltip": "You can redelegate again <0>{{days}}</0>",
      "redelegateMaxDisabledTooltip": "You cannot redelegate more than <0>7</0> validators at a time",
      "undelegateDisabledTooltip": "You cannot undelegate more than <0>7</0> validators at a time",
      "reward": "Claim rewards",
      "currentDelegation": "Delegated: <0>{{amount}}</0>",
      "estYield": "est. yield",
      "activeTooltip": "Delegated amounts generate rewards",
      "inactiveTooltip": "Undelegated amounts do not generate rewards",
      "minSafeWarning": "Not enough funds",
      "flow": {
        "title": "Delegate",
        "steps": {
          "starter": {
            "description": "You may earn rewards by delegating your OSMO assets to a validator.",
            "bullet": [
              "You keep ownership of delegated assets",
              "Delegate using your Ledger device",
              "Assets will be available 14 days after undelegation"
            ],
            "warning": {
              "description": "Choose your validator wisely: Part of your delegated assets may be irrevocably lost if the validator does not behave appropriately."
            }
          },
          "amount": {
            "title": "Amount"
          },
          "validator": {
            "title": "Validators"
          },
          "connectDevice": {
            "title": "Device"
          },
          "confirmation": {
            "title": "Confirmation",
            "success": {
              "title": "You have successfully delegated your assets",
              "text": "Your account balance will be updated when the blockchain confirms the transaction.",
              "cta": "View details"
            },
            "broadcastError": "Your transaction may have failed. Please wait a moment then check the transaction history before trying again."
          }
        }
      }
    },
    "claimRewards": {
      "flow": {
        "title": "Claim rewards",
        "steps": {
          "claimRewards": {
            "title": "Rewards",
            "compound": "Compound",
            "claim": "Cash in",
            "compoundOrClaim": "Compound or cash in",
            "compoundDescription": "Rewards will be added to delegated amount",
            "claimDescription": "Rewards will be added to the available balance",
            "compoundInfo": "You earned <0>{{amount}}</0>. By clicking Continue, they will be claimed now and automatically delegated to the same validator.",
            "claimInfo": "You earned <0>{{amount}}</0> from the validator below. By clicking Continue, they will be claimed now and automatically added to the available balance.",
            "selectLabel": "Select a delegation"
          },
          "connectDevice": {
            "title": "Device"
          },
          "confirmation": {
            "title": "Confirmation",
            "label": "Confirmation",
            "success": {
              "title": "Rewards cashed in successfully",
              "titleCompound": "Rewards compounded successfully",
              "text": "Your rewards were added to your available balance",
              "textCompound": "Your rewards <0>{{amount}}</0> were automatically delegated to <0>{{validator}}</0>",
              "cta": "View details"
            },
            "pending": {
              "title": "Broadcasting transaction..."
            },
            "broadcastError": "Your transaction may have failed. Please wait a moment then check the transaction history before trying again."
          }
        }
      }
    },
    "redelegation": {
      "flow": {
        "title": "Redelegate assets",
        "steps": {
          "starter": {
            "title": "Redelegation",
            "description": "Use redelegation to easily change from one validator to another. But if you change your mind again, you will then have to wait because redelegation triggers a 14-day timelock.",
            "warning": "Choose your validator wisely: Part of your delegated assets may be irrevocably lost if the validator does not behave appropriately. You can have a maximum of <0>7 pending redelegations</0>.",
            "howDelegationWorks": "How delegation works?"
          },
          "validators": {
            "title": "Validators",
            "currentDelegation": "Current delegation",
            "newDelegation": "New delegation",
            "chooseValidator": "Choose a validator",
            "warning": "You will have to wait <0>14 days</0> to redelegate from the new validator, if you change your mind again",
            "amountLabel": "Amount to redelegate"
          },
          "device": {
            "title": "Device"
          },
          "confirmation": {
            "title": "Confirmation",
            "success": {
              "title": "You have successfully redelegated your assets",
              "text": "The redelegation will update once the blockchain has confirmed the transaction",
              "cta": "View details"
            },
            "broadcastError": "Your transaction may have failed. Please wait a moment then check the transaction history before trying again."
          }
        }
      }
    },
    "undelegation": {
      "header": "Undelegation(s)",
      "headerTooltip": "Available after the 14-day timelock",
      "inactiveTooltip": "Undelegated amounts do not generate rewards.",
      "flow": {
        "title": "Undelegate assets",
        "steps": {
          "amount": {
            "title": "Amount",
            "subtitle": "The undelegation process takes <0>14 days</0> to finalize.",
            "warning": "Rewards will be immediately cashed in. The undelegated amount will be back in the available balance after the <0>14-day timelock</0>.",
            "fields": {
              "validator": "Validator",
              "amount": "Amount to undelegate"
            }
          },
          "device": {
            "title": "Device"
          },
          "confirmation": {
            "title": "Confirmation",
            "success": {
              "title": "You have successfully undelegated your assets.",
              "description": "<0>{{amount}}</0> were undelegated from <0>{{validator}}</0>",
              "cta": "View details"
            },
            "broadcastError": "Your transaction may have failed. Please wait a moment then check the transaction history before trying again."
          }
        }
      }
    }
  },
  "polkadot": {
    "lockedBalance": "Bonded",
    "lockedTooltip": "Assets must be bonded to nominated validators before earning rewards.",
    "unlockingBalance": "Unbonding",
    "unlockingTooltip": "Unbonding assets stay locked for 28 days before they can be withdrawn.",
    "unlockedBalance": "Unbonded",
    "unlockedTooltip": "Unbonded assets can now be moved using the withdraw operation.",
    "networkFees": "Network fees are automatically set by the Polkadot consensus, you won't be able to review them on your device",
    "bondedBalanceBelowMinimum": "Your bonded balance is below the current minimum of {{minimumBondBalance}}. Your nominations are at risk of being removed.",
    "nomination": {
      "emptyState": {
        "description": "You can earn rewards by bonding assets and then nominating your validator(s).",
        "info": "How nominations work"
      },
      "header": "Nominations",
      "nominate": "Nominate",
      "setController": "Change Controller",
      "chill": "Clear nominations",
      "totalStake": "Total Stake",
      "amount": "Bonded Amount",
      "commission": "Commission",
      "active": "Active",
      "activeTooltip": "This validator is elected and is collecting rewards on your bonded assets.",
      "inactive": "Inactive",
      "inactiveTooltip": "This validator is elected but is not collecting rewards on your bonded assets.",
      "waiting": "Unelected",
      "waitingTooltip": "This validator is not elected, therefore is not collecting rewards.",
      "notValidator": "Not a validator",
      "notValidatorTooltip": "This address is no longer a validator",
      "elected": "Elected",
      "nominatorsCount": "{{nominatorsCount}} nominators",
      "nominatorsTooltip": "This validator is currently elected by {{count}} nominators.",
      "oversubscribed": "Oversubscribed ({{nominatorsCount}})",
      "oversubscribedTooltip": "Only the top {{maxNominatorRewardedPerValidator}} nominators with the highest bonded amount earn rewards",
      "hasPendingBondOperation": "A bond operation is still pending confirmation",
      "electionOpen": "The election of new validators is currently ongoing. As such, staking operations are not available for 15 minutes at most.",
      "electionOpenTooltip": "This operation is disabled during the election of validators",
      "externalControllerTooltip": "This account is controlled by another account.",
      "externalControllerUnsupported": "<0>This stash account is controlled by a separate account whose address is <0>{{controllerAddress}}</0>.</0><1>To stake with Ledger Live, you must set this stash account as its own controller.</1>",
      "externalStashTooltip": "This account controls another account.",
      "externalStashUnsupported": "<0>This account is the controller of a separate stash account whose address is <0>{{stashAddress}}</0>.</0><1>To stake with Ledger Live, you must set your stash account as its own controller.</1>",
      "showInactiveNominations": "Show all nominations ({{count}})",
      "hideInactiveNominations": "Show active nominations only",
      "noActiveNominations": "There are no active nominations.",
      "showAllUnlockings": "Show all unbonding amounts ({{count}})",
      "hideAllUnlockings": "Hide unbonding amounts"
    },
    "unlockings": {
      "header": "Unbonding",
      "headerTooltip": "Available after the 28-day unbonding period",
      "withdrawUnbonded": "Withdraw ({{amount}})",
      "withdrawTooltip": "The unbonded amount will be credited to your available balance.",
      "noUnlockedWarning": "No unbonded balance to withdraw yet.",
      "rebond": "Rebond",
      "unbonded": "Unbonded"
    },
    "manage": {
      "title": "Manage assets",
      "bond": {
        "title": "Bond",
        "description": "To earn rewards, first bond an amount. Then you must nominate your validator(s)."
      },
      "unbond": {
        "title": "Unbond",
        "description": "To make a bonded amount available again, first you need to unbond it. You can withdraw it after the 28-day unbonding period."
      },
      "withdrawUnbonded": {
        "title": "Withdraw",
        "description": "To retrieve an unbonded amount back to the available balance, you need to withdraw it manually."
      },
      "nominate": {
        "title": "Nominate",
        "description": "Choose up to 16 validators. Ensure nominations are Active to earn rewards."
      },
      "chill": {
        "title": "Clear nominations",
        "description": "Remove all nominations. You will stop earning rewards. Your bonded amount remains bonded."
      }
    },
    "nominate": {
      "title": "Nominate",
      "steps": {
        "validators": {
          "title": "Validators",
          "notValidatorsRemoved": "You have nominated {{count}} addresses who are no longer validators. They will automatically be removed from your nominate transaction.",
          "maybeChill": "Clear nominations instead"
        },
        "connectDevice": {
          "title": "Device"
        },
        "confirmation": {
          "title": "Confirmation",
          "label": "Confirmation",
          "success": {
            "title": "You have successfully nominated validators",
            "text": "You will start earning rewards when your assets are bonded to your elected validator(s).",
            "cta": "View details"
          },
          "pending": {
            "title": "Broadcasting transaction..."
          },
          "broadcastError": "Your transaction may have failed. Please wait a moment then check the transaction history before trying again."
        }
      }
    },
    "bond": {
      "title": "Bond assets",
      "rewardDestination": {
        "label": "Rewards Destination",
        "stash": "Available Balance",
        "stashDescription": "Rewards are credited to your available balance.",
        "staked": "Bonded Balance",
        "stakedDescription": "Rewards are credited to your bonded balance for compound earning.",
        "optionTitle": "Note",
        "optionDescription": "Once set, the option is fixed for the lifetime of this bond. If you change your mind, please read the article down below"
      },
      "steps": {
        "starter": {
          "description": "You may earn rewards by bonding your assets and then nominate your validators.",
          "bullet": [
            "You keep ownership of bonded assets",
            "Nominate using your Ledger device",
            "Assets will be available again, 28 days after unbonding"
          ],
          "help": "How nominations work",
          "warning": "Choose your validator wisely: Part of your bonded assets may be irrevocably lost if the validator does not behave appropriately."
        },
        "amount": {
          "title": "Amount",
          "amountLabel": "Amount to bond",
          "availableLabel": "Available",
          "maxLabel": "Max",
          "info": "Bonded assets can be unbonded at any time, but unbonding takes 28 days.",
          "learnMore": "Learn More"
        },
        "connectDevice": {
          "title": "Device"
        },
        "confirmation": {
          "tooltip": {
            "title": "Transaction awaiting confirmation",
            "desc": "You have to wait a moment before nominating"
          },
          "title": "Confirmation",
          "success": {
            "title": "Assets successfully bonded",
            "text": "You can nominate validators once the network has confirmed the transaction.",
            "textNominate": "You will be able to nominate validators once the network has confirmed your transaction.",
            "nominate": "Nominate",
            "later": "Nominate later"
          },
          "pending": {
            "title": "Bonding your assets..."
          },
          "broadcastError": "Your transaction may have failed. Please wait a moment then check the transaction history before trying again."
        }
      }
    },
    "rebond": {
      "title": "Rebond assets",
      "steps": {
        "amount": {
          "title": "Amount",
          "amountLabel": "Amount to rebond",
          "availableLabel": "Unbonding",
          "maxLabel": "Max",
          "info": "Rebonded assets are immediately added to the bonded amount.",
          "learnMore": "Learn More"
        },
        "connectDevice": {
          "title": "Device"
        },
        "confirmation": {
          "title": "Confirmation",
          "label": "Confirmation",
          "success": {
            "title": "Assets successfully rebonded",
            "text": "Your account balance will update once the network has confirmed the transaction.",
            "cta": "View details"
          },
          "pending": {
            "title": "Rebonding your assets..."
          },
          "broadcastError": "Your transaction may have failed. Please wait a moment then check the transaction history before trying again."
        }
      }
    },
    "unbond": {
      "title": "Unbond assets",
      "steps": {
        "amount": {
          "title": "Amount",
          "amountLabel": "Amount to unbond",
          "availableLabel": "Bonded",
          "maxLabel": "Max",
          "info": "Unbonded assets can be withdrawn after the 28-day unbonding period.",
          "learnMore": "Learn More"
        },
        "connectDevice": {
          "title": "Device"
        },
        "confirmation": {
          "title": "Confirmation",
          "label": "Confirmation",
          "success": {
            "title": "Unbond transaction sent successfully",
            "text": "Unbonded assets can be withdrawn in 28 days.",
            "cta": "View details"
          },
          "pending": {
            "title": "Unbonding your assets..."
          },
          "broadcastError": "Your transaction may have failed. Please wait a moment then check the transaction history before trying again."
        }
      }
    },
    "simpleOperation": {
      "modes": {
        "withdrawUnbonded": {
          "title": "Withdraw",
          "description": "After the 28-day unbonding period you can withdraw unbonded assets.",
          "info": "You can then withdraw unbonded assets to your available balance."
        },
        "chill": {
          "title": "Clear nominations",
          "description": "Clears all nominations and stops earning rewards.",
          "info": "Bonded assets will remain bonded. If you unbond them, they will be available after 28 days."
        },
        "setController": {
          "title": "Change Controller",
          "description": "Set this Ledger account as its own controller",
          "info": "Ledger Live doesn't support operations on separate stash and controller accounts."
        }
      },
      "steps": {
        "info": {
          "title": "Info"
        },
        "connectDevice": {
          "title": "Device"
        },
        "confirmation": {
          "title": "Confirmation",
          "label": "Confirmation",
          "success": {
            "title": "Transaction sent successfully",
            "text": "You will see your operation in history soon.",
            "cta": "View details"
          },
          "pending": {
            "title": "Broadcasting transaction..."
          },
          "broadcastError": "Your transaction may have failed. Please wait a moment then check the transaction history before trying again."
        }
      }
    }
  },
  "stellar": {
    "addAsset": {
      "title": "Add asset",
      "steps": {
        "assets": {
          "title": "Asset",
          "info": "Adding an asset requires sending a transaction with minimum fees. This will appear in your transaction history",
          "selectLabel": "Choose an asset",
          "disabledTooltip": "You already have this asset on your Stellar account"
        },
        "connectDevice": {
          "title": "Device"
        },
        "confirmation": {
          "title": "Confirmation",
          "success": {
            "title": "{{token}} asset successfully added",
            "text": "You can now receive and send <0>{{token}}</0> assets on your Stellar account.",
            "cta": "View details"
          },
          "broadcastError": "Your transaction may have failed. Please wait a moment then check the transaction history before trying again."
        }
      }
    }
  },
  "solana": {
    "common": {
      "broadcastError": "Your transaction may have failed. Please wait a moment then check the transaction history before trying again.",
      "viewDetails": "View details",
      "connectDevice": {
        "title": "Device"
      },
      "confirmation": {
        "title": "Confirmation"
      }
    },
    "delegation": {
      "totalStake": "Total stake",
      "commission": "Commission",
      "delegate": "Add",
      "listHeader": "Delegations",
      "availableBalance": "Withdrawable",
      "active": "Active",
      "activeTooltip": "Active amount generate rewards",
      "inactiveTooltip": "Inactive amount does not generate rewards",
      "delegatedInfoTooltip": "Total amount that is delegated to validators.",
      "withdrawableInfoTooltip": "Total amount that is withdrawable from delegations.",
      "withdrawableTitle": "Withdrawable",
      "statusUpdateNotice": "The status of the delegation will be updated when the transaction is confirmed.",
      "ledgerByFigmentTC": "Ledger by Figment T&Cs",
      "emptyState": {
        "description": "You can earn SOL rewards by delegating your assets.",
        "info": "How Delegation works",
        "delegation": "Earn rewards"
      },
      "earnRewards": {
        "description": "You may earn rewards by delegating your SOL assets to a validator.",
        "bullet": {
          "0": "You keep ownership of delegated assets",
          "1": "Delegate using your Ledger device",
          "2": "Assets will be available after undelegation"
        },
        "warning": "Choose your validator wisely: Part of your delegated assets may be irrevocably lost if the validator does not behave appropriately."
      },
      "flow": {
        "title": "Delegate",
        "steps": {
          "validator": {
            "title": "Validator"
          },
          "amount": {
            "title": "Amount"
          },
          "confirmation": {
            "success": {
              "title": "You have successfully delegated your assets"
            }
          }
        }
      },
      "withdraw": {
        "flow": {
          "title": "Withdraw",
          "steps": {
            "amount": {
              "title": "Amount"
            },
            "confirmation": {
              "success": {
                "title": "You have successfully withdrawn your assets.",
                "text": "Your account balance will be updated when the transaction is confirmed."
              }
            }
          }
        }
      },
      "activate": {
        "flow": {
          "title": "Activate",
          "steps": {
            "confirmation": {
              "success": {
                "title": "You have successfully activated your delegation."
              }
            }
          }
        }
      },
      "reactivate": {
        "flow": {
          "title": "Reactivate",
          "steps": {
            "confirmation": {
              "success": {
                "title": "You have successfully reactivated your delegation."
              }
            }
          }
        }
      },
      "deactivate": {
        "flow": {
          "title": "Deactivate",
          "steps": {
            "confirmation": {
              "success": {
                "title": "You have successfully deactivated your delegation."
              }
            }
          }
        }
      }
    }
  },
<<<<<<< HEAD
  "ethereum": {
    "stake": {
      "title": "Earn Ethereum",
      "lido": {
        "tag": "No minimum",
        "description": "Stake your Ethereum with Lido and earn rewards daily. No lock-up period. No minimum."
      },
      "kiln": {
        "tag": "Requires 32 ETH",
        "description": "Got more than 32 ETH? Earn rewards daily by securely staking your ETH with Kiln."
      },
      "providerTitle": "Earn with {{provider}}",
      "providerLink": "Learn more about {{provider}}"
=======
  "near": {
    "account": {
      "stakedBalance": "Staked balance",
      "stakedBalanceTooltip": "This amount is currently staked with validators.",
      "availableBalance": "Withdawable balance",
      "availableBalanceTooltip": "This amount has been unstaked and is currently able to be withdrawn.",
      "pendingBalance": "Pending balance",
      "pendingBalanceTooltip": "This amount has been unstaked and is currently pending availability.",
      "storageUsageBalance": "Minimum balance",
      "storageUsageBalanceTooltip": "This amount is reserved for storage and transactions, and is the minimum balance that your account must maintain to remain active.",
      "subHeader": {
        "cardTitle": "Powered by Figment",
        "moreInfo": "More info",
        "drawerTitle": "Powered by Figment",
        "title": "The NEAR token is now available on Ledger Live",
        "description": "You can now start to manage your NEAR tokens and secure them through Ledger Live.",
        "description2": "The NEAR token is native to the NEAR chain and is used for everything from transactions, staking and many upcoming features.",
        "website": "Powered by Figment"
      }
    },
    "operationDetails": {
      "extra": {
        "stakedAmount": "Staked amount"
      }
    },
    "stake": {
      "emptyState": {
        "description": "You can earn NEAR rewards by staking your assets.",
        "info": "How Staking Works",
        "earnRewards": "Earn rewards"
      },
      "table": {
        "header": "Staking Position(s)",
        "stake": "Add",
        "staked": "Staked",
        "pending": "Pending Release",
        "available": "Withdrawable"
      },
      "unstake": "Unstake",
      "withdraw": "Withdraw",
      "activeTooltip": "Staked amounts generate rewards",
      "inactiveTooltip": "Unstaked amounts do not generate rewards",
      "commission": "Commission",
      "totalStake": "Total Stake",
      "minSafeWarning": "Not enough funds",
      "flow": {
        "title": "Stake",
        "steps": {
          "starter": {
            "description": "You may earn rewards by staking your NEAR assets to a validator.",
            "bullet": [
              "You keep ownership of staked assets",
              "Stake using your Ledger device",
              "Assets will be available 52 - 65 hours after unstaking"
            ],
            "warning": {
              "description": "Choose your validator wisely: Part of your staked assets may be irrevocably lost if the validator does not behave appropriately."
            }
          },
          "amount": {
            "title": "Amount"
          },
          "validator": {
            "title": "Validators",
            "ledgerByFigmentTC": "Ledger by Figment T&Cs"
          },
          "connectDevice": {
            "title": "Device"
          },
          "confirmation": {
            "title": "Confirmation",
            "success": {
              "title": "You have successfully staked your assets",
              "text": "Your account balance will be updated when the blockchain confirms the transaction.",
              "cta": "View details"
            },
            "broadcastError": "Your transaction may have failed. Please wait a moment then check the transaction history before trying again."
          }
        }
      }
    },
    "unstake": {
      "disabledTooltip": "There aren't enough staked assets to unstake",
      "flow": {
        "title": "Unstake",
        "steps": {
          "amount": {
            "title": "Amount",
            "subtitle": "The unstaking process takes <0>52 to 65 hours</0> to finalize.",
            "warning": "Rewards will be immediately cashed in. The unstaked amount will be available for withdrawal after the <0>52 to 65 hour timelock</0>.",
            "fields": {
              "validator": "Validator",
              "amount": "Amount to unstake"
            }
          },
          "connectDevice": {
            "title": "Device"
          },
          "confirmation": {
            "title": "Confirmation",
            "success": {
              "title": "You have successfully unstaked your assets.",
              "description": "<0>{{amount}}</0> were unstaked from <0>{{validator}}</0>",
              "cta": "View details"
            },
            "broadcastError": "Your transaction may have failed. Please wait a moment then check the transaction history before trying again."
          }
        }
      }
    },
    "withdraw": {
      "disabledTooltip": "There aren't enough assets to withdraw",
      "flow": {
        "title": "Withdraw",
        "steps": {
          "amount": {
            "title": "Amount",
            "fields": {
              "validator": "Validator",
              "amount": "Amount to withdraw"
            }
          },
          "connectDevice": {
            "title": "Device"
          },
          "confirmation": {
            "title": "Confirmation",
            "success": {
              "title": "You have successfully withdrawn your assets.",
              "description": "<0>{{amount}}</0> were withdrawn from <0>{{validator}}</0>",
              "cta": "View details"
            },
            "broadcastError": "Your transaction may have failed. Please wait a moment then check the transaction history before trying again."
          }
        }
      }
>>>>>>> d99aafd1
    }
  },
  "delegation": {
    "title": "Earn rewards",
    "header": "Delegation",
    "validator": "Validator",
    "yield": "Est. Yield",
    "address": "Address",
    "transactionID": "Transaction ID",
    "value": "Value",
    "amount": "Amount",
    "delegated": "Delegated",
    "completionDate": "Completion date",
    "rewards": "Rewards",
    "duration": "Duration",
    "durationJustStarted": "Just started",
    "durationDays": "{{count}} day",
    "durationDays_plural": "{{count}} days",
    "howItWorks": "How delegation works",
    "delegationEarn": "You can now earn {{name}} staking rewards by delegating your account.",
    "earnRewards": "Earn rewards",
    "overdelegated": "Overdelegated",
    "status": "Status",
    "flow": {
      "steps": {
        "starter": {
          "title": "Earn staking rewards",
          "description": "Delegate your Tezos account to a third-party validator to earn staking rewards and still keep full security and control of your assets",
          "bullet": {
            "delegate": "Delegated accounts stay yours.",
            "access": "You can access your assets at any time.",
            "ledger": "Delegate securely with your Ledger device."
          },
          "button": {
            "cta": "Delegate to earn rewards"
          }
        },
        "account": {
          "title": "Delegate account",
          "label": "Account",
          "toDelegate": "Account to delegate"
        },
        "summary": {
          "title": "Delegate account",
          "label": "Summary",
          "toDelegate": "Account to delegate",
          "toUndelegate": "Account to undelegate",
          "validator": "Validator",
          "select": "Select",
          "yield": "Est. Yield {{amount}}",
          "randomly": "Randomly chosen validator",
          "termsAndPrivacy": "Delegating your voting rights does not guarantee any rewards from your validator."
        },
        "validator": {
          "title": "Select validator",
          "description": "You can select a validator by comparing the estimated reward rates",
          "customValidator": "Custom validator",
          "providedBy": "Yield rates provided by <1><0>{{name}}</0></1>"
        },
        "custom": {
          "title": "Custom validator",
          "text": "Please enter the address of the custom validator to delegate your account to.",
          "button": "Use validator"
        },
        "undelegate": {
          "title": "Undelegate account"
        },
        "confirmation": {
          "title": "Confirmation",
          "label": "Confirmation",
          "success": {
            "title": "Delegation sent",
            "titleUndelegated": "End delegation",
            "text": "Delegation transaction broadcasted successfully. You should earn your first rewards within around 40 days, depending on the validator.",
            "textUndelegated": "Your account delegation will end once the operation is confirmed. You can delegate your account again at any time."
          },
          "broadcastError": "Your transaction may have failed. Please wait a moment then check the transaction history before trying again."
        }
      }
    },
    "contextMenu": {
      "topUp": "Receive more",
      "redelegate": "Change validator",
      "stopDelegation": "End delegation"
    }
  },
  "asset": {
    "notice": "Summary of all {{currency}} accounts"
  },
  "carousel": {
    "hidden": {
      "close": "Confirm",
      "undo": "Show again",
      "disclaimer": "This banner will not show up again until there is a new announcement"
    }
  },
  "settings": {
    "title": "Settings",
    "discreet": "Toggle discreet mode",
    "helpButton": "Help",
    "tabs": {
      "display": "General",
      "currencies": "Crypto assets",
      "help": "Help",
      "about": "About",
      "experimental": "Experimental features",
      "accounts": "Accounts",
      "developer": "Developer"
    },
    "export": {
      "accounts": {
        "title": "Export accounts",
        "desc": "Add your accounts in Ledger Live mobile. Your accounts will only synchronize with the blockchain, not between your mobile and desktop apps.",
        "button": "Export"
      },
      "operations": {
        "title": "Operation history",
        "desc": "Save a CSV file of your account operations on your computer."
      },
      "modal": {
        "button": "Done",
        "title": "Scan to export to mobile",
        "listTitle": "On the Ledger Live mobile app:",
        "step1": "Tap the <highlight><icon>+</icon></highlight> button in <highlight>accounts</highlight>",
        "step2": "Tap <highlight>Import desktop accounts</highlight>",
        "step3": "Scan the <highlight>LiveQR code</highlight> until the loader hits 100%"
      }
    },
    "display": {
      "language": "Display language",
      "languageDesc": "Set the language displayed in Ledger Live.",
      "theme": "Theme",
      "themeDesc": "Select the theme.",
      "counterValue": "Preferred currency",
      "counterValueDesc": "Choose the currency shown next to your balance and operations.",
      "region": "Region",
      "regionDesc": "Choose your region to update formats of dates, time and currencies.",
      "stock": "Regional market indicator",
      "stockDesc": "Choose Western to display market increases in blue or Eastern to display them in red.",
      "carouselVisibility": "Carousel visibility",
      "carouselVisibilityDesc": "Enable visibility of the carousel on Portfolio"
    },
    "developer": {
      "toast": {
        "title": "You are now a developer !",
        "text": "Welcome to wonderland"
      },
      "debugApps": "Allow debug apps",
      "debugAppsDesc": "Display and allow opening debug tagged platform apps.",
      "experimentalApps": "Allow experimental apps",
      "experimentalAppsDesc": "Display and allow opening experimental tagged platform apps.",
      "catalogServer": "Set the catalog provider",
      "catalogServerDesc": "Switch between multiple platform apps sources",
      "enablePlatformDevTools": "Enable platform dev tools",
      "enablePlatformDevToolsDesc": "Enable opening platform apps dev tools window",
      "featureFlagsTitle": "Defined feature flags used in Ledger Live",
      "featureFlagsDesc": "Overridden values will be reset if the app is relaunched. Only valid JSON strings will be accepted.",
      "featureFlagsEdit": "Edit",
      "featureFlagsRestore": "Restore",
      "featureFlagsOverride": "Override",
      "firebaseProject": "Firebase project targeted by this build:",
      "addLocalApp": "Add a local app",
      "addLocalAppDesc": "Browse local files and add a local app using a local manifest",
      "addLocalAppButton": "Browse",
      "runLocalAppDeleteButton": "Delete",
      "runLocalAppOpenButton": "Open",
      "enableLearnStagingUrl": "Learn page staging URL",
      "enableLearnStagingUrlDesc": "Enable the staging URL for the learn page."
    },
    "currencies": {
      "selectPlaceholder": "Select crypto asset",
      "desc": "Select a crypto asset to edit its settings.",
      "placeholder": "No settings for this asset",
      "confirmationsNb": "Number of confirmations",
      "confirmationsNbDesc": "Set the number of network confirmations for a transaction to be marked as confirmed."
    },
    "profile": {
      "password": "Password lock",
      "passwordDesc": "Set a password to secure the Ledger Live data on your computer, including account names, balances, transactions and public addresses.",
      "passwordAutoLock": "Auto-lock",
      "passwordAutoLockDesc": "Automatically lock Ledger Live when inactive.",
      "changePassword": "Change password",
      "softResetTitle": "Clear cache",
      "softResetDesc": "Clear the Ledger Live cache to force resynchronization with the blockchain.",
      "softReset": "Clear",
      "resetThirdPartyData": "Reset third party data",
      "resetThirdPartyDataDesc": "Erase all your local third party data, used to access third-party transaction provider.",
      "hardResetTitle": "Reset Ledger Live",
      "hardResetDesc": "Erase all Ledger Live data stored on your computer, including your accounts, transaction histories and settings.",
      "hardReset": "Reset",
      "analytics": "Analytics",
      "analyticsDesc": "Enable analytics to help Ledger improve user experience. This includes clicks, page visits, redirections, actions (send, receive, lock, etc), end of page scrolls, (un)installing and app version, number of accounts, crypto assets and operations, session durations, the Ledger device type and firmware.",
      "reportErrors": "Bug reports",
      "reportErrorsDesc": "Automatically send reports to help Ledger improve its products.",
      "launchOnboarding": "Device setup",
      "launchOnboardingDesc": "Set up a new device or restore an existing device. Accounts and settings are kept."
    },
    "help": {
      "version": "Version",
      "releaseNotesBtn": "Details",
      "termsBtn": "Read",
      "faq": "Ledger Support",
      "faqDesc": "If you have a problem, get help using Ledger Live with your hardware wallet.",
      "terms": "Terms of Use",
      "termsDesc": "By using Ledger Live you are deemed to have accepted our Terms of Use.",
      "privacy": "Privacy Policy",
      "privacyDesc": "Refer to our Privacy Policy to learn what personal data we collect, why and how we use them."
    },
    "experimental": {
      "disclaimer": "These are experimental features we provide on an \"as is\" basis for our tech savvy community to test. They may change, break or be removed at any time. By enabling them, you agree to use them at your own risk.",
      "features": {
        "apiTrongridProxy": {
          "title": "use TronGrid.io",
          "description": "Use trongrid directly without ledger proxy"
        },
        "experimentalCurrencies": {
          "title": "Experimental integrations",
          "description": "Use available experimental crypto assets integrations."
        },
        "experimentalLanguages": {
          "title": "Translation testing",
          "description": "Adds unreleased languages to the language list in the general settings tab."
        },
        "managerDevMode": {
          "title": "Developer mode",
          "description": "Show developer and testnet apps in My Ledger."
        },
        "scanForInvalidPaths": {
          "title": "Extended account search",
          "description": "Scan for accounts with erroneous derivation paths. Please send potentially found assets to a regular account."
        },
        "experimentalCountervalues": {
          "title": "Experimental countervalues API",
          "description": "This may cause the countervalues displayed for your accounts to become incorrect."
        },
        "experimentalExplorers": {
          "title": "Experimental Explorers API",
          "description": "Try an upcoming version of Ledger's blockchain explorers. Changing this setting may affect the account balance and synchronization as well as the send feature.\n(<0></0>)"
        },
        "keychainObservableRange": {
          "title": "Custom gap limit",
          "description": "Custom gap limit for all accounts. Increasing this value above its default value (20) scans more unused public addresses for coins. Advanced users only, this may break compatibility when restoring your accounts."
        },
        "forceProvider": {
          "title": "My Ledger provider",
          "description": "Changing the app provider in My Ledger may make it impossible to install or uninstall apps on your Ledger device."
        },
        "testAnimations": {
          "title": "Test Lottie animations",
          "description": "Test all animations used in Ledger Live"
        },
        "testStories": {
          "title": "Test Storyly stories",
          "description": "Test all stories used in Ledger Live"
        },
        "testPostonboarding": {
          "title": "Test Post Onboarding",
          "description": "Test all post onboarding features"
        },
        "1559DeactivateGate": {
          "title": "Deactivate EIP1559 minimum priority fee gate",
          "description": "This will allow a transaction to be sent without any minimum priority fee expected. This may result in a transaction getting stuck in the mempool forever."
        },
        "1559CustomPriorityLowerGate": {
          "title": "Custom priority fee gate",
          "description": "Customize the percentage of our estimated minimal priority fee allowed for an advanced EIP1559 transaction"
        }
      }
    },
    "hardResetModal": {
      "title": "Reset Ledger Live",
      "desc": "Reset Ledger Live to erase all settings and accounts on your computer. You can then choose your password and add your accounts back with your Ledger device. The private keys giving access to your crypto assets remain secure on your Ledger device and are backed up by your recovery phrase.",
      "warning": "Resetting Ledger Live will erase your swap transaction history for all your accounts."
    },
    "softResetModal": {
      "title": "Clear cache",
      "desc": "Clearing the cache forces network resynchronization. Your settings and accounts are preserved. The private keys to access to your crypto assets remain secure on your Ledger device and Recovery sheet."
    },
    "resetFallbackModal": {
      "title": "User action required",
      "part1": "Could not delete cache folder. Please delete the folder manually:",
      "part2": "Click the Open folder button, the ",
      "part3": "app will close",
      "part4": ", and manually delete the \"sqlite\" folder.",
      "part5": "Then you can restart the app normally."
    },
    "removeAccountModal": {
      "title": "Remove account",
      "desc": "This will not affect your crypto assets. Existing accounts can always be added again.",
      "delete": "Remove from Portfolio",
      "warning": "Removing this account will erase your swap transaction history associated to it."
    },
    "openUserDataDirectory": {
      "title": "View user data",
      "desc": "View the user data stored on your computer, including your accounts, caches and settings.",
      "btn": "View"
    },
    "repairDevice": {
      "title": "Repair your Ledger device",
      "descSettings": "Use this to restore your Ledger device if it froze during a firmware update.",
      "desc": "For Ledger Nano S users, please select the state displayed on your device. For Nano X and Blue users kindly refer to the help center.",
      "button": "Repair"
    },
    "exportLogs": {
      "title": "Save logs",
      "desc": "Saving Ledger Live logs may be needed for troubleshooting purposes.",
      "btn": "Save"
    },
    "troubleshootNetwork": {
      "title": "Troubleshoot networking",
      "desc": "Run a checklist to assess networking conditions for troubleshooting purposes.",
      "btn": "Troubleshoot"
    },
    "accounts": {
      "hideEmptyTokens": {
        "title": "Hide empty token accounts",
        "desc": "Hide token accounts with zero balance on the Accounts page."
      },
      "tokenBlacklist": {
        "title": "Hidden tokens",
        "desc": "You can hide tokens by going to the parent account then right-clicking on the token and selecting 'Hide token'.",
        "count": "{{count}} token",
        "count_plural": "{{count}} tokens"
      },
      "hiddenNftCollections": {
        "title": "Hidden NFT Collections",
        "desc": "You can hide NFT Collections by right-clicking on the collection name and selecting 'Hide NFT Collection'.",
        "count": "{{count}} collection",
        "count_plural": "{{count}} collections"
      },
      "fullNode": {
        "title": "Connect Bitcoin full node",
        "desc": "Set up your Bitcoin full node to synchronize and send transactions without using Ledger’s explorers."
      }
    }
  },
  "password": {
    "inputFields": {
      "newPassword": {
        "label": "New password"
      },
      "confirmPassword": {
        "label": "Confirm password"
      },
      "currentPassword": {
        "label": "Current password"
      }
    },
    "changePassword": {
      "title": "Password lock",
      "subTitle": "Change your password"
    },
    "setPassword": {
      "title": "Password lock",
      "subTitle": "Set the password",
      "desc": "Keep your password safe. Losing it means resetting Ledger Live and adding the accounts again."
    },
    "disablePassword": {
      "title": "Disable password lock",
      "desc": "Ledger Live data will be stored unencrypted on your computer. This includes account names, transactions and public addresses."
    }
  },
  "update": {
    "downloadInProgress": "Downloading update...",
    "downloadProgress": "{{progress}}% completed",
    "checking": "Checking update...",
    "checkSuccess": "Update ready to install",
    "quitAndInstall": "Install now",
    "updateAvailable": "Update to Ledger Live version {{version}} is available",
    "error": "Error during update. Please download again",
    "reDownload": "Download again",
    "nightlyWarning": "This version cannot auto-update. Please install the latest version manually",
    "downloadNow": "Download update"
  },
  "crash": {
    "title": "Something went wrong",
    "description": "Please check our support articles for possible solutions. If the problem persists, save the logs using the button below and provide them to Ledger Support.",
    "troubleshooting": "Click here for possible solutions",
    "logs": "Save logs",
    "dataFolder": "View user data"
  },
  "exportOperationsModal": {
    "title": "Operation history",
    "desc": "Select the accounts for which to save the operation history",
    "descSuccess": "The CSV file of your operation history was saved successfully in the selected folder",
    "titleSuccess": "Operation history saved successfully",
    "cta": "Save",
    "ctaSuccess": "Done",
    "noAccounts": "No accounts to export",
    "selectedAccounts": "Accounts to be included",
    "selectedAccounts_plural": "Accounts to be included ({{count}})",
    "disclaimer": "The countervalues in the export is provided for information purposes only. Do not rely on such data for accounting, tax, regulation or legal purposes, as they only represent an estimation of the price of the assets at the time of transactions and export, under the valuation methods provided by our service provider, Kaiko"
  },
  "language": {
    "system": "Use system language",
    "switcher": {
      "en": "English",
      "fr": "French",
      "ru": "Russian",
      "es": "Spanish",
      "zh": "Chinese",
      "de": "German",
      "tr": "Turkish",
      "ja": "Japanese",
      "ko": "Korean",
      "pt": "Portuguese"
    }
  },
  "theme": {
    "system": "Select the system theme",
    "light": "Light",
    "dusk": "Dusk",
    "dark": "Dark"
  },
  "toastOverlay": {
    "toastType": {
      "announcement": "News",
      "operation": "Operation",
      "achievement": "Achievement Unlocked"
    },
    "groupedToast": {
      "text": "You have {{count}} unread notifications",
      "cta": "See details"
    }
  },
  "informationCenter": {
    "tooltip": "Information center",
    "ongoingIncidentsTooltip": "There is {{count}} ongoing incident",
    "ongoingIncidentsTooltip_plural": "There are {{count}} ongoing incidents",
    "tabs": {
      "announcements": "News",
      "announcementsUnseen": "News ({{unseenCount}})",
      "serviceStatus": "Status",
      "serviceStatusIncidentsOngoing": "Status ({{incidentCount}})"
    },
    "serviceStatus": {
      "statusOk": {
        "title": "Ledger Live is up and running",
        "description": "Having trouble ? Go on our <0>help page</0>"
      },
      "statusNotOk": {
        "title": "Ledger Live is experiencing issues",
        "learnMore": "Learn more"
      }
    },
    "announcement": {
      "emptyState": {
        "title": "No news for the moment",
        "desc": "You will find here all the news related to Ledger and Ledger Live"
      }
    }
  },
  "onboarding": {
    "drawers": {
      "pinHelp": {
        "title": "Secure your PIN code",
        "intro": "During the setup process you choose a PIN code.",
        "rules": {
          "1": "<0>Always</0> choose a PIN code yourself.",
          "2": "<0>Always</0> enter your PIN code out of sight.",
          "3": "You can change your PIN code if needed.",
          "4": "Three wrong PIN code entries in a row will reset the device.",
          "5": "<0>Never</0> use an easy PIN code like 0000, 123456, or 55555555.",
          "6": "<0>Never</0> share your PIN code with someone else. Not even with Ledger.",
          "7": "<0>Never</0> use a PIN code you did not choose yourself.",
          "8": "<0>Never</0> store your PIN code on a computer or phone."
        }
      },
      "recoverySeed": {
        "title1": "How does a recovery phrase work?",
        "paragraph1": "Your recovery phrase works like a unique master key. Your Ledger device uses it to calculate private keys for every crypto asset you own.",
        "paragraph2": "To restore access to your crypto, any wallet can calculate the same private keys from your recovery phrase.",
        "link": "More about the recovery phrase",
        "title2": "What happens if I lose access to my Nano?",
        "paragraph3": "Don't worry and follow these steps:",
        "paragraph4": "To restore access to your crypto, any wallet can calculate the same private keys from your recovery phrase.",
        "points": {
          "1": "Get a new hardware wallet.",
          "2": "Select “Restore recovery phrase on a new device” in the Ledger app",
          "3": "Enter your recovery phrase on your new device to restore access to your crypto."
        }
      },
      "whereToHide": {
        "title": "Where should I keep my recovery phrase?",
        "points": {
          "1": "<0>NEVER</0> enter it on a computer, smartphone or any other device. Don't take a picture of it.",
          "2": "<0>NEVER</0> share your 24 words with anyone.",
          "3": "<0>ALWAYS</0> store it in a secure place, out of sight.",
          "4": "Ledger will never ask for your recovery phrase.",
          "5": "If any person or application asks for it, assume it is a scam!"
        }
      }
    },
    "modals": {
      "recoverySeedWarning": {
        "contactSupportCTA": "Contact Support",
        "continueCTA": "Continue",
        "title": "Please check the box contents",
        "description": "If your {{device}} came with a PIN code or recovery phrase, it’s not safe to use and you should contact Ledger Support.",
        "alert": "Only use a recovery phrase that your device displayed when it was set up"
      }
    },
    "alerts": {
      "beCareful": {
        "title": "Please be careful",
        "descr": "Make sure you follow the instructions on this app at every step of the process.",
        "gotIt": "Got it"
      },
      "useLedgerSeeds": {
        "title": "We recommend Ledger recovery phrases only",
        "descr": "Ledger cannot guarantee the security of external recovery phrases. We recommend setting up your Nano as a new device if your recovery phrase was not generated by a Ledger.",
        "gotIt": "Got it"
      }
    },
    "screens": {
      "welcome": {
        "title": "The most secure cryptocurrency & NFT wallet",
        "description": "Securely manage, buy and grow your crypto and NFTs on Ledger Live.",
        "nextButton": "Get started",
        "noDevice": "No device?",
        "buyLink": "No device? Buy a Ledger Nano X",
        "byTapping": "By tapping \"Get Started\" you consent and agree to our",
        "termsAndConditions": "Terms and conditions",
        "and": "and",
        "privacyPolicy": "Privacy Policy",
        "steps": {
          "0": {
            "title": "Access your crypto",
            "desc": "Your crypto assets are stored on the blockchain. Use your private key to access and manage them"
          },
          "1": {
            "title": "Own your private key",
            "desc": "Your private key is stored within your Nano.\nYou must be the only one to own it to be in control of your money"
          },
          "2": {
            "title": "Stay offline",
            "desc": "Your Nano works as a \"cold storage\" wallet.\nThis means that it never exposes your private key online, even when using the app"
          },
          "3": {
            "title": "Validate transactions",
            "desc": "Ledger Live allows you to buy, sell, manage, exchange and earn crypto while remaining protected.\nYou will validate every crypto transaction with your Nano"
          },
          "4": {
            "title": "Let's set up your nano",
            "desc": "We'll start by setting up your nano"
          }
        }
      },
      "selectDevice": {
        "title": "Select your device",
        "selectLabel": "Select"
      },
      "selectUseCase": {
        "hasNoRecovery": "First time using your {{deviceName}}?",
        "hasRecovery": "Already have a recovery phrase?",
        "options": {
          "1": {
            "title": "Setup a new {{deviceName}}",
            "description": "Let's start and set up your device"
          },
          "2": {
            "title": "Connect your {{deviceName}}",
            "description": "is your device already set up? Connect it to the app!"
          },
          "3": {
            "title": "Restore your recovery phrase on a new device",
            "description": "Use an existing recovery phrase to restore your private keys on a new Nano!"
          }
        }
      },
      "tutorial": {
        "steps": {
          "getStarted": "Get started",
          "pinCode": "Pin code",
          "recoveryPhrase": "Recovery phrase",
          "hideRecoveryPhrase": "Hide recovery phrase",
          "pairNano": "Connect nano"
        },
        "screens": {
          "importYourRecoveryPhrase": {
            "title": "Restore from recovery phrase",
            "paragraph1": "Restore your Nano from your recovery phrase to restore, replace or back up your Ledger hardware wallet.",
            "paragraph2": "Your Nano will restore your private keys and you will be able to access and manage your crypto.",
            "buttons": {
              "next": "OK, I'm ready!",
              "prev": "Previous step",
              "help": "Need help"
            }
          },
          "howToGetStarted": {
            "title": "The best way to get you started:",
            "rules": {
              "1": "Plan 30 minutes and take your time.",
              "2": "Grab a pen to write with.",
              "3": "Stay alone, and choose a safe and quiet environment."
            },
            "buttons": {
              "next": "OK, I'm ready!",
              "prev": "Previous step"
            },
            "help": {
              "help": "Need help",
              "descr": "Don't know what you have to do? Get some help to close this step."
            }
          },
          "deviceHowTo": {
            "turnOn": {
              "title": "Turn on Nano",
              "descr": "Connect your device to your computer with the USB cable."
            },
            "browse": {
              "title": "Browse",
              "descr": "Learn how to interact with your device by reading the on-screen instructions."
            },
            "select": {
              "title": "Select “Set up as new device”",
              "descr": "Press both buttons simultaneously to validate the selection."
            },
            "follow": {
              "title": "Follow instructions",
              "descr": "Come back here to follow instructions on your PIN code."
            },
            "buttons": {
              "next": "Next step",
              "prev": "Previous step",
              "help": "Need help"
            },
            "help": {
              "help": "Need help",
              "descr": "Don't know what you have to do? Get some help to close this step."
            }
          },
          "deviceHowTo2": {
            "title": "The best way to get you started:",
            "turnOn": {
              "title": "Turn on Nano",
              "descr": "Connect your device to your computer with the USB cable."
            },
            "browse": {
              "title": "Browse",
              "descr": "Learn how to interact with your device by reading the on-screen instructions."
            },
            "select": {
              "title": "Select “Enter your recovery phrase”",
              "descr": "Press both buttons simultaneously to validate the selection."
            },
            "follow": {
              "title": "Follow instructions",
              "descr": "Come back here to follow instructions on your PIN code."
            },
            "buttons": {
              "next": "Next step",
              "prev": "Previous step",
              "help": "Need help"
            },
            "help": {
              "help": "Need help",
              "descr": "Don't know what you have to do? Get some help to close this step."
            }
          },
          "pinCode": {
            "title": "PIN code",
            "paragraph": "Your PIN code is the first layer of security. It physically secures access to your private key and your Nano. Your PIN code must be 4 to 8 digits long.",
            "disclaimer": "I understand that I must choose my PIN code myself and keep it private.",
            "buttons": {
              "next": "Set up PIN code",
              "prev": "Previous step",
              "help": "Need help"
            },
            "help": {
              "help": "Need help",
              "descr": "Don't know what you have to do? Get some help to close this step."
            }
          },
          "quizSuccess": {
            "title": "Already a pro!",
            "paragraph": "You are ready to safely manage your crypto.\n\nOnly one quick step left!",
            "buttons": {
              "next": "Next step",
              "prev": "Previous step",
              "help": "Need help"
            }
          },
          "quizFailure": {
            "title": "You will soon become a pro...",
            "paragraph": "Don't worry, Ledger is here to guide you through your journey. You will soon feel extra comfortable about your crypto safety.\n\nOnly one quick step left!",
            "buttons": {
              "next": "Next step",
              "prev": "Previous step"
            },
            "help": {
              "help": "Need help",
              "descr": "Don't know what you have to do? Get some help to close this step."
            }
          },
          "pinCodeHowTo": {
            "setUp": {
              "title": "Choose PIN code",
              "descr": "Press the left or right button to change digits. Press both buttons to validate a digit. Select <0></0> to confirm your PIN code. Select <1></1> to erase a digit."
            },
            "confirm": {
              "title": "Confirm PIN code",
              "descr": "Enter your PIN code again to confirm it."
            },
            "buttons": {
              "next": "Next step",
              "prev": "Previous step",
              "help": "Need help"
            },
            "help": {
              "help": "Need help",
              "descr": "Don't know what you have to do? Get some help to close this step."
            }
          },
          "existingRecoveryPhrase": {
            "title": "Enter your recovery phrase",
            "paragraph1": "Your recovery phrase is the secret list of words that you backed up when you first set up your wallet.",
            "paragraph2": "Ledger does not keep a copy of your recovery phrase.",
            "disclaimer": "I understand that if I lose my recovery phrase, I will not be able to access my crypto in case I lose access to my Nano.",
            "buttons": {
              "next": "Enter recovery phrase",
              "prev": "Previous step",
              "help": "Need help"
            },
            "warning": {
              "title": "Do not use a recovery phrase that you have not generated yourself.",
              "desc": "Your Ledger hardware wallet's pin code and recovery phrase should be initialized by you and only you. If you have received a device with a pre-existing seed word or an already initialized pin code do not use the product and contact our customer support.",
              "supportLink": "Contact customer support"
            }
          },
          "useRecoverySheet": {
            "takeYourRecoverySheet": {
              "title": "Take your recovery sheet",
              "descr": "Grab a blank Recovery sheet, included with your Nano. Please reach out to Ledger Support if the Recovery sheet did not come blank."
            },
            "writeDownWords": {
              "title": "Write down 24 words",
              "descr": "Write Word #1 displayed on your Nano in position 1 of your Recovery sheet. Then press right on your Nano to display Word #2 and write it down in position 2.\n\nRepeat the process for all words while carefully respecting the order and spelling. Press left on your Nano to check for any mistakes."
            },
            "buttons": {
              "next": "Next step",
              "prev": "Previous step",
              "help": "Need help"
            },
            "help": {
              "help": "Need help",
              "descr": "Don't know what you have to do? Get some help to close this step."
            }
          },
          "newRecoveryPhrase": {
            "title": "Recovery phrase",
            "paragraph1": "Your recovery phrase is a secret list of 24 words that backs up your private keys.",
            "paragraph2": "Your Nano generates a unique recovery phrase. Ledger does not keep a copy of it.",
            "disclaimer": "I understand that if I lose this recovery phrase, I will not be able to access my crypto in case I lose access to my Nano.",
            "buttons": {
              "next": "Recovery phrase",
              "prev": "Previous step",
              "help": "Need help"
            },
            "help": {
              "help": "Need help",
              "descr": "Don't know what you have to do? Get some help to close this step."
            }
          },
          "recoveryHowTo": {
            "grabRecovery": {
              "title": "Grab your recovery phrase"
            },
            "selectLength": {
              "title": "Select recovery phrase length",
              "descr": "Your recovery phrases can have 12, 18 or 24 words. You must enter all words to access your crypto."
            },
            "enterWord": {
              "title": "Enter Word #1...",
              "descr": "Enter the first letters of Word #1 by selecting them with the right or left button. Press both buttons to validate each letter."
            },
            "validateWord": {
              "title": "Validate Word #1...",
              "descr": "Choose Word #1 from the suggestions. Press both buttons to validate."
            },
            "andNext": {
              "title": "Repeat for all words!"
            },
            "buttons": {
              "next": "Next step",
              "prev": "Previous step",
              "help": "Need help"
            },
            "help": {
              "help": "Need help",
              "descr": "Don't know what you have to do? Get some help to close this step."
            }
          },
          "recoveryHowTo3": {
            "reEnterWord": {
              "title": "Confirm your recovery phrase",
              "descr": "Scroll through the words until you find Word #1 by pressing the right button. Validate by pressing both buttons."
            },
            "repeat": {
              "title": "Repeat for all words!"
            },
            "buttons": {
              "next": "Next step",
              "prev": "Previous step",
              "help": "Need help"
            },
            "help": {
              "help": "Need help",
              "descr": "Don't know what you have to do? Get some help to close this step."
            }
          },
          "genuineCheck": {
            "success": {
              "title": "All good!",
              "desc": "Your Ledger {{deviceName}} is genuine and ready to use with Ledger Live"
            },
            "buttons": {
              "next": "Continue",
              "prev": "Previous step",
              "help": "Need help"
            }
          },
          "hideRecoveryPhrase": {
            "title": "Hide your recovery phrase",
            "paragraph": "Your recovery phrase is your last chance to access your crypto if you cannot use your Nano. You must keep it in a safe place.",
            "keepItOffline": "Enter these words on a hardware wallet only, not on computers or smartphones.",
            "neverShowToAnyone": "Never share your 24 words with anyone, not even with Ledger.",
            "buttons": {
              "next": "OK, I'm done!",
              "prev": "Previous step",
              "help": "Need help",
              "learn": "Learn how to hide it"
            },
            "help": {
              "help": "Need help",
              "descr": "Don't know what you have to do? Get some help to close this step."
            }
          },
          "pairMyNano": {
            "title": "Genuine check",
            "paragraph": "We'll verify whether your Nano is genuine. This should be quick and easy!",
            "buttons": {
              "next": "Check my Nano",
              "prev": "Previous step",
              "help": "Need help"
            },
            "help": {
              "help": "Need help",
              "descr": "Don't know what you have to do? Get some help to close this step."
            }
          }
        }
      }
    },
    "pedagogy": {
      "heading": "Basics",
      "screens": {
        "accessYourCoins": {
          "title": "Access your crypto",
          "description": "Your crypto assets are stored on the blockchain. You need a private key to access and manage them."
        },
        "ownYourPrivateKey": {
          "title": "Own your private key",
          "description": "Your private key is stored within your Nano. You must be the only one to own it to be in control of your money."
        },
        "stayOffline": {
          "title": "Stay offline",
          "description": "Your Nano works as a \"cold storage\" wallet. This means that it never exposes your private key online, even when using the app."
        },
        "validateTransactions": {
          "title": "Validate transactions",
          "description": "Ledger Live allows you to buy, sell, manage, exchange and earn crypto while remaining protected. You will validate every crypto transaction with your Nano."
        },
        "setUpNanoWallet": {
          "title": "Let's set up your Nano!",
          "description": "We'll start by setting up your Nano security.",
          "CTA": "Let's do this!"
        }
      }
    },
    "quizz": {
      "heading": "Quiz",
      "title": "Now game on!",
      "descr": "Answer 3 simple questions to avoid common misconceptions about your hardware wallet.",
      "buttons": {
        "start": "Let's take the quiz",
        "next": "Next question",
        "finish": "Finish quiz"
      },
      "questions": {
        "1": {
          "text": "As a Ledger user, my crypto is stored:",
          "answers": {
            "1": "On my Nano",
            "2": "On the blockchain"
          },
          "results": {
            "success": {
              "title": "Congrats!",
              "text": "Your crypto is always stored on the blockchain. Your hardware wallet only holds your private key, which gives you access to your crypto."
            },
            "fail": {
              "title": "Incorrect!",
              "text": "Your crypto is always stored on the blockchain. Your hardware wallet only holds your private key, which gives you access to your crypto."
            }
          }
        },
        "2": {
          "text": "If my recovery phrase is no longer secure or private...",
          "answers": {
            "1": "No problem, Ledger can send me a copy",
            "2": "My crypto is no longer safe and I need to transfer them to a secure place"
          },
          "results": {
            "success": {
              "title": "Congrats!",
              "text": "Anyone who knows your recovery phrase can steal your crypto assets. \nIf you lose it, you must quickly transfer your crypto to a secure place."
            },
            "fail": {
              "title": "Incorrect!",
              "text": "Anyone who knows your recovery phrase can steal your crypto assets. \nIf you lose it, you must quickly transfer your crypto to a secure place."
            }
          }
        },
        "3": {
          "text": "When I connect my Nano to the Ledger app, my private key is...",
          "answers": {
            "1": "Still offline",
            "2": "Briefly connected to the internet"
          },
          "results": {
            "success": {
              "title": "Congrats!",
              "text": "Your private key always remains offline in your hardware wallet. Even when connected to your Nano, the Ledger app cannot access your private key. You must physically authorize every transaction on your device."
            },
            "fail": {
              "title": "Incorrect!",
              "text": "Your private key always remains offline in your hardware wallet. Even when connected to your Nano, the Ledger app cannot access your private key. You must physically authorize every transaction on your device."
            }
          }
        }
      }
    }
  },
  "connectTroubleshooting": {
    "desc": "Having trouble connecting your device?",
    "cta": "Fix it",
    "solution": "Solution #{{number}}",
    "applesInstructions": "Apple’s instructions",
    "nextSolution": "Next solution",
    "previousSolution": "Previous solution",
    "followSteps": "Follow these steps",
    "supportArticle": "Support article",
    "connecting": "Connecting...",
    "connected": "Connected!",
    "backToPortfolio": "Back to Portfolio",
    "steps": {
      "entry": {
        "title": "Troubleshoot USB connection",
        "desc": "There seems to be a problem connecting to your device. Don’t worry, you can try different solutions one by one until your device connects!",
        "cta": "Let’s fix it!",
        "back": "Go back"
      },
      "1": {
        "windows": {
          "title": "Run Ledger Live as Administrator",
          "bullets": {
            "0": "Quit Ledger Live.",
            "1": "Right-click the Ledger Live application.",
            "2": "Select “Run as Administrator”.",
            "3": "Connect and unlock your device to see if it’s detected."
          }
        },
        "linux": {
          "title": "Update the udev rules on Linux",
          "desc": "Click the button below to add the udev rules. Then connect and unlock your device to see if it’s detected.",
          "cta": "Set Rules",
          "bullets": {
            "0": "Enter the following command in a terminal to automatically add the rules and reload udev.",
            "1": "Connect and unlock your device to see if it’s detected."
          }
        }
      },
      "2": {
        "usbPort": {
          "title": "Try different USB ports",
          "bullets": {
            "0": "Change the USB port used on your computer.",
            "1": "Remove any USB dongles.",
            "2": "Connect and unlock your device to see if it’s detected."
          }
        },
        "usbCable": {
          "title": "Change the USB cable",
          "bullets": {
            "0": "Use the original USB cable if possible.",
            "1": "Try a different USB cable, making sure it supports data transfer.",
            "2": "Connect and unlock your device to see if it’s detected."
          }
        },
        "restart": {
          "title": "Restart your computer",
          "bullets": {
            "0": "Restart your computer.",
            "1": "Start Ledger Live.",
            "2": "Connect and unlock your device to see if it’s detected."
          }
        },
        "antiVirus": {
          "title": "Turn off Anti-virus and VPN",
          "bullets": {
            "0": "Turn off any anti-virus, firewall, and VPN software.",
            "1": "Connect and unlock your device to see if it’s detected.",
            "2": "Whitelist Ledger Live in your anti-virus if that worked."
          }
        },
        "anotherComputer": {
          "title": "Try another computer",
          "bullets": {
            "0": "Go to <0>{{link}}</0> on another computer to download and install Ledger Live.",
            "1": "Connect and unlock your device to see if it’s detected."
          }
        }
      },
      "3": {
        "windows": {
          "title": "Update the USB device drivers",
          "bullets": {
            "0": "Visit this <0>{{link}}</0>",
            "1": "Follow the instructions to update USB device drivers.",
            "2": "Connect and unlock your device to see if it's detected."
          }
        },
        "mac": {
          "0": {
            "title": "Enable Full Disk Access",
            "bullets": {
              "0": "Open “System Preferences”.",
              "1": "Go to “Security & Privacy”.",
              "2": "In the “Privacy” tab, go to “Full Disk Access” in the left column.",
              "3": "Add “Ledger Live”.",
              "4": "Connect and unlock your device to see if it’s detected."
            }
          },
          "1": {
            "title": "Reset NVRAM",
            "link": "Apple’s instructions",
            "bullets": {
              "0": "If your Mac has an intel processor, follow <0>{{link}}</0> to reset the NVRAM.",
              "1": "Connect and unlock your device to see if it’s detected."
            }
          }
        }
      },
      "4": {
        "deviceSelection": {
          "title": "What’s your device?",
          "desc": "If you’re trying to connect a Nano S, select the state displayed on your Nano. If you’re trying to connect a Nano S Plus or Nano X, <0>visit the Help Center</0>"
        },
        "notFixed": {
          "title": " USB connection problem still not fixed?",
          "desc": "If you've tried every possible solution, please reach out to Ledger Support. Otherwise, please follow the instructions of any solution you haven’t tried yet.",
          "back": "Back to portfolio",
          "cta": "Contact Support",
          "cta2": "Go Back"
        },
        "repair": {
          "title": "Repair your Nano S",
          "desc": "What is the message displayed on your device?",
          "mcuOutdated": "MCU firmware is outdated",
          "mcuNotGenuine": "MCU firmware is not genuine",
          "repairInstructions": "Follow device repair instructions",
          "updateInstructions": "Follow device update instructions",
          "somethingElse": "Something else"
        }
      }
    }
  },
  "SignMessageConfirm": {
    "stringHash": "Message Hash",
    "domainHash": "Domain Hash",
    "messageHash": "Message Hash",
    "message": "Message"
  },
  "TransactionConfirm": {
    "title": "Please confirm the operation on your device to finalize it",
    "warning": "Always verify the address displayed on your device exactly matches the one given by the {{recipientWording}}",
    "secureContract": "Verify the deposit details on your device before sending it. The contract address is provided securely so you don’t have to verify it.",
    "verifyData": "Always verify the operation details on your device.",
    "warningWording": {},
    "titleWording": {
      "send": "Please confirm on your device to finalize the operation",
      "claimReward": "Please confirm on your device to finalize the operation",
      "freeze": "Please confirm on your device to finalize the operation",
      "unfreeze": "Please confirm on your device to finalize the operation",
      "vote": "Please confirm on your device to finalize the operation",
      "delegate": "Please confirm on your device to finalize the operation",
      "undelegate": "Please confirm on your device to finalize the operation",
      "redelegate": "Please confirm on your device to finalize the operation",
      "claimRewardCompound": "Please confirm on your device to finalize the operation",
      "nominate": "Please confirm on your device to finalize the operation",
      "chill": "Please confirm on your device to finalize the operation",
      "bond": "Please confirm on your device to finalize the operation",
      "unbond": "Please confirm on your device to finalize the operation",
      "rebond": "Please confirm on your device to finalize the operation",
      "withdrawUnbonded": "Please confirm on your device to finalize the operation",
      "setController": "Please confirm on your device to finalize the operation"
    },
    "recipientWording": {
      "send": "recipient",
      "delegate": "validator",
      "redelegate": "validator",
      "undelegate": "validator",
      "claimReward": "rewards recipient",
      "claimRewardCompound": "validator that will receive the rewards",
      "optIn": "recipient",
      "nominate": "validator",
      "stake": "validator",
      "unstake": "validator",
      "withdraw": "validator",
      "erc721": {
        "transfer": "recipient"
      },
      "erc1155": {
        "transfer": "recipient"
      }
    },
    "votes": "Votes ({{count}})"
  },
  "RecipientField": {
    "placeholder": "Enter {{currencyName}} address"
  },
  "Terms": {
    "title": "Terms of use",
    "description": "Please take some time to review our Terms of service and Privacy policy",
    "termsLabel": "Terms of service",
    "privacyLabel": "Privacy policy",
    "switchLabel": "I have read and accept the Terms of service and Privacy policy",
    "cta": "Enter Ledger app",
    "termsCheckboxLabel": "I have read and agree with the Terms of use",
    "privacyCheckboxLabel": "I have read and accepted the Privacy Policy"
  },
  "updatedTerms": {
    "title": "Terms of Use Update",
    "body": {
      "intro": "Hi! We've updated our Ledger Live Terms of Use with the aim to make them clearer and to reflect Ledger Live's newly available services and features. Key updates are focused on:",
      "bulletPoints": [
        "Clarifying what services are available and how they work",
        "Explaining how fees for Services work",
        "Improving our notification process to make sure that you are properly informed of any new changes to our Terms of Use"
      ],
      "agreement": "By clicking on \"Continue\" you agree that you have read and accept the Terms of Use below."
    },
    "link": "Terms of Use",
    "cta": "Continue"
  },
  "families": {
    "cardano": {
      "memoPlaceholder": "Optional",
      "memo": "Memo"
    },
    "stellar": {
      "memo": "Memo",
      "memoType": {
        "MEMO_TEXT": "Memo Text",
        "NO_MEMO": "No Memo",
        "MEMO_ID": "Memo ID",
        "MEMO_HASH": "Memo Hash",
        "MEMO_RETURN": "Memo Return"
      },
      "memoWarningText": "When using a Memo, carefully verify the type used with the recipient",
      "fee": "Fees",
      "feeInfoText": "Transaction on the Stellar network require a minimum transaction fee of 0.00001 XLM",
      "suggested": "Suggested",
      "recommendedFee": "Recommended fee",
      "recommenndedFeeInfo": "You can still submit this transaction with lower fee than recommended but it may not be completed",
      "networkCongestion": "network congestion",
      "networkCongestionLevel": {
        "LOW": "Low",
        "MEDIUM": "Medium",
        "HIGH": "High"
      },
      "assetCode": "Asset code",
      "assetIssuer": "Asset issuer"
    },
    "cosmos": {
      "memo": "Memo",
      "memoPlaceholder": "Optional",
      "memoWarningText": "When using a memo, carefully check the information with the recipient"
    },
    "solana": {
      "memo": "Memo",
      "memoPlaceholder": "Optional"
    }
  },
  "errors": {
    "NoSuchAppOnProvider": {
      "title": "The {{appName}} app cannot be found for your specific configuration.",
      "description": "Try reinstalling the app from My Ledger"
    },
    "PendingOperation": {
      "description": "You have incoming transactions pending. Please beware pending transactions can be reversed."
    },
    "countervaluesUnavailable": {
      "title": "We're not able to provide a countervalue for this asset at the moment"
    },
    "generic": {
      "title": "{{message}}",
      "description": "Something went wrong. Please retry or contact Ledger Support."
    },
    "AccountAwaitingSendPendingOperations": {
      "title": "There is a pending operation for this account.",
      "description": "Wait for the operation to go through."
    },
    "AccountNameRequired": {
      "title": "An account name is required",
      "description": "Please enter an account name"
    },
    "AccountNeedResync": {
      "title": "Please try again",
      "description": "Account is outdated. A synchronisation is needed"
    },
    "AccountNotSupported": {
      "title": "Account not supported.",
      "description": "Please retry or contact Support ({{reason}})"
    },
    "AlgorandASANotOptInInRecipient": {
      "title": "Recipient account has not opted in the selected ASA."
    },
    "AmountRequired": {
      "title": "Amount required"
    },
    "NoAccessToCamera": {
      "title": "Please ensure your system has a camera, that it is not in use by another application and that Ledger Live has permission to use it.",
      "description": ""
    },
    "CeloAllFundsWarning": {
      "title": "Ensure you have enough balance left for future transaction fees"
    },
    "ClaimRewardsFeesWarning": {
      "title": "The rewards are smaller than the estimated fees to claim them",
      "description": ""
    },
    "CompoundLowerAllowanceOfActiveAccountError": {
      "title": "You cannot reduce the amount approved while having an active deposit."
    },
    "CosmosBroadcastCodeInternal": {
      "title": "Something went wrong (Error #1)",
      "description": "Please contact Ledger Support"
    },
    "CosmosBroadcastCodeTxDecode": {
      "title": "Something went wrong (Error #2)",
      "description": "Please contact Ledger Support"
    },
    "CosmosBroadcastCodeInvalidSequence": {
      "title": "Invalid sequence",
      "description": "Please try the operation again"
    },
    "CosmosBroadcastCodeUnauthorized": {
      "title": "Unauthorized signature",
      "description": "This account is not authorized to sign this transaction"
    },
    "CosmosBroadcastCodeInsufficientFunds": {
      "title": "Insufficient funds",
      "description": "Make sure the account used has enough funds and try again"
    },
    "CosmosBroadcastCodeUnknownRequest": {
      "title": "Something went wrong (Error #6)",
      "description": "Please contact Ledger Support"
    },
    "CosmosBroadcastCodeInvalidAddress": {
      "title": "Invalid address",
      "description": "Please check the address and try again"
    },
    "CosmosBroadcastCodeInvalidPubKey": {
      "title": "Something went wrong (Error #8)",
      "description": "Please contact Ledger Support"
    },
    "CosmosBroadcastCodeUnknownAddress": {
      "title": "Unknown address",
      "description": "Please check the address and try again"
    },
    "CosmosBroadcastCodeInsufficientCoins": {
      "title": "Insufficient coins",
      "description": "Make sure the account used has enough funds and try again"
    },
    "CosmosBroadcastCodeInvalidCoins": {
      "title": "Something went wrong (Error #11)",
      "description": "Please contact Ledger Support"
    },
    "CosmosBroadcastCodeOutOfGas": {
      "title": "Something went wrong (Error #12)",
      "description": "Please contact Ledger Support"
    },
    "CosmosBroadcastCodeMemoTooLarge": {
      "title": "The Memo field is too long",
      "description": "Please reduce the size of the memo text and try again"
    },
    "CosmosBroadcastCodeInsufficientFee": {
      "title": "Something went wrong (Error #14)",
      "description": "Please contact Ledger Support"
    },
    "CosmosBroadcastCodeTooManySignatures": {
      "title": "Something went wrong (Error #15)",
      "description": "Please contact Ledger Support"
    },
    "CosmosBroadcastCodeGasOverflow": {
      "title": "Something went wrong (Error #16)",
      "description": "Please contact Ledger Support"
    },
    "CosmosBroadcastCodeNoSignatures": {
      "title": "Something went wrong (Error #17)",
      "description": "Please contact Ledger Support"
    },
    "CosmosDelegateAllFundsWarning": {
      "title": "Ensure you have enough balance left for future transactions fees"
    },
    "CurrencyNotSupported": {
      "title": "{{currencyName}} is not supported",
      "description": "This crypto asset is not yet supported. Please contact Ledger Support."
    },
    "DeviceNotGenuine": {
      "title": "Possibly not genuine",
      "description": "Request assistance from Ledger Support"
    },
    "DeviceGenuineSocketEarlyClose": {
      "title": "Sorry, try again (genuine-close)",
      "description": null
    },
    "DeviceInOSUExpected": {
      "title": "Sorry, update failed",
      "description": "Please retry or contact Ledger Support"
    },
    "DeviceHalted": {
      "title": "Please restart your Ledger device and retry",
      "description": "An unexpected error occurred. Please try again"
    },
    "DeviceNotOnboarded": {
      "title": "Your device is not ready to use yet",
      "description": "Set up your device before using it with Ledger Live."
    },
    "DeviceSocketFail": {
      "title": "Please restart your Ledger device and retry",
      "description": "An unexpected error occurred. Please try again. ({{message}})"
    },
    "DeviceSocketNoBulkStatus": {
      "title": "The connection failed",
      "description": "Please try again."
    },
    "DisconnectedDevice": {
      "title": "Sorry, it looks like your device disconnected",
      "description": "Please reconnect and try again."
    },
    "DisconnectedDeviceDuringOperation": {
      "title": "Sorry, it looks like your device disconnected",
      "description": "Please reconnect and try again."
    },
    "EConnReset": {
      "title": "The Ledger application store can't be reached",
      "description": "Your internet connection may be down or using unusual configuration. Start by verifying if anything is blocking your connection (proxy or firewall). If the problem persists click below for solutions or reach out to our customer support."
    },
    "EnpointConfig": {
      "title": "Invalid endpoint",
      "description": "Please provide a valid endpoint"
    },
    "FeeEstimationFailed": {
      "title": "Sorry, fee estimation failed",
      "description": "Try setting a custom fee (status: {{status}})"
    },
    "FirmwareOrAppUpdateRequired": {
      "title": "Firmware or app update required",
      "description": "Please use My Ledger to uninstall all apps then check if a firmware update is available before reinstalling them"
    },
    "LatestFirmwareVersionRequired": {
      "title": "Update Nano Firmware",
      "description": "Please update your devices Firmware to the latest version to access this feature"
    },
    "FirmwareNotRecognized": {
      "title": "Device firmware is not recognized",
      "description": "Please contact Ledger Support"
    },
    "HardResetFail": {
      "title": "Sorry, could not reset",
      "description": "Please try again or contact Ledger Support if the problem persists."
    },
    "LanguageInstallRefusedOnDevice": {
      "title": "Language installation refused on device",
      "description": "Please try again. If the problem persists, please save your logs using the button below and provide them to Ledger Support."
    },
    "LanguageNotFound": {
      "title": "Language not found",
      "description": "The language you are trying to install was not found. Please try installing another language."
    },
    "LatestMCUInstalledError": {
      "title": "Sorry, there's nothing to update",
      "description": "Please contact Ledger Support if you cannot use your device."
    },
    "LedgerAPI4xx": {
      "title": "{{message}}",
      "description": "Please check your connection and try again or contact Ledger Support."
    },
    "LedgerAPI5xx": {
      "title": "Sorry, try again.",
      "description": "The server could not handle your request. Please try again later or contact Ledger Support. {{message}}"
    },
    "LedgerAPINotAvailable": {
      "title": "Sorry, {{currencyName}} services unavailable",
      "description": "Please retry or contact Ledger Support"
    },
    "ManagerAppAlreadyInstalled": {
      "title": "Sorry, that's already installed",
      "description": "Please check which apps are already installed on your device."
    },
    "ManagerAppDepInstallRequired": {
      "title": "{{dependency}} app required",
      "description": "If the {{dependency}} app is already installed, please reinstall it with the latest version"
    },
    "ManagerAppDepUninstallRequired": {
      "title": "Sorry, this app is required",
      "description": "You must first uninstall all apps that require the {{appName}} app"
    },
    "ManagerDeviceLocked": {
      "title": "Your device is locked",
      "description": "Please unlock it"
    },
    "ManagerFirmwareNotEnoughSpace": {
      "title": "Uninstall all apps from your device",
      "description": "The private keys to access your crypto assets will stay safe on your device and must be backed up on your Recovery sheet."
    },
    "ManagerNotEnoughSpace": {
      "title": "Sorry, not enough storage left",
      "description": "Uninstall some apps to free up space. The private keys to access your crypto assets will stay safe on your device."
    },
    "ManagerQuitPage": {
      "install": {
        "title": "Finish app installation in progress?",
        "description": "Quitting My Ledger will terminate the app installation. Please finish the installation to install the apps in the queue.",
        "stay": "Finish install"
      },
      "uninstall": {
        "title": "Finish app uninstallation in progress?",
        "description": "Quitting My Ledger will terminate the app uninstallations in progress.",
        "stay": "Finish uninstalling"
      },
      "update": {
        "title": "Finish app updates in progress?",
        "description": "Quitting My Ledger will terminate the app updates in progress.",
        "stay": "Finish updates"
      },
      "quit": "Quit My Ledger"
    },
    "ManagerUninstallBTCDep": {
      "title": "Sorry, this app is required",
      "description": "Uninstall the Bitcoin or Ethereum app last"
    },
    "NetworkDown": {
      "title": "Sorry, internet seems to be down",
      "description": "Please check your internet connection."
    },
    "NoAddressesFound": {
      "title": "Sorry, no accounts were found",
      "description": "Something went wrong with the address calculation, try again or contact Ledger Support"
    },
    "NotEnoughBalance": {
      "title": "Sorry, insufficient funds",
      "description": "Please make sure the account has enough funds."
    },
    "NotEnoughBalanceBecauseDestinationNotCreated": {
      "title": "Recipient address is inactive. Send at least {{minimalAmount}} to activate it"
    },
    "NotEnoughGas": {
      "title": "The parent account balance is insufficient for network fees"
    },
    "OperatingSystemOutdated": {
      "title": "Your Operating System version is outdated",
      "description": "Please upgrade your operating system and retry. You can check the article below to understand why Ledger Live is not supported on your current operating system version."
    },
    "PasswordsDontMatch": {
      "title": "The Passwords don't match",
      "description": "Please try again"
    },
    "PasswordIncorrect": {
      "title": "The password entered is incorrect",
      "description": "Please try again"
    },
    "QuantityNeedsToBePositive": {
      "title": "The quantity needs to be greater than 0"
    },
    "RPCHostRequired": {
      "title": "Host is required."
    },
    "RPCHostInvalid": {
      "title": "Enter valid host."
    },
    "RPCUserRequired": {
      "title": "RPC Username is required"
    },
    "RPCPassRequired": {
      "title": "RPC Password is required"
    },
    "SatStackAccessDown": {
      "title": "Could not reach full node",
      "description": "Please verify that SatStack and your node are running. Check the full node setup in the Settings if the problem persists."
    },
    "SatStackStillSyncing": {
      "title": "Node sync in progress...",
      "description": "Please wait while your node is syncing. Sending is not possible since your Bitcoin account balances may be incorrect."
    },
    "SatStackVersionTooOld": {
      "title": "Please upgrade SatStack",
      "description": "The SatStack version you are using is too old and may contain bugs or incompatibilities."
    },
    "SatStackDescriptorNotImported": {
      "title": "Account not scanned by full node",
      "description": "Please configure your full node to scan for the accounts associated with this device. Your full node must first scan the blockchain for this account before you can add it to your portfolio."
    },
    "SwapGenericAPIError": {
      "title": "Something went wrong",
      "description": "The exchange transaction did not go through. Please try again or contact support."
    },
    "TimeoutError": {
      "title": "Sorry, server took too long to respond",
      "description": "Please try again."
    },
    "TimeoutTagged": {
      "title": "Sorry, server took too long to respond ({{tag}})",
      "description": "Timeout occurred."
    },
    "TransportError": {
      "title": "Something went wrong. Please reconnect your device",
      "description": "{{message}}"
    },
    "TransportRaceCondition": {
      "title": "Something went wrong. Please reconnect your device",
      "description": "{{message}}"
    },
    "TransportStatusError": {
      "title": "Something went wrong. Please reconnect your device",
      "description": "{{message}}"
    },
    "DeviceShouldStayInApp": {
      "title": "Please open the {{appName}} app",
      "description": "Keep the {{appName}} app open while we find your accounts"
    },
    "UnexpectedBootloader": {
      "title": "Sorry, your device must not be in Bootloader mode",
      "description": "Please restart your device without touching the buttons when the logo appears. Contact Ledger Support if the problem persists."
    },
    "UserRefusedAllowManager": {
      "title": "My Ledger denied on device"
    },
    "UserRefusedFirmwareUpdate": {
      "title": "Update cancelled on device",
      "description": "All apps on your device have been uninstalled. Keep your device up to date to benefit from improvements in security and functionality."
    },
    "UserRefusedOnDevice": {
      "title": "Action rejected",
      "description": "User rejected the operation on the device"
    },
    "TransactionRefusedOnDevice": {
      "title": "Operation denied on device",
      "description": "Please retry or contact Ledger Support if in doubt"
    },
    "UserRefusedAddress": {
      "title": "Receive address rejected",
      "description": "Please try again or contact Ledger Support if in doubt"
    },
    "UpdateYourApp": {
      "title": "App update required",
      "description": "Uninstall and reinstall the {{managerAppName}} app in My Ledger"
    },
    "DeviceOnDashboardExpected": {
      "title": "Return to the Dashboard",
      "description": "Please navigate back to the Dashboard on your device"
    },
    "WebsocketConnectionError": {
      "title": "Sorry, try again (connection error)",
      "description": null
    },
    "WebsocketConnectionFailed": {
      "title": "Sorry, try again (connection closed)",
      "description": null
    },
    "WrongDeviceForAccount": {
      "title": "Something went wrong",
      "description": "Please check that your hardware wallet is set up with the recovery phrase or passphrase associated to the selected account."
    },
    "DeviceAppVerifyNotSupported": {
      "title": "App update required",
      "description": "Uninstall and reinstall the {{managerAppName}} app in My Ledger"
    },
    "InvalidAddress": {
      "title": "This is not a valid {{currencyName}} address"
    },
    "InvalidAddressBecauseAlreadyDelegated": {
      "title": "Your account is already delegated to this validator"
    },
    "InvalidAddressBecauseDestinationIsAlsoSource": {
      "title": "Recipient address is the same as the sender address"
    },
    "CantOpenDevice": {
      "title": "Sorry, connection failed",
      "description": "Device detected but connection failed. Please try again or contact Ledger Support if the problem persists."
    },
    "ETHAddressNonEIP": {
      "title": "Auto-verification not available: carefully verify the address",
      "description": null
    },
    "EthAppNftNotSupported": {
      "title": "Operation not available for this device",
      "description": "Send NFT feature is only available for Nano X and Nano S+. Please visit our customer support platform to know how to send a NFT with a Nano S."
    },
    "CantScanQRCode": {
      "title": "Couldn't scan this QR code: auto-verification not supported by this address"
    },
    "FeeNotLoaded": {
      "title": "Couldn't load fee rates. Please set manual fees"
    },
    "FeeRequired": {
      "title": "Fees are required"
    },
    "GasLessThanEstimate": {
      "title": "This may be too low. Please increase"
    },
    "PriorityFeeTooLow": {
      "title": "Priority fee is lower than the recommended value"
    },
    "PriorityFeeTooHigh": {
      "title": "Priority fee is higher than necessary. You might be overpaying"
    },
    "MaxFeeTooLow": {
      "title": "Max fee is lower than the recommended value"
    },
    "PriorityFeeHigherThanMaxFee": {
      "title": "Max priority fee cannot be higher than max fee"
    },
    "UnknownMCU": {
      "title": "Unknown MCU version",
      "description": "Please contact Ledger Support"
    },
    "MCUNotGenuineToDashboard": {
      "title": "Access dashboard to update",
      "description": "",
      "list": {
        "1": "Disconnect and reconnect the USB cable without pressing any buttons.",
        "2": "Press both buttons together three times to display the Dashboard.",
        "3": "Open My Ledger and click Update firmware."
      }
    },
    "UnavailableTezosOriginatedAccountReceive": {
      "title": "Cannot receive in subaccounts",
      "description": "If you want to receive funds, please use the parent account"
    },
    "UnavailableTezosOriginatedAccountSend": {
      "title": "Cannot send from subaccounts yet",
      "description": "This feature will be added at a later stage due to changes recently introduced by the Babylon update."
    },
    "RecommendUndelegation": {
      "title": "Please undelegate the account before emptying it"
    },
    "RecommendSubAccountsToEmpty": {
      "title": "Please empty all subaccounts first"
    },
    "NotSupportedLegacyAddress": {
      "title": "This legacy address format is no longer supported"
    },
    "BtcUnmatchedApp": {
      "title": "That's the wrong app",
      "description": "Open the '{{managerAppName}}' app on your device"
    },
    "DeviceNameInvalid": {
      "title": "Please choose a device name without '{{invalidCharacters}}'"
    },
    "LedgerAPIErrorWithMessage": {
      "title": "{{message}}",
      "description": "Please retry or contact Ledger Support."
    },
    "ManagerAppRelyOnBTC": {
      "title": "Bitcoin and Ethereum apps required",
      "description": "Install the latest Bitcoin and Ethereum apps first."
    },
    "UserRefusedDeviceNameChange": {
      "title": "Rename cancelled on device",
      "description": "Try again and allow renaming on your device"
    },
    "SyncError": {
      "title": "Synchronization error",
      "description": "Some accounts could not be synchronized."
    },
    "TronNoFrozenForBandwidth": {
      "title": "No assets to unfreeze",
      "description": "You do not have assets to unfreeze associated to Bandwidth"
    },
    "TronNoFrozenForEnergy": {
      "title": "No assets to unfreeze",
      "description": "You do not have assets to unfreeze associated to Energy"
    },
    "TronUnfreezeNotExpired": {
      "title": "Unfreeze is not available yet",
      "description": "You need to wait 3 days after your last Freeze operation"
    },
    "TronVoteRequired": {
      "title": "At least 1 vote is needed"
    },
    "TronInvalidVoteCount": {
      "title": "Vote format is incorrect",
      "description": "You can only vote using round numbers"
    },
    "TronRewardNotAvailable": {
      "title": "Reward is not claimable yet",
      "description": "You need to wait 24 hours between claims"
    },
    "TronNoReward": {
      "title": "There is no reward to claim"
    },
    "TronInvalidFreezeAmount": {
      "title": "Amount to freeze cannot be lower than 1"
    },
    "TronSendTrc20ToNewAccountForbidden": {
      "title": "You first need to send at least 0.1 TRX to this address to enable TRC20 token reception.",
      "description": "The recipient account must be activated prior to sending TRC20 to it. Send either TRX or TRC10 to an account to activate it."
    },
    "TronUnexpectedFees": {
      "title": "Additional fees may be applied"
    },
    "TronNotEnoughTronPower": {
      "title": "Not enough votes available"
    },
    "TronTransactionExpired": {
      "title": "Transaction has expired",
      "description": "Signature must be applied within 30 seconds. Please try again."
    },
    "TronNotEnoughEnergy": {
      "title": "Energy is lower than necessary. You might pay up to 20TRX in fees."
    },
    "PairingFailed": {
      "title": "Pairing unsuccessful",
      "description": "Please try again or contact Ledger Support if in doubt."
    },
    "GenuineCheckFailed": {
      "title": "Genuine check failed",
      "description": "Something went wrong. Please try again or contact Ledger Support if in doubt."
    },
    "EthAppPleaseEnableContractData": {
      "title": "Please enable contract data in the Ethereum app settings"
    },
    "InvalidXRPTag": {
      "title": "Invalid XRP Destination tag"
    },
    "NotEnoughBalanceToDelegate": {
      "title": "Insufficient balance to delegate"
    },
    "NotEnoughDelegationBalance": {
      "title": "Insufficient balance to delegate"
    },
    "NotEnoughBalanceInParentAccount": {
      "title": "Insufficient balance in the parent account"
    },
    "quantityNeedsToBePositive": {
      "title": "Quantity needs to be at least 1"
    },
    "NotEnoughSpendableBalance": {
      "title": "Balance cannot be below {{minimumAmount}}"
    },
    "WrongAppForCurrency": {
      "title": "Please open the {{expected}} app"
    },
    "FeeTooHigh": {
      "title": "Network fees are above 10% of the amount"
    },
    "DustLimit": {
      "title": "Amount is lower than dust limit"
    },
    "SourceHasMultiSign": {
      "title": "Please disable multisign to send {{currencyName}}"
    },
    "SwapExchangeRateAmountTooLow": {
      "title": "Amount must be at least {{minAmountFromFormatted}}"
    },
    "SwapExchangeRateAmountTooHigh": {
      "title": "Amount must be less than {{maxAmountFromFormatted}}"
    },
    "PolkadotElectionClosed": {
      "title": "Validators election must be closed"
    },
    "PolkadotNotValidator": {
      "title": "Some selected addresses are not validators"
    },
    "PolkadotLowBondedBalance": {
      "title": "All bonded assets will be unbonded if < 1 DOT"
    },
    "PolkadotNoUnlockedBalance": {
      "title": "You have no unbonded assets"
    },
    "PolkadotNoNominations": {
      "title": "You have no nominations"
    },
    "PolkadotAllFundsWarning": {
      "title": "Ensure you have enough balance left for future transaction fees"
    },
    "PolkadotDoMaxSendInstead": {
      "title": "Balance cannot be below {{minimumBalance}}. Send max to empty account."
    },
    "PolkadotBondMinimumAmount": {
      "title": "You must bond at least {{minimumBondAmount}}."
    },
    "PolkadotBondMinimumAmountWarning": {
      "title": "You bonded balance should be at least {{minimumBondBalance}}."
    },
    "PolkadotMaxUnbonding": {
      "title": "You have exceeded the unbond limit"
    },
    "PolkadotValidatorsRequired": {
      "title": "You must select at least one validator"
    },
    "ServiceStatusWarning": {
      "title": "{{message}}",
      "description": ""
    },
    "TaprootNotActivated": {
      "title": "Sending to a taproot address is unsafe before mainnet activation"
    },
    "SolanaAccountNotFunded": {
      "title": "Account not funded"
    },
    "SolanaMemoIsTooLong": {
      "title": "Memo is too long. Max length is {{maxLength}}"
    },
    "SolanaAddressOfEd25519": {
      "title": "Address off ed25519 curve"
    },
    "SolanaUseAllAmountStakeWarning": {
      "title": "Ensure you have enough balance left for future transactions fees"
    },
    "SolanaTxSimulationFailedWhilePendingOp": {
      "title": "Your previous transaction hasn't been processed yet. Please wait a moment then check the transaction history before trying again."
    },
    "SolanaTxConfirmationTimeout": {
      "title": "Your transaction may have failed. Please wait a moment then check the transaction history before trying again."
    },
    "NotEnoughNftOwned": {
      "title": "You have exceeded the number of available tokens"
    },
    "CardanoMinAmountError": {
      "title": "Minimum sendable amount is {{amount}} ADA"
    },
    "CardanoNotEnoughFunds": {
      "title": "Please ensure you have enough funds to pay for fees"
    },
    "StellarWrongMemoFormat": {
      "title": "Memo format is wrong"
    },
    "StellarMemoRecommended": {
      "title": "A memo may be required when sending to this recipient"
    },
    "StellarAssetNotAccepted": {
      "title": "This recipient doesn't have a trustline to {{assetCode}} yet"
    },
    "StellarAssetRequired": {
      "title": "A Stellar asset should be selected before adding a trustline"
    },
    "StellarAssetNotFound": {
      "title": "Selected Stellar asset could not be found"
    },
    "StellarNotEnoughNativeBalance": {
      "title": "Sorry, insufficient funds",
      "description": "Please make sure the account has enough funds to cover the transaction fee"
    },
    "StellarFeeSmallerThanRecommended": {
      "title": "The selected fee is lower than the recommended fee"
    },
    "StellarFeeSmallerThanBase": {
      "title": "The minimum transaction fee is 0.00001 XLM"
    },
    "StellarNotEnoughNativeBalanceToAddTrustline": {
      "title": "Sorry, insufficient funds",
      "description": "Please make sure the account has enough funds to cover the new trustline"
    },
    "StellarMuxedAccountNotExist": {
      "title": "Stellar account does not exist"
    },
    "StellarSourceHasMultiSign": {
      "title": "Please disable multisign to make Stellar transactions"
    },
    "StellarBurnAddressError": {
      "title": "A problem occurred while trying to add a Stellar account"
    },
    "HederaAddAccountError": {
      "title": "Your account has not been added. Please try again."
    },
    "ImageIncorrectFileTypeError": {
      "title": "Image loading from file failed.",
      "description": "Please try again with an image."
    },
    "ImageLoadFromFileError": {
      "title": "Image loading from file failed",
      "description": "Please try again with another image"
    },
    "ImageDownloadError": {
      "title": "Image download failed",
      "description": "Please try again with another image"
    },
    "ImageMetadataLoadingError": {
      "title": "Image metadata loading failed",
      "description": "Please try again with another image"
    },
    "ImageTooLargeError": {
      "title": "Image too large",
      "description": "Please try with a smaller image"
    },
    "ImageCropError": {
      "title": "Cropping of the image failed",
      "description": "Please try again with another image"
    },
    "ImageResizeError": {
      "title": "Resizing of the image failed",
      "description": "Please try again with another image"
    },
    "ImagePreviewError": {
      "title": "Preview of the image failed",
      "description": "Please try again with another image"
    },
    "ImageProcessingError": {
      "title": "Processing of the image failed",
      "description": "Please try again with another image"
    },
    "ImageCommitRefusedOnDevice": {
      "title": "Image commit refused on device (TODO: final wording)",
      "description": "If this image wasn't the right fit, you can try again with another image."
    },
    "ImageLoadRefusedOnDevice": {
      "title": "Image load refused on device (TODO: final wording)",
      "description": "If this image wasn't the right fit, you can try again with another image."
    },
    "NearNewAccountWarning": {
      "title": "The recipient account is not created yet. The protocol requires a {{formattedNewAccountStorageCost}} transfer to create it."
    },
    "NearNewNamedAccountError": {
      "title": "The recipient account is not created yet. It needs to be created in the NEAR wallet."
    },
    "NearActivationFeeNotCovered": {
      "title": "This amount doesn't cover the {{formattedNewAccountStorageCost}} storage cost."
    },
    "NearUseAllAmountStakeWarning": {
      "title": "Ensure you have enough balance left for future transaction fees"
    },
    "NearNotEnoughStaked": {
      "title": "Insuffient staked balance"
    },
    "NearNotEnoughAvailable": {
      "title": "Insufficient withdrawable balance"
    },
    "NearRecommendUnstake": {
      "title": "Please unstake and withdraw funds before emptying the account"
    },
    "NearStakingThresholdNotMet": {
      "title": "Amount needs to be at least {{threshold}}"
    },
    "LockedDeviceError": {
      "title": "Your device is locked",
      "description": "Unlock your device and try again.",
      "descriptionWithProductName": "Unlock your {{ productName }} and try again."
    }
  },
  "cryptoOrg": {
    "memo": "Memo",
    "memoPlaceholder": "Optional",
    "memoWarningText": "When using a memo, carefully check the information with the recipient"
  },
  "hedera": {
    "name": "hedera",
    "createHederaAccountHelp": {
      "text": "Please refer to this support article for",
      "link": "how to create a Hedera account"
    },
    "currentAddress": {
      "messageIfVirtual": "Your {{name}} address cannot be confirmed on your Ledger device. Use at your own risk."
    },
    "send": {
      "memo": {
        "label": "Memo (optional)",
        "characterCount": "{{memoLength}} / {{memoMaxLength}}"
      }
    }
  },
  "drawers": {
    "selectCurrency": {
      "title": "choose asset"
    },
    "selectAccount": {
      "title": "choose account"
    }
  },
  "customImage": {
    "title": "Custom image",
    "steps": {
      "choose": {
        "stepLabel": "Choose an image",
        "description": "Choose an image to set as (...)",
        "pickFromNftGallery": "Select from my NFT gallery",
        "upload": "Upload from my computer"
      },
      "adjust": {
        "stepLabel": "Adjust image",
        "rotate": "Rotate"
      },
      "contrast": {
        "stepLabel": "Choose contrast"
      },
      "transfer": {
        "stepLabel": "Transfer",
        "uploadAnotherImage": "Upload another image",
        "allowPreview": "Allow picture preview on {{productName}}",
        "loadingPicture": "Loading picture on {{productName}}",
        "pictureLoaded": "Picture loaded",
        "imageLoaded": "Image loaded on {{productName}}",
        "confirmPicture": "Confirm on {{productName}}",
        "doThisLater": "Maybe later",
        "timeDisclaimer": "This can take up to 30 seconds"
      }
    },
    "postOnboarding": {
      "title": "Personalize my device",
      "description": "By customizing the screen",
      "actionCompletedPopupLabel": "Device personalized",
      "actionCompletedHubTitle": "That screen is looking neat."
    },
    "customImageSet": "Custom image set",
    "finishCTA": "Finish"
  }
}<|MERGE_RESOLUTION|>--- conflicted
+++ resolved
@@ -3403,7 +3403,6 @@
       }
     }
   },
-<<<<<<< HEAD
   "ethereum": {
     "stake": {
       "title": "Earn Ethereum",
@@ -3417,7 +3416,8 @@
       },
       "providerTitle": "Earn with {{provider}}",
       "providerLink": "Learn more about {{provider}}"
-=======
+    }
+  },
   "near": {
     "account": {
       "stakedBalance": "Staked balance",
@@ -3554,7 +3554,6 @@
           }
         }
       }
->>>>>>> d99aafd1
     }
   },
   "delegation": {
