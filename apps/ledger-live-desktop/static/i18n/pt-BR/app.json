--- conflicted
+++ resolved
@@ -696,8 +696,18 @@
       }
     }
   },
-<<<<<<< HEAD
   "account": {
+    "subHeader": {
+      "moreInfo": "Mais Informações",
+      "cardTitle": "Powered by {{team}}",
+      "drawer": {
+        "title": "Integração {{family}}",
+        "subTitle": "A integração {{family}} foi feita pelo time {{team}}",
+        "description": "Ledger Live é uma plataforma de código aberto",
+        "description2": "Desenvolvedores de qualquer lugar do mundo podem se integrar com a nossa Ledger Live",
+        "description3": "Esta integração foi realizada por {{team}} em colaboração com a Ledger"
+      }
+    },
     "lastOperations": "Últimas Operações",
     "contractAddress": "Contrato:",
     "openInExplorer": "Abrir no explorador",
@@ -708,30 +718,6 @@
       "buttons": {
         "receiveFunds": "Receber",
         "buy": "Comprar"
-=======
-  "account" : {
-    "subHeader" : {
-      "moreInfo" : "Mais Informações",
-      "cardTitle" : "Powered by {{team}}",
-      "drawer" : {
-        "title" : "Integração {{family}}",
-        "subTitle" : "A integração {{family}} foi feita pelo time {{team}}",
-        "description" : "Ledger Live é uma plataforma de código aberto",
-        "description2" : "Desenvolvedores de qualquer lugar do mundo podem se integrar com a nossa Ledger Live",
-        "description3" : "Esta integração foi realizada por {{team}} em colaboração com a Ledger"
-      }
-    },
-    "lastOperations" : "Últimas Operações",
-    "contractAddress" : "Contrato:",
-    "openInExplorer" : "Abrir no explorador",
-    "emptyState" : {
-      "title" : "Nenhum criptoativo ainda?",
-      "desc" : "Certifique-se de instalar o aplicativo <1><0>{{managerAppName}}</0></1> e comece a receber",
-      "descToken" : "Certifique-se de instalar o aplicativo <1><0>{{managerAppName}}</0></1> e comece a receber <3><0>{{ticker}}</0></3> e tokens <5><0>{{tokenList}}</0></5>",
-      "buttons" : {
-        "receiveFunds" : "Receber",
-        "buy" : "Comprar"
->>>>>>> ee8bfdb3
       }
     },
     "settings": {
@@ -747,7 +733,6 @@
         "desc": "Escolha a unidade a usar"
       }
     },
-<<<<<<< HEAD
     "availableBalance": "Saldo Disponível",
     "frozenAssets": "Ativos Congelados",
     "bandwidth": "Largura de Banda",
@@ -759,23 +744,8 @@
     "frozenAssetsTooltip": "Ativos congelados são usados no processo de votação da Tron. Isso representa seu número total de votos.",
     "bandwidthTooltip": "Congele ativos para ganhar Largura de Banda",
     "energyTooltip": "Congele ativos para ganhar Energia",
-    "delegatedAssetsTooltip": "Os ativos delegados são usados no processo de votação da Cosmos. Isso representa seu número total de votos.",
-    "undelegatingTooltip": "Ativos removidos de delegação ficam bloqueados por um período de 21 dias antes estarem disponíveis."
-=======
-    "availableBalance" : "Saldo Disponível",
-    "frozenAssets" : "Ativos Congelados",
-    "bandwidth" : "Largura de Banda",
-    "energy" : "Energia",
-    "stake" : "Aplicar",
-    "delegatedAssets" : "Ativos Delegados",
-    "undelegating" : "Removendo de delegação",
-    "availableBalanceTooltip" : "Esta quantia é descartável.",
-    "frozenAssetsTooltip" : "Ativos congelados são usados no processo de votação da Tron. Isso representa seu número total de votos.",
-    "bandwidthTooltip" : "Congele ativos para ganhar Largura de Banda",
-    "energyTooltip" : "Congele ativos para ganhar Energia",
-    "delegatedTooltip" : "Ativos delegados são utilizados no processo de votação. Isso representa seu número total de votos.",
-    "undelegatingTooltip" : "Ativos desdelegados ficam bloqueados por um período de {{timelockInDays}} dias, antes de ficarem disponíveis."
->>>>>>> ee8bfdb3
+    "delegatedTooltip": "Ativos delegados são utilizados no processo de votação. Isso representa seu número total de votos.",
+    "undelegatingTooltip": "Ativos desdelegados ficam bloqueados por um período de {{timelockInDays}} dias, antes de ficarem disponíveis."
   },
   "exchange": {
     "chooseProvider": "Escolha entre {{providerCount}} provedor",
@@ -1492,7 +1462,6 @@
       }
     }
   },
-<<<<<<< HEAD
   "operationDetails": {
     "whatIsThis": "O que é esta operação?",
     "title": "Detalhes da operação",
@@ -1544,72 +1513,13 @@
       "memo": "Memo",
       "assetId": "ID do ativo",
       "rewards": "Recompensas Recebidas",
+      "autoClaimedRewards": "Recompensas resgatadas automaticamente",
       "bondedAmount": "Quantia Vinculada",
       "unbondedAmount": "Quantia Desvinculada",
       "withdrawUnbondedAmount": "Quantia Sacada",
       "palletMethod": "Método",
       "transferAmount": "Transferir Quantia",
       "validatorsCount": "Validadores ({{number}})"
-=======
-  "operationDetails" : {
-    "whatIsThis" : "O que é esta operação?",
-    "title" : "Detalhes da operação",
-    "type" : "Tipo",
-    "amount" : "Quantia",
-    "account" : "Conta",
-    "date" : "Data",
-    "currentValue" : "Valor Atual",
-    "status" : "Status",
-    "confirmed" : "Confirmado",
-    "failed" : "Falha",
-    "notConfirmed" : "Não Confirmado",
-    "fees" : "Taxa",
-    "noFees" : "Sem Taxa",
-    "from" : "De",
-    "to" : "Para",
-    "identifier" : "ID da transação",
-    "viewOperation" : "Ver no explorador",
-    "showMore" : "Mostrar mais {{recipients}}",
-    "showLess" : "Mostrar Menos",
-    "tokenOperations" : "Operações de tokens",
-    "subAccountOperations" : "Operações de subcontas",
-    "tokenTooltip" : "Esta operação está relacionada com as seguintes operações de tokens",
-    "subAccountTooltip" : "Esta operação está relacionada com as seguintes operações de subcontas",
-    "internalOperations" : "Operações Internas",
-    "internalOpTooltip" : "Esta operação possui operações internas",
-    "details" : "Detalhes de {{ currency }}",
-    "multipleAddresses" : "Por que múltiplos endereços?",
-    "nft" : {
-      "name" : "Nome do token",
-      "contract" : "Contrato do token",
-      "id" : "ID do token (NFT)",
-      "quantity" : "Quantidade"
-    },
-    "extra" : {
-      "frozenAmount" : "Quantia Congelada",
-      "unfreezeAmount" : "Descongelar Quantia",
-      "votes" : "Votos ({{number}})",
-      "votesAddress" : "<0>{{votes}}</0> para <2>{{name}}</2>",
-      "validators" : "Validadores",
-      "redelegated" : "Redelegado",
-      "redelegatedFrom" : "Redelegado de",
-      "redelegatedTo" : "Redelegado para",
-      "redelegatedAmount" : "Quantia Redelegada",
-      "undelegated" : "Removido de delegação",
-      "undelegatedFrom" : "Removido de delegação de",
-      "undelegatedAmount" : "Quantia removida de delegação",
-      "rewardFrom" : "Recompensa de",
-      "memo" : "Memo",
-      "assetId" : "ID do ativo",
-      "rewards" : "Recompensas Recebidas",
-      "autoClaimedRewards" : "Recompensas resgatadas automaticamente",
-      "bondedAmount" : "Quantia Vinculada",
-      "unbondedAmount" : "Quantia Desvinculada",
-      "withdrawUnbondedAmount" : "Quantia Sacada",
-      "palletMethod" : "Método",
-      "transferAmount" : "Transferir Quantia",
-      "validatorsCount" : "Validadores ({{number}})"
->>>>>>> ee8bfdb3
     }
   },
   "operationList": {
@@ -2092,31 +2002,10 @@
     "value": "Valor",
     "header": "Alocação de conta ({{count}})"
   },
-<<<<<<< HEAD
-  "elrond": {
-    "account": {
-      "subHeader": {
-        "cardTitle": "Powered by Elrond",
-        "moreInfo": "Mais Informações",
-        "drawerTitle": "Integração com Elrond",
-        "title": "O token Elrond eGold (EGLD) está agora disponível no Ledger Live",
-        "description": "Agora você pode proteger seus tokens eGold (EGLD) e gerenciá-los com segurança através do Ledger Live.",
-        "description2": "O Token Elrond eGold (EGLD) é nativo da Rede Elrond e será usado para tudo, desde transações, staking, contratos inteligentes, governança e recompensas para validadores.",
-        "description3": "Estamos trabalhando ativamente com a equipe da Elrond para adicionar mais funcionalidades, como staking, suporte nativo ao ESDT (Elrond Standard Digital Token) e muito mais.",
-        "website": "A Internet Scale Blockchain"
-      }
-    }
-  },
   "cardano": {
     "account": {
       "stakingRewardsBanner": {
-        "cardTitle": "Total balance doesn't include staking rewards"
-=======
-  "cardano" : {
-    "account" : {
-      "stakingRewardsBanner" : {
-        "cardTitle" : "O saldo total não inclui recompensas de staking"
->>>>>>> ee8bfdb3
+        "cardTitle": "O saldo total não inclui recompensas de staking"
       }
     }
   },
@@ -2451,7 +2340,180 @@
       }
     }
   },
-<<<<<<< HEAD
+  "osmosis": {
+    "account": {
+      "subHeader": {
+        "cardTitle": "Powered by Figment",
+        "moreInfo": "Mais Informações",
+        "drawerTitle": "Powered by Figment",
+        "title": "O token OSMO agora está disponível na Ledger Live",
+        "description": "Agora você pode gerenciar e proteger seus tokens OSMO na Ledger Live.",
+        "description2": "O token OSMO é nativo da Osmosis chain e é usado para tudo, desde transações, staking e vários recursos por vir.",
+        "website": "Powered by Figment"
+      }
+    },
+    "memo": "Memo",
+    "memoPlaceholder": "Opcional",
+    "memoWarningText": "Ao usar um memo, verifique cuidadosamente as informações com o destinatário",
+    "delegation": {
+      "emptyState": {
+        "description": "Você pode ganhar recompensas em OSMO delegando seus ativos.",
+        "info": "Como funciona a delegação",
+        "delegation": "Receba Recompensas"
+      },
+      "commission": "Comissão",
+      "totalStake": "Total Aplicado",
+      "claimRewards": "Resgatar Recompensas",
+      "header": "Delegações",
+      "noRewards": "Nenhuma recompensa disponível",
+      "delegate": "Adicionar",
+      "undelegate": "Desdelegar",
+      "redelegate": "Redelegar",
+      "redelegateDisabledTooltip": "Você pode redelegar em <0>{{days}}</0>",
+      "redelegateMaxDisabledTooltip": "Você não pode redelegar a mais de <0>7</0> validadores por vez",
+      "undelegateDisabledTooltip": "Você não pode desdelegar mais de <0>7</0> validadores por vez",
+      "reward": "Resgatar Recompensas",
+      "currentDelegation": "Delegado: <0>{{amount}}</0>",
+      "estYield": "rendimento est.",
+      "activeTooltip": "Quantias delegadas geram recompensas",
+      "inactiveTooltip": "Quantias desdelegadas não geram recompensas",
+      "minSafeWarning": "Fundos Insuficientes",
+      "flow": {
+        "title": "Delegar",
+        "steps": {
+          "starter": {
+            "description": "Você pode ganhar recompensas delegando seus ativos OSMO a um validador.",
+            "bullet": [
+              "Você continua tendo a posse dos ativos delegados",
+              "Delegue usando seu dispositivo Ledger",
+              "Os ativos estarão disponíveis 14 dias após a desdelegação."
+            ],
+            "warning": {
+              "description": "Escolha seu validador com sabedoria: parte de seus ativos delegados pode ser irrevogavelmente perdida se o validador não se comportar adequadamente."
+            }
+          },
+          "amount": {
+            "title": "Quantia"
+          },
+          "validator": {
+            "title": "Validadores"
+          },
+          "connectDevice": {
+            "title": "Dispositivo"
+          },
+          "confirmation": {
+            "title": "Confirmação",
+            "success": {
+              "title": "Você delegou seus ativos com sucesso",
+              "text": "O saldo da sua conta será atualizado quando a blockchain confirmar a transação.",
+              "cta": "Ver Detalhes"
+            },
+            "broadcastError": "Sua transação pode ter falhado. Aguarde um momento e verifique seu histórico de transações antes de tentar novamente."
+          }
+        }
+      }
+    },
+    "claimRewards": {
+      "flow": {
+        "title": "Resgatar Recompensas",
+        "steps": {
+          "claimRewards": {
+            "title": "Recompensas",
+            "compound": "Compor",
+            "claim": "Depositar",
+            "compoundOrClaim": "Compor ou Receber",
+            "compoundDescription": "As recompensas serão adicionadas à quantia delegada",
+            "claimDescription": "As recompensas serão adicionadas ao saldo disponível",
+            "compoundInfo": "Você recebeu <0>{{amount}}</0>. Ao clicar em Continuar, essa quantia será resgatada agora e automaticamente delegada ao mesmo validador.",
+            "claimInfo": "Você recebeu <0>{{amount}}</0> do validador abaixo. Ao clicar em Continuar, essa quantia será resgatada agora e automaticamente adiciona ao saldo disponível.",
+            "selectLabel": "Selecione uma delegação"
+          },
+          "connectDevice": {
+            "title": "Dispositivo"
+          },
+          "confirmation": {
+            "title": "Confirmação",
+            "label": "Confirmação",
+            "success": {
+              "title": "Recompensas depositadas com sucesso",
+              "titleCompound": "Recompensas compostas com sucesso",
+              "text": "Suas recompensas foram adicionadas ao seu saldo disponível",
+              "textCompound": "Suas recompensas <0>{{amount}}</0> foram automaticamente delegadas a <0>{{validator}}</0>",
+              "cta": "Ver Detalhes"
+            },
+            "pending": {
+              "title": "Transmitindo Transação..."
+            },
+            "broadcastError": "Sua transação pode ter falhado. Aguarde um momento e verifique seu histórico de transações antes de tentar novamente."
+          }
+        }
+      }
+    },
+    "redelegation": {
+      "flow": {
+        "title": "Redelegar Ativos",
+        "steps": {
+          "starter": {
+            "title": "Redelegação",
+            "description": "Use a redelegação para mudar facilmente de um validador para outro. Mas se você mudar de ideia novamente, terá que esperar porque a redelegação aciona um bloqueio temporal de 14 dias.",
+            "warning": "Escolha cuidadosamente seu validador: parte de seus ativos delegados pode ser irrevogavelmente perdida se o validador não se comportar adequadamente. Você pode ter no máximo <0>7 delegações pendentes</0>.",
+            "howDelegationWorks": "Como funciona a delegação?"
+          },
+          "validators": {
+            "title": "Validadores",
+            "currentDelegation": "Delegação Atual",
+            "newDelegation": "Nova Delegação",
+            "chooseValidator": "Escolha um validador",
+            "warning": "Você terá que esperar <0>14 dias</0> para redelegar do novo validador, se mudar de ideia novamente",
+            "amountLabel": "Quantia a redelegar"
+          },
+          "device": {
+            "title": "Dispositivo"
+          },
+          "confirmation": {
+            "title": "Confirmação",
+            "success": {
+              "title": "Você redelegou seus ativos com sucesso",
+              "text": "A redelegação será atualizada assim que a blockchain confirmar a transação",
+              "cta": "Ver Detalhes"
+            },
+            "broadcastError": "Sua transação pode ter falhado. Aguarde um momento e verifique seu histórico de transações antes de tentar novamente."
+          }
+        }
+      }
+    },
+    "undelegation": {
+      "header": "Desdelegações",
+      "headerTooltip": "Disponível após o bloqueio temporal de 14 dias",
+      "inactiveTooltip": "Quantias removidas de delegação não geram recompensas",
+      "flow": {
+        "title": "Desdelegar Ativos",
+        "steps": {
+          "amount": {
+            "title": "Quantia",
+            "subtitle": "O processo de desdelegação leva <0>14 dias</0> para ser concluído.",
+            "warning": "Recompensas serão imediatamente depositadas. A quantia removida de uma delegação retornará ao seu saldo disponível após o <0>período de 14 dias</0>.",
+            "fields": {
+              "validator": "Validador",
+              "amount": "Quantia a desdelegar"
+            }
+          },
+          "device": {
+            "title": "Dispositivo"
+          },
+          "confirmation": {
+            "title": "Confirmação",
+            "success": {
+              "title": "Ativos desdelegados com sucesso.",
+              "description": "<0>{{amount}}</0> foram desdelegados de <0>{{validator}}</0>",
+              "cta": "Ver Detalhes"
+            },
+            "broadcastError": "Sua transação pode ter falhado. Aguarde um momento e verifique seu histórico de transações antes de tentar novamente."
+          }
+        }
+      }
+    }
+  },
   "polkadot": {
     "lockedBalance": "Vinculado",
     "lockedTooltip": "Antes de receber recompensas, os ativos devem ser vinculados a validadores nomeados.",
@@ -2465,191 +2527,6 @@
       "emptyState": {
         "description": "Você pode ganhar recompensas vinculando ativos e, em seguida, nomeando seus validadores.",
         "info": "Como funcionam as nomeações"
-=======
-  "osmosis" : {
-    "account" : {
-      "subHeader" : {
-        "cardTitle" : "Powered by Figment",
-        "moreInfo" : "Mais Informações",
-        "drawerTitle" : "Powered by Figment",
-        "title" : "O token OSMO agora está disponível na Ledger Live",
-        "description" : "Agora você pode gerenciar e proteger seus tokens OSMO na Ledger Live.",
-        "description2" : "O token OSMO é nativo da Osmosis chain e é usado para tudo, desde transações, staking e vários recursos por vir.",
-        "website" : "Powered by Figment"
-      }
-    },
-    "memo" : "Memo",
-    "memoPlaceholder" : "Opcional",
-    "memoWarningText" : "Ao usar um memo, verifique cuidadosamente as informações com o destinatário",
-    "delegation" : {
-      "emptyState" : {
-        "description" : "Você pode ganhar recompensas em OSMO delegando seus ativos.",
-        "info" : "Como funciona a delegação",
-        "delegation" : "Receba Recompensas"
-      },
-      "commission" : "Comissão",
-      "totalStake" : "Total Aplicado",
-      "claimRewards" : "Resgatar Recompensas",
-      "header" : "Delegações",
-      "noRewards" : "Nenhuma recompensa disponível",
-      "delegate" : "Adicionar",
-      "undelegate" : "Desdelegar",
-      "redelegate" : "Redelegar",
-      "redelegateDisabledTooltip" : "Você pode redelegar em <0>{{days}}</0>",
-      "redelegateMaxDisabledTooltip" : "Você não pode redelegar a mais de <0>7</0> validadores por vez",
-      "undelegateDisabledTooltip" : "Você não pode desdelegar mais de <0>7</0> validadores por vez",
-      "reward" : "Resgatar Recompensas",
-      "currentDelegation" : "Delegado: <0>{{amount}}</0>",
-      "estYield" : "rendimento est.",
-      "activeTooltip" : "Quantias delegadas geram recompensas",
-      "inactiveTooltip" : "Quantias desdelegadas não geram recompensas",
-      "minSafeWarning" : "Fundos Insuficientes",
-      "flow" : {
-        "title" : "Delegar",
-        "steps" : {
-          "starter" : {
-            "description" : "Você pode ganhar recompensas delegando seus ativos OSMO a um validador.",
-            "bullet" : ["Você continua tendo a posse dos ativos delegados", "Delegue usando seu dispositivo Ledger", "Os ativos estarão disponíveis 14 dias após a desdelegação."],
-            "warning" : {
-              "description" : "Escolha seu validador com sabedoria: parte de seus ativos delegados pode ser irrevogavelmente perdida se o validador não se comportar adequadamente."
-            }
-          },
-          "amount" : {
-            "title" : "Quantia"
-          },
-          "validator" : {
-            "title" : "Validadores"
-          },
-          "connectDevice" : {
-            "title" : "Dispositivo"
-          },
-          "confirmation" : {
-            "title" : "Confirmação",
-            "success" : {
-              "title" : "Você delegou seus ativos com sucesso",
-              "text" : "O saldo da sua conta será atualizado quando a blockchain confirmar a transação.",
-              "cta" : "Ver Detalhes"
-            },
-            "broadcastError" : "Sua transação pode ter falhado. Aguarde um momento e verifique seu histórico de transações antes de tentar novamente."
-          }
-        }
-      }
-    },
-    "claimRewards" : {
-      "flow" : {
-        "title" : "Resgatar Recompensas",
-        "steps" : {
-          "claimRewards" : {
-            "title" : "Recompensas",
-            "compound" : "Compor",
-            "claim" : "Depositar",
-            "compoundOrClaim" : "Compor ou Receber",
-            "compoundDescription" : "As recompensas serão adicionadas à quantia delegada",
-            "claimDescription" : "As recompensas serão adicionadas ao saldo disponível",
-            "compoundInfo" : "Você recebeu <0>{{amount}}</0>. Ao clicar em Continuar, essa quantia será resgatada agora e automaticamente delegada ao mesmo validador.",
-            "claimInfo" : "Você recebeu <0>{{amount}}</0> do validador abaixo. Ao clicar em Continuar, essa quantia será resgatada agora e automaticamente adiciona ao saldo disponível.",
-            "selectLabel" : "Selecione uma delegação"
-          },
-          "connectDevice" : {
-            "title" : "Dispositivo"
-          },
-          "confirmation" : {
-            "title" : "Confirmação",
-            "label" : "Confirmação",
-            "success" : {
-              "title" : "Recompensas depositadas com sucesso",
-              "titleCompound" : "Recompensas compostas com sucesso",
-              "text" : "Suas recompensas foram adicionadas ao seu saldo disponível",
-              "textCompound" : "Suas recompensas <0>{{amount}}</0> foram automaticamente delegadas a <0>{{validator}}</0>",
-              "cta" : "Ver Detalhes"
-            },
-            "pending" : {
-              "title" : "Transmitindo Transação..."
-            },
-            "broadcastError" : "Sua transação pode ter falhado. Aguarde um momento e verifique seu histórico de transações antes de tentar novamente."
-          }
-        }
-      }
-    },
-    "redelegation" : {
-      "flow" : {
-        "title" : "Redelegar Ativos",
-        "steps" : {
-          "starter" : {
-            "title" : "Redelegação",
-            "description" : "Use a redelegação para mudar facilmente de um validador para outro. Mas se você mudar de ideia novamente, terá que esperar porque a redelegação aciona um bloqueio temporal de 14 dias.",
-            "warning" : "Escolha cuidadosamente seu validador: parte de seus ativos delegados pode ser irrevogavelmente perdida se o validador não se comportar adequadamente. Você pode ter no máximo <0>7 delegações pendentes</0>.",
-            "howDelegationWorks" : "Como funciona a delegação?"
-          },
-          "validators" : {
-            "title" : "Validadores",
-            "currentDelegation" : "Delegação Atual",
-            "newDelegation" : "Nova Delegação",
-            "chooseValidator" : "Escolha um validador",
-            "warning" : "Você terá que esperar <0>14 dias</0> para redelegar do novo validador, se mudar de ideia novamente",
-            "amountLabel" : "Quantia a redelegar"
-          },
-          "device" : {
-            "title" : "Dispositivo"
-          },
-          "confirmation" : {
-            "title" : "Confirmação",
-            "success" : {
-              "title" : "Você redelegou seus ativos com sucesso",
-              "text" : "A redelegação será atualizada assim que a blockchain confirmar a transação",
-              "cta" : "Ver Detalhes"
-            },
-            "broadcastError" : "Sua transação pode ter falhado. Aguarde um momento e verifique seu histórico de transações antes de tentar novamente."
-          }
-        }
-      }
-    },
-    "undelegation" : {
-      "header" : "Desdelegações",
-      "headerTooltip" : "Disponível após o bloqueio temporal de 14 dias",
-      "inactiveTooltip" : "Quantias removidas de delegação não geram recompensas",
-      "flow" : {
-        "title" : "Desdelegar Ativos",
-        "steps" : {
-          "amount" : {
-            "title" : "Quantia",
-            "subtitle" : "O processo de desdelegação leva <0>14 dias</0> para ser concluído.",
-            "warning" : "Recompensas serão imediatamente depositadas. A quantia removida de uma delegação retornará ao seu saldo disponível após o <0>período de 14 dias</0>.",
-            "fields" : {
-              "validator" : "Validador",
-              "amount" : "Quantia a desdelegar"
-            }
-          },
-          "device" : {
-            "title" : "Dispositivo"
-          },
-          "confirmation" : {
-            "title" : "Confirmação",
-            "success" : {
-              "title" : "Ativos desdelegados com sucesso.",
-              "description" : "<0>{{amount}}</0> foram desdelegados de <0>{{validator}}</0>",
-              "cta" : "Ver Detalhes"
-            },
-            "broadcastError" : "Sua transação pode ter falhado. Aguarde um momento e verifique seu histórico de transações antes de tentar novamente."
-          }
-        }
-      }
-    }
-  },
-  "polkadot" : {
-    "lockedBalance" : "Vinculado",
-    "lockedTooltip" : "Antes de receber recompensas, os ativos devem ser vinculados a validadores nomeados.",
-    "unlockingBalance" : "Desvinculando",
-    "unlockingTooltip" : "Os ativos desvinculados permanecem bloqueados por 28 dias antes de poderem ser sacados.",
-    "unlockedBalance" : "Desvinculado",
-    "unlockedTooltip" : "Os ativos desvinculados agora podem ser movidos usando a operação de saque.",
-    "networkFees" : "As taxas de rede são automaticamente definidas pelo consenso da Polkadot, você não poderá revisá-las no seu dispositivo",
-    "bondedBalanceBelowMinimum" : "Seu saldo vinculado está abaixo do mínimo atual de {{minimumBondBalance}}. Suas nomeações correm o risco de serem removidas.",
-    "nomination" : {
-      "emptyState" : {
-        "description" : "Você pode ganhar recompensas vinculando ativos e, em seguida, nomeando seus validadores.",
-        "info" : "Como funcionam as nomeações"
->>>>>>> ee8bfdb3
       },
       "header": "Nomeações",
       "nominate": "Nomear",
@@ -4007,7 +3884,6 @@
     "messageHash": "Hash da mensagem",
     "message": "Mensagem"
   },
-<<<<<<< HEAD
   "TransactionConfirm": {
     "title": "Confirme a operação no seu dispositivo para finalizá-la",
     "warning": "Sempre verifique se o endereço exibido no seu dispositivo corresponde exatamente ao fornecido por{{recipientWording}}",
@@ -4035,50 +3911,14 @@
     "recipientWording": {
       "send": "destinatário",
       "delegate": "validador",
+      "redelegate": "validador",
       "undelegate": "validador",
       "claimReward": "destinatário das recompensas",
+      "claimRewardCompound": "validador que receberá as recompensas",
       "optIn": "destinatário",
       "nominate": "validador",
       "erc721": {
         "transfer": "destinatário"
-=======
-  "TransactionConfirm" : {
-    "title" : "Confirme a operação no seu dispositivo para finalizá-la",
-    "warning" : "Sempre verifique se o endereço exibido no seu dispositivo corresponde exatamente ao fornecido por{{recipientWording}}",
-    "secureContract" : "Verifique os detalhes do depósito no seu dispositivo antes de enviá-lo. O endereço do contrato é fornecido com segurança para que você não precise verificá-lo.",
-    "verifyData" : "Sempre verifique os detalhes da operação no seu dispositivo.",
-    "warningWording" : {
-    },
-    "titleWording" : {
-      "send" : "Confirme no seu dispositivo para finalizar a operação",
-      "claimReward" : "Confirme no seu dispositivo para finalizar a operação",
-      "freeze" : "Confirme no seu dispositivo para finalizar a operação",
-      "unfreeze" : "Confirme no seu dispositivo para finalizar a operação",
-      "vote" : "Confirme no seu dispositivo para finalizar a operação",
-      "delegate" : "Confirme no seu dispositivo para finalizar a operação",
-      "undelegate" : "Confirme no seu dispositivo para finalizar a operação",
-      "redelegate" : "Confirme no seu dispositivo para finalizar a operação",
-      "claimRewardCompound" : "Confirme no seu dispositivo para finalizar a operação",
-      "nominate" : "Confirme no seu dispositivo para finalizar a operação",
-      "chill" : "Confirme no seu dispositivo para finalizar a operação",
-      "bond" : "Confirme no seu dispositivo para finalizar a operação",
-      "unbond" : "Confirme no seu dispositivo para finalizar a operação",
-      "rebond" : "Confirme no seu dispositivo para finalizar a operação",
-      "withdrawUnbonded" : "Confirme no seu dispositivo para finalizar a operação",
-      "setController" : "Confirme no seu dispositivo para finalizar a operação"
-    },
-    "recipientWording" : {
-      "send" : "destinatário",
-      "delegate" : "validador",
-      "redelegate" : "validador",
-      "undelegate" : "validador",
-      "claimReward" : "destinatário das recompensas",
-      "claimRewardCompound" : "validador que receberá as recompensas",
-      "optIn" : "destinatário",
-      "nominate" : "validador",
-      "erc721" : {
-        "transfer" : "destinatário"
->>>>>>> ee8bfdb3
       },
       "erc1155": {
         "transfer": "destinatário"
@@ -4761,19 +4601,11 @@
     "NotEnoughNftOwned": {
       "title": "Você excedeu o número de tokens disponíveis"
     },
-<<<<<<< HEAD
     "CardanoMinAmountError": {
-      "title": "Minimum sendable amount is {{amount}} ADA"
+      "title": "A quantia mínima a ser enviada é {{amount}} ADA"
     },
     "CardanoNotEnoughFunds": {
-      "title": "Please ensure you have enough funds to pay for fees"
-=======
-    "CardanoMinAmountError" : {
-      "title" : "A quantia mínima a ser enviada é {{amount}} ADA"
-    },
-    "CardanoNotEnoughFunds" : {
-      "title" : "Certifique-se de ter fundos suficientes para pagar as taxas"
->>>>>>> ee8bfdb3
+      "title": "Certifique-se de ter fundos suficientes para pagar as taxas"
     },
     "StellarWrongMemoFormat": {
       "title": "O formato do memo está incorreto"
@@ -4811,28 +4643,10 @@
       "title": "Desabilite a multiassinatura para fazer transações Stellar"
     }
   },
-<<<<<<< HEAD
   "cryptoOrg": {
-    "account": {
-      "subHeader": {
-        "cardTitle": "Powered by Crypto.org",
-        "moreInfo": "Mais Informações",
-        "drawerTitle": "Integração com Crypto.org",
-        "title": "O token Crypto.org (CRO) está agora disponível no Ledger Live",
-        "description": "Você pode agora gerenciar e proteger seus tokens Crypto.org (CRO) através do Ledger Live.",
-        "description2": "O token Crypto.org (CRO) é nativo da Crypto.org Chain e é usado para tudo desde transações, staking e vários recursos por vir.",
-        "website": "Criptomoedas em todas as carteiras"
-      }
-    },
     "memo": "Memo",
     "memoPlaceholder": "Opcional",
     "memoWarningText": "Ao usar um memo, verifique cuidadosamente as informações com o destinatário"
-=======
-  "cryptoOrg" : {
-    "memo" : "Memo",
-    "memoPlaceholder" : "Opcional",
-    "memoWarningText" : "Ao usar um memo, verifique cuidadosamente as informações com o destinatário"
->>>>>>> ee8bfdb3
   },
   "hedera": {
     "name": "hedera",
