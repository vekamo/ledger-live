{
  "calendar" : {
    "today" : "Hoje",
    "tomorrow" : "Amanhã",
    "yesterday" : "Ontem",
    "transactionDate" : "Data da transação"
  },
  "platform" : {
    "flows" : {
      "requestAccount" : {
        "title" : "Selecione uma conta"
      },
      "broadcast" : {
        "toast" : {
          "title" : "Transação enviada!",
          "text" : "Clique aqui para ver os detalhes da operação"
        }
      }
    },
    "app" : {
      "informations" : {
        "title" : "Informações",
        "website" : "Website"
      }
    },
    "catalog" : {
      "title" : "Discover",
      "branch" : {
        "soon" : "em breve",
        "experimental" : "experimental",
        "debug" : "debugar"
      },
      "banner" : {
        "title" : "Descubra nosso Catálogo Live de aplicativos",
        "description" : "Estamos trabalhando duro para lhe dar acesso seguro ao mundo de DeFi, NFTs e muito mais dentro do Ledger Live!"
      },
      "twitterBanner" : {
        "description" : "Conte-nos qual é o próximo serviço que você quer ver no Ledger Live com a hashtag",
        "tweetText" : "O próximo aplicativo Ledger deve ser..."
      },
      "pollCTA" : {
        "title" : "Enquete",
        "description" : "Qual serviço você deseja ver no Ledger Live?",
        "button" : "Vamos votar!"
      },
      "developerCTA" : {
        "title" : "Para Desenvolvedores",
        "description" : "Todas as informações que você precisa para integrar seus aplicativos no Ledger Live.",
        "button" : "Ir para o portal"
      }
    },
    "disclaimer" : {
      "title" : "Aplicativo Externo",
      "description" : "Você está prestes a ser redirecionado para um aplicativo não operado pela Ledger.",
      "legalAdvice" : "Este aplicativo não é operado pela Ledger. A Ledger não é responsável por qualquer perda de fundos ou pela qualidade de serviço deste aplicativo.\n\nSempre verifique cuidadosamente as informações exibidas no seu dispositivo.",
      "checkbox" : "Não me lembre novamente.",
      "CTA" : "Continuar"
    }
  },
  "common" : {
    "never" : "Nunca",
    "apply" : "Aplicar",
    "done" : "Concluído",
    "confirm" : "Confirmar",
    "reject" : "Rejeitar",
    "cancel" : "Cancelar",
    "getSupport" : "Obter Ajuda",
    "delete" : "Remover conta do portfólio",
    "launch" : "Iniciar",
    "continue" : "Continuar",
    "previous" : "Anterior",
    "learnMore" : "Saiba Mais",
    "help" : "Ajuda",
    "needHelp" : "Precisa de ajuda?",
    "areYouSure" : "Tem certeza?",
    "selectAccount" : "Selecione uma conta",
    "selectAccountNoOption" : "Nenhum resultado para conta \"{{accountName}}\"",
    "selectCurrency" : "Escolha um criptoativo",
    "selectCurrencyNoOption" : "Nenhum criptoativo \"{{currencyName}}\"",
    "selectCurrencyEmptyOption" : "Nenhum criptoativo",
    "selectValidatorNoOption" : "Nenhum resultado para validador \"{{accountName}}\"",
    "selectNoResults" : "Nenhum resultado para \"{{query}}\"",
    "sortBy" : "Ordenar por",
    "save" : "Salvar",
    "lock" : "Bloquear",
    "showMore" : "Mostrar Mais",
    "back" : "Voltar",
    "reset" : "Redefinir",
    "retry" : "Tentar novamente",
    "range" : "Intervalo",
    "stop" : "Parar",
    "updateNow" : "Atualizar Agora",
    "close" : "Fechar",
    "eastern" : "Oriental",
    "western" : "Ocidental",
    "reverify" : "Verificar Novamente",
    "verify" : "Verificar",
    "verifyMyAddress" : "Verificar meu endereço",
    "copy" : "Copiar",
    "copied" : "Copiado",
    "addressCopied" : "Endereço Copiado",
    "addressCopiedSuspicious" : "Incompatibilidade entre o endereço copiado e o que está na área de transferência.",
    "experimentalFeature" : "Experimental",
    "information" : "Informações",
    "search" : "Pesquisar...",
    "searchWithoutEllipsis" : "Pesquisar",
    "manage" : "Gerenciar",
    "lockScreen" : {
      "title" : "Boas-vindas de volta",
      "subTitle" : null,
      "description" : "Insira sua senha para continuar",
      "inputPlaceholder" : "Insira sua senha",
      "lostPassword" : "Perdi minha senha"
    },
    "sync" : {
      "syncing" : "Sincronizando...",
      "upToDate" : "Sincronizado",
      "outdated" : "Pausado",
      "needsMigration" : "Clique para atualizar a conta",
      "error" : "Erro de sincronização",
      "refresh" : "Atualizar",
      "devTools" : "Ferramentas de desenvolvedor"
    },
    "exchange" : "Negociar",
    "info" : "Informações",
    "connectDevice" : "Conecte seu dispositivo"
  },
  "devices" : {
    "nanoS" : "Nano S",
    "nanoSP" : "Nano S Plus",
    "nanoX" : "Nano X",
    "blue" : "Blue"
  },
  "operation" : {
    "type" : {
      "IN" : "Recebido",
      "OUT" : "Enviado",
      "NFT_IN" : "NFT Recebido",
      "NFT_OUT" : "NFT Enviado",
      "CREATE" : "Criado",
      "REVEAL" : "Revelado",
      "DELEGATE" : "Delegado",
      "REDELEGATE" : "Redelegado",
      "UNDELEGATE" : "Removido de delegação",
      "SUPPLY" : "Depositado",
      "REDEEM" : "Sacado",
      "APPROVE" : "Aprovado",
      "VOTE" : "Votado",
      "FREEZE" : "Congelado",
      "UNFREEZE" : "Descongelado",
      "REWARD" : "Recompensa Resgatada",
      "FEES" : "Taxas",
      "OPT_IN" : "Aderir",
      "OPT_OUT" : "Não Aderir",
      "CLOSE_ACCOUNT" : "Fechar Conta",
      "BOND" : "Vincular",
      "UNBOND" : "Desvincular",
      "REWARD_PAYOUT" : "Recompensa",
      "SLASH" : "Slash",
      "WITHDRAW_UNBONDED" : "Saque",
      "NOMINATE" : "Nomeação",
      "CHILL" : "Apagar Nomeações",
      "SET_CONTROLLER" : "Definir Controlador"
    }
  },
  "byteSize" : {
    "bytes" : "{{size}} bytes",
    "kbUnit" : "{{size}} KB",
    "mbUnit" : "{{size}} MB"
  },
  "time" : {
    "minute" : "Minuto",
    "minute_plural" : "Minutos",
    "hour" : "Hora",
    "hour_plural" : "Horas",
    "range" : {
      "day" : "1D",
      "week" : "1S",
      "month" : "1M",
      "year" : "1A",
      "all" : "TODOS"
    }
  },
  "fees" : {
    "advanced" : "Avançado",
    "custom" : "Personalizado",
    "fast" : "Rápido",
    "high" : "Alto",
    "low" : "Baixo",
    "slow" : "Lento",
    "standard" : "Padrão",
    "medium" : "Médio",
    "feesAmount" : "Quantia das taxas"
  },
  "sidebar" : {
    "card" : "Cartão",
    "learn" : "Aprender",
    "menu" : "Menu",
    "stars" : "Contas Favoritas",
    "accounts" : "Contas",
    "manager" : "Manager",
    "exchange" : "Comprar / Vender",
    "swap" : "Trocar",
    "lend" : "Emprestar",
    "catalog" : "Discover",
    "market" : "Mercado"
  },
  "stars" : {
    "placeholder" : "Favorite uma conta para exibi-la aqui.",
    "tooltip" : "Favoritar Conta"
  },
  "bridge" : {
    "modalTitle" : "Abrir ponte do dispositivo",
    "openHeader" : "Exponha as contas do seu dispositivo através do WebSocket",
    "openDescription" : "A abertura de uma ponte irá expor todas suas contas a aplicativos de terceiros.",
    "openedHeader" : "Ponte de {{appName}} aberta",
    "openedDescription" : "Agora você pode acessar sua conta {{appName}} em aplicativos web de terceiros através do WebSocket.",
    "completeHeader" : "Sessão de ponte concluída",
    "completeDescription" : "A ponte websocket agora está fechada.",
    "openButton" : "Abrir",
    "disconnectButton" : "Desconectar"
  },
  "swap2" : {
    "title" : "Trocar",
    "tabs" : {
      "exchange" : "Negociar",
      "history" : "Histórico",
      "kyc" : "KYC"
    },
    "form" : {
      "changeCTA" : "Alterar",
      "ratesDrawer" : {
        "title" : "Taxa",
        "quote" : "Cotação",
        "receive" : "Receber"
      },
      "details" : {
        "label" : {
          "provider" : "provedor",
          "rate" : "taxa",
          "fees" : "taxas de rede",
          "target" : "conta de destino"
        },
        "tooltip" : {
          "provider" : "lorem ipsum",
          "rate" : "lorem ipsum",
          "fees" : "lorem ipsum"
        },
        "noAccount" : "Crie uma conta para receber {{name}}",
        "noAccountCTA" : "Adicionar Conta"
      },
      "from" : {
        "title" : "De",
        "max" : "Máximo",
        "accountPlaceholder" : "Selecionar Fonte",
        "currencyDisabledTooltip" : "Esta moeda ainda não está disponível para troca"
      },
      "to" : {
        "title" : "Para"
      },
      "notAvailable" : {
        "title" : "A troca ainda não está disponível na sua região",
        "content" : "Aguarde mais um pouco,<br/>lançaremos este recurso muito em breve"
      },
      "providers" : {
        "kyc" : {
          "required" : "Você precisa concluir seu KYC",
          "complete" : "Concluir KYC",
          "update" : "Atualizar KYC",
          "rejected" : "KYC reprovado, inicie novamente a verificação",
          "rejectedContactProviderSupport" : "KYC rejeitada, contate o suporte {{providerName}}",
          "updateRequired" : "Conclua ou atualize seu KYC",
          "status" : {
            "pending" : "KYC pendente",
            "approved" : "KYC aprovado",
            "closed" : "KYC rejeitado",
            "upgradeRequired" : "KYC Insuficiente"
          }
        },
        "login" : {
          "required" : "Você precisa fazer login com este provedor",
          "complete" : "Login"
        },
        "mfa" : {
          "required" : "Você precisa configurar o MFA com este provedor",
          "complete" : "Configurar MFA"
        },
        "withdrawalsBlockedError" : {
          "message" : "Seu saque foi bloqueado por {{providerName}}.\n\n Entre em contato com o suporte deles para obter mais informações."
        }
      }
    },
    "history" : {
      "disclaimer" : "Suas transações de troca feitas no desktop não estão sincronizadas com o aplicativo Ledger Live mobile",
      "empty" : {
        "title" : "Suas trocas anteriores aparecerão aqui",
        "description" : "Você ainda não fez nenhuma troca ou o Ledger Live foi redefinido nesse meio tempo."
      },
      "export" : "Exportar Operações",
      "exporting" : "Exportando..."
    },
    "kyc" : {
      "updateRequired" : "Você precisar atualizar o aplicativo para que possamos concluir o processo de KYC",
      "wyre" : {
        "disclaimer" : "Suas informações são coletadas pela LEDGER em nome da WYRE e transferidas para a WYRE para fins de KYC. Para mais informações, consulte nossa",
        "policy" : "Política de privacidade",
        "title" : "Verifique sua identidade",
        "subtitle" : "Insira suas informações para trocar com a Wyre.",
        "cta" : "Continuar",
        "pending" : {
          "cta" : "Continuar",
          "title" : "Suas informações foram submetidas para aprovação",
          "subtitle" : "Normalmente leva alguns minutos para que a análise seja concluída.",
          "link" : "Saiba mais sobre o KYC",
          "info" : "Verificação de identidade: enviada"
        },
        "closed" : {
          "cta" : "Redefinir KYC",
          "title" : "Solicitação de KYC rejeitada",
          "subtitle" : "A Wyre rejeitou os dados que você forneceu para fins de KYC",
          "link" : "Saiba mais sobre o KYC"
        },
        "form" : {
          "firstName" : "Primeiro Nome",
          "lastName" : "Sobrenome",
          "street1" : "Linha 1 de endereço de rua",
          "street2" : "Endereço linha 2",
          "city" : "Cidade",
          "state" : "Estado",
          "country" : "País",
          "postalCode" : "Código Postal",
          "dateOfBirth" : "Data de nascimento",
          "firstNamePlaceholder" : "Insira seu primeiro nome",
          "lastNamePlaceholder" : "Insira seu sobrenome",
          "street1Placeholder" : "Ex. Avenida Paulista 1578",
          "street2Placeholder" : "Ex. Avenida Paulista 1578",
          "cityPlaceholder" : "Ex. São Paulo",
          "postalCodePlaceholder" : "Insira seu código postal de 8 dígitos",
          "dateOfBirthPlaceholder" : "MM/DD/AAAA",
          "firstNameError" : "Insira seu primeiro nome para continuar",
          "lastNameError" : "Insira seu sobrenome para continuar",
          "street1Error" : "Insira seu endereço",
          "cityError" : "Insira a cidade em que você mora no Brasil",
          "postalCodeError" : "Insira um código postal válido do Brasil",
          "dateOfBirthError" : "Insira sua data de nascimento",
          "dateOfBirthValidationError" : "Insira uma data de nascimento válida"
        }
      }
    },
    "exchangeDrawer" : {
      "title" : "Confirme sua negociação",
      "completed" : {
        "title" : "Transação transmitida com sucesso",
        "description" : "Sua operação de troca foi enviada à rede para ser confirmada. Aguarde sua transação ser confirmada e o provedor processar e enviar seu {{targetCurrency}}.",
        "disclaimer" : "Anote o número Swap ID da sua troca para caso precise de ajuda do <0>suporte do <0>{{provider}}</0></0>.",
        "seeDetails" : "Ver Detalhes"
      }
    }
  },
  "swap" : {
    "title" : "Trocar",
    "titleCrypto" : "Trocar {{currency}}",
    "whatIsSwap" : "O que é Troca (Swap)",
    "decentralizedSwapAvailable" : "Para algumas transações, você pode considerar fazer trocas (swap) em protocolos descentralizados. Descubra o <0>ParaSwap</0> e o <1>1inch</1>.",
    "paraswap" : {
      "cta" : " Confira",
      "description" : "Procurando pelo Paraswap? Ele foi movido para a aba Discover."
    },
    "tabs" : {
      "exchange" : "Negociar",
      "history" : "Histórico"
    },
    "history" : {
      "disclaimer" : "Suas transações de troca feitas no desktop não estão sincronizadas com o aplicativo Ledger Live mobile",
      "empty" : {
        "title" : "Suas trocas anteriores aparecerão aqui",
        "description" : "Você ainda não fez nenhuma troca ou o Ledger Live foi redefinido nesse meio tempo."
      }
    },
    "landing" : {
      "title" : "Troque seus ativos",
      "continue" : "Continuar",
      "sorry" : "Serviço temporariamente indisponível, ou indisponível no seu país"
    },
    "missingApp" : {
      "title" : "Instale o aplicativo {{appName}} no seu dispositivo",
      "subtitle" : "Vá para o Manager instale o aplicativo {{appName}} para trocar ativos.",
      "cta" : "Ir para o Manager"
    },
    "outdatedApp" : {
      "title" : "Atualize o aplicativo {{appName}} no seu dispositivo",
      "subtitle" : "Vá para o Manager e atualize o aplicativo {{appName}} para trocar ativos.",
      "cta" : "Ir para o Manager"
    },
    "providers" : {
      "title" : "Escolha um provedor para trocar criptos",
      "learnMore" : "O que é Troca (Swap)?",
      "kycRequired" : "KYC Necessário",
      "cta" : "Continuar",
      "kyc" : {
        "notAvailable" : "{{provider}} não está disponível na sua localização",
        "status" : {
          "required" : "KYC Necessário",
          "pending" : "KYC Pendente",
          "approved" : "KYC Aprovado!",
          "closed" : "KYC Rejeitado"
        }
      }
    },
    "ip" : {
      "title" : "Boas-vindas à Troca",
      "subtitle" : "Negocie criptoativos diretamente do seu dispositivo Ledger.",
      "disclaimer" : "Ao continuar, você aceita que seus dados de localização sejam compartilhados com provedores de serviços terceirizados para que eles cumpram seus procedimentos de AML/KYC."
    },
    "kyc" : {
      "updateRequired" : "Você precisar atualizar o aplicativo para que possamos concluir o processo de KYC",
      "wyre" : {
        "disclaimer" : "Suas informações são coletadas pela LEDGER em nome da WYRE e transferidas para a WYRE para fins de KYC. Para mais informações, consulte nossa",
        "policy" : "Política de privacidade",
        "title" : "Verifique sua identidade",
        "subtitle" : "Insira suas informações para trocar com a Wyre.",
        "pending" : {
          "cta" : "Continuar",
          "title" : "Aprovação Pendente",
          "subtitle" : "Suas informações foram submetidas para aprovação da Wyre.",
          "link" : "Saiba mais sobre o KYC"
        },
        "closed" : {
          "cta" : "Redefinir KYC",
          "title" : "Solicitação de KYC rejeitada",
          "subtitle" : "A Wyre rejeitou os dados que você forneceu para fins de KYC",
          "link" : "Saiba mais sobre o KYC"
        },
        "form" : {
          "firstName" : "Primeiro Nome",
          "lastName" : "Sobrenome",
          "street1" : "Endereço linha 1",
          "street2" : "Endereço linha 2",
          "city" : "Cidade",
          "state" : "Estado",
          "country" : "País",
          "postalCode" : "Código Postal",
          "dateOfBirth" : "Data de nascimento",
          "firstNamePlaceholder" : "Insira seu primeiro nome",
          "lastNamePlaceholder" : "Insira seu sobrenome",
          "street1Placeholder" : "Ex. Avenida Paulista 1578",
          "street2Placeholder" : "Ex. Avenida Paulista 1578",
          "cityPlaceholder" : "Ex. São Paulo",
          "postalCodePlaceholder" : "Insira seu código postal de 8 dígitos",
          "dateOfBirthPlaceholder" : "MM/DD/AAAA",
          "firstNameError" : "Insira seu primeiro nome para continuar",
          "lastNameError" : "Insira seu sobrenome para continuar",
          "street1Error" : "Insira seu endereço",
          "cityError" : "Insira a cidade em que você mora no Brasil",
          "postalCodeError" : "Insira um código postal válido do Brasil",
          "dateOfBirthError" : "Insira sua data de nascimento",
          "dateOfBirthValidationError" : "Insira uma data de nascimento válida"
        }
      }
    },
    "form" : {
      "resetKYC" : "Redefine seu KYC e atualize o Live para trocar com a Wyre",
      "resetKYCCTA" : "Redefinir KYC",
      "amount" : "Quantia",
      "from" : {
        "title" : "De",
        "account" : "Conta",
        "amount" : "Quantia a enviar",
        "currency" : "Criptoativo"
      },
      "to" : {
        "title" : "Para",
        "account" : "Conta",
        "amount" : "Quantia a receber",
        "currency" : "Criptoativo",
        "addAccountCTA" : "Adicionar nova conta"
      },
      "tradeMethod" : {
        "title" : "Taxa",
        "float" : "Taxa Variável",
        "floatUnavailable" : "A taxa variável não é compatível com este par",
        "fixed" : "Taxa Fixa",
        "fixedUnavailable" : "A taxa fixa não é compatível com este par",
        "floatDesc" : "Sua quantia pode mudar dependendo das condições do mercado.",
        "fixedDesc" : "Sua quantia permanecerá a mesma, mesmo que o mercado mude. Atualiza a cada 60 segundos.",
        "by" : "Fornecido por"
      },
      "exchange" : "Negociar",
      "helpCTA" : "O que é Troca (Swap)?",
      "bubble" : "Usamos uma taxa fixa, esta é a quantia exata que você receberá.",
      "noAccounts" : "Você não tem contas {{currencyName}} com saldo",
      "noApp" : "Aplicativo {{currencyName}} não instalado.",
      "outdatedApp" : "Atualização disponível para aplicativo {{currencyName}}.",
      "loadingRates" : "Carregando Taxas..."
    },
    "unauthorizedRatesModal" : {
      "title" : "O Ledger Live precisa ser atualizado",
      "subtitle" : "Atualize o Ledger Live para a versão mais recente e verifique sua identidade novamente para trocar com a Wyre",
      "cta" : "Redefinir Verificação"
    },
    "resetThirdPartyDataModal" : {
      "title" : "Exclua seus dados locais de terceiros",
      "subtitle" : "Exclua seus dados locais de terceiros Você pode precisar reenviar seu KYC e/ou fazer login novamente para acessar os serviços fornecidos por nossos parceiros.",
      "cta" : "Confirmar"
    },
    "modal" : {
      "title" : "Trocar",
      "steps" : {
        "summary" : {
          "title" : "Resumo",
          "from" : "De",
          "to" : "Para",
          "toExchange" : "Quantia a enviar",
          "toReceive" : "Quantia a receber",
          "terms" : "Termos e condições",
          "disclaimer" : {
            "description" : "Ao clicar em \"Confirmar\", eu reconheço e aceito que este serviço é regido exclusivamente pela <0>{{provider}}</0>",
            "acceptedDescription" : "Este serviço é regido exclusivamente pela <0>{{provider}}</0>"
          },
          "details" : {
            "provider" : "Provedor",
            "tradeMethod" : {
              "title" : "Tipo",
              "float" : "Taxa Variável",
              "fixed" : "Taxa Fixa"
            },
            "address" : "Endereço"
          }
        },
        "device" : {
          "title" : "Dispositivo"
        },
        "dependencies" : {
          "title" : "Verificações de aplicativos"
        },
        "finished" : {
          "title" : "Pendente",
          "subtitle" : "Troca transmitida com sucesso ",
          "swap" : "Seu Swap ID:",
          "seeDetails" : "Ver Detalhes",
          "disclaimer" : "Anote o número Swap ID da sua troca para caso precise de ajuda do <0>suporte do <0>{{provider}}</0></0>.",
          "description" : "Sua operação de troca foi enviada à rede para ser confirmada. Pode levar até uma hora para você receber sua {{targetCurrency}}."
        }
      }
    },
    "operationDetailsModal" : {
      "title" : "Trocar",
      "provider" : "Provedor",
      "txid" : "Swap ID",
      "status" : "Status",
      "statusTooltips" : {
        "expired" : "Para mais informações, contate o provedor da troca com sua Swap ID.",
        "refunded" : "Para mais informações, contate o provedor da troca com sua Swap ID.",
        "pending" : "Aguarde enquanto o provedor da troca processa a transação.",
        "onhold" : "Para resolver a situação, contate o provedor da troca com sua Swap ID.",
        "finished" : "Sua troca foi concluída com sucesso."
      },
      "date" : "Data",
      "from" : "De",
      "fromAddress" : "Endereço de origem",
      "fromAddress_plural" : "Endereços de origem",
      "to" : "Para",
      "toProvider" : "Endereço do provedor",
      "initialAmount" : "Quantia Inicial",
      "creditedAmount" : "Quantia Creditada"
    }
  },
  "lottieDebugger" : {
    "buttonTitle" : "Testar"
  },
  "fullNode" : {
    "status" : "Status",
    "connect" : "Conectar",
    "disconnect" : "Desconectar",
    "checkNodeSettings" : "Verificar configurações do node",
    "edit" : "Editar",
    "modal" : {
      "title" : "Conectar node completo de Bitcoin",
      "disconnectTitle" : "Desconectar o node completo",
      "steps" : {
        "landing" : {
          "header" : "Inicie seu node completo. Não confie, verifique.",
          "description" : "Um node completo de Bitcoin valida todas as transações e blocos, permitindo que você use o Bitcoin sem precisar confiar em terceiros, ao mesmo tempo em que contribui para a rede Bitcoin.",
          "list" : {
            "item1" : "Configure o Bitcoin Core em um dispositivo com recursos suficientes.",
            "item2" : "Aguarde seu node ser totalmente sincronizado.",
            "item3" : "Anote as credenciais RPC, o endereço IP e o número de porta do seu node."
          },
          "disclaimer" : "Para executar um node completo, é necessário um computador com recursos suficientes e uma conexão de banda larga sem restrições de dados."
        },
        "node" : {
          "title" : "Node",
          "connectionSteps" : {
            "notConnected" : {
              "header" : "Insira os parâmetros do seu node",
              "disclaimer" : "Seu node completo deve estar totalmente sincronizado antes de conectar o Ledger Live.",
              "fields" : {
                "nodeHost" : {
                  "title" : "Host",
                  "tooltip" : "Deixe como padrão se o node for executado neste computador ou substitua o endereço IP e número de porta do node."
                },
                "rpcCredentials" : {
                  "title" : "Credenciais RCP",
                  "tooltip" : "Insira o nome de usuário e senha RPC do seu node, encontrados no arquivo bitcoin.conf.",
                  "usernamePlaceholder" : "Nome de usuário",
                  "passwordPlaceholder" : "Senha"
                },
                "tls" : {
                  "title" : "Usar TLS",
                  "tooltip" : "Habilite o Transport Layer Security, por exemplo, ao usar uma solução de node hospedado."
                }
              }
            },
            "connecting" : {
              "header" : "Testando a conexão do node",
              "description" : "Aguarde enquanto verificamos se seu node completo está respondendo."
            },
            "success" : {
              "header" : "Node completo conectado com sucesso",
              "description" : "Agora você pode configurar seu node completo para buscar suas contas na blockchain."
            },
            "failure" : {
              "header" : "Não foi possível se conectar ao node completo",
              "description" : "Certifique-se de que seu node esteja totalmente sincronizado e verifique suas configurações de conexão."
            }
          }
        },
        "device" : {
          "title" : "Dispositivo",
          "connectionSteps" : {
            "pending" : {
              "header" : "Obtendo contas do dispositivo",
              "description" : "Aguarde enquanto as contas buscadas são adicionadas ao arquivo de configuração do node."
            },
            "success" : {
              "header" : "Contas adicionadas à configuração do node",
              "description" : "Um arquivo de configuração foi salvo na pasta de dados do usuário. Isso permite que o Ledger SatStack se conecte ao seu node completo e busque suas contas na blockchain.",
              "cta" : "Ver dados de usuário"
            }
          }
        },
        "accounts" : {
          "title" : "Contas",
          "existing" : "Contas existentes a buscar",
          "toScan" : "Contas a buscar",
          "toScanDescription" : "Contas a buscar para cada tipo de endereço",
          "toScanTooltip" : "Aumente apenas se você tiver mais de 10 contas de BTC.  A busca inicial será mais lenta. "
        },
        "satstack" : {
          "title" : "SatStack",
          "connectionSteps" : {
            "notConnected" : {
              "header" : "Baixar e executar o Ledger SatStack",
              "description" : "O Ledger SatStack é um pequeno aplicativo que permite que o Ledger Live se conecte ao seu node completo. Baixe e execute antes de continuar.",
              "disclaimer" : "O SatStack deve estar em execução para que o Ledger Live se conecte ao seu node completo.  Considere configurá-lo para iniciar automaticamente quando ligar o computador.",
              "cta" : "Baixar o SatStack"
            },
            "satstack-disconnected" : {
              "header" : "Não foi possível acessar o SatStack",
              "description" : "Verifique se o SatStack está sendo executado neste computador."
            },
            "satstack-outdated" : {
              "header" : "Atualize o SatStack",
              "description" : "A versão do SatStack que você está usando é muito antiga e pode conter bugs ou incompatibilidades."
            },
            "node-disconnected" : {
              "header" : "Não foi possível se conectar ao node completo",
              "description" : "Verifique se seu node está acessível e se as configurações de conexão inseridas estão corretas."
            },
            "invalid-chain" : {
              "header" : "título de cadeia inválido",
              "description" : "descrição de cadeia inválido para info"
            },
            "initializing" : {
              "header" : "Carregando",
              "description" : ""
            },
            "ready" : {
              "header" : "Pronto",
              "description" : "Seu node completo está totalmente sincronizado. Os saldos da sua conta Bitcoin estão corretos agora."
            },
            "syncing" : {
              "header" : "Sincronização de node em andamento…",
              "description" : "As transações recentes podem não estar visíveis ainda, portanto, os saldos da conta de Bitcoin podem estar incorretos. Se possível, execute seu node continuamente para mantê-lo sincronizado."
            },
            "scanning" : {
              "header" : "Busca de contas em andamento...",
              "description" : "Você poderá adicionar suas contas assim que a busca de contas for concluída. Todas as contas de Bitcoin adicionadas anteriormente através dos exploradores da Ledger foram removidas."
            }
          }
        },
        "disconnect" : {
          "cta" : "Desconectar",
          "description" : "Tem certeza? Ao desconectar seu node completo, todas as contas de Bitcoin serão removidas. Você pode adicionar suas contas novamente usando os exploradores da Ledger."
        }
      }
    }
  },
  "account" : {
    "subHeader" : {
      "moreInfo" : "Mais Informações",
      "cardTitle" : "Powered by {{team}}",
      "drawer" : {
        "title" : "Integração {{family}}",
        "subTitle" : "A integração {{family}} foi feita pelo time {{team}}",
        "description" : "Ledger Live é uma plataforma de código aberto",
        "description2" : "Desenvolvedores de qualquer lugar do mundo podem se integrar com a nossa Ledger Live",
        "description3" : "Esta integração foi realizada por {{team}} em colaboração com a Ledger"
      }
    },
    "lastOperations" : "Últimas Operações",
    "contractAddress" : "Contrato:",
    "openInExplorer" : "Abrir no explorador",
    "emptyState" : {
      "title" : "Nenhum criptoativo ainda?",
      "desc" : "Certifique-se de instalar o aplicativo <1><0>{{managerAppName}}</0></1> e comece a receber",
      "descToken" : "Certifique-se de instalar o aplicativo <1><0>{{managerAppName}}</0></1> e comece a receber <3><0>{{ticker}}</0></3> e tokens <5><0>{{tokenList}}</0></5>",
      "buttons" : {
        "receiveFunds" : "Receber",
        "buy" : "Comprar"
      }
    },
    "settings" : {
      "title" : "Editar Conta",
      "advancedLogs" : "Avançado",
      "advancedTips" : "Seu xpub é um dado privado e confidencial. Use-o com cautela, especialmente ao revelá-lo a terceiros.",
      "accountName" : {
        "title" : "Nome da conta",
        "desc" : "Descrição da conta"
      },
      "unit" : {
        "title" : "Unidade",
        "desc" : "Escolha a unidade a usar"
      }
    },
    "availableBalance" : "Saldo Disponível",
    "frozenAssets" : "Ativos Congelados",
    "bandwidth" : "Largura de Banda",
    "energy" : "Energia",
    "stake" : "Aplicar",
    "delegatedAssets" : "Ativos Delegados",
    "undelegating" : "Removendo de delegação",
    "availableBalanceTooltip" : "Esta quantia é descartável.",
    "frozenAssetsTooltip" : "Ativos congelados são usados no processo de votação da Tron. Isso representa seu número total de votos.",
    "bandwidthTooltip" : "Congele ativos para ganhar Largura de Banda",
    "energyTooltip" : "Congele ativos para ganhar Energia",
    "delegatedTooltip" : "Ativos delegados são utilizados no processo de votação. Isso representa seu número total de votos.",
    "undelegatingTooltip" : "Ativos desdelegados ficam bloqueados por um período de {{timelockInDays}} dias, antes de ficarem disponíveis."
  },
  "exchange" : {
    "chooseProvider" : "Escolha entre {{providerCount}} provedor",
    "chooseProviders" : "Escolha entre {{providerCount}} provedores",
    "title" : "Compre e venda criptos",
    "reset" : "Redefinir fluxo",
    "verifyAddress" : "Confirme que o endereço exibido corresponde exatamente ao exibido no seu dispositivo",
    "buy" : {
      "header" : "Compre criptos com nossos parceiros",
      "title" : "Escolha um provedor para comprar cripto",
      "buyFrom" : "Compre de qualquer lugar",
      "cryptoSupported" : "compatível com cripto",
      "payWith" : "Pague com cartão ou SEPA",
      "tab" : "Comprar",
      "coinify" : {
        "header" : "Comprar cripto com {{provider}}",
        "title" : "Comprar cripto via <0>{{provider}}</0>",
        "selectCrypto" : "Escolha um criptoativo",
        "selectAccount" : "Escolha uma conta",
        "continue" : "Continuar",
        "addAccount" : "Adicionar Conta"
      }
    },
    "sell" : {
      "header" : "Venda cripto com nossos parceiros",
      "title" : "Vender cripto via <0>{{provider}}</0>",
      "tab" : "Vender",
      "selectCrypto" : "Escolha um criptoativo",
      "selectAccount" : "Escolha uma conta",
      "continue" : "Continuar"
    }
  },
  "lend" : {
    "title" : "Emprestar Cripto",
    "tabs" : {
      "dashboard" : "Painel Principal",
      "opened" : "Empréstimos Abertos",
      "closed" : "Empréstimos Fechados",
      "history" : "Histórico"
    },
    "assets" : "Ativos para emprestar",
    "active" : "Contas Aprovadas",
    "lendAsset" : "Emprestar",
    "account" : {
      "amountSupplied" : "Quantia Depositado",
      "amountSuppliedTooltip" : "Quantia emprestada à rede",
      "currencyAPY" : "APY da moeda",
      "currencyAPYTooltip" : "Taxa de retorno anual de um depósito que é continuamente composto",
      "accruedInterests" : "Juros Acumulados",
      "accruedInterestsTooltip" : "Juros gerados sobre seus ativos emprestados",
      "interestEarned" : "Juros Recebidos",
      "interestEarnedTooltip" : "Juros que você recebeu após o saque",
      "openLoans" : "Empréstimos Abertos",
      "closedLoans" : "Empréstimos Fechados",
      "amountRedeemed" : "Quantia Sacada",
      "date" : "Data",
      "info" : "Você pode receber juros emprestando ativos diretamente da sua conta {{currency}}.",
      "howCompoundWorks" : "Como funciona o empréstimo no Compound?",
      "lend" : "Depositar {{currency}}"
    },
    "emptyState" : {
      "active" : {
        "title" : "Empréstimo",
        "description" : "Você pode receber juros emprestando ativos diretamente das suas contas Ethereum.",
        "cta" : "Como funciona o empréstimo no Compound?"
      },
      "closed" : {
        "title" : "Seus empréstimos fechados aparecerão aqui",
        "description" : "Você ainda não fez nenhum empréstimo.",
        "cta" : "Depositar"
      },
      "opened" : {
        "title" : "Seus empréstimos abertos aparecerão aqui",
        "description" : "Você ainda não fez nenhum empréstimo.",
        "cta" : "Depositar"
      },
      "history" : {
        "title" : "Histórico",
        "description" : "Veja o histórico de todas suas transações de empréstimo.",
        "cta" : "Depositar"
      }
    },
    "headers" : {
      "active" : {
        "accounts" : "Conta",
        "amountSupplied" : "Empréstimo Aberto",
        "amountSuppliedTooltip" : "Quantia depositada na rede",
        "accruedInterests" : "Saldo de juros",
        "accruedInterestsTooltip" : "Juros sendo recebido de empréstimos",
        "status" : "Status da conta",
        "actions" : "Ações"
      },
      "status" : {
        "enablingTooltip" : "Sua transação está sendo transmitida",
        "toSupplyTooltip" : "Agora você pode fornecer seus ativos"
      },
      "types" : {
        "enabling" : "Habilitando",
        "inactive" : "Inativo",
        "supplying" : "Fornecendo",
        "earning" : "Ganhando"
      },
      "closed" : {
        "assetLended" : "Ativo",
        "amountRedeemed" : "Quantia do saque",
        "interestsEarned" : "Juros Recebidos",
        "date" : "Data"
      },
      "opened" : {
        "assetLended" : "Ativo",
        "amount" : "Quantia",
        "accruedInterest" : "Juros Acumulados",
        "date" : "Data"
      },
      "rates" : {
        "allAssets" : "Ativo",
        "totalBalance" : "Saldo de ativos",
        "totalBalanceTooltip" : "Quantia disponível para emprestar",
        "currentAPY" : "APY do depósito",
        "currentAPYTooltip" : "Taxa de retorno anual obtida de um depósito continuamente composto",
        "actions" : "Ações"
      }
    },
    "manage" : {
      "cta" : "Gerenciar Empréstimo",
      "title" : "Gerenciar Empréstimo",
      "enable" : {
        "approve" : "Aprovar",
        "manageLimit" : "Gerenciar Limite",
        "viewDetails" : "Ver Detalhes",
        "info" : "Você aprovou <0>{{amount}}</0> nesta conta. Você pode reduzir a quantia mediante uma taxa.",
        "infoNoLimit" : "Você aprovou totalmente esta conta. Você pode reduzir a quantia mediante uma taxa.",
        "approvedWithLimit" : "Você aprovou <0>{{value}}</0> nesta conta.",
        "enabling" : "Você poderá depositar ativos assim que a aprovação da conta for confirmada.",
        "notEnabled" : "Você precisa aprovar esta conta antes de poder emprestar ativos.",
        "notEnoughApproved" : "Você precisa aumentar o limite aprovado na sua conta para emprestar."
      },
      "supply" : {
        "title" : "Depositar",
        "description" : "Insira a quantidade de ativos que deseja emprestar ao protocolo."
      },
      "withdraw" : {
        "title" : "Sacar",
        "description" : "Saque ativos do protocolo para a sua conta Ledger."
      }
    },
    "enable" : {
      "title" : "Aprovar Conta",
      "steps" : {
        "selectAccount" : {
          "title" : "Selecionar Conta",
          "selectLabel" : "Conta da qual emprestar",
          "cta" : "Aprovar",
          "alreadyEnabled" : "Esta conta está aprovada"
        },
        "amount" : {
          "title" : "Quantia",
          "summary" : "Eu concedo acesso ao contrato inteligente <0>{{contractName}}</0> à minha conta <0>{{accountName}}</0> por uma quantia de <0>{{amount}}</0>",
          "limit" : "limitado {{amount}}",
          "noLimit" : "{{assetName}} sem limite",
          "contractName" : "Compor {{currencyName}}",
          "advanced" : "Avançado",
          "amountLabel" : "Quantia para aprovar",
          "amountLabelTooltip" : "Isso limita a quantia disponível para o contrato inteligente."
        },
        "connectDevice" : {
          "title" : "Dispositivo"
        },
        "confirmation" : {
          "title" : "Confirmação",
          "success" : {
            "title" : "Operação enviada com sucesso",
            "text" : "A aprovação foi enviada à rede para confirmação. Você poderá emitir empréstimos assim que for confirmado.",
            "done" : "Fechar",
            "info" : "Transações podem levar algum tempo para serem confirmadas e exibidas em exploradores."
          },
          "broadcastError" : "Sua transação pode ter falhado. Aguarde um momento e verifique seu histórico de transações antes de tentar novamente."
        }
      }
    },
    "withdraw" : {
      "title" : "Sacar Ativos",
      "steps" : {
        "amount" : {
          "title" : "Quantia",
          "advanced" : "Avançado",
          "amountToWithdraw" : "Quantia a sacar",
          "withdrawAll" : "Sacar o máximo",
          "placeholder" : "Sacar o máximo",
          "maxWithdrawble" : "Quantia máxima para saque é"
        },
        "connectDevice" : {
          "title" : "Dispositivo"
        },
        "confirmation" : {
          "title" : "Confirmação",
          "success" : {
            "title" : "Saque enviado com sucesso",
            "text" : "Seus ativos estarão disponíveis assim que a rede confirmar o saque.",
            "done" : "Fechar",
            "cta" : "Ver Detalhes"
          },
          "broadcastError" : "Sua transação pode ter falhado. Aguarde um momento e verifique seu histórico de transações antes de tentar novamente.",
          "tooltip" : {
            "amountWithdrawn" : "A quantia sacada é exibida em {{ tokenName }}. {{ tokenName }} é um token ERC20 que você ganha após emprestar ativos."
          }
        }
      }
    },
    "info" : {
      "terms" : {
        "title" : "Emprestar Cripto",
        "subtitle" : "Empreste ativos no protocolo Compound",
        "description" : "O protocolo Compound permite emprestar e pegar emprestado ativos na rede Ethereum. Você pode emprestar ativos e receber juros diretamente da sua conta Ledger.",
        "switchLabel" : "<1>Eu li e concordo com os </1><0>Termos de uso</0><1>.</1>"
      },
      "steps" : {
        "title" : "Passo <0>{{step}} / {{total}}</0>",
        "1" : {
          "subtitle" : "Aprove uma conta para permitir que o protocolo",
          "subtitle2" : "processe futuros empréstimos.",
          "description" : "Para transferir até uma certa quantidade de ativos para o protocolo, você precisa autorizar o contrato inteligente do Compound. A aprovação de uma conta permite que o protocolo processe futuros empréstimos."
        },
        "2" : {
          "subtitle" : "Forneça ativos para receber juros",
          "description" : "Após uma conta ser aprovada, você poderá selecionar a quantidade de ativos que deseja emprestar e então enviar uma transação para o protocolo. Os juros começam a se acumular imediatamente após a confirmação da transação."
        },
        "3" : {
          "subtitle" : "Saque ativos a qualquer momento",
          "description" : "Você pode sacar seus ativos e juros recebidos a qualquer momento, parcial ou totalmente, diretamente da sua conta Ledger."
        }
      }
    },
    "supply" : {
      "title" : "Depositar Ativos",
      "steps" : {
        "amount" : {
          "title" : "Quantia",
          "amountToSupply" : "Quantia a depositar",
          "maxSupply" : "Quantia máxima a emprestar é"
        },
        "device" : {
          "title" : "Dispositivo"
        },
        "confirmation" : {
          "title" : "Confirmação",
          "success" : {
            "title" : "Depósito enviado com sucesso",
            "text" : "Você começará a receber juros assim que a rede confirmar o depósito.",
            "done" : "Fechar",
            "cta" : "Ver Detalhes",
            "info" : "Transações podem levar algum tempo para serem confirmadas e exibidas em exploradores."
          }
        }
      }
    },
    "noEthAccount" : {
      "title" : "Crie uma conta ETH",
      "description" : "<0>{{ asset }}({{ ticker }})</0> é um token ERC-20 da Ethereum. Para emprestar {{ ticker }}, instale o aplicativo Ethereum e crie uma conta Ethereum",
      "cta" : "Adicionar Conta"
    },
    "emptyAccountDeposit" : {
      "title" : "Você não tem uma conta {{ asset }}.",
      "description" : "Para depositar fundos e emprestar criptos, você precisa de uma conta {{ asset }}. Receba fundos em seu endereço Ethereum.",
      "ctaBuy" : "Comprar {{ asset }}",
      "ctaReceive" : "Receber {{ asset }}"
    }
  },
  "accounts" : {
    "title" : "Contas",
    "noResultFound" : "Nenhuma conta encontrada.",
    "order" : {
      "name|asc" : "Nome A-Z",
      "name|desc" : "Nome Z-A",
      "balance|asc" : "Menor Saldo",
      "balance|desc" : "Maior Saldo"
    },
    "range" : {
      "day" : "Dia",
      "week" : "Semana",
      "month" : "Mês",
      "year" : "Ano",
      "all" : "Todos"
    },
    "optionsMenu" : {
      "title" : "Opções",
      "exportOperations" : "Exportar histórico de operações",
      "exportToMobile" : "Exportar para dispositivo móvel"
    },
    "contextMenu" : {
      "star" : "Favoritar",
      "receive" : "Receber",
      "send" : "Enviar",
      "swap" : "Trocar",
      "buy" : "Comprar",
      "sell" : "Vender",
      "edit" : "Editar Conta",
      "hideToken" : "Ocultar Token"
    }
  },
  "help" : {
    "title" : "Ajuda e suporte",
    "gettingStarted" : {
      "title" : "Como Começar",
      "desc" : "Comece Aqui"
    },
    "status" : {
      "title" : "Status da Ledger",
      "desc" : "Verifique o status do nosso sistema"
    },
    "helpCenter" : {
      "title" : "Suporte Ledger",
      "desc" : "Obter Ajuda"
    },
    "ledgerAcademy" : {
      "title" : "Ledger Academy",
      "desc" : "Aprenda sobre criptomoedas"
    },
    "facebook" : {
      "title" : "Facebook",
      "desc" : "Curta nossa página"
    },
    "twitter" : {
      "title" : "Twitter",
      "desc" : "Siga-nos"
    },
    "github" : {
      "title" : "Github",
      "desc" : "Confira nosso código"
    }
  },
  "blacklistToken" : {
    "title" : "Ocultar Token",
    "desc" : "Esta ação ocultará todas as contas de <1><0>{{tokenName}}</0></1>, você pode exibi-las novamente usando as <3>Configurações</3>",
    "hideCTA" : "Ocultar Token"
  },
  "hideNftCollection" : {
    "title" : "Ocultar coleção de NFT",
    "desc" : "Esta ação ocultará todos os NFTs da coleção <1><0>{{collectionName}}</0></1>. Você pode exibi-los novamente em <3>Configurações</3>",
    "hideCTA" : "Ocultar coleção de NFT"
  },
  "banners" : {
    "cleanCache" : {
      "title" : "Para modificar configurações experimentais, é necessário limpar o cache",
      "cta" : "Limpar Cache"
    },
    "migrate" : "Atualização de contas do Ledger Live disponível",
    "genericTerminatedCrypto" : "Não há mais suporte para {{coinName}}",
    "valentine" : {
      "title" : "Dia dos Namorados",
      "description" : "Como prova do nosso amor, a Ledger está reduzindo as taxas de compra e venda no Ledger Live"
    },
    "ledgerAcademy" : {
      "title" : "Ledger Academy",
      "description" : "Tudo o que você precisa saber sobre blockchain, segurança, criptomoedas e seu dispositivo Ledger",
      "cta" : "Comece a aprender"
    },
    "stakeCosmos" : {
      "title" : "Staking de COSMOS",
      "description" : "Delegue suas moedas ATOM através da página da sua conta e receba recompensas hoje",
      "cta" : "Aplicar Cosmos agora"
    },
    "buyCrypto" : {
      "title" : "Comprar Cripto",
      "description" : "Compre criptoativos com nosso parceiro e os receba diretamente na sua conta Ledger",
      "cta" : "Comprar Agora"
    },
    "familyPack" : {
      "title" : "Pacote Família",
      "description" : "Traga sua família e amigos para o mundo cripto com 3 dispositivos Nano S a um preço promocional",
      "cta" : "Comprar pacote família"
    },
    "polkaStake" : {
      "title" : "Staking de POLKADOT",
      "description" : "Agora você pode fazer staking, proteger e gerenciar seu DOT diretamente no Ledger Live"
    },
    "sell" : {
      "title" : "vender cripto",
      "description" : "Venda Bitcoin com nosso parceiro diretamente do Ledger Live"
    },
    "stakeAlgorand" : {
      "title" : "Staking de ALGORAND",
      "description" : "Aproveite ao máximo seu ALGO. Basta adicionar fundos às suas contas e receber recompensas de staking hoje."
    },
    "swap" : {
      "title" : "Trocar Cripto",
      "description" : "Troque uma criptomoeda por outra no Ledger Live com nosso parceiro."
    },
    "lending" : {
      "title" : "Emprestar Cripto",
      "description" : "Empreste stablecoins para o protocolo Compound receba juros hoje"
    },
    "blackfriday" : {
      "title" : "BLACK FRIDAY ",
      "description" : "Aproveite 40% de desconto nas carteiras hardware da Ledger com o código promocional BLACKFRIDAY20"
    }
  },
  "signmessage" : {
    "title" : "Assinar Mensagem",
    "steps" : {
      "summary" : {
        "title" : "Resumo"
      },
      "sign" : {
        "title" : "Dispositivo"
      }
    }
  },
  "walletconnect" : {
    "titleAccount" : "WalletConnect",
    "disconnect" : "Desconectar",
    "disconnected" : "Desconectado",
    "connected" : "Conectado",
    "connecting" : "Conectando...",
    "invalidAccount" : "ID de conta inválido",
    "steps" : {
      "paste" : {
        "title" : "Colar Link",
        "label" : "Endereço do Wallet Connect",
        "placeholder" : "Colar link do Wallet Connect"
      },
      "confirm" : {
        "title" : "Conectar",
        "details" : "Quer se conectar à seguinte conta através da sua carteira:",
        "deeplinkDetails" : "Quer se conectar ao Ledger Live. Escolha sua conta:",
        "noAccount" : "Você não tem nenhuma conta compatível. Adicione uma conta compatível para usar o WalletConnect.",
        "alreadyConnected" : "Você está tentando se conectar a um DApp enquanto outro DApp já está conectado. Desconecte-se do DApp conectado antes de reconectar o Live a um novo DApp."
      }
    },
    "connectedscreen" : {
      "info" : "Agora você pode acessar o DApp {{name}} em seu navegador web.",
      "warning" : "Não é seguro compartilhar endereços de recebimento em DApps Sempre use o Ledger Live ao compartilhar seu endereço para receber fundos.",
      "disconnected" : "Há um problema de conexão entre o DApp, o WalletConnect e o Ledger Live. Aguarde um pouco ou reinicie a conexão"
    }
  },
  "dashboard" : {
    "title" : "Portfólio",
    "emptyAccountTile" : {
      "desc" : "Adicione contas para gerenciar outros criptoativos",
      "createAccount" : "Adicionar Conta"
    },
    "recentActivity" : "Últimas Operações",
    "totalBalance" : "Saldo Total",
    "transactionsPendingConfirmation" : "Algumas transações ainda não foram confirmadas. Elas serão refletidas no seu saldo e estarão disponíveis após serem confirmadas."
  },
  "currentAddress" : {
    "title" : "Endereço Atual",
    "for" : "Endereço para <1><0>{{name}}</0></1>",
    "messageIfUnverified" : "Verifique se o endereço compartilhado corresponde exatamente ao exibido no seu dispositivo",
    "messageIfSkipped" : "Seu endereço {{name}} não foi confirmado no seu dispositivo Ledger. Verifique-o por segurança.",
    "showQrCode" : "Mostrar QR Code",
    "taprootWarning" : "Certifique-se de que o remetente é compatível com taproot"
  },
  "emptyState" : {
    "dashboard" : {
      "title" : "Instalar aplicativos no seu dispositivo",
      "desc" : "Vá para o Manager para instalar aplicativos no seu dispositivo. Você pode adicionar contas quando tiver aplicativos no seu dispositivo.",
      "buttons" : {
        "installApp" : "Ir para Manager",
        "help" : "Ajuda"
      }
    },
    "accounts" : {
      "title" : "Adicione uma conta para começar",
      "desc" : "Adicione uma conta para começar a gerenciar seus criptoativos. Você precisa instalar no seu dispositivo o aplicativo referente ao seu criptoativo.",
      "buttons" : {
        "addAccount" : "Adicionar Conta",
        "installApp" : "Vá para o Manager para instalar aplicativos",
        "help" : "Ajuda"
      }
    }
  },
  "genuinecheck" : {
    "deviceInBootloader" : "Dispositivo no modo Bootloader. Clique em <1>Continue</1> para atualizá-lo."
  },
  "learn" : {
    "title" : "Aprender",
    "noConnection" : "Sem conexão",
    "noConnectionDesc" : "Parece que você não tem acesso à internet. Verifique sua conexão e tente novamente.",
    "sectionShows" : "Shows",
    "sectionVideo" : "Vídeos",
    "sectionPodcast" : "Podcast",
    "sectionArticles" : "Artigos"
  },
  "market" : {
    "title" : "Mercado",
    "currency" : "Moeda",
    "rangeLabel" : "Hora",
    "goBack" : "Voltar",
    "filters" : {
      "title" : "Filtros",
      "show" : "Mostrar",
      "all" : "Todos",
      "isLedgerCompatible" : "Compatível com Ledger Live",
      "isFavorite" : "Ativos Favoritos",
      "applyFilters" : "Aplicar Filtros",
      "clearAll" : "Limpar Tudo"
    },
    "marketList" : {
      "crypto" : "Cripto",
      "price" : "Preço",
      "change" : "Mudança",
      "marketCap" : "Capitalização de mercado",
      "last7d" : "Últimos 7 dias"
    },
    "detailsPage" : {
      "priceStatistics" : "Estatísticas de preço",
      "tradingVolume" : "Volume de negociação",
      "24hLowHight" : "Mínomo em 24h / Máximo em 24h",
      "7dLowHigh" : "Mínimo em 7d / Máximo em 7d",
      "allTimeHigh" : "Máxima Histórica",
      "allTimeLow" : "Mínima Histórica",
      "marketCapRank" : "Posição em capitalização de mercado",
      "marketCapDominance" : "Dominância da capitalização de mercado",
      "supply" : "Oferta",
      "circulatingSupply" : "Oferta em circulação",
      "totalSupply" : "Oferta Total",
      "maxSupply" : "Oferta Máxima",
      "assetNotSupportedOnLedgerLive" : "Este ativo não é compatível com o Ledger Live.",
      "supportedCoinsAndTokens" : "Moedas e tokens compatíveis"
    },
    "range" : {
      "1H_label" : "1H",
      "1D_label" : "1D",
      "1W_label" : "1S",
      "1M_label" : "1M",
      "1Y_label" : "1A",
      "1h" : "1h",
      "24h" : "24h",
      "7d" : "7d",
      "30d" : "30d",
      "1y" : "1a",
      "1H_selectorLabel" : "Última 1 hora",
      "1D_selectorLabel" : "Últimas 24 horas",
      "1W_selectorLabel" : "última semana",
      "1M_selectorLabel" : "Último mês",
      "1Y_selectorLabel" : "Último ano"
    },
    "warnings" : {
      "connectionError" : "Erro de conexão",
      "ledgerUnableToRetrieveData" : "O Ledger Live não conseguiu recuperar os dados.",
      "checkInternetAndReload" : "Verifique sua conexão com a internet e recarregue esta página.",
      "reload" : "Recarregar",
      "noCryptosFound" : "Nenhuma moeda encontrada",
      "noSearchResultsFor" : "Não encontramos nenhuma moeda para <0>{{search}}</0>. Tente pesquisar novamente usando outra palavra-chave.",
      "noSearchResults" : "Não encontramos nenhum resultado de busca.",
      "retrySearchKeyword" : "Tente pesquisar novamente usando outra palavra-chave.",
      "retrySearchParams" : "Tente pesquisar novamente usando outros parâmetros.",
      "trackFavAssets" : "Acompanhe seu favorito",
      "clickOnStarIcon" : "Selecione o ícone de estrela ao lado de um ativo para adicioná-lo automaticamente aos seus favoritos.",
      "browseAssets" : "Pesquisar Ativos"
    }
  },
  "NFT" : {
    "viewer" : {
      "actions" : {
        "send" : "Enviar",
        "open" : "Abrir no {{viewer}}"
      },
      "attributes" : {
        "properties" : "Propriedades",
        "description" : "Descrição",
        "tokenAddress" : "Endereço do token",
        "tokenId" : "ID do token",
        "quantity" : "Quantidade",
        "floorPrice" : "Preço Mínimo"
      }
    },
    "collections" : {
      "title" : "Coleções de NFT (Tokens Não Fungíveis)",
      "receiveCTA" : "Receber NFT",
      "galleryCTA" : "Ver Galeria",
      "seeMore" : "Ver mais coleções",
      "seeAll" : "Ver todas as coleções",
      "seeLess" : "Ver Menos",
      "placeholder" : "Para adicionar NFTs, basta enviá-los para o seu endereço {{currency}}."
    },
    "gallery" : {
      "title" : "Todos os NFTs",
      "collection" : {
        "header" : {
          "sendCTA" : "Enviar",
          "contract" : "Contrato: {{contract}}"
        },
        "operationList" : {
          "header" : "Últimas Operações",
          "OUT" : "Enviado",
          "IN" : "Recebido"
        }
      },
      "tokensList" : {
        "item" : {
          "tokenId" : "ID: {{tokenId}}"
        }
      }
    }
  },
  "tokensList" : {
    "title" : "Tokens",
    "cta" : "Adicionar Token",
    "placeholder" : "Para adicionar tokens, basta enviá-los para o seu endereço de {{currencyName}}.",
    "link" : "Saiba Mais",
    "seeTokens" : "Mostrar tokens ({{tokenCount}})",
    "hideTokens" : "Ocultar tokens ({{tokenCount}})",
    "countTooltip" : "1 token",
    "countTooltip_plural" : "{{count}} tokens",
    "algorand" : {
      "title" : "ASA (Ativos)",
      "cta" : "Adicionar ASA",
      "placeholder" : "Você pode adicionar ativos à sua conta {{currencyName}}.",
      "link" : "Como os Ativos (ASA) funcionam?",
      "seeTokens" : "Mostrar ASA ({{tokenCount}})",
      "hideTokens" : "Ocultar ASA ({{tokenCount}})"
    },
    "stellar" : {
      "title" : "Ativos",
      "cta" : "Adicionar Ativo",
      "placeholder" : "Você pode adicionar ativos à sua conta {{currencyName}}.",
      "link" : "Saiba mais sobre os ativos Stellar",
      "seeTokens" : "Mostrar Ativos ({{tokenCount}})",
      "hideTokens" : "Ocultar Ativos ({{tokenCount}})"
    }
  },
  "subAccounts" : {
    "title" : "Subcontas",
    "seeSubAccounts" : "Mostrar Subcontas ({{tokenCount}})",
    "hideSubAccounts" : "Ocultar Subcontas ({{tokenCount}})",
    "countTooltip" : "1 subconta",
    "countTooltip_plural" : "{{count}} subcontas"
  },
  "migrateAccounts" : {
    "overview" : {
      "title" : "Atualização de contas do Ledger Live",
      "successTitle" : "Contas atualizadas com sucesso",
      "successDescPlu" : "Suas contas {{assets}} estão agora atualizadas e prontas para uso",
      "successDesc" : "Sua conta {{assets}} está agora atualizada e pronta para uso",
      "mobileTitle" : "Exportar contas para versão móvel",
      "mobileDesc" : "Selecione o botão abaixo para exportar suas contas atualizadas para o aplicativo móvel Ledger Live.",
      "mobileCTA" : "Exportar para dispositivo móvel",
      "description" : "Novas funcionalidades no Ledger Live exigem uma atualização das suas contas.",
      "currency" : "1 conta {{currency}} precisa ser atualizada:",
      "currency_plural" : "{{count}} contas {{currency}} precisam ser atualizadas:",
      "footer" : "Você precisa do seu dispositivo Ledger para concluir a atualização",
      "pendingDevices" : "1 conta não pôde ser atualizada. Conecte o dispositivo associado à conta abaixo",
      "pendingDevices_plural" : "{{totalMigratableAccounts}} contas não puderam ser atualizadas. Conecte o dispositivo associado à conta abaixo",
      "doItLaterBtn" : "Fazer Depois"
    },
    "progress" : {
      "finished" : {
        "title" : "Atualização de {{currencyName}} concluída",
        "description" : ""
      },
      "scanning" : {
        "title" : "Atualização de {{currencyName}} em andamento...",
        "description" : "Aguarde atualização de contas"
      },
      "finished-empty" : {
        "title" : "Atualização de {{currencyName}} incompleta",
        "description" : "Nenhuma conta {{currencyName}} para atualizar"
      }
    },
    "cta" : {
      "startUpdate" : "Iniciar Atualização",
      "nextCurrency" : "Continuar a atualização de {{currency}}"
    }
  },
  "addAccounts" : {
    "title" : "Adicionar Contas",
    "breadcrumb" : {
      "informations" : "Criptoativo",
      "connectDevice" : "Dispositivo",
      "import" : "Contas",
      "finish" : "Confirmação"
    },
    "fullNodeReadyInfo" : "As contas serão adicionadas usando seu node completo de Bitcoin.",
    "fullNodeConfigure" : "Configurar Node",
    "tokensTip" : "{{token}} ({{ticker}}) é um token {{tokenType}}. Você pode receber tokens diretamente em uma conta {{currency}}.",
    "accountToImportSubtitle_plural" : "Adicionar contas existentes",
    "selectAll" : "Selecionar Tudo ({{count}})",
    "unselectAll" : "Desmarcar Tudo ({{count}})",
    "noAccountToImport" : "Nenhuma conta {{currencyName}} existente para adicionar",
    "success" : "Conta adicionada com sucesso",
    "success_plural" : "Contas adicionadas com sucesso",
    "successDescription" : "Adicionar outras contas ou retornar ao Portfólio",
    "successDescription_plural" : "Adicionar outras contas ou retornar ao Portfólio",
    "createNewAccount" : {
      "noOperationOnLastAccount" : "Não é possível adicionar uma nova conta antes de receber ativos na sua conta <1><0>{{accountName}}</0></1>",
      "noAccountToCreate" : "Nenhuma conta <1><0>{{currencyName}}</0></1> foi encontrada para ser criada",
      "showAllAddressTypes" : "Mostrar todos os tipos de endereço",
      "showAllAddressTypesTooltip" : "Altere o tipo de endereço apenas se você precisar receber {{family}} em outros formatos de endereço."
    },
    "supportLinks" : {
      "segwit_or_native_segwit" : "Segwit ou Native Segwit?"
    },
    "cta" : {
      "addMore" : "Adicionar Mais",
      "add" : "Adicionar Conta",
      "add_plural" : "Adicionar Contas",
      "addAccountName" : "Adicionar conta {{currencyName}}",
      "receive" : "Receber"
    },
    "sections" : {
      "importable" : {
        "title" : "Adicionar conta existente"
      },
      "creatable" : {
        "title" : "Adicionar nova conta"
      },
      "imported" : {
        "title" : "Contas já no portfólio ({{count}})"
      },
      "migrate" : {
        "title" : "Contas a serem atualizadas"
      }
    }
  },
  "operationDetails" : {
    "whatIsThis" : "O que é esta operação?",
    "title" : "Detalhes da operação",
    "type" : "Tipo",
    "amount" : "Quantia",
    "account" : "Conta",
    "date" : "Data",
    "currentValue" : "Valor Atual",
    "status" : "Status",
    "confirmed" : "Confirmado",
    "failed" : "Falha",
    "notConfirmed" : "Não Confirmado",
    "fees" : "Taxa",
    "noFees" : "Sem Taxa",
    "from" : "De",
    "to" : "Para",
    "identifier" : "ID da transação",
    "viewOperation" : "Ver no explorador",
    "showMore" : "Mostrar mais {{recipients}}",
    "showLess" : "Mostrar Menos",
    "tokenOperations" : "Operações de tokens",
    "subAccountOperations" : "Operações de subcontas",
    "tokenTooltip" : "Esta operação está relacionada com as seguintes operações de tokens",
    "subAccountTooltip" : "Esta operação está relacionada com as seguintes operações de subcontas",
    "internalOperations" : "Operações Internas",
    "internalOpTooltip" : "Esta operação possui operações internas",
    "details" : "Detalhes de {{ currency }}",
    "multipleAddresses" : "Por que múltiplos endereços?",
    "nft" : {
      "name" : "Nome do token",
      "contract" : "Contrato do token",
      "id" : "ID do token (NFT)",
      "quantity" : "Quantidade"
    },
    "extra" : {
      "frozenAmount" : "Quantia Congelada",
      "unfreezeAmount" : "Descongelar Quantia",
      "votes" : "Votos ({{number}})",
      "votesAddress" : "<0>{{votes}}</0> para <2>{{name}}</2>",
      "validators" : "Validadores",
      "redelegated" : "Redelegado",
      "redelegatedFrom" : "Redelegado de",
      "redelegatedTo" : "Redelegado para",
      "redelegatedAmount" : "Quantia Redelegada",
      "undelegated" : "Removido de delegação",
      "undelegatedFrom" : "Removido de delegação de",
      "undelegatedAmount" : "Quantia removida de delegação",
      "rewardFrom" : "Recompensa de",
      "memo" : "Memo",
      "assetId" : "ID do ativo",
      "rewards" : "Recompensas Recebidas",
      "autoClaimedRewards" : "Recompensas resgatadas automaticamente",
      "bondedAmount" : "Quantia Vinculada",
      "unbondedAmount" : "Quantia Desvinculada",
      "withdrawUnbondedAmount" : "Quantia Sacada",
      "palletMethod" : "Método",
      "transferAmount" : "Transferir Quantia",
      "validatorsCount" : "Validadores ({{number}})"
    }
  },
  "operationList" : {
    "noMoreOperations" : "Isso é tudo"
  },
  "DeviceAction" : {
    "allowAppPermission" : "Abra o aplicativo {{wording}} no seu dispositivo",
    "allowAppPermissionSubtitleToken" : "para gerenciar seus tokens {{token}}",
    "allowManagerPermission" : "Permitir {{wording}} no seu dispositivo",
    "loading" : "Carregando...",
    "connectAndUnlockDevice" : "Conecte e desbloqueie seu dispositivo",
    "unlockDevice" : "Desbloqueie seu dispositivo",
    "unlockDeviceAfterFirmwareUpdate" : "Aguarde a atualização do firmware e desbloqueie seu dispositivo com seu PIN",
    "quitApp" : "Feche o aplicativo no seu dispositivo",
    "appNotInstalledTitle" : "Aplicativo necessário em falta",
    "appNotInstalledTitle_plural" : "Aplicativos necessários em falta",
    "appNotInstalled" : "O aplicativo {{appName}} é necessário para completar esta ação. Vá para o Manager e instale-o no seu dispositivo",
    "appNotInstalled_plural" : "Os aplicativos {{appName}} são necessários para completar esta ação. Vá para o Manager e os instale no seu dispositivo",
    "openManager" : "Abrir Manager",
    "openOnboarding" : "Configurar Dispositivo",
    "outdated" : "Versão do aplicativo desatualizada",
    "outdatedDesc" : "Uma atualização importante está disponível para o aplicativo {{appName}} no seu dispositivo. Vá para o Manager para atualizá-lo.",
    "installApp" : "Instalação do aplicativo {{appName}}",
    "installAppDescription" : "Aguarde a instalação ser concluída",
    "listApps" : "Verificando dependências do aplicativo",
    "listAppsDescription" : "Aguarde enquanto verificamos se você tem todos os aplicativos necessários",
    "swap" : {
      "notice" : "Verifique os detalhes da troca no seu dispositivo antes de enviá-la. Os endereços são comunicados com segurança para que você não precise verificá-los.",
      "confirm" : "Confirmar transação de troca",
      "amountSent" : "Quantia a enviar",
      "amountReceived" : "Quantia a receber",
      "amountReceivedFloat" : "Quantia a receber antes das taxas de serviço",
      "fees" : "Taxas",
      "provider" : "Provedor",
      "payoutNetworkFees" : "Taxas de pagamento",
      "payoutNetworkFeesTooltip" : "Esta quantia não será mostrada no seu dispositivo",
      "acceptTerms" : "By validating this transaction, I accept\n<0>{{provider}}'s terms of use</0>"
    },
    "swap2" : {
      "amountSent" : "Quantia a enviar",
      "amountReceived" : "Quantia a receber",
      "provider" : "Provedor",
      "fees" : "Taxas de rede",
      "sourceAccount" : "Conta de origem",
      "targetAccount" : "Conta de destino"
    },
    "sell" : {
      "notice" : "Verifique os detalhes da venda no seu dispositivo antes de enviá-la. Os endereços são comunicados com segurança para que você não precise verificá-los.",
      "confirm" : "Confirmar transação de venda"
    },
    "fund" : {
      "notice" : "Verifique os detalhes de fundos no seu dispositivo antes de enviá-lo. Os endereços são comunicados de forma segura para que você não precise verificá-los.",
      "confirm" : "Confirmar transação de fundos"
    }
  },
  "manager" : {
    "tabs" : {
      "appCatalog" : "Catálogo de aplicativos",
      "appCatalogSearch" : "Pesquisar aplicativo no catálogo...",
      "appsOnDevice" : "Aplicativos Instalados",
      "appOnDeviceSearch" : "Pesquisar aplicativos instalados..."
    },
    "disconnected" : {
      "title" : "Parece que um aplicativo está aberto no seu dispositivo",
      "subtitle" : "Ao reabrir o Manager, o aplicativo será fechado no seu dispositivo",
      "ctaReopen" : "Reabrir Manager",
      "ctaPortfolio" : "Voltar ao Portfólio"
    },
    "deviceStorage" : {
      "freeSpace" : "<0>{{space}}</0> grátis",
      "noFreeSpace" : "Armazenamento Esgotado",
      "installed" : "Aplicativos",
      "capacity" : "Capacidade",
      "used" : "Usado",
      "firmwareAvailable" : "O firmware está desatualizado:",
      "firmwareUpToDate" : "O firmware está atualizado:",
      "genuine" : "O dispositivo é autêntico",
      "incomplete" : "Alguns aplicativos não foram reconhecidos. Desinstale-os e depois os reinstale."
    },
    "applist" : {
      "placeholder" : "Nenhum resultado para os filtros selecionados",
      "placeholderNoAppsInstalled" : "Nenhum aplicativo instalado em seu dispositivo",
      "placeholderGoToCatalog" : "Vá para o catálogo de aplicativos",
      "noResultsFound" : "Nenhum resultado encontrado",
      "noResultsDesc" : "Verifique a ortografia e tente novamente",
      "filter" : {
        "title" : "Mostrar",
        "all" : "Todos",
        "supported" : "Compatível com o Live",
        "installed" : "Instalado",
        "not_installed" : "Não Instalado"
      },
      "sort" : {
        "title" : "Ordenar",
        "name_asc" : "Nome A-Z",
        "name_desc" : "Nome Z-A",
        "marketcap_desc" : "Capitalização de mercado"
      },
      "installSuccess" : {
        "title" : "Aplicativo instalado com sucesso. Agora você pode adicionar suas contas {{app}}",
        "title_plural" : "Aplicativos instalados com sucesso. Agora você pode adicionar suas contas",
        "manageAccount" : "Gerenciar minhas contas"
      },
      "updatable" : {
        "title" : "Atualização Disponível",
        "title_plural" : "Atualizações disponíveis",
        "progressTitle" : "{{number}} atualização de aplicativo",
        "progressTitle_plural" : "{{number}} atualizações de aplicativo",
        "progressWarning" : "Não saia do Manager durante a atualização.",
        "progress" : "Atualizando todos..."
      },
      "item" : {
        "version" : "Versão {{version}}",
        "installing" : "Instalando...",
        "uninstalling" : "Desinstalando...",
        "updating" : "Atualizando...",
        "scheduled" : "Na Fila",
        "update" : "Atualização Disponível",
        "updateAll" : "Atualizar Todos",
        "updateAllOutOfMemory" : "Armazenamento Insuficiente. Desinstale alguns aplicativos",
        "install" : "Instalar",
        "installed" : "Instalado",
        "updated" : "Atualizado",
        "uninstall" : "Desinstalar",
        "notEnoughSpace" : "Armazenamento Insuficiente",
        "supported" : "Compatível com Ledger Live",
        "not_supported" : "Requer carteira de terceiros",
        "addAccount" : "Adicionar Conta",
        "addAccountTooltip" : "Adicionar conta {{appName}}",
        "addAccountWarn" : "Aguarde o processamento terminar",
        "learnMore" : "Saiba Mais",
        "learnMoreTooltip" : "Saiba mais sobre {{appName}}",
        "removeTooltip" : "Desinstalar {{appName}}",
        "useAppForToken" : "Quer gerenciar tokens {{tokenType}}?",
        "tokenAppDisclaimer" : "Para gerenciar tokens {{tokenName}} {{tokenType}}, <1>instale o aplicativo {{appName}}</1> e verifique se você possui a <1>versão {{tokenType}}</1> antes de enviar <3>para sua conta {{appName}}</3>.",
        "tokenAppDisclaimerInstalled" : "Para gerenciar tokens <1>{{tokenName}} {{tokenType}}</1>, verifique se você possui a <1>versão {{tokenType}}</1> antes de enviar <3>para sua conta {{appName}}</3>.",
        "goToAccounts" : "Ir para contas",
        "intallParentApp" : "Instalar aplicativo {{appName}}",
        "plugin" : "Ir para o aplicativo",
        "swap" : "Trocar",
        "tool" : "Saiba Mais",
        "app" : "Saiba Mais"
      },
      "uninstall" : {
        "title" : "Desinstalar Todos",
        "subtitle" : "Desinstalar todos os aplicativos?",
        "description" : "Não se preocupe, a desinstalação de aplicativos não afeta seus criptoativos. Você pode reinstalar aplicativos no catálogo de aplicativos."
      }
    },
    "apps" : {
      "dependencyInstall" : {
        "title" : "É necessário o aplicativo {{dependency}}",
        "description" : "O aplicativo {{dependency}} também será instalado porque o aplicativo {{app}} precisa dele.",
        "confirm" : "Instalar Aplicativos"
      },
      "dependencyUninstall" : {
        "title" : " Desinstalar {{app}} e seus aplicativos relacionados?",
        "showAll" : "Mostrar aplicativos para desinstalar",
        "description" : "Alguns dos seus aplicativos instalados estão ligados ao aplicativo {{app}}. Eles também serão desinstalados.",
        "confirm" : "Desinstalar {{app}} e outros aplicativos"
      }
    },
    "firmware" : {
      "updateLater" : "Cancelar",
      "seedReady" : "Estou com minha frase de recuperação",
      "dontHaveSeed" : "Não está com sua frase de recuperação? ",
      "followTheGuide" : "Siga nosso guia passo a passo de atualização",
      "removeApps" : "Desinstale todos os aplicativos antes de atualizar",
      "update" : "Atualização de firmware",
      "updateBtn" : "Atualizar Firmware",
      "banner" : {
        "warning" : "Atualização disponível para o firmware {{latestFirmware}}",
        "cta" : "Ir para o Manager",
        "old" : {
          "warning" : "A versão do firmware do dispositivo é antiga demais para ser atualizada. Contate o Suporte Ledger para substituir o dispositivo.",
          "cta" : "Contatar Suporte"
        },
        "cta2" : "Atualizar Firmware"
      },
      "latest" : "A versão {{version}} do firmware está disponível",
      "contactSupport" : "Contatar Suporte",
      "deprecated" : "A versão do firmware do dispositivo é antiga demais para ser atualizada. Contate o Suporte Ledger para substituir o dispositivo.",
      "prepareSeed" : "Por precaução, certifique-se de que sua frase de recuperação de 24 palavras esteja anotada na folha de recuperação e esteja disponível.",
      "disclaimerTitle" : "Você está prestes a instalar a <1>versão {{version}} do firmware</1>.",
      "downloadingUpdateDesc" : "Aguarde o download do instalador da atualização"
    },
    "modal" : {
      "steps" : {
        "downloadingUpdate" : "Baixando Atualização",
        "updateMCU" : "Atualização de firmware",
        "updating" : "Atualização de firmware",
        "reset" : "Preparar Dispositivo",
        "osu" : "Instalando OSU...",
        "flash-mcu" : "Atualizando MCU...",
        "flash-bootloader" : "Atualizando Bootloader...",
        "firmware" : "Atualizando Firmware...",
        "flash" : "Preparando seu dispositivo..."
      },
      "confirmIdentifier" : "Verifique o identificador",
      "confirmIdentifierText" : "Verifique se o identificador no seu dispositivo é o mesmo que o identificador abaixo. Confirme e insira seu código PIN, se solicitado.",
      "identifier" : "Identificador",
      "preparation" : "Preparação",
      "newFirmware" : "Novo firmware {{version}}",
      "confirmUpdate" : "Confirme a atualização no seu dispositivo",
      "mcuTitle" : "Finalizar a atualização",
      "mcuFirst" : "Desconecte o cabo USB do seu dispositivo",
      "mcuSecond" : "Pressione e segure o botão esquerdo enquanto reconecta o cabo USB até que a tela <1><0>{{repairProcessing}}</0></1> seja exibida",
      "mcuPin" : "Aguarde a atualização terminar",
      "mcuSecondNanoX" : "Mantenha pressionado o botão esquerdo até que <1><0>{{bootloaderOption}}</0></1> seja exibido. Pressione ambos os botões para confirmar e reconectar seu dispositivo.",
      "mcuBlueFirst" : "Mantenha pressionado o botão lateral por 10 segundos para desligar seu dispositivo. Solte o botão.",
      "mcuBlueSecond" : "Pressione e segure o botão por pelo menos 5 segundos até que as opções de inicialização sejam exibidas. Selecione o modo bootloader",
      "successTitle" : "Firmware Atualizado",
      "successTextApps" : "Reinstale os aplicativos no seu dispositivo",
      "successTextNoApps" : "Agora você pode instalar aplicativos no seu dispositivo",
      "sucessCTAApps" : "Reinstalar Aplicativos",
      "SuccessCTANoApps" : "Instalar Aplicativos",
      "cancelReinstallCTA" : "Instalar Atualização",
      "resetSteps" : {
        "first" : "1. Redefina seu dispositivo",
        "connect" : "Conecte sua {{deviceName}} ao seu computador usando o cabo USB.",
        "turnOn" : "Pressione o botão do seu dispositivo para ligá-lo.",
        "falsePin" : "Insira três PINs errados para redefinir seu dispositivo.",
        "turnOff" : "Mantenha o botão lateral pressionado até {{action}} ser exibido.",
        "confirmTurnOff" : "Selecione {{action}} para confirmar.",
        "second" : "2. Inicie seu dispositivo no modo {{mode}}",
        "boot" : "Mantenha o botão lateral pressionado até {{option}} ser exibido",
        "recoveryMode" : "Selecione Modo {{mode}}. Aguarde o painel principal aparecer.",
        "third" : "3. Desinstale todos os aplicativos",
        "openLive" : "Abra o Manager no Ledger Live.",
        "uninstall" : "Selecione o ícone de lixeira cinza em todos os aplicativos atualmente instalados na sua {{deviceName}}. Isso liberará espaço para o instalador de firmware.",
        "disclaimer" : "Nota: seus fundos não são afetados por esta operação, as chaves privadas para acessar seus criptoativos na blockchain permanecem seguras em sua folha de recuperação."
      }
    }
  },
  "claimReward" : {
    "title" : "Resgatar Recompensas",
    "steps" : {
      "rewards" : {
        "title" : "Recompensas",
        "description" : "Parabéns! Você ganhou <1>{{amount}}</1> por votar em validadores.",
        "info" : "As recompensas podem ser reivindicadas uma vez a cada 24 horas."
      },
      "connectDevice" : {
        "title" : "Dispositivo"
      },
      "confirmation" : {
        "title" : "Confirmação",
        "success" : {
          "title" : "Recompensas Resgatadas",
          "text" : "Suas recompensas foram adicionadas ao seu saldo disponível.",
          "cta" : "Ver Detalhes",
          "done" : "Concluído"
        },
        "broadcastError" : "Sua transação pode ter falhado. Aguarde um momento e verifique seu histórico de transações antes de tentar novamente."
      }
    }
  },
  "freeze" : {
    "title" : "Congelar Ativos",
    "steps" : {
      "amount" : {
        "title" : "Quantia",
        "resourceInfo" : "Largura de Banda ou Energia?",
        "bandwidthDescription" : "Os pontos de Largura de Banda são usados para fazer transações sem pagar TRX pelas taxas de rede. Escolha a Largura de Banda para aumentar suas transações diárias gratuitas.",
        "energyDescription" : "Os pontos de Energia são necessários para executar contratos inteligentes. Se você não executa nenhum contrato inteligente, não é necessário escolher Energia como recompensa.",
        "amountLabel" : "Quantia a congelar",
        "available" : "Disponível: {{amountAvailable}}",
        "info" : "Ativos congelados não podem ser enviados por 3 dias."
      },
      "connectDevice" : {
        "title" : "Dispositivo"
      },
      "confirmation" : {
        "tooltip" : {
          "title" : "Transação aguardando validação",
          "desc" : "Aguarde um minuto antes de poder votar"
        },
        "title" : "Confirmação",
        "success" : {
          "title" : "",
          "textNRG" : "Você começará a receber Energia assim que a rede confirmar o congelamento. Em breve você poderá votar em Super-Representantes para receber recompensas também.",
          "text" : "Você começará a ganhar Largura de Banda assim que a rede confirmar o congelamento. Em breve você poderá votar em Super-Representantes para receber recompensas também.",
          "votePending" : "Vote em {{time}}",
          "vote" : "Votar",
          "later" : "Votar mais tarde"
        },
        "broadcastError" : "Sua transação pode ter falhado. Aguarde um momento e verifique seu histórico de transações antes de tentar novamente."
      }
    }
  },
  "unfreeze" : {
    "title" : "Descongelar Ativos",
    "steps" : {
      "amount" : {
        "title" : "Descongelar",
        "info" : "O descongelamento diminuirá sua {{resource}} e cancelará seus votos."
      },
      "connectDevice" : {
        "title" : "Dispositivo"
      },
      "confirmation" : {
        "title" : "Confirmação",
        "success" : {
          "title" : "",
          "text" : "Seus ativos foram descongelados com sucesso. Seus pontos de {{resource}} serão diminuídos e todos os seus votos serão cancelados.",
          "continue" : "Continuar"
        },
        "broadcastError" : "Sua transação pode ter falhado. Aguarde um momento e verifique seu histórico de transações antes de tentar novamente."
      }
    }
  },
  "vote" : {
    "title" : "Dar Votos",
    "titleExisting" : "Gerenciar Votos",
    "steps" : {
      "castVotes" : {
        "max" : "Máximo",
        "title" : "Votar",
        "search" : "Pesquisar por nome ou endereço...",
        "totalVotes" : "Total de votos: {{total}}",
        "selected" : "Selecionado: {{total}}",
        "maxSelected" : "Máximo selecionado: {{total}}",
        "allVotesAreUsed" : "Todos os ativos estão distribuídos",
        "maxUsed" : "Ativos Insuficientes",
        "validators" : "Validadores ({{total}})",
        "votes" : "Ativos disponíveis: {{total}}",
        "noResults" : "Nenhum validador encontrado para \"<0>{{search}}</0>\"."
      },
      "connectDevice" : {
        "title" : "Dispositivo"
      },
      "confirmation" : {
        "title" : "Confirmação",
        "success" : {
          "title" : "Seus votos foram enviados com sucesso.",
          "text" : "",
          "cta" : "Ver Detalhes"
        },
        "broadcastError" : "Sua transação pode ter falhado. Aguarde um momento e verifique seu histórico de transações antes de tentar novamente."
      }
    }
  },
  "buy" : {
    "title" : "Comprar",
    "titleCrypto" : "Comprar {{currency}}",
    "buyCTA" : "Comprar {{currencyTicker}}",
    "withoutDevice" : "Continuar sem meu dispositivo",
    "connectWithoutDevice" : "É melhor usar seu dispositivo para maior segurança.",
    "skipConnect" : "Continuar sem meu dispositivo"
  },
  "sell" : {
    "title" : "Vender",
    "titleCrypto" : "Vender {{currency}}"
  },
  "receive" : {
    "title" : "Receber",
    "successTitle" : "Endereço compartilhado com segurança",
    "steps" : {
      "chooseAccount" : {
        "title" : "Conta",
        "label" : "Conta para creditar",
        "parentAccount" : "1. Selecione a conta {{currencyName}}",
        "token" : "2. Selecione um token",
        "verifyTokenType" : "Verifique se <0>{{token}}</0> é um token <0>{{tokenType}}</0>. Qualquer outro criptoativo enviado para uma conta de {{currency}} poderá ser perdido.",
        "warningTokenType" : "Envie apenas <0>{{ticker}}</0> ou tokens <0>{{tokenType}}</0> para contas de {{currency}}. O envio de outros criptoativos poderá resultar na perda permanente dos fundos."
      },
      "connectDevice" : {
        "title" : "Dispositivo",
        "withoutDevice" : "Não está com seu dispositivo?"
      },
      "receiveFunds" : {
        "title" : "Receber"
      },
      "warning" : {
        "tezos" : {
          "text" : "A quantia recebida em uma conta delegada será adicionada à quantia total em staking. Se quiser evitar isso, escolha outra conta."
        }
      }
    }
  },
  "send" : {
    "title" : "Enviar",
    "titleNft" : "Enviar NFT",
    "totalSpent" : "Total a debitar",
    "steps" : {
      "recipient" : {
        "title" : "Destinatário",
        "nftRecipient" : "NFT para enviar"
      },
      "amount" : {
        "title" : "Quantia",
        "banner" : "Quantia máxima a ser gasta é",
        "fees" : "Taxas",
        "standard" : "Padrão",
        "advanced" : "Avançado",
        "nftQuantity" : "Quantidade"
      },
      "summary" : {
        "title" : "Resumo"
      },
      "device" : {
        "title" : "Dispositivo"
      },
      "details" : {
        "utxoLag" : "Esta transação pode demorar muito para ser verificada e assinada porque a conta tem um número significativo de moedas.",
        "subaccountsWarning" : "Você precisará recarregar esta conta com {{ currency }} para enviar os tokens desta conta",
        "from" : "De",
        "to" : "Para",
        "selectAccountDebit" : "Conta para débito",
        "recipientAddress" : "Endereço do destinatário",
        "amount" : "Quantia",
        "fees" : "Taxas de rede",
        "useMax" : "Enviar Máximo",
        "rippleTag" : "Etiqueta",
        "rippleTagPlaceholder" : "Opcional",
        "ethereumGasLimit" : "Limite de gas",
        "ethereumGasPrice" : "Preço do gás",
        "unitPerByte" : "{{unit}} por byte",
        "nft" : "NFT",
        "nftQuantity" : "Quantidade"
      },
      "verification" : {
        "streaming" : {
          "accurate" : "Carregando... ({{percentage}})",
          "inaccurate" : "Carregando..."
        }
      },
      "confirmation" : {
        "title" : "Confirmação",
        "success" : {
          "title" : "Transação Enviada",
          "text" : "O saldo da sua conta será atualizado quando a blockchain confirmar a transação",
          "cta" : "Ver Detalhes"
        },
        "pending" : {
          "title" : "Transmitindo Transação..."
        },
        "broadcastError" : "Sua transação pode ter falhado. Aguarde um momento e verifique seu histórico de transações antes de tentar novamente."
      },
      "warning" : {
        "tezos" : {
          "text" : "A quantia a ser enviada será deduzida do saldo da sua conta delegada."
        }
      }
    },
    "footer" : {
      "estimatedFees" : "Taxas de rede"
    }
  },
  "sign" : {
    "title" : "Assinar Transação"
  },
  "releaseNotes" : {
    "title" : "Notas de versão",
    "version" : "Ledger Live {{versionNb}}"
  },
  "systemLanguageAvailable" : {
    "title" : "Alterar o idioma do seu aplicativo?",
    "description" : {
      "newSupport" : "Boas notícias! nossas equipes têm trabalhado duro e o Ledger Live agora suporta o idioma {{language}}.",
      "advice" : "Você sempre pode alterar o idioma novamente nas configurações."
    },
    "switchButton" : "Alterar para {{language}}",
    "no" : "Eu prefiro não"
  },
  "distribution" : {
    "asset" : "Ativo",
    "price" : "Preço",
    "distribution" : "Alocação",
    "amount" : "Quantia",
    "value" : "Valor",
    "showAll" : "Mostrar Todos",
    "showLess" : "Mostrar Menos",
    "header" : "Alocação de ativos ({{count}})"
  },
  "accountDistribution" : {
    "account" : "Conta",
    "distribution" : "Alocação",
    "amount" : "Quantia",
    "value" : "Valor",
    "header" : "Alocação de conta ({{count}})"
  },
  "cardano" : {
    "account" : {
      "stakingRewardsBanner" : {
        "cardTitle" : "O saldo total não inclui recompensas de staking"
      }
    }
  },
  "tron" : {
    "voting" : {
      "emptyState" : {
        "description" : "Agora você pode ganhar recompensas com congelamento e votação.",
        "info" : "Como funciona a votação",
        "votesDesc" : "Envie seu voto para um ou mais representantes para começar a receber recompensas de staking.",
        "vote" : "Dar Votos",
        "voteExisting" : "Gerenciar Votos"
      },
      "manageTP" : "Gerenciar Ativos",
      "warnEarnRewards" : "Você precisa de pelo menos {{amount}} para começar a receber recompensas",
      "claimRewards" : "Resgatar Recompensas",
      "nextRewardsDate" : "As recompensas podem ser resgatadas em {{date}}",
      "claimAvailableRewards" : "Resgatar {{amount}}",
      "header" : "Votos",
      "percentageTP" : "% de votos enviados",
      "noRewards" : "Nenhuma recompensa disponível",
      "remainingVotes" : {
        "title" : "Você ainda tem {{amount}} votos restantes",
        "description" : "Você pode enviar seus votos restantes para ganhar mais recompensas",
        "button" : "Votar Agora"
      },
      "flow" : {
        "steps" : {
          "starter" : {
            "description" : "Congele TRX para ganhar recompensas mantendo total segurança e controle de seus ativos.",
            "bullet" : {
              "delegate" : "Os ativos delegados continuam sendo seus.",
              "access" : "Você pode descongelar seus ativos após 3 dias.",
              "ledger" : "Congele e vote com segurança com seu dispositivo Ledger."
            },
            "help" : "Como funciona a votação",
            "termsAndPrivacy" : "Delegar seus direitos de voto não garante nenhuma recompensa do seu super representante."
          }
        }
      }
    },
<<<<<<< HEAD
    "manage" : {
      "title" : "Gerenciar Ativos",
      "freeze" : {
        "title" : "Congelar",
        "description" : "Congele TRX para ganhar Largura de Banda ou Energia. Você também poderá votar em Super Representantes."
=======
    "undelegation": {
      "header": "Remoções de delegação",
      "headerTooltip": "Disponível após o bloqueio de 21 dias",
      "inactiveTooltip": "Quantias removidas de delegação não geram recompensas",
      "flow": {
        "title": "Parar delegação de ativos",
        "steps": {
          "amount": {
            "title": "Quantia",
            "subtitle": "O processo de para delegação leva <0>21 dias</0> para ser concluído.",
            "warning": "Recompensas serão imediatamente depositadas. A quantia removida de delegação retornará ao seu saldo disponível após o <0>período de 21 dias</0>.",
            "fields": {
              "validator": "Validador",
              "amount": "Quantia a remover de delegação"
            }
          }
        }
      }
    },
    "manage": {
      "title": "Gerenciar Ativos",
      "freeze": {
        "title": "Congelar",
        "description": "Congele TRX para ganhar Largura de Banda ou Energia. Você também poderá votar em Super Representantes."
>>>>>>> c86db991
      },
      "unfreeze" : {
        "title" : "Descongelar",
        "description" : "Descongele TRX para enviá-los de volta ao seu saldo disponível. Você não receberá mais recompensas."
      },
      "vote" : {
        "title" : "Votar",
        "description" : "Vote em Super Representantes para ganhar recompensas.",
        "steps" : {
          "vote" : {
            "title" : "Dar Votos",
            "description" : "Vote em um ou mais Super Representantes para começar a ganhar recompensas.",
            "footer" : {
              "doNotShowAgain" : "Não mostrar novamente",
              "next" : "Votar"
            },
            "info" : {
              "message" : "SR ou Candidatos?",
              "superRepresentative" : {
                "title" : "Super Representantes (SR)",
                "description" : "Os Super Representantes desempenham um papel fundamental na governança da comunidade TRON, garantindo funções básicas, por exemplo, geração de blocos e contabilidade"
              },
              "candidates" : {
                "title" : "Candidatos",
                "description" : "127 indivíduos eleitos por votação por toda a comunidade de detentores de tokens. Os votos são atualizados a cada 6 horas."
              }
            }
          }
        }
      }
    }
  },
  "bitcoin" : {
    "inputSelected" : "SELECIONADO",
    "toSpend" : "Moedas para gastar",
    "toReturn" : "Alterar para retorno",
    "modalTitle" : "Controle de moedas",
    "coincontrol" : "Controle de moedas",
    "advanced" : "Opções Avançadas",
    "ctaDisabled" : "Esta conta não tem UTXO",
    "whatIs" : "O que é seleção de moedas?",
    "rbf" : "Permitir que a transação seja substituída (replace-by-fee).",
    "strategy" : "Estratégia de seleção de moedas",
    "selected" : "Moedas selecionadas por estratégia",
    "amount" : "Quantia a enviar:",
    "replaceable" : "substituível",
    "cannotSelect" : {
      "unconfirmed" : "Você não pode selecionar moedas de transações não confirmadas e substituíveis.",
      "pending" : "You cannot select coins from pending transactions. (except your change output)",
      "last" : "Você precisa de pelo menos uma selecionada"
    },
    "pending" : "pendente",
    "pickingStrategy" : "Estratégia de seleção de UTXO",
    "pickingStrategyLabels" : {
      "DEEP_OUTPUTS_FIRST" : "Moedas mais antigas primeiro (FIFO)",
      "OPTIMIZE_SIZE" : "Minimizar taxas (otimizar o tamanho)",
      "MERGE_OUTPUTS" : "Minimizar taxas futuras (mesclar moedas)"
    }
  },
  "cosmos" : {
    "delegation" : {
      "emptyState" : {
        "description" : "Você pode ganhar recompensas ATOM delegando seus ativos.",
        "info" : "Como funciona a delegação",
        "delegation" : "Receba Recompensas"
      },
      "commission" : "Comissão",
      "totalStake" : "Aplicação Total",
      "claimRewards" : "Resgatar Recompensas",
      "header" : "Delegação(ões)",
      "noRewards" : "Nenhuma recompensa disponível",
      "delegate" : "Adicionar",
      "undelegate" : "Parar Delegação",
      "redelegate" : "Redelegar",
      "redelegateDisabledTooltip" : "Você pode delegar novamente em <0>{{days}}</0>",
      "redelegateMaxDisabledTooltip" : "Você não pode redelegar a mais de <0>7</0> validadores por vez",
      "undelegateDisabledTooltip" : "Você não pode remover de delegação mais de <0>7</0> validadores por vez",
      "reward" : "Resgatar Recompensas",
      "currentDelegation" : "Delegado: <0>{{amount}}</0>",
      "estYield" : "rendimento est.",
      "activeTooltip" : "Quantias delegadas geram recompensas",
      "inactiveTooltip" : "Quantias removidas de delegação não geram recompensas",
      "minSafeWarning" : "Fundos Insuficientes",
      "flow" : {
        "title" : "Delegar",
        "steps" : {
          "starter" : {
            "description" : "Você pode ganhar recompensas delegando seus ativos ATOM a um validador.",
            "bullet" : ["Você continua tendo a posse dos ativos delegados", "Delegue usando seu dispositivo Ledger", "Os ativos estarão disponíveis 21 dias após interromper a delegação"],
            "warning" : {
              "description" : "Escolha cuidadosamente seu validador: parte de seus ativos delegados pode ser irrevogavelmente perdida se o validador não se comportar adequadamente."
            }
          },
          "amount" : {
            "title" : "Quantia"
          },
          "validator" : {
            "title" : "Validadores"
          },
          "connectDevice" : {
            "title" : "Dispositivo"
          },
          "confirmation" : {
            "title" : "Confirmação",
            "success" : {
              "title" : "Você delegou seus ativos com sucesso",
              "text" : "O saldo da sua conta será atualizado quando a blockchain confirmar a transação.",
              "cta" : "Ver Detalhes"
            },
            "broadcastError" : "Sua transação pode ter falhado. Aguarde um momento e verifique seu histórico de transações antes de tentar novamente."
          }
        }
      }
    },
    "claimRewards" : {
      "flow" : {
        "title" : "Resgatar Recompensas",
        "steps" : {
          "claimRewards" : {
            "title" : "Recompensas",
            "compound" : "Compor",
            "claim" : "Depositar",
            "compoundOrClaim" : "Compor ou depositar",
            "compoundDescription" : "As recompensas serão adicionadas à quantia delegada",
            "claimDescription" : "As recompensas serão adicionadas ao saldo disponível",
            "compoundInfo" : "Você ganhou <0>{{amount}}</0>. Ao selecionar Continuar, eles serão reivindicados agora e delegados automaticamente ao mesmo validador.",
            "claimInfo" : "Você ganhou <0>{{amount}}</0> do validador abaixo. Ao selecionar Continuar, eles serão reivindicados agora e adicionados automaticamente ao saldo disponível.",
            "selectLabel" : "Selecione uma delegação"
          },
          "connectDevice" : {
            "title" : "Dispositivo"
          },
          "confirmation" : {
            "title" : "Confirmação",
            "label" : "Confirmação",
            "success" : {
              "title" : "Recompensas depositadas com sucesso",
              "titleCompound" : "Recompensas compostas com sucesso",
              "text" : "Suas recompensas foram adicionadas ao seu saldo disponível",
              "textCompound" : "Suas recompensas <0>{{amount}}</0> foram automaticamente delegadas a <0>{{validator}}</0>",
              "cta" : "Ver Detalhes"
            },
            "pending" : {
              "title" : "Transmitindo Transação..."
            },
            "broadcastError" : "Sua transação pode ter falhado. Aguarde um momento e verifique seu histórico de transações antes de tentar novamente."
          }
        }
      }
    },
    "redelegation" : {
      "flow" : {
        "title" : "Redelegar ativos",
        "steps" : {
          "starter" : {
            "title" : "Redelegação",
            "description" : "Use a redelegação para mudar facilmente de um validador para outro. Mas se você mudar de ideia novamente, terá que esperar pois a redelegação aciona um bloqueio de 21 dias.",
            "warning" : "Escolha cuidadosamente seu validador: parte de seus ativos delegados pode ser irrevogavelmente perdida se o validador não se comportar adequadamente. Você pode ter no máximo <0>7 delegações pendentes</0>.",
            "howDelegationWorks" : "Como funciona a delegação?"
          },
          "validators" : {
            "title" : "Validadores",
            "currentDelegation" : "Delegação Atual",
            "newDelegation" : "Nova Delegação",
            "chooseValidator" : "Escolha um validador",
            "warning" : "Se mudar de ideia novamente, você terá que esperar <0>21 dias</0> para redelegar novamente do novo validador",
            "amountLabel" : "Quantia a redelegar"
          },
          "device" : {
            "title" : "Dispositivo"
          },
          "confirmation" : {
            "title" : "Confirmação",
            "success" : {
              "title" : "Você redelegou seus ativos com sucesso",
              "text" : "A redelegação será atualizada assim que a blockchain confirmar a transação",
              "cta" : "Ver Detalhes"
            },
            "broadcastError" : "Sua transação pode ter falhado. Aguarde um momento e verifique seu histórico de transações antes de tentar novamente."
          }
        }
      }
    },
    "undelegation" : {
      "header" : "Remoções de delegação",
      "headerTooltip" : "Disponível após o bloqueio de 21 dias",
      "inactiveTooltip" : "Quantias removidas de delegação não geram recompensas",
      "flow" : {
        "title" : "Parar delegação de ativos",
        "steps" : {
          "amount" : {
            "title" : "Quantia",
            "subtitle" : "O processo de para delegação leva <0>21 dias</0> para ser concluído.",
            "warning" : "Recompensas serão imediatamente depositadas. A quantia removida de delegação retornará ao seu saldo disponível após o <0>período de 21 dias</0>.",
            "fields" : {
              "validator" : "Validador",
              "amount" : "Quantia a remover de delegação"
            }
          },
          "device" : {
            "title" : "Dispositivo"
          },
          "confirmation" : {
            "title" : "Confirmação",
            "success" : {
              "title" : "Ativos removidos de delegação com sucesso.",
              "description" : "<0>{{amount}}</0> foram removidos de delegação do <0>{{validator}}</0>",
              "cta" : "Ver Detalhes"
            },
            "broadcastError" : "Sua transação pode ter falhado. Aguarde um momento e verifique seu histórico de transações antes de tentar novamente."
          }
        }
      }
    }
  },
  "algorand" : {
    "operationHasRewards" : "Recompensas Recebidas",
    "operationEarnedRewards" : "Você ganhou <0>{{amount}}</0> recompensas.",
    "operationDetailsAmountBreakDown" : "{{initialAmount}} (<0>+{{reward}}</0> recompensas recebidas)",
    "optIn" : {
      "flow" : {
        "title" : "Adicionar ASA (Ativo)",
        "steps" : {
          "assets" : {
            "title" : "ASA (Ativo)",
            "info" : "Para adicionar um ativo, é necessário enviar uma transação com taxas mínimas. Isto aparecerá no seu histórico de transações",
            "selectLabel" : "Escolha um ASA (Ativo)",
            "disabledTooltip" : "Você já possui este ASA (Ativo) na sua conta Algorand"
          },
          "connectDevice" : {
            "title" : "Dispositivo"
          },
          "confirmation" : {
            "title" : "Confirmação",
            "success" : {
              "title" : "Ativo {{token}} adicionado com sucesso",
              "text" : "Você pode agora receber e enviar ativos <0>{{token}}</0> em sua conta Algorand.",
              "cta" : "Ver Detalhes"
            },
            "broadcastError" : "Sua transação pode ter falhado. Aguarde um momento e verifique seu histórico de transações antes de tentar novamente."
          }
        }
      }
    },
<<<<<<< HEAD
    "claimRewards" : {
      "header" : "Recompensas",
      "tooltip" : "As recompensas Algorand são distribuídas regularmente e são resgatadas automaticamente quando você faz uma transação.",
      "cta" : "Resgatar Recompensas",
      "rewardsDisabledTooltip" : "Você não tem nenhuma recompensa. As recompensas de Algorand são resgatadas automaticamente quando você faz uma transação. Receba ALGO para começar a receber recompensas.",
      "flow" : {
        "title" : "Resgatar Recompensas",
        "steps" : {
          "starter" : {
            "description" : "Receba recompensas de Algorand simplesmente por manter o controle da Algorand sobre seus ativos.",
            "bullet" : {
              "delegate" : "É necessário um saldo mínimo de 1 ALGO para receber recompensas.",
              "access" : "Aumente o saldo da conta para aumentar as recompensas.",
              "ledger" : "Realize uma transação de ou para a conta para resgatar recompensas."
            },
            "learnMore" : "Como funcionam as recompensas de Algorand?",
            "button" : {
              "cta" : "Receber Algo"
            }
          },
          "info" : {
            "title" : "Recompensas",
            "description" : "Parabéns! Você ganhou {{amount}}. Selecione Continuar para resgatar suas recompensas",
            "info" : "Você será solicitado a gerar uma transação vazia para sua conta. Isto adicionará suas recompensas atuais ao seu saldo com o custo mínimo das taxas de transação."
          },
          "connectDevice" : {
            "title" : "Dispositivo"
          },
          "confirmation" : {
            "title" : "Confirmação",
            "success" : {
              "title" : "Recompensas resgatadas com sucesso!",
              "text" : "Suas recompensas foram adicionadas ao seu saldo disponível",
              "cta" : "Ver Detalhes"
            },
            "broadcastError" : "Sua transação pode ter falhado. Aguarde um momento e verifique seu histórico de transações antes de tentar novamente."
          }
        }
      }
    }
  },
  "osmosis" : {
    "account" : {
      "subHeader" : {
        "cardTitle" : "Powered by Figment",
        "moreInfo" : "Mais Informações",
        "drawerTitle" : "Powered by Figment",
        "title" : "O token OSMO agora está disponível na Ledger Live",
        "description" : "Agora você pode gerenciar e proteger seus tokens OSMO na Ledger Live.",
        "description2" : "O token OSMO é nativo da Osmosis chain e é usado para tudo, desde transações, staking e vários recursos por vir.",
        "website" : "Powered by Figment"
      }
    },
    "memo" : "Memo",
    "memoPlaceholder" : "Opcional",
    "memoWarningText" : "Ao usar um memo, verifique cuidadosamente as informações com o destinatário",
    "delegation" : {
      "emptyState" : {
        "description" : "Você pode ganhar recompensas em OSMO delegando seus ativos.",
        "info" : "Como funciona a delegação",
        "delegation" : "Receba Recompensas"
      },
      "commission" : "Comissão",
      "totalStake" : "Total Aplicado",
      "claimRewards" : "Resgatar Recompensas",
      "header" : "Delegações",
      "noRewards" : "Nenhuma recompensa disponível",
      "delegate" : "Adicionar",
      "undelegate" : "Desdelegar",
      "redelegate" : "Redelegar",
      "redelegateDisabledTooltip" : "Você pode redelegar em <0>{{days}}</0>",
      "redelegateMaxDisabledTooltip" : "Você não pode redelegar a mais de <0>7</0> validadores por vez",
      "undelegateDisabledTooltip" : "Você não pode desdelegar mais de <0>7</0> validadores por vez",
      "reward" : "Resgatar Recompensas",
      "currentDelegation" : "Delegado: <0>{{amount}}</0>",
      "estYield" : "rendimento est.",
      "activeTooltip" : "Quantias delegadas geram recompensas",
      "inactiveTooltip" : "Quantias desdelegadas não geram recompensas",
      "minSafeWarning" : "Fundos Insuficientes",
      "flow" : {
        "title" : "Delegar",
        "steps" : {
          "starter" : {
            "description" : "Você pode ganhar recompensas delegando seus ativos OSMO a um validador.",
            "bullet" : ["Você continua tendo a posse dos ativos delegados", "Delegue usando seu dispositivo Ledger", "Os ativos estarão disponíveis 14 dias após a desdelegação."],
            "warning" : {
              "description" : "Escolha seu validador com sabedoria: parte de seus ativos delegados pode ser irrevogavelmente perdida se o validador não se comportar adequadamente."
            }
          },
          "amount" : {
            "title" : "Quantia"
          },
          "validator" : {
            "title" : "Validadores"
          },
          "connectDevice" : {
            "title" : "Dispositivo"
          },
          "confirmation" : {
            "title" : "Confirmação",
            "success" : {
              "title" : "Você delegou seus ativos com sucesso",
              "text" : "O saldo da sua conta será atualizado quando a blockchain confirmar a transação.",
              "cta" : "Ver Detalhes"
            },
            "broadcastError" : "Sua transação pode ter falhado. Aguarde um momento e verifique seu histórico de transações antes de tentar novamente."
          }
        }
      }
    },
    "claimRewards" : {
      "flow" : {
        "title" : "Resgatar Recompensas",
        "steps" : {
          "claimRewards" : {
            "title" : "Recompensas",
            "compound" : "Compor",
            "claim" : "Depositar",
            "compoundOrClaim" : "Compor ou Receber",
            "compoundDescription" : "As recompensas serão adicionadas à quantia delegada",
            "claimDescription" : "As recompensas serão adicionadas ao saldo disponível",
            "compoundInfo" : "Você recebeu <0>{{amount}}</0>. Ao clicar em Continuar, essa quantia será resgatada agora e automaticamente delegada ao mesmo validador.",
            "claimInfo" : "Você recebeu <0>{{amount}}</0> do validador abaixo. Ao clicar em Continuar, essa quantia será resgatada agora e automaticamente adiciona ao saldo disponível.",
            "selectLabel" : "Selecione uma delegação"
=======
    "claimRewards": {
      "flow": {
        "title": "Resgatar Recompensas",
        "steps": {
          "claimRewards": {
            "title": "Recompensas",
            "compound": "Compor",
            "claim": "Depositar",
            "compoundOrClaim": "Compor ou Receber",
            "compoundDescription": "As recompensas serão adicionadas à quantia delegada",
            "claimDescription": "As recompensas serão adicionadas ao saldo disponível",
            "compoundInfo": "Você recebeu <0>{{amount}}</0>. Ao clicar em Continuar, essa quantia será resgatada agora e automaticamente delegada ao mesmo validador.",
            "claimInfo": "Você recebeu <0>{{amount}}</0> do validador abaixo. Ao clicar em Continuar, essa quantia será resgatada agora e automaticamente adiciona ao saldo disponível.",
            "selectLabel": "Selecione uma delegação"
>>>>>>> c86db991
          },
          "connectDevice" : {
            "title" : "Dispositivo"
          },
          "confirmation" : {
            "title" : "Confirmação",
            "label" : "Confirmação",
            "success" : {
              "title" : "Recompensas depositadas com sucesso",
              "titleCompound" : "Recompensas compostas com sucesso",
              "text" : "Suas recompensas foram adicionadas ao seu saldo disponível",
              "textCompound" : "Suas recompensas <0>{{amount}}</0> foram automaticamente delegadas a <0>{{validator}}</0>",
              "cta" : "Ver Detalhes"
            },
            "pending" : {
              "title" : "Transmitindo Transação..."
            },
            "broadcastError" : "Sua transação pode ter falhado. Aguarde um momento e verifique seu histórico de transações antes de tentar novamente."
          }
        }
      }
    },
    "redelegation" : {
      "flow" : {
        "title" : "Redelegar Ativos",
        "steps" : {
          "starter" : {
            "title" : "Redelegação",
            "description" : "Use a redelegação para mudar facilmente de um validador para outro. Mas se você mudar de ideia novamente, terá que esperar porque a redelegação aciona um bloqueio temporal de 14 dias.",
            "warning" : "Escolha cuidadosamente seu validador: parte de seus ativos delegados pode ser irrevogavelmente perdida se o validador não se comportar adequadamente. Você pode ter no máximo <0>7 delegações pendentes</0>.",
            "howDelegationWorks" : "Como funciona a delegação?"
          },
          "validators" : {
            "title" : "Validadores",
            "currentDelegation" : "Delegação Atual",
            "newDelegation" : "Nova Delegação",
            "chooseValidator" : "Escolha um validador",
            "warning" : "Você terá que esperar <0>14 dias</0> para redelegar do novo validador, se mudar de ideia novamente",
            "amountLabel" : "Quantia a redelegar"
          },
          "device" : {
            "title" : "Dispositivo"
          },
          "confirmation" : {
            "title" : "Confirmação",
            "success" : {
              "title" : "Você redelegou seus ativos com sucesso",
              "text" : "A redelegação será atualizada assim que a blockchain confirmar a transação",
              "cta" : "Ver Detalhes"
            },
            "broadcastError" : "Sua transação pode ter falhado. Aguarde um momento e verifique seu histórico de transações antes de tentar novamente."
          }
        }
      }
    },
    "undelegation" : {
      "header" : "Desdelegações",
      "headerTooltip" : "Disponível após o bloqueio temporal de 14 dias",
      "inactiveTooltip" : "Quantias removidas de delegação não geram recompensas",
      "flow" : {
        "title" : "Desdelegar Ativos",
        "steps" : {
          "amount" : {
            "title" : "Quantia",
            "subtitle" : "O processo de desdelegação leva <0>14 dias</0> para ser concluído.",
            "warning" : "Recompensas serão imediatamente depositadas. A quantia removida de uma delegação retornará ao seu saldo disponível após o <0>período de 14 dias</0>.",
            "fields" : {
              "validator" : "Validador",
              "amount" : "Quantia a desdelegar"
            }
          },
<<<<<<< HEAD
          "device" : {
            "title" : "Dispositivo"
=======
          "osmosis": {
            "account": {
              "subHeader": {
                "cardTitle": "Powered by Figment",
                "moreInfo": "Mais Informações",
                "drawerTitle": "Powered by Figment",
                "title": "O token OSMO agora está disponível na Ledger Live",
                "description": "Agora você pode gerenciar e proteger seus tokens OSMO na Ledger Live.",
                "description2": "O token OSMO é nativo da Osmosis chain e é usado para tudo, desde transações, staking e vários recursos por vir.",
                "website": "Powered by Figment"
              }
            },
            "memo": "Memo",
            "memoPlaceholder": "Opcional",
            "memoWarningText": "Ao usar um memo, verifique cuidadosamente as informações com o destinatário",
            "delegation": {
              "emptyState": {
                "description": "Você pode ganhar recompensas em OSMO delegando seus ativos.",
                "info": "Como funciona a delegação",
                "delegation": "Receba Recompensas"
              },
              "commission": "Comissão",
              "totalStake": "Total Aplicado",
              "claimRewards": "Resgatar Recompensas",
              "header": "Delegações",
              "noRewards": "Nenhuma recompensa disponível",
              "delegate": "Adicionar",
              "undelegate": "Desdelegar",
              "redelegate": "Redelegar",
              "redelegateDisabledTooltip": "Você pode redelegar em <0>{{days}}</0>",
              "redelegateMaxDisabledTooltip": "Você não pode redelegar a mais de <0>7</0> validadores por vez",
              "undelegateDisabledTooltip": "Você não pode desdelegar mais de <0>7</0> validadores por vez",
              "reward": "Resgatar Recompensas",
              "currentDelegation": "Delegado: <0>{{amount}}</0>",
              "estYield": "rendimento est.",
              "activeTooltip": "Quantias delegadas geram recompensas",
              "inactiveTooltip": "Quantias desdelegadas não geram recompensas",
              "minSafeWarning": "Fundos Insuficientes",
              "flow": {
                "title": "Delegar",
                "steps": {
                  "starter": {
                    "description": "Você pode ganhar recompensas delegando seus ativos OSMO a um validador.",
                    "bullet": [
                      "Você continua tendo a posse dos ativos delegados",
                      "Delegue usando seu dispositivo Ledger",
                      "Os ativos estarão disponíveis 14 dias após a desdelegação."
                    ],
                    "warning": {
                      "description": "Escolha seu validador com sabedoria: parte de seus ativos delegados pode ser irrevogavelmente perdida se o validador não se comportar adequadamente."
                    }
                  },
                  "amount": {
                    "title": "Quantia"
                  },
                  "validator": {
                    "title": "Validadores"
                  },
                  "connectDevice": {
                    "title": "Dispositivo"
                  },
                  "confirmation": {
                    "title": "Confirmação",
                    "success": {
                      "title": "Você delegou seus ativos com sucesso",
                      "text": "O saldo da sua conta será atualizado quando a blockchain confirmar a transação.",
                      "cta": "Ver Detalhes"
                    },
                    "broadcastError": "Sua transação pode ter falhado. Aguarde um momento e verifique seu histórico de transações antes de tentar novamente."
                  }
                }
              }
            },
            "claimRewards": {
              "flow": {
                "title": "Resgatar Recompensas",
                "steps": {
                  "claimRewards": {
                    "title": "Recompensas",
                    "compound": "Compor",
                    "claim": "Depositar",
                    "compoundOrClaim": "Compor ou Receber",
                    "compoundDescription": "As recompensas serão adicionadas à quantia delegada",
                    "claimDescription": "As recompensas serão adicionadas ao saldo disponível",
                    "compoundInfo": "Você recebeu <0>{{amount}}</0>. Ao clicar em Continuar, essa quantia será resgatada agora e automaticamente delegada ao mesmo validador.",
                    "claimInfo": "Você recebeu <0>{{amount}}</0> do validador abaixo. Ao clicar em Continuar, essa quantia será resgatada agora e automaticamente adiciona ao saldo disponível.",
                    "selectLabel": "Selecione uma delegação"
                  },
                  "connectDevice": {
                    "title": "Dispositivo"
                  },
                  "confirmation": {
                    "title": "Confirmação",
                    "label": "Confirmação",
                    "success": {
                      "title": "Recompensas depositadas com sucesso",
                      "titleCompound": "Recompensas compostas com sucesso",
                      "text": "Suas recompensas foram adicionadas ao seu saldo disponível",
                      "textCompound": "Suas recompensas <0>{{amount}}</0> foram automaticamente delegadas a <0>{{validator}}</0>",
                      "cta": "Ver Detalhes"
                    },
                    "pending": {
                      "title": "Transmitindo Transação..."
                    },
                    "broadcastError": "Sua transação pode ter falhado. Aguarde um momento e verifique seu histórico de transações antes de tentar novamente."
                  }
                }
              }
            },
            "redelegation": {
              "flow": {
                "title": "Redelegar Ativos",
                "steps": {
                  "starter": {
                    "title": "Redelegação",
                    "description": "Use a redelegação para mudar facilmente de um validador para outro. Mas se você mudar de ideia novamente, terá que esperar porque a redelegação aciona um bloqueio temporal de 14 dias.",
                    "warning": "Escolha cuidadosamente seu validador: parte de seus ativos delegados pode ser irrevogavelmente perdida se o validador não se comportar adequadamente. Você pode ter no máximo <0>7 delegações pendentes</0>.",
                    "howDelegationWorks": "Como funciona a delegação?"
                  },
                  "validators": {
                    "title": "Validadores",
                    "currentDelegation": "Delegação Atual",
                    "newDelegation": "Nova Delegação",
                    "chooseValidator": "Escolha um validador",
                    "warning": "Você terá que esperar <0>14 dias</0> para redelegar do novo validador, se mudar de ideia novamente",
                    "amountLabel": "Quantia a redelegar"
                  },
                  "device": {
                    "title": "Dispositivo"
                  },
                  "confirmation": {
                    "title": "Confirmação",
                    "success": {
                      "title": "Você redelegou seus ativos com sucesso",
                      "text": "A redelegação será atualizada assim que a blockchain confirmar a transação",
                      "cta": "Ver Detalhes"
                    },
                    "broadcastError": "Sua transação pode ter falhado. Aguarde um momento e verifique seu histórico de transações antes de tentar novamente."
                  }
                }
              }
            },
            "undelegation": {
              "header": "Desdelegações",
              "headerTooltip": "Disponível após o bloqueio temporal de 14 dias",
              "inactiveTooltip": "Quantias removidas de delegação não geram recompensas",
              "flow": {
                "title": "Desdelegar Ativos",
                "steps": {
                  "amount": {
                    "title": "Quantia",
                    "subtitle": "O processo de desdelegação leva <0>14 dias</0> para ser concluído.",
                    "warning": "Recompensas serão imediatamente depositadas. A quantia removida de uma delegação retornará ao seu saldo disponível após o <0>período de 14 dias</0>.",
                    "fields": {
                      "validator": "Validador",
                      "amount": "Quantia a desdelegar"
                    }
                  },
                  "device": {
                    "title": "Dispositivo"
                  },
                  "confirmation": {
                    "title": "Confirmação",
                    "success": {
                      "title": "Ativos desdelegados com sucesso.",
                      "description": "<0>{{amount}}</0> foram desdelegados de <0>{{validator}}</0>",
                      "cta": "Ver Detalhes"
                    },
                    "broadcastError": "Sua transação pode ter falhado. Aguarde um momento e verifique seu histórico de transações antes de tentar novamente."
                  }
                }
              }
            }
          },
          "device": {
            "title": "Dispositivo"
>>>>>>> c86db991
          },
          "confirmation" : {
            "title" : "Confirmação",
            "success" : {
              "title" : "Ativos desdelegados com sucesso.",
              "description" : "<0>{{amount}}</0> foram desdelegados de <0>{{validator}}</0>",
              "cta" : "Ver Detalhes"
            },
            "broadcastError" : "Sua transação pode ter falhado. Aguarde um momento e verifique seu histórico de transações antes de tentar novamente."
          }
        }
      }
    }
  },
  "polkadot" : {
    "lockedBalance" : "Vinculado",
    "lockedTooltip" : "Antes de receber recompensas, os ativos devem ser vinculados a validadores nomeados.",
    "unlockingBalance" : "Desvinculando",
    "unlockingTooltip" : "Os ativos desvinculados permanecem bloqueados por 28 dias antes de poderem ser sacados.",
    "unlockedBalance" : "Desvinculado",
    "unlockedTooltip" : "Os ativos desvinculados agora podem ser movidos usando a operação de saque.",
    "networkFees" : "As taxas de rede são automaticamente definidas pelo consenso da Polkadot, você não poderá revisá-las no seu dispositivo",
    "bondedBalanceBelowMinimum" : "Seu saldo vinculado está abaixo do mínimo atual de {{minimumBondBalance}}. Suas nomeações correm o risco de serem removidas.",
    "nomination" : {
      "emptyState" : {
        "description" : "Você pode ganhar recompensas vinculando ativos e, em seguida, nomeando seus validadores.",
        "info" : "Como funcionam as nomeações"
      },
      "header" : "Nomeações",
      "nominate" : "Nomear",
      "setController" : "Mudar Controlador",
      "chill" : "Apagar Nomeações",
      "totalStake" : "Aplicação Total",
      "amount" : "Quantia Vinculada",
      "commission" : "Comissão",
      "active" : "Ativo",
      "activeTooltip" : "Este validador está eleito e está coletando recompensas sobre seus ativos vinculados.",
      "inactive" : "Inativo",
      "inactiveTooltip" : "Este validador está eleito, mas não está coletando recompensas sobre seus ativos vinculados.",
      "waiting" : "Não eleito",
      "waitingTooltip" : "Este validador não está eleito, portanto, não está coletando recompensas.",
      "notValidator" : "Não é um validador",
      "notValidatorTooltip" : "Este endereço não é mais um validador",
      "elected" : "Eleito",
      "nominatorsCount" : "{{nominatorsCount}} nomeadores",
      "nominatorsTooltip" : "Este validador está atualmente eleito por {{count}} nomeadores.",
      "oversubscribed" : "Excesso de inscritos ({{nominatorsCount}})",
      "oversubscribedTooltip" : "Somente os melhores {{maxNominatorRewardedPerValidator}} nomeadores com os maiores valores vinculados recebem recompensas",
      "hasPendingBondOperation" : "Uma operação de vinculação ainda está pendente de confirmação",
      "electionOpen" : "A eleição de novos validadores está atualmente em andamento. Por isso, as operações de staking estão indisponíveis por no máximo 15 minutos.",
      "electionOpenTooltip" : "Esta operação é desabilitada durante a eleição de validadores",
      "externalControllerTooltip" : "Esta conta é controlada por outra conta.",
      "externalControllerUnsupported" : "<0>Esta conta reserva é controlada por uma conta separada cujo endereço é <0>{{controllerAddress}}</0>.</0><1>Para fazer staking com o Ledger Live, você deve definir esta conta reserva como seu próprio controlador.</1>",
      "externalStashTooltip" : "Esta conta controla outra conta.",
      "externalStashUnsupported" : "<0>>Esta conta é o controlador de uma conta reserva separada cujo endereço é <0>{{stashAddress}}</0>.</0><1>Para fazer staking com o Ledger Live, você deve definir sua conta reserva como seu próprio controlador.</1>",
      "showInactiveNominations" : "Mostrar todas as nomeações ({{count}})",
      "hideInactiveNominations" : "Mostrar somente nomeações ativas",
      "noActiveNominations" : "Não há nomeações ativas.",
      "showAllUnlockings" : "Mostrar todos as quantias não vinculadas ({{count}})",
      "hideAllUnlockings" : "Ocultar quantias não vinculadas"
    },
    "unlockings" : {
      "header" : "Desvinculando",
      "headerTooltip" : "Disponível após o período de desvinculação de 28 dias",
      "withdrawUnbonded" : "Sacar ({{amount}})",
      "withdrawTooltip" : "A quantia desvinculada será creditada ao seu saldo disponível.",
      "noUnlockedWarning" : "Ainda não há saldo desvinculado para sacar.",
      "rebond" : "Revincular",
      "unbonded" : "Desvinculado"
    },
    "manage" : {
      "title" : "Gerenciar Ativos",
      "bond" : {
        "title" : "Vincular",
        "description" : "Para ganhar recompensas, primeiro vincule uma quantia. Em seguida, nomeie seus validadores."
      },
      "unbond" : {
        "title" : "Desvincular",
        "description" : "Para tornar uma quantia vinculada disponível novamente, desvincule-a primeiro. Você pode sacá-la após o período de desvinculação de 28 dias."
      },
      "withdrawUnbonded" : {
        "title" : "Sacar",
        "description" : "Para retornar uma quantia desvinculado de volta ao saldo disponível, você precisa sacá-la manualmente."
      },
      "nominate" : {
        "title" : "Nomear",
        "description" : "Escolha até 16 validadores. Mantenha as nomeações ativas para ganhar recompensas."
      },
      "chill" : {
        "title" : "Apagar Nomeações",
        "description" : "Remover todas as nomeações. Você irá parar de receber recompensas. Sua quantia vinculada permanecerá vinculada."
      }
    },
    "nominate" : {
      "title" : "Nomear",
      "steps" : {
        "validators" : {
          "title" : "Validadores",
          "notValidatorsRemoved" : "Você nomeou {{count}} endereços que não são mais validadores. Eles serão automaticamente removidos da sua transação de nomeação.",
          "maybeChill" : "Em vez disso, apagar as nomeações"
        },
        "connectDevice" : {
          "title" : "Dispositivo"
        },
        "confirmation" : {
          "title" : "Confirmação",
          "label" : "Confirmação",
          "success" : {
            "title" : "Validadores nomeados com sucesso",
            "text" : "Você começará a receber recompensas quando seus ativos forem vinculados aos seus validadores nomeados.",
            "cta" : "Ver Detalhes"
          },
          "pending" : {
            "title" : "Transmitindo Transação..."
          },
          "broadcastError" : "Sua transação pode ter falhado. Aguarde um momento e verifique seu histórico de transações antes de tentar novamente."
        }
      }
    },
    "bond" : {
      "title" : "Vincular ativos",
      "rewardDestination" : {
        "label" : "Destino das recompensas",
        "stash" : "Saldo Disponível",
        "stashDescription" : "As recompensas são creditadas ao seu saldo disponível.",
        "staked" : "Saldo Vinculado",
        "stakedDescription" : "As recompensas são creditadas ao seu saldo vinculado para receber lucros compostos.",
        "optionTitle" : "Observação",
        "optionDescription" : "Uma vez definida, a opção será fixa durante a vida útil do vínculo. Caso você mude de ideia, leia o artigo abaixo"
      },
      "steps" : {
        "starter" : {
          "description" : "Você pode ganhar recompensas vinculando seus ativos e nomeando seus validadores.",
          "bullet" : ["Você continua tendo posse dos ativos vinculados", "Nomeie usando seu dispositivo Ledger", "Os ativos estarão disponíveis novamente 28 dias após a desvinculação"],
          "help" : "Como funcionam as nomeações",
          "warning" : "Escolha cuidadosamente o seu validador: parte de seus ativos vinculados pode ser irrevogavelmente perdida se o validador não se comportar adequadamente."
        },
        "amount" : {
          "title" : "Quantia",
          "amountLabel" : "Quantia a ser vinculada",
          "availableLabel" : "Disponível",
          "maxLabel" : "Máximo",
          "info" : "Os ativos vinculados podem ser desvinculados a qualquer momento, mas a desvinculação leva 28 dias.",
          "learnMore" : "Saiba Mais"
        },
        "connectDevice" : {
          "title" : "Dispositivo"
        },
        "confirmation" : {
          "tooltip" : {
            "title" : "Transação aguardando confirmação",
            "desc" : "Aguarde um momento antes de nomear"
          },
          "title" : "Confirmação",
          "success" : {
            "title" : "Ativos vinculados com sucesso",
            "text" : "Você pode nomear validadores assim que a rede confirmar a transação.",
            "textNominate" : "Você poderá nomear validadores assim que a rede confirmar sua transação.",
            "nominate" : "Nomear",
            "later" : "Nomear mais tarde"
          },
          "pending" : {
            "title" : "Vinculando seus ativos..."
          },
          "broadcastError" : "Sua transação pode ter falhado. Aguarde um momento e verifique seu histórico de transações antes de tentar novamente."
        }
      }
    },
    "rebond" : {
      "title" : "Revincular Ativos",
      "steps" : {
        "amount" : {
          "title" : "Quantia",
          "amountLabel" : "Quantia a ser revinculada",
          "availableLabel" : "Desvinculando",
          "maxLabel" : "Máximo",
          "info" : "Os ativos revinculados são imediatamente adicionados à quantia vinculada",
          "learnMore" : "Saiba Mais"
        },
        "connectDevice" : {
          "title" : "Dispositivo"
        },
        "confirmation" : {
          "title" : "Confirmação",
          "label" : "Confirmação",
          "success" : {
            "title" : "Ativos revinculados com sucesso",
            "text" : "O saldo da sua conta será atualizado assim que a rede confirmar a transação.",
            "cta" : "Ver Detalhes"
          },
          "pending" : {
            "title" : "Revinculando seus ativos..."
          },
          "broadcastError" : "Sua transação pode ter falhado. Aguarde um momento e verifique seu histórico de transações antes de tentar novamente."
        }
      }
    },
    "unbond" : {
      "title" : "Desvincular Ativos",
      "steps" : {
        "amount" : {
          "title" : "Quantia",
          "amountLabel" : "Quantia a ser desvinculada",
          "availableLabel" : "Vinculado",
          "maxLabel" : "Máximo",
          "info" : "Os ativos desvinculados podem ser sacados após o período de desvinculação de 28 dias.",
          "learnMore" : "Saiba Mais"
        },
        "connectDevice" : {
          "title" : "Dispositivo"
        },
        "confirmation" : {
          "title" : "Confirmação",
          "label" : "Confirmação",
          "success" : {
            "title" : "Transação de desvinculação enviada com sucesso",
            "text" : "Os ativos desvinculados podem ser sacados após 28 dias.",
            "cta" : "Ver Detalhes"
          },
          "pending" : {
            "title" : "Desvinculando seus ativos..."
          },
          "broadcastError" : "Sua transação pode ter falhado. Aguarde um momento e verifique seu histórico de transações antes de tentar novamente."
        }
      }
    },
    "simpleOperation" : {
      "modes" : {
        "withdrawUnbonded" : {
          "title" : "Sacar",
          "description" : "Após o período de desvinculação de 28 dias, você poderá sacar ativos desvinculados.",
          "info" : "Você poderá então sacar ativos desvinculados para o seu saldo disponível."
        },
        "chill" : {
          "title" : "Apagar Nomeações",
          "description" : "Apaga todas as nomeações e interrompe o recebimento de recompensas.",
          "info" : "Os ativos vinculados permanecerão vinculados. Se você desvinculá-los, eles estarão disponíveis após 28 dias."
        },
        "setController" : {
          "title" : "Mudar Controlador",
          "description" : "Defina esta conta Ledger como seu próprio controlador",
          "info" : "O Ledger Live não suporta operações em contas reservas e contas controladoras separadas."
        }
      },
      "steps" : {
        "info" : {
          "title" : "Informações"
        },
        "connectDevice" : {
          "title" : "Dispositivo"
        },
        "confirmation" : {
          "title" : "Confirmação",
          "label" : "Confirmação",
          "success" : {
            "title" : "Transação enviada com sucesso",
            "text" : "Você verá sua operação no histórico em breve.",
            "cta" : "Ver Detalhes"
          },
          "pending" : {
            "title" : "Transmitindo Transação..."
          },
          "broadcastError" : "Sua transação pode ter falhado. Aguarde um momento e verifique seu histórico de transações antes de tentar novamente."
        }
      }
    }
  },
  "stellar" : {
    "addAsset" : {
      "title" : "Adicionar Ativo",
      "steps" : {
        "assets" : {
          "title" : "Ativo",
          "info" : "Para adicionar um ativo, é necessário enviar uma transação com taxas mínimas. Isto aparecerá no seu histórico de transações",
          "selectLabel" : "Escolha um ativo",
          "disabledTooltip" : "Você já tem este ativo em sua conta Stellar"
        },
        "connectDevice" : {
          "title" : "Dispositivo"
        },
        "confirmation" : {
          "title" : "Confirmação",
          "success" : {
            "title" : "Ativo {{token}} adicionado com sucesso",
            "text" : "Agora você pode receber e enviar <0>{{token}}</0> ativos na sua conta Stellar.",
            "cta" : "Ver Detalhes"
          },
          "broadcastError" : "Sua transação pode ter falhado. Aguarde um momento e verifique seu histórico de transações antes de tentar novamente."
        }
      }
    }
  },
  "solana" : {
    "common" : {
      "broadcastError" : "Sua transação pode ter falhado. Aguarde um momento e verifique seu histórico de transações antes de tentar novamente.",
      "viewDetails" : "Ver Detalhes",
      "connectDevice" : {
        "title" : "Dispositivo"
      },
      "confirmation" : {
        "title" : "Confirmação"
      }
    },
    "delegation" : {
      "totalStake" : "Aplicação Total",
      "commission" : "Comissão",
      "delegate" : "Adicionar",
      "listHeader" : "Delegações",
      "availableBalance" : "Sacáveis",
      "active" : "Ativo",
      "activeTooltip" : "A quantia ativa gera recompensas",
      "inactiveTooltip" : "A quantia inativa não gera recompensas",
      "delegatedInfoTooltip" : "Quantia total que é delegada aos validadores.",
      "withdrawableInfoTooltip" : "Quantia total que pode ser sacada das delegações.",
      "withdrawableTitle" : "Sacáveis",
      "statusUpdateNotice" : "O status da delegação será atualizado quando a transação for confirmada.",
      "ledgerByFigmentTC" : "Ledger por Figment T&Cs",
      "emptyState" : {
        "description" : "Você pode ganhar recompensas em SOL delegando seus ativos.",
        "info" : "Como funciona a delegação",
        "delegation" : "Receba Recompensas"
      },
      "earnRewards" : {
        "description" : "Você pode ganhar recompensas delegando seus ativos SOL a um validador.",
        "bullet" : {
          "0" : "Você continua tendo a posse dos ativos delegados",
          "1" : "Delegue usando seu dispositivo Ledger",
          "2" : "Os ativos estarão disponíveis após parar delegação"
        },
        "warning" : "Escolha cuidadosamente seu validador: parte de seus ativos delegados pode ser irrevogavelmente perdida se o validador não se comportar adequadamente."
      },
      "flow" : {
        "title" : "Delegar",
        "steps" : {
          "validator" : {
            "title" : "Validador"
          },
          "amount" : {
            "title" : "Quantia"
          },
          "confirmation" : {
            "success" : {
              "title" : "Você delegou seus ativos com sucesso"
            }
          }
        }
      },
      "withdraw" : {
        "flow" : {
          "title" : "Sacar",
          "steps" : {
            "amount" : {
              "title" : "Quantia"
            },
            "confirmation" : {
              "success" : {
                "title" : "Você sacou seus ativos com sucesso.",
                "text" : "O saldo da sua conta será atualizado quando a transação for confirmada."
              }
            }
          }
        }
      },
      "activate" : {
        "flow" : {
          "title" : "Ativar",
          "steps" : {
            "confirmation" : {
              "success" : {
                "title" : "Você ativou sua delegação com sucesso."
              }
            }
          }
        }
      },
      "reactivate" : {
        "flow" : {
          "title" : "Reativar",
          "steps" : {
            "confirmation" : {
              "success" : {
                "title" : "Você reativou sua delegação com sucesso."
              }
            }
          }
        }
      },
      "deactivate" : {
        "flow" : {
          "title" : "Desativar",
          "steps" : {
            "confirmation" : {
              "success" : {
                "title" : "Você desativou sua delegação com sucesso."
              }
            }
          }
        }
      }
    }
  },
  "delegation" : {
    "title" : "Receba Recompensas",
    "header" : "Delegação",
    "validator" : "Validador",
    "yield" : "Rendimento est.",
    "address" : "Endereço",
    "transactionID" : "ID da transação",
    "value" : "Valor",
    "amount" : "Quantia",
    "delegated" : "Delegado",
    "completionDate" : "Data de conclusão",
    "rewards" : "Recompensas",
    "duration" : "Duração",
    "durationJustStarted" : "Acabou de começar",
    "durationDays" : "{{count}} dia",
    "durationDays_plural" : "{{count}} dias",
    "howItWorks" : "Como funciona a delegação",
    "delegationEarn" : "Agora você pode receber recompensas de staking em {{name}} delegando sua conta.",
    "earnRewards" : "Receba Recompensas",
    "overdelegated" : "Sobredelegado",
    "status" : "Status",
    "flow" : {
      "steps" : {
        "starter" : {
          "title" : "Receber recompensas de staking",
          "description" : "Delegue sua conta Tezos a um validador terceiro para ganhar recompensas de staking com segurança e total controle sobre seus ativos",
          "bullet" : {
            "delegate" : "Contas delegadas continuam sendo suas.",
            "access" : "Você pode acessar seus ativos a qualquer momento.",
            "ledger" : "Delegue com segurança com seu dispositivo Ledger."
          },
          "button" : {
            "cta" : "Delegue para recebe recompensas"
          }
        },
        "account" : {
          "title" : "Delegar conta",
          "label" : "Conta",
          "toDelegate" : "Conta a ser delegada"
        },
        "summary" : {
          "title" : "Delegar conta",
          "label" : "Resumo",
          "toDelegate" : "Conta a ser delegada",
          "toUndelegate" : "Conta a remover de delegação",
          "validator" : "Validador",
          "select" : "Selecionar",
          "yield" : "Rendimento est. {{amount}}",
          "randomly" : "Validador escolhido aleatoriamente",
          "termsAndPrivacy" : "A delegação de seus direitos de voto não garante nenhuma recompensa por parte de seu validador."
        },
        "validator" : {
          "title" : "Selecionar Validador",
          "description" : "Você pode selecionar um validador comparando as taxas de recompensa estimadas",
          "customValidator" : "Validador Personalizado",
          "providedBy" : "Taxas de rendimento fornecidas por <1><0>{{name}}</0></1>"
        },
        "custom" : {
          "title" : "Validador Personalizado",
          "text" : "Insira o endereço do validador personalizado ao qual delegar sua conta.",
          "button" : "Usar Validador"
        },
        "undelegate" : {
          "title" : "Para delegação de conta"
        },
        "confirmation" : {
          "title" : "Confirmação",
          "label" : "Confirmação",
          "success" : {
            "title" : "Delegação Enviada",
            "titleUndelegated" : "Encerrar Delegação",
            "text" : "Transação de delegação transmitida com sucesso. Você deve ganhar suas primeiras recompensas em cerca de 40 dias, dependendo do validador.",
            "textUndelegated" : "A delegação da sua conta será encerrada assim que a operação for confirmada. Você pode delegar sua conta novamente a qualquer momento."
          },
          "broadcastError" : "Sua transação pode ter falhado. Aguarde um momento e verifique seu histórico de transações antes de tentar novamente."
        }
      }
    },
    "contextMenu" : {
      "topUp" : "Receber Mais",
      "redelegate" : "Mudar Validador",
      "stopDelegation" : "Encerrar Delegação"
    }
  },
  "asset" : {
    "notice" : "Resumo de todas as contas {{currency}}"
  },
  "carousel" : {
    "hidden" : {
      "close" : "Confirmar",
      "undo" : "Mostrar Novamente",
      "disclaimer" : "Este banner não será mostrado novamente até que haja um novo anúncio"
    }
  },
  "settings" : {
    "title" : "Configurações",
    "discreet" : "Ativar modo discreto",
    "helpButton" : "Ajuda",
    "tabs" : {
      "display" : "Geral",
      "currencies" : "Criptoativos",
      "help" : "Ajuda",
      "about" : "Sobre",
      "experimental" : "Recursos Experimentais",
      "accounts" : "Contas",
      "developer" : "Desenvolvedor"
    },
    "export" : {
      "accounts" : {
        "title" : "Exportar Contas",
        "desc" : "Adicione suas contas no Ledger Live móvel Suas contas serão sincronizarão apenas com a blockchain, não com seus aplicativos móveis e de desktop.",
        "button" : "Exportar"
      },
      "operations" : {
        "title" : "Histórico de operações",
        "desc" : "Salvar um arquivo CSV das operações da sua conta em seu computador."
      },
      "modal" : {
        "button" : "Concluído",
        "title" : "Escaneie para exportar para versão móvel",
        "listTitle" : "No aplicativo Ledger Live móvel:",
        "step1" : "Selecione o botão <highlight><icon>+</icon></highlight> em <highlight>contas</highlight>",
        "step2" : "Selecione <highlight>Importar contas do desktop</highlight>",
        "step3" : "Escaneie o <highlight>LiveQR Code</highlight> até que o carregador atinja 100%"
      }
    },
    "display" : {
      "language" : "Idioma de exibição",
      "languageDesc" : "Defina o idioma exibido no Ledger Live.",
      "theme" : "Tema",
      "themeDesc" : "Selecione o tema.",
      "counterValue" : "Moeda Preferida",
      "counterValueDesc" : "Escolha a moeda que será mostrada junto ao seu saldo e operações.",
      "region" : "Região",
      "regionDesc" : "Selecione sua região para atualizar formatos de datas, horário e moedas.",
      "stock" : "Indicador de mercado regional",
      "stockDesc" : "Escolha Ocidental para exibir os aumentos de mercado em azul ou Oriental para exibi-los em vermelho.",
      "carouselVisibility" : "Visibilidade do carrossel",
      "carouselVisibilityDesc" : "Habilitar a visibilidade do carrossel no Portfólio"
    },
    "developer" : {
      "toast" : {
        "title" : "Agora você é um desenvolvedor!",
        "text" : "Boas-vindas ao país das maravilhas"
      },
      "debugApps" : "Permitir debug de aplicativos",
      "debugAppsDesc" : "Exibir e permitir a abertura de aplicativos da plataforma etiquetados como de debug",
      "experimentalApps" : "Permitir aplicativos experimentais",
      "experimentalAppsDesc" : "Exibir e permitir a abertura de aplicativos da plataforma etiquetados como experimentais.",
      "catalogServer" : "Definir o fornecedor do catálogo",
      "catalogServerDesc" : "Alterne entre múltiplas fontes de aplicativos da plataforma",
      "enablePlatformDevTools" : "Habilitar ferramentas de desenvolvedor da plataforma",
      "enablePlatformDevToolsDesc" : "Habilitar a abertura da janela de ferramentas de desenvolvedor de aplicativos da plataforma",
      "addLocalApp" : "Adicionar um aplicativo local",
      "addLocalAppDesc" : "Navegue por arquivos locais e adicione um aplicativo local usando um manifesto local",
      "addLocalAppButton" : "Navegar",
      "runLocalAppDeleteButton" : "Excluir",
      "runLocalAppOpenButton" : "Abrir",
      "enableLearnStagingUrl" : "Staging URL da página Aprender",
      "enableLearnStagingUrlDesc" : "Habilite a staging URL da página Aprender."
    },
    "currencies" : {
      "selectPlaceholder" : "Selecionar Criptoativo",
      "desc" : "Selecione um criptoativo para editar suas configurações.",
      "placeholder" : "Nenhuma configuração para este ativo",
      "confirmationsNb" : "Número de confirmações",
      "confirmationsNbDesc" : "Defina o número de confirmações de rede para que uma transação seja marcada como confirmada."
    },
    "profile" : {
      "password" : "Bloqueio por senha",
      "passwordDesc" : "Defina uma senha para proteger os dados do Ledger Live no seu computador, incluindo nomes de contas, saldos, transações e endereços públicos.",
      "passwordAutoLock" : "Bloqueio Automático",
      "passwordAutoLockDesc" : "Bloqueie automaticamente o Ledger Live quando inativo.",
      "changePassword" : "Alterar Senha",
      "softResetTitle" : "Limpar Cache",
      "softResetDesc" : "Limpe o cache do Ledger Live para forçar a ressincronização com a blockchain.",
      "softReset" : "Limpar",
      "resetThirdPartyData" : "Redefinir dados de terceiros",
      "resetThirdPartyDataDesc" : "Apague todos seus dados locais de terceiros, usados para acessar o provedor de transações terceirizado.",
      "hardResetTitle" : "Redefinir Ledger Live",
      "hardResetDesc" : "Exclua todos os dados do Ledger Live armazenados no seu computador, incluindo suas contas, históricos de transações e configurações.",
      "hardReset" : "Redefinir",
      "analytics" : "Métricas",
      "analyticsDesc" : "Habilite as métricas para ajudar a Ledger a melhorar a experiência do usuário. Isso inclui cliques, visitas a páginas, redirecionamentos, ações (enviar, receber, bloquear, etc.), rolagem até o fim de páginas, (des)instalação e versão de aplicativos, número de contas, criptoativos e operações, duração de sessões, firmware e tipo do dispositivo Ledger.",
      "reportErrors" : "Relatar Bugs",
      "reportErrorsDesc" : "Envie automaticamente relatórios para ajudar a Ledger a melhorar seus produtos.",
      "launchOnboarding" : "Configuração de dispositivo",
      "launchOnboardingDesc" : "Configure um novo dispositivo ou restaure um dispositivo existente. As contas e as configurações serão mantidas."
    },
    "help" : {
      "version" : "Versão",
      "releaseNotesBtn" : "Detalhes",
      "termsBtn" : "Ler",
      "faq" : "Suporte Ledger",
      "faqDesc" : "Se você tiver algum problema, obtenha ajuda usando o Ledger Live com sua carteira hardware.",
      "terms" : "Termos de uso",
      "termsDesc" : "Ao utilizar o Ledger Live, considera-se que você aceitou nossos termos de uso.",
      "privacy" : "Política de privacidade",
      "privacyDesc" : "Consulte nossa política de privacidade para saber quais dados pessoais coletamos, o porquê e como os usamos."
    },
    "experimental" : {
      "disclaimer" : "Esses são recursos experimentais que fornecemos tal como se encontram para que nossa comunidade de especialistas em tecnologia os testem. Eles podem mudar, quebrar ou ser removidos a qualquer momento. Ao habilitá-los, você concorda em usá-los por sua conta e risco.",
      "features" : {
        "apiTrongridProxy" : {
          "title" : "usar TronGrid.io",
          "description" : "Use o Trongrid diretamente sem proxy da Ledger"
        },
        "experimentalCurrencies" : {
          "title" : "Integrações Experimentais",
          "description" : "Use as integrações experimentais de criptoativos disponíveis."
        },
        "experimentalLanguages" : {
          "title" : "Teste de tradução",
          "description" : "Adicione novos idiomas à lista de idiomas na aba de configurações gerais."
        },
        "managerDevMode" : {
          "title" : "Modo Desenvolvedor",
          "description" : "Mostrar aplicativos de desenvolvedor e testnet no Manager."
        },
        "scanForInvalidPaths" : {
          "title" : "Pesquisa de contas ampliada",
          "description" : "Procure contas com caminhos de derivação incorretos. Envie os potenciais ativos encontrados para uma conta regular."
        },
        "experimentalExplorers" : {
          "title" : "API de exploradores experimentais",
          "description" : "Experimente uma versão futura dos exploradores de blockchain da Ledger. Alterar essa configuração poderá afetar o saldo e a sincronização da conta, bem como o recurso de envio.\n(<0></0>)"
        },
        "keychainObservableRange" : {
          "title" : "Limite de intervalo personalizado",
          "description" : "Limite de intervalo personalizado para todas as contas. Ao aumentar este valor acima do seu valor padrão (20) buscará moedas em mais endereços públicos não utilizados. Apenas para usuários avançados, isto pode quebrar a compatibilidade ao restaurar suas contas."
        },
        "forceProvider" : {
          "title" : "Provedor do Manager",
          "description" : "Alterar o provedor de aplicativos no Manager pode impossibilitar a instalação ou desinstalação de aplicativos no seu dispositivo Ledger."
        },
        "testAnimations" : {
          "title" : "Testar animações Lottie",
          "description" : "Testar todas as animações usadas no Ledger Live"
        }
      }
    },
    "hardResetModal" : {
      "title" : "Redefinir Ledger Live",
      "desc" : "Redefina o Ledger Live para apagar todas as configurações e contas no seu computador. Em seguida, você poderá escolher sua senha e adicionar suas contas de volta ao seu dispositivo Ledger. As chaves privadas que dão acesso aos seus criptoativos permanecerão seguras no seu dispositivo Ledger e são respaldadas pela sua frase de recuperação.",
      "warning" : "Redefinir o Ledger Live vai apagar o histórico de transações de troca de todas as suas contas."
    },
    "softResetModal" : {
      "title" : "Limpar Cache",
      "desc" : "Limpar o cache forçará a ressincronização da rede. Suas configurações e contas serão preservadas. As chaves privadas para acessar seus criptoativos permanecerão seguras no seu dispositivo Ledger e na folha de recuperação."
    },
    "resetFallbackModal" : {
      "title" : "Ação do usuário necessária",
      "part1" : "Não foi possível excluir a pasta de cache. Exclua a pasta manualmente:",
      "part2" : "Clique no botão Abrir pasta, o ",
      "part3" : "aplicativo será fechado",
      "part4" : ", e exclua manualmente a pasta \"sqlite\".",
      "part5" : "Em seguida, você pode reiniciar o aplicativo normalmente."
    },
    "removeAccountModal" : {
      "title" : "Remover Conta",
      "desc" : "Isso não afetará seus criptoativos. Contas existentes sempre podem ser adicionadas novamente.",
      "delete" : "Remover do Portfólio",
      "warning" : "Remover esta conta vai apagar seu histórico de transações de trocas associado a ela."
    },
    "openUserDataDirectory" : {
      "title" : "Ver dados de usuário",
      "desc" : "Veja os dados de usuário armazenados em seu computador, incluindo suas contas, caches e configurações.",
      "btn" : "Exibir"
    },
    "repairDevice" : {
      "title" : "Reparar seu dispositivo Ledger",
      "descSettings" : "Use isso para restaurar seu dispositivo Ledger se ele congelar durante uma atualização de firmware.",
      "desc" : "Para usuários da Ledger Nano S, selecione o estado exibido no seu dispositivo. Para usuários da Nano X e Blue, consulte a central de ajuda.",
      "button" : "Reparar"
    },
    "exportLogs" : {
      "title" : "Salvar Registros",
      "desc" : "Pode ser necessário salvar os registros do Ledger Live para fins de solução de problemas.",
      "btn" : "Salvar"
    },
    "accounts" : {
      "hideEmptyTokens" : {
        "title" : "Ocultar tokens sem saldo",
        "desc" : "Oculte contas de token com saldo zero na página de Contas."
      },
      "tokenBlacklist" : {
        "title" : "Tokens ocultos",
        "desc" : "Você pode ocultar tokens acessando a conta principal, clicando com o botão direito do mouse no token e selecionando 'Ocultar token'.",
        "count" : "{{count}} token",
        "count_plural" : "{{count}} tokens"
      },
      "hiddenNftCollections" : {
        "title" : "Coleções de NFT ocultas",
        "desc" : "Você pode ocultar coleções de NFT clicando com o botão direito do mouse no nome da coleção e selecionando 'Ocultar coleção de NFT'.",
        "count" : "{{count}} coleção",
        "count_plural" : "{{count}} coleções"
      },
      "fullNode" : {
        "title" : "Conectar node completo de Bitcoin",
        "desc" : "Configure seu node completo de Bitcoin para sincronizar e enviar transações sem usar os exploradores da Ledger."
      }
    }
  },
  "password" : {
    "inputFields" : {
      "newPassword" : {
        "label" : "Nova Senha"
      },
      "confirmPassword" : {
        "label" : "Confirmar Senha"
      },
      "currentPassword" : {
        "label" : "Senha Atual"
      }
    },
    "changePassword" : {
      "title" : "Bloqueio por senha",
      "subTitle" : "Altere sua senha"
    },
    "setPassword" : {
      "title" : "Bloqueio por senha",
      "subTitle" : "Defina sua senha",
      "desc" : "Mantenha sua senha em segurança. Se você perder a senha, será preciso redefinir o Ledger Live e adicionar as contas novamente."
    },
    "disablePassword" : {
      "title" : "Desabilitar bloqueio por senha",
      "desc" : "Os dados do Ledger Live serão armazenados de forma não criptografada no seu computador. Isto inclui nomes de contas, transações e endereços públicos."
    }
  },
  "update" : {
    "downloadInProgress" : "Baixando atualização...",
    "downloadProgress" : "{{progress}}% concluído",
    "checking" : "Verificando Atualização...",
    "checkSuccess" : "Atualização pronta para instalação",
    "quitAndInstall" : "Instalar agora",
    "updateAvailable" : "Atualização disponível para a versão {{version}} do Ledger Live",
    "error" : "Erro durante a atualização. Baixe Novamente",
    "reDownload" : "Baixar Novamente",
    "nightlyWarning" : "Esta versão não pode ser atualizada automaticamente. Instale a versão mais recente manualmente",
    "downloadNow" : "Baixar Atualização"
  },
  "crash" : {
    "title" : "Algo deu errado",
    "description" : "Confira nossos artigos de suporte para possíveis soluções. Se o problema persistir, salve os registros usando o botão abaixo e os forneça ao Suporte Ledger.",
    "troubleshooting" : "Clique aqui para ver possíveis soluções",
    "logs" : "Salvar Registros",
    "dataFolder" : "Ver dados de usuário"
  },
  "exportOperationsModal" : {
    "title" : "Histórico de operações",
    "desc" : "Selecione as contas para as quais deseja salvar o histórico de operações",
    "descSuccess" : "O arquivo CSV do seu histórico de operações foi salvo com sucesso na pasta selecionada",
    "titleSuccess" : "Histórico de operações salvo com sucesso",
    "cta" : "Salvar",
    "ctaSuccess" : "Concluído",
    "noAccounts" : "Nenhuma conta para exportar",
    "selectedAccounts" : "Contas a serem incluídas",
    "selectedAccounts_plural" : "Contas a serem incluídas ({{count}})",
    "disclaimer" : "Os contravalores na exportação são fornecidos apenas para fins informativos. Não confie nesses dados para fins contábeis, fiscais, regulatórios ou legais, pois eles representam apenas uma estimativa do preço dos ativos no momento das transações e da exportação, sob os métodos de avaliação fornecidos pelo nosso provedor de serviços, Kaiko"
  },
  "language" : {
    "system" : "Usar idioma do sistema",
    "switcher" : {
      "en" : "Inglês",
      "fr" : "Francês",
      "ru" : "Russo",
      "es" : "Espanhol",
      "zh" : "Chinês",
      "de" : "Alemão"
    }
  },
  "theme" : {
    "system" : "Selecione o tema do sistema",
    "light" : "Claro",
    "dusk" : "Sombrio",
    "dark" : "Escuro"
  },
  "toastOverlay" : {
    "toastType" : {
      "announcement" : "Notícias",
      "operation" : "Operação",
      "achievement" : "Conquista Desbloqueada"
    },
    "groupedToast" : {
      "text" : "Você tem {{count}} notificações não lidas",
      "cta" : "Ver Detalhes"
    }
  },
  "informationCenter" : {
    "tooltip" : "Centro de informação",
    "ongoingIncidentsTooltip" : "Há {{count}} incidente em andamento",
    "ongoingIncidentsTooltip_plural" : "Há {{count}} incidentes em andamento",
    "tabs" : {
      "announcements" : "Notícias",
      "announcementsUnseen" : "Notícias ({{unseenCount}})",
      "serviceStatus" : "Status",
      "serviceStatusIncidentsOngoing" : "Status ({{incidentCount}})"
    },
    "serviceStatus" : {
      "statusOk" : {
        "title" : "O Ledger Live está em pleno funcionamento",
        "description" : "Está tendo problemas? Acesse nossa <0>página de ajuda</0>"
      },
      "statusNotOk" : {
        "title" : "O Ledger Live está enfrentando problemas",
        "learnMore" : "Saiba Mais"
      }
    },
    "announcement" : {
      "emptyState" : {
        "title" : "Nenhuma notícia no momento",
        "desc" : "Você encontrará aqui todas as notícias relacionadas à Ledger e ao Ledger Live"
      }
    }
  },
  "onboarding" : {
    "drawers" : {
      "pinHelp" : {
        "title" : "Proteja seu código PIN",
        "intro" : "Durante o processo de configuração, você escolhe um código PIN.",
        "rules" : {
          "1" : "<0>Sempre</0> escolha o código PIN você mesmo.",
          "2" : "<0>Sempre</0> insira seu código PIN fora de vista.",
          "3" : "Você pode alterar seu código PIN, se necessário.",
          "4" : "Ao inserir o código PIN incorretamente três vezes seguidas, o dispositivo será redefinido.",
          "5" : "<0>Nunca</0> use um código PIN simples como 0000, 123456 ou 55555555.",
          "6" : "<0>Nunca</0> compartilhe seu código PIN com outra pessoa. Nem mesmo com a Ledger.",
          "7" : "<0>Nunca</0> use um código PIN que você não escolheu.",
          "8" : "<0>Nunca</0> armazene seu código PIN em um computador ou telefone."
        }
      },
      "recoverySeed" : {
        "title1" : "Como funciona a frase de recuperação?",
        "paragraph1" : "Sua frase de recuperação funciona como uma chave mestra única. Seu dispositivo Ledger a usa para calcular chaves privadas para cada criptoativo que você possui.",
        "paragraph2" : "Para restaurar o acesso aos seus criptoativos, qualquer carteira pode calcular as mesmas chaves privadas a partir da sua frase de recuperação.",
        "link" : "Mais sobre a frase de recuperação",
        "title2" : "O que acontece se eu perder o acesso à minha Nano?",
        "paragraph3" : "Não se preocupe e siga estes passos:",
        "points" : {
          "1" : "Adquira uma nova carteira hardware.",
          "2" : "Selecione “Restaurar frase de recuperação em um novo dispositivo” no aplicativo Ledger",
          "3" : "Insira sua frase de recuperação no seu novo dispositivo para restaurar o acesso aos seus criptoativos."
        }
      },
      "whereToHide" : {
        "title" : "Onde devo guardar minha frase de recuperação?",
        "points" : {
          "1" : "<0>NUNCA</0> a insira em um computador, smartphone ou qualquer outro dispositivo. Não tire fotos dela.",
          "2" : "<0>NUNCA</0> compartilhe suas 24 palavras com ninguém.",
          "3" : "<0>SEMPRE</0> a armazene em um local seguro, fora de vista.",
          "4" : "A Ledger nunca solicitará sua frase de recuperação.",
          "5" : "Se qualquer pessoa ou aplicativo a solicitar, assuma que se trata de um golpe!"
        }
      }
    },
    "modals" : {
      "recoverySeedWarning" : {
        "contactSupportCTA" : "Contatar Suporte",
        "continueCTA" : "Continuar",
        "title" : "Marque os conteúdos da caixa",
        "description" : "Se o seu {{device}} já veio com um código PIN ou frase de recuperação, não é seguro usá-lo e você deve entrar em contato com o Suporte Ledger.",
        "alert" : "Use apenas frases de recuperação que seu dispositivo exibiu quando foi configurado"
      }
    },
    "alerts" : {
      "beCareful" : {
        "title" : "Tenha Cuidado",
        "descr" : "Siga as instruções deste aplicativo em cada passo do processo.",
        "gotIt" : "Entendi"
      },
      "useLedgerSeeds" : {
        "title" : "Recomendamos usar apenas frases de recuperação da Ledger",
        "descr" : "A Ledger não pode garantir a segurança de frases de recuperação externas. Recomendamos configurar sua Nano como um novo dispositivo se sua frase de recuperação não tiver sido gerada por uma Ledger.",
        "gotIt" : "Entendi"
      }
    },
    "screens" : {
      "welcome" : {
        "title" : "Boas-vindas à Ledger",
        "description" : "Gerencie suas criptos com segurança do seu computador.",
        "cta" : "Começar",
        "noDevice" : "Nenhum dispositivo? <0>Compre uma Ledger Nano X</0>",
        "languageWarning" : {
          "title" : "Começar em {{language}}",
          "desc" : "Estamos introduzindo idiomas adicionais a fim de facilitar seu embarque na Ledger. Esteja ciente de que o restante da experiência na Ledger está disponível apenas em inglês atualmente.",
          "cta" : "Entendi"
        }
      },
      "selectDevice" : {
        "title" : "Qual é o seu dispositivo?"
      },
      "selectUseCase" : {
        "greetings" : "Olá!",
        "hasNoRecovery" : "Primeira vez usando sua {{deviceName}}?",
        "hasRecovery" : "Já tem uma frase de recuperação?",
        "separator" : "ou",
        "switchDevice" : "Alterar Dispositivo",
        "options" : {
          "1" : {
            "heading" : "Primeiro Uso",
            "title" : "Configurar um novo {{deviceName}}",
            "description" : "Vamos começar configurando seu dispositivo!"
          },
          "2" : {
            "heading" : "Conectar Dispositivo",
            "title" : "Conecte seu {{deviceName}}",
            "description" : "Seu dispositivo já está configurado? Conecte-o ao aplicativo!"
          },
          "3" : {
            "heading" : "Restaurar Dispositivo",
            "title" : "Restaure sua frase de recuperação em um novo dispositivo",
            "description" : "Use uma frase de recuperação existente para restaurar suas chaves privadas em um novo {{deviceName}}!"
          }
        }
      },
      "tutorial" : {
        "steps" : {
          "getStarted" : "Começar",
          "pinCode" : "Código PIN",
          "recoveryPhrase" : "Frase de recuperação",
          "hideRecoveryPhrase" : "Ocultar frase de recuperação",
          "pairNano" : "Conectar Nano"
        },
        "screens" : {
          "importYourRecoveryPhrase" : {
            "title" : "Restaurar a partir da frase de recuperação",
            "paragraph1" : "Restaure sua Nano a partir da sua frase de recuperação para restaurar, substituir ou fazer backup da sua carteira hardware da Ledger.",
            "paragraph2" : "Sua Nano irá restaurar suas chaves privadas e você poderá acessar e administrar suas criptos.",
            "buttons" : {
              "next" : "OK, vamos lá!",
              "prev" : "Passo Anterior",
              "help" : "Preciso de ajuda"
            }
          },
          "howToGetStarted" : {
            "title" : "A melhor maneira de começar:",
            "rules" : {
              "1" : "Reserve 30 minutos e não tenha pressa.",
              "2" : "Pegue uma caneta para escrever.",
              "3" : "Esteja sozinho e escolha um ambiente seguro e tranquilo."
            },
            "buttons" : {
              "next" : "OK, vamos lá!",
              "prev" : "Passo Anterior"
            }
          },
          "deviceHowTo" : {
            "turnOn" : {
              "title" : "Ligue a Nano",
              "descr" : "Conecte seu dispositivo ao computador usando o cabo USB."
            },
            "browse" : {
              "title" : "Navegar",
              "descr" : "Aprenda como interagir com seu dispositivo lendo as instruções na tela."
            },
            "select" : {
              "title" : "Selecione “Configurar como um novo dispositivo”",
              "descr" : "Pressione ambos os botões simultaneamente para validar a seleção."
            },
            "follow" : {
              "title" : "Siga as instruções",
              "descr" : "Volte aqui para seguir as instruções sobre seu código PIN."
            },
            "buttons" : {
              "next" : "Próximo Passo",
              "prev" : "Passo Anterior",
              "help" : "Preciso de ajuda"
            }
          },
          "deviceHowTo2" : {
            "turnOn" : {
              "title" : "Ligue a Nano",
              "descr" : "Conecte seu dispositivo ao computador usando o cabo USB."
            },
            "browse" : {
              "title" : "Navegar",
              "descr" : "Aprenda como interagir com seu dispositivo lendo as instruções na tela."
            },
            "select" : {
              "title" : "Selecione \"Insira sua frase de recuperação\"",
              "descr" : "Pressione ambos os botões simultaneamente para validar a seleção."
            },
            "follow" : {
              "title" : "Siga as instruções",
              "descr" : "Volte aqui para seguir as instruções sobre seu código PIN."
            },
            "buttons" : {
              "next" : "Próximo Passo",
              "prev" : "Passo Anterior",
              "help" : "Preciso de ajuda"
            }
          },
          "pinCode" : {
            "title" : "Código PIN",
            "paragraph" : "Seu código PIN é a primeira camada de segurança. Ele protege fisicamente o acesso à sua chave privada e à sua Nano. O seu código PIN deve ter entre 4 e 8 dígitos.",
            "disclaimer" : "Eu entendo que eu mesmo devo escolher meu código PIN e mantê-lo privado.",
            "buttons" : {
              "next" : "Configurar código PIN",
              "prev" : "Passo Anterior",
              "help" : "Preciso de ajuda"
            }
          },
          "quizSuccess" : {
            "title" : "Você já é profissional!",
            "paragraph" : "Você já sabe gerenciar suas criptos com segurança.\n\nFalta apenas um passo rápido!",
            "buttons" : {
              "next" : "Próximo Passo",
              "prev" : "Passo Anterior",
              "help" : "Preciso de ajuda"
            }
          },
          "quizFailure" : {
            "title" : "Você logo se tornará profissional...",
            "paragraph" : "Não se preocupe, a Ledger está aqui para guiar você em sua jornada. Em breve, você se sentirá confortável em relação à segurança das suas criptos.\n\nFalta apenas um passo rápido!",
            "buttons" : {
              "next" : "Próximo Passo",
              "prev" : "Passo Anterior"
            }
          },
          "pinCodeHowTo" : {
            "setUp" : {
              "title" : "Escolher código PIN",
              "descr" : "Pressione o botão esquerdo ou direito para mudar os dígitos. Pressione ambos os botões para validar um dígito. Selecione <0></0> para confirmar seu código PIN. Selecione <1></1> para apagar um dígito."
            },
            "confirm" : {
              "title" : "Confirmar código PIN",
              "descr" : "Insira seu código PIN novamente para confirmá-lo."
            },
            "buttons" : {
              "next" : "Próximo Passo",
              "prev" : "Passo Anterior",
              "help" : "Preciso de ajuda"
            }
          },
          "existingRecoveryPhrase" : {
            "title" : "Insira sua frase de recuperação",
            "paragraph1" : "Sua frase de recuperação é a lista secreta de palavras que você guardou quando configurou sua carteira pela primeira vez.",
            "paragraph2" : "A Ledger não armazena cópias da sua frase de recuperação.",
            "disclaimer" : "Eu entendo que, se eu perder esta frase de recuperação, não poderei acessar minhas criptomoedas caso eu perca o acesso à minha Nano.",
            "buttons" : {
              "next" : "Inserir frase de recuperação",
              "prev" : "Passo Anterior",
              "help" : "Preciso de ajuda"
            },
            "warning" : {
              "title" : "Não use nenhuma frase de recuperação que não tenha sido gerada por você.",
              "desc" : "O código PIN e a frase de recuperação da sua carteira hardware Ledger devem ser inicializados por você e apenas por você. Se você recebeu um dispositivo com uma palavra-semente pré-existente ou um código pin já inicializado, não utilize o produto e entre em contato com nosso suporte ao cliente.",
              "supportLink" : "Entre em contato com o suporte"
            }
          },
          "useRecoverySheet" : {
            "takeYourRecoverySheet" : {
              "title" : "Pegue sua folha de recuperação",
              "descr" : "Pegue uma folha de recuperação em branco, que veio junto com seu Nano. Se a folha de recuperação não tiver chegado em branco, contate o Suporte Ledger."
            },
            "writeDownWords" : {
              "title" : "Escreva as 24 palavras",
              "descr" : "Escreva a palavra nº 1 exibida no seu Nano na posição 1 da sua folha de recuperação. Em seguida, pressione o botão da direita na sua Nano para exibir a palavra nº 2 e anote-a na posição 2.\n\nRepita o processo para todas as palavras, respeitando cuidadosamente a ordem e a ortografia. Pressione o botão da esquerda na sua Nano para verificar se há algum erro."
            },
            "buttons" : {
              "next" : "Próximo Passo",
              "prev" : "Passo Anterior",
              "help" : "Preciso de ajuda"
            }
          },
          "newRecoveryPhrase" : {
            "title" : "Frase de recuperação",
            "paragraph1" : "Sua frase de recuperação é uma lista secreta de 24 palavras que respaldam suas chaves privadas.",
            "paragraph2" : "Sua Nano gera uma frase de recuperação única. A Ledger não guarda uma cópia dela.",
            "disclaimer" : "Eu entendo que, se eu perder esta frase de recuperação, não poderei acessar minhas criptomoedas caso eu perca o acesso à minha Nano.",
            "buttons" : {
              "next" : "Frase de recuperação",
              "prev" : "Passo Anterior",
              "help" : "Preciso de ajuda"
            }
          },
          "recoveryHowTo" : {
            "grabRecovery" : {
              "title" : "Pegue sua frase de recuperação"
            },
            "selectLength" : {
              "title" : "Selecionar comprimento da frase de recuperação",
              "descr" : "Suas frases de recuperação podem ter 12, 18 ou 24 palavras. Você deve inserir todas as palavras para ter acesso às suas criptos."
            },
            "enterWord" : {
              "title" : "Insira a palavra nº 1...",
              "descr" : "Insira as primeiras letras da palavra nº 1 selecionando-as com o botão direito ou esquerdo. Pressione ambos os botões para validar cada letra."
            },
            "validateWord" : {
              "title" : "Valide a palavra nº 1...",
              "descr" : "Escolha a palavra nº 1 entre as sugestões. Pressione ambos os botões para validar."
            },
            "andNext" : {
              "title" : "Repita para todas as palavras!"
            },
            "buttons" : {
              "next" : "Próximo Passo",
              "prev" : "Passo Anterior",
              "help" : "Preciso de ajuda"
            }
          },
          "recoveryHowTo3" : {
            "reEnterWord" : {
              "title" : "Confirme sua frase de recuperação",
              "descr" : "Pressione o botão direito para percorrer as palavras até encontrar a palavra nº 1. Pressione ambos os botões para validá-la."
            },
            "repeat" : {
              "title" : "Repita para todas as palavras!"
            },
            "buttons" : {
              "next" : "Próximo Passo",
              "prev" : "Passo Anterior",
              "help" : "Preciso de ajuda"
            }
          },
          "genuineCheck" : {
            "success" : {
              "title" : "Tudo certo!",
              "desc" : "Seu Ledger {{deviceName}} é genuíno e está pronto para ser usado com o Ledger Live"
            },
            "buttons" : {
              "next" : "Continuar",
              "prev" : "Passo Anterior",
              "help" : "Preciso de ajuda"
            }
          },
          "hideRecoveryPhrase" : {
            "title" : "Esconda sua frase de recuperação",
            "paragraph" : "Sua frase de recuperação é seu último recurso para acessar seus criptoativos caso você não possa usar sua Nano. Você deve mantê-la em um lugar seguro.",
            "keepItOffline" : "Insira essas palavras apenas em carteiras hardware, não em computadores ou smartphones.",
            "neverShowToAnyone" : "Nunca compartilhe suas 24 palavras com ninguém, nem mesmo com a Ledger.",
            "buttons" : {
              "next" : "OK, está feito!",
              "prev" : "Passo Anterior",
              "help" : "Preciso de ajuda",
              "learn" : "Aprenda como escondê-la"
            }
          },
          "pairMyNano" : {
            "title" : "A verificação de autenticidade",
            "paragraph" : "Verificaremos se a sua Nano é autêntica. Vai ser rápido e fácil!",
            "buttons" : {
              "next" : "Verificar minha Nano",
              "prev" : "Passo Anterior",
              "help" : "Preciso de ajuda"
            }
          }
        }
      }
    },
    "pedagogy" : {
      "heading" : "noções básicas",
      "screens" : {
        "accessYourCoins" : {
          "title" : "Acesse suas criptos",
          "description" : "Seus criptoativos são armazenados na blockchain. Você precisa de uma chave privada para acessá-los e gerenciá-los."
        },
        "ownYourPrivateKey" : {
          "title" : "Tenha o controle da sua chave privada",
          "description" : "Sua chave privada é armazenada dentra da sua Nano. Só você deve possuí-la para estar no controle do seu dinheiro."
        },
        "stayOffline" : {
          "title" : "Permaneça offline",
          "description" : "Sua Nano funciona como uma carteira de \"armazenamento frio\". Isso significa que ela nunca expõe sua chave privada na internet, mesmo ao utilizar o aplicativo."
        },
        "validateTransactions" : {
          "title" : "Validar Transações",
          "description" : "O Ledger Live permite que você compre, venda, gerencie, troque e receba criptoativos enquanto permanece protegido. Você validará cada transação de criptoativos com sua Nano."
        },
        "setUpNanoWallet" : {
          "title" : "Vamos configurar sua Nano!",
          "description" : "Vamos começar configurando a segurança da sua Nano.",
          "CTA" : "Vamos lá!"
        }
      }
    },
    "quizz" : {
      "heading" : "Quiz",
      "title" : "O jogo começou!",
      "descr" : "Responda 3 perguntas simples para evitar equívocos comuns sobre sua carteira hardware.",
      "buttons" : {
        "start" : "Vamos fazer o quiz",
        "next" : "Próxima Pergunta",
        "finish" : "Finalizar Quiz"
      },
      "questions" : {
        "1" : {
          "text" : "Como usuário da Ledger, meus criptoativos são armazenados:",
          "answers" : {
            "1" : "Na minha Nano",
            "2" : "Na blockchain"
          },
          "results" : {
            "success" : {
              "title" : "Parabéns!",
              "text" : "Seus criptoativos são sempre armazenados na blockchain. A sua carteira hardware guarda somente sua chave privada, que lhe dá acesso aos seus criptoativos."
            },
            "fail" : {
              "title" : "Incorreto!",
              "text" : "Seus criptoativos são sempre armazenados na blockchain. A sua carteira hardware guarda somente sua chave privada, que lhe dá acesso aos seus criptoativos."
            }
          }
        },
        "2" : {
          "text" : "Se minha frase de recuperação não for mais segura ou privada...",
          "answers" : {
            "1" : "Sem problemas, a Ledger pode me enviar uma cópia",
            "2" : "Minhas criptomoedas não estão mais seguras e preciso transferi-las para um lugar seguro"
          },
          "results" : {
            "success" : {
              "title" : "Parabéns!",
              "text" : "Qualquer pessoa que souber sua frase de recuperação poderá tomar seus criptoativos. \nCaso a perca, você deve transferir rapidamente seus criptoativos para um local seguro."
            },
            "fail" : {
              "title" : "Incorreto!",
              "text" : "Qualquer pessoa que souber sua frase de recuperação poderá tomar seus criptoativos. \nCaso a perca, você deve transferir rapidamente seus criptoativos para um local seguro."
            }
          }
        },
        "3" : {
          "text" : "Quando eu conecto minha Nano ao aplicativo Ledger, minha chave privada...",
          "answers" : {
            "1" : "Permanece desconectada",
            "2" : "Se conecta brevemente à internet"
          },
          "results" : {
            "success" : {
              "title" : "Parabéns!",
              "text" : "Sua chave privada permanece sempre desconectada da internet na sua carteira hardware. Mesmo quando conectado à sua Nano, o aplicativo da Ledger não pode acessar sua chave privada. Você precisa autorizar fisicamente cada transação no seu dispositivo."
            },
            "fail" : {
              "title" : "Incorreto!",
              "text" : "Sua chave privada permanece sempre desconectada da internet na sua carteira hardware. Mesmo quando conectado à sua Nano, o aplicativo da Ledger não pode acessar sua chave privada. Você precisa autorizar fisicamente cada transação no seu dispositivo."
            }
          }
        }
      }
    }
  },
  "connectTroubleshooting" : {
    "desc" : "Está tendo problemas para conectar seu dispositivo?",
    "cta" : "Resolver",
    "solution" : "Solução nº {{number}}",
    "applesInstructions" : "Instruções da Apple",
    "nextSolution" : "Próxima Solução",
    "previousSolution" : "Solução Anterior",
    "followSteps" : "Siga estes passos",
    "supportArticle" : "Artigo de suporte",
    "connecting" : "Conectando...",
    "connected" : "Conectado!",
    "backToPortfolio" : "Voltar ao Portfólio",
    "steps" : {
      "entry" : {
        "title" : "Solução de problemas de conexão USB",
        "desc" : "Parece haver um problema ao conectar seu dispositivo. Não se preocupe, você pode tentar diferentes soluções até que seu dispositivo se conecte!",
        "cta" : "Vamos resolver isso!",
        "back" : "Voltar"
      },
      "1" : {
        "windows" : {
          "title" : "Executar Ledger Live como Administrador",
          "bullets" : {
            "0" : "Sair do Ledger Live.",
            "1" : "Clique com o botão direito do mouse no aplicativo Ledger Live.",
            "2" : "Selecione \"Executar como Administrador\".",
            "3" : "Conecte e desbloqueie seu dispositivo para ver se ele foi detectado."
          }
        },
        "linux" : {
          "title" : "Atualize as regras do udev no Linux",
          "desc" : "Clique no botão abaixo para adicionar regras do udev. Em seguida, conecte e desbloqueie seu dispositivo para ver se ele foi detectado.",
          "cta" : "Definir Regras",
          "bullets" : {
            "0" : "Insira o seguinte comando em um terminal para adicionar automaticamente as regras e recarregar o udev.",
            "1" : "Conecte e desbloqueie seu dispositivo para ver se ele foi detectado."
          }
        }
      },
      "2" : {
        "usbPort" : {
          "title" : "Tente diferentes portas USB",
          "bullets" : {
            "0" : "Use uma porta USB diferente em seu computador.",
            "1" : "Remova quaisquer dongles USB.",
            "2" : "Conecte e desbloqueie seu dispositivo para ver se ele foi detectado."
          }
        },
        "usbCable" : {
          "title" : "Mude o cabo USB",
          "bullets" : {
            "0" : "Use o cabo USB original se possível.",
            "1" : "Tente um cabo USB diferente, certificando-se de que ele suporta a transferência de dados.",
            "2" : "Conecte e desbloqueie seu dispositivo para ver se ele foi detectado."
          }
        },
        "restart" : {
          "title" : "Reinicie seu computador",
          "bullets" : {
            "0" : "Reinicie seu computador.",
            "1" : "Inicie o Ledger Live.",
            "2" : "Conecte e desbloqueie seu dispositivo para ver se ele foi detectado."
          }
        },
        "antiVirus" : {
          "title" : "Desligue quaisquer antivírus e VPNs",
          "bullets" : {
            "0" : "Desligue quaisquer softwares antivírus, firewalls e VPNs.",
            "1" : "Conecte e desbloqueie seu dispositivo para ver se ele foi detectado.",
            "2" : "Adicione o Ledger Live à lista de dispositivos confiáveis em seu antivírus, se isso funcionar."
          }
        },
        "anotherComputer" : {
          "title" : "Tente em outro computador",
          "bullets" : {
            "0" : "Acesse <0>{{link}}</0> em outro computador para baixar e instalar o Ledger Live.",
            "1" : "Conecte e desbloqueie seu dispositivo para ver se ele foi detectado."
          }
        }
      },
      "3" : {
        "windows" : {
          "title" : "Atualize os drivers do dispositivo USB",
          "bullets" : {
            "0" : "Visite <0>{{link}}</0>",
            "1" : "Siga as instruções para atualizar os drivers dos dispositivos USB.",
            "2" : "Conecte e desbloqueie seu dispositivo para ver se ele foi detectado."
          }
        },
        "mac" : {
          "0" : {
            "title" : "Habilite o acesso total ao disco",
            "bullets" : {
              "0" : "Abra “Preferências do sistema”.",
              "1" : "Vá para “Segurança e privacidade”.",
              "2" : "Na aba \"Privacidade\", vá para \"Acesso total ao disco\" na coluna da esquerda.",
              "3" : "Adicione “Ledger Live”.",
              "4" : "Conecte e desbloqueie seu dispositivo para ver se ele foi detectado."
            }
          },
          "1" : {
            "title" : "Redefinir NVRAM",
            "link" : "Instruções da Apple",
            "bullets" : {
              "0" : "Se seu Mac tiver um processador Intel, siga <0>{{link}}</0> para redefinir a NVRAM.",
              "1" : "Conecte e desbloqueie seu dispositivo para ver se ele foi detectado."
            }
          }
        }
      },
      "4" : {
        "deviceSelection" : {
          "title" : "Qual é seu dispositivo?",
          "desc" : "Se você tem uma Nano S, você pode tentar reparar o firmware do seu dispositivo. Para usuários da Nano X e Blue, contate o Suporte Ledger"
        },
        "notFixed" : {
          "title" : " O problema de conexão USB ainda não foi corrigido?",
          "desc" : "Se você já tentou todas as soluções possíveis, contate o Suporte Ledger. Caso contrário, siga as instruções das soluções que você ainda não tentou.",
          "back" : "Voltar ao portfólio",
          "cta" : "Contatar Suporte"
        },
        "repair" : {
          "title" : "Repare sua Nano S",
          "desc" : "Qual é a mensagem exibida no seu dispositivo?",
          "mcuOutdated" : "Firmware do MCU desatualizado",
          "mcuNotGenuine" : "Firmware do MCU não autêntico",
          "repairInstructions" : "Siga as instruções de reparo do dispositivo",
          "updateInstructions" : "Siga as instruções de atualização do dispositivo",
          "somethingElse" : "Outras Opções"
        }
      }
    }
  },
  "SignMessageConfirm" : {
    "stringHash" : "Hash da mensagem",
    "domainHash" : "Hash do domínio",
    "messageHash" : "Hash da mensagem",
    "message" : "Mensagem"
  },
  "TransactionConfirm" : {
    "title" : "Confirme a operação no seu dispositivo para finalizá-la",
    "warning" : "Sempre verifique se o endereço exibido no seu dispositivo corresponde exatamente ao fornecido por{{recipientWording}}",
    "secureContract" : "Verifique os detalhes do depósito no seu dispositivo antes de enviá-lo. O endereço do contrato é fornecido com segurança para que você não precise verificá-lo.",
    "verifyData" : "Sempre verifique os detalhes da operação no seu dispositivo.",
    "warningWording" : {
    },
    "titleWording" : {
      "send" : "Confirme no seu dispositivo para finalizar a operação",
      "claimReward" : "Confirme no seu dispositivo para finalizar a operação",
      "freeze" : "Confirme no seu dispositivo para finalizar a operação",
      "unfreeze" : "Confirme no seu dispositivo para finalizar a operação",
      "vote" : "Confirme no seu dispositivo para finalizar a operação",
      "delegate" : "Confirme no seu dispositivo para finalizar a operação",
      "undelegate" : "Confirme no seu dispositivo para finalizar a operação",
      "redelegate" : "Confirme no seu dispositivo para finalizar a operação",
      "claimRewardCompound" : "Confirme no seu dispositivo para finalizar a operação",
      "nominate" : "Confirme no seu dispositivo para finalizar a operação",
      "chill" : "Confirme no seu dispositivo para finalizar a operação",
      "bond" : "Confirme no seu dispositivo para finalizar a operação",
      "unbond" : "Confirme no seu dispositivo para finalizar a operação",
      "rebond" : "Confirme no seu dispositivo para finalizar a operação",
      "withdrawUnbonded" : "Confirme no seu dispositivo para finalizar a operação",
      "setController" : "Confirme no seu dispositivo para finalizar a operação"
    },
    "recipientWording" : {
      "send" : "destinatário",
      "delegate" : "validador",
      "redelegate" : "validador",
      "undelegate" : "validador",
      "claimReward" : "destinatário das recompensas",
      "claimRewardCompound" : "validador que receberá as recompensas",
      "optIn" : "destinatário",
      "nominate" : "validador",
      "erc721" : {
        "transfer" : "destinatário"
      },
      "erc1155" : {
        "transfer" : "destinatário"
      }
    },
    "votes" : "Votos ({{count}})"
  },
  "RecipientField" : {
    "placeholder" : "Inserir endereço de {{currencyName}}"
  },
  "Terms" : {
    "title" : "Termos de uso",
    "description" : "Dedique alguns minutos para ler nossos termos de serviço e nossa política de privacidade",
    "termsLabel" : "Termos de serviço",
    "privacyLabel" : "Política de privacidade",
    "switchLabel" : "Eu li e aceito os termos de serviço e a política de privacidade",
    "cta" : "Entrar no aplicativo Ledger"
  },
  "updatedTerms" : {
    "title" : "Atualização dos Termos de uso",
    "body" : {
      "intro" : "Olá! Atualizamos nossos Termos de Uso do Ledger Live com o objetivo de torná-los mais claros e refletir os novos serviços e recursos disponíveis no Ledger Live. As principais atualizações estão focadas:",
      "bulletPoints" : ["Esclarecer quais serviços estão disponíveis e como funcionam", "Explicar como funcionam as taxas de serviços", "Melhorar nosso processo de notificação para garantir que você seja devidamente informado de quaisquer novas alterações em nossos Termos de uso"],
      "agreement" : "Ao clicar em \"Continuar\" você concorda que leu e aceitou os Termos de uso abaixo."
    },
    "link" : "Termos de uso",
    "cta" : "Continuar"
  },
  "families" : {
    "cardano" : {
      "memoPlaceholder" : "Opcional",
      "memo" : "Memo"
    },
    "stellar" : {
      "memo" : "Memo",
      "memoType" : {
        "MEMO_TEXT" : "Texto do memo",
        "NO_MEMO" : "Sem Memo",
        "MEMO_ID" : "ID do memo",
        "MEMO_HASH" : "Hash do memo",
        "MEMO_RETURN" : "Retorno do memo"
      },
      "memoWarningText" : "Ao usar um memo, verifique cuidadosamente o tipo de memo usado com o destinatário",
      "fee" : "Taxas",
      "feeInfoText" : "As transações na rede Stellar requerem uma taxa de transação mínima de 0,00001 XLM",
      "suggested" : "Sugerido",
      "recommendedFee" : "Taxa Recomendada",
      "recommenndedFeeInfo" : "Você pode enviar esta transação com uma taxa mais baixa do que a recomendada, mas ela pode não ser concluída",
      "networkCongestion" : "congestionamento de rede",
      "networkCongestionLevel" : {
        "LOW" : "Baixo",
        "MEDIUM" : "Médio",
        "HIGH" : "Alto"
      },
      "assetCode" : "Código do ativo",
      "assetIssuer" : "Emissor do ativo"
    },
    "cosmos" : {
      "memo" : "Memo",
      "memoPlaceholder" : "Opcional",
      "memoWarningText" : "Ao usar um memo, verifique cuidadosamente as informações com o destinatário"
    },
    "solana" : {
      "memo" : "Memo",
      "memoPlaceholder" : "Opcional"
    }
  },
  "errors" : {
    "NoSuchAppOnProvider" : {
      "title" : "O aplicativo {{appName}} não pode ser encontrado para sua configuração específica.",
      "description" : "Tente reinstalar o aplicativo através do Manager"
    },
    "countervaluesUnavailable" : {
      "title" : "Não foi possível fornecer um contravalor para este ativo no momento"
    },
    "generic" : {
      "title" : "{{message}}",
      "description" : "Algo deu errado. Tente novamente ou contate o Suporte Ledger"
    },
    "AccountAwaitingSendPendingOperations" : {
      "title" : "Há uma operação pendente para esta conta.",
      "description" : "Aguarde a operação terminar."
    },
    "AccountNameRequired" : {
      "title" : "É necessário um nome de conta",
      "description" : "Insira um nome de conta"
    },
    "AccountNeedResync" : {
      "title" : "Tente Novamente",
      "description" : "A conta está desatualizada. Sincronização necessária"
    },
    "AccountNotSupported" : {
      "title" : "Conta não compatível.",
      "description" : "Tente novamente ou entre em contato com o Suporte Ledger ({{reason}})"
    },
    "AlgorandASANotOptInInRecipient" : {
      "title" : "A conta do destinatário não aderiu ao ASA selecionado."
    },
    "AmountRequired" : {
      "title" : "Quantia Necessária"
    },
    "NoAccessToCamera" : {
      "title" : "Certifique-se de que seu sistema tem uma câmera, que ela não está sendo usada por outro aplicativo e que o Ledger Live tem permissão para usá-la.",
      "description" : ""
    },
    "ClaimRewardsFeesWarning" : {
      "title" : "As recompensas são menores do que as taxas estimadas para resgatá-las",
      "description" : ""
    },
    "CompoundLowerAllowanceOfActiveAccountError" : {
      "title" : "Você não pode reduzir a quantia aprovada enquanto tiver um depósito ativo."
    },
    "CosmosBroadcastCodeInternal" : {
      "title" : "Algo deu errado (Erro nº 1)",
      "description" : "Entre em contato com o Suporte Ledger"
    },
    "CosmosBroadcastCodeTxDecode" : {
      "title" : "Algo deu errado (Erro nº 2)",
      "description" : "Entre em contato com o Suporte Ledger"
    },
    "CosmosBroadcastCodeInvalidSequence" : {
      "title" : "Sequência Inválida",
      "description" : "Tente a operação novamente"
    },
    "CosmosBroadcastCodeUnauthorized" : {
      "title" : "Assinatura não autorizada",
      "description" : "Esta conta não está autorizada a assinar esta transação"
    },
    "CosmosBroadcastCodeInsufficientFunds" : {
      "title" : "Fundos Insuficientes",
      "description" : "Certifique-se de que a conta usada tem fundos suficientes e tente novamente"
    },
    "CosmosBroadcastCodeUnknownRequest" : {
      "title" : "Algo deu errado (Erro nº 6)",
      "description" : "Entre em contato com o Suporte Ledger"
    },
    "CosmosBroadcastCodeInvalidAddress" : {
      "title" : "Endereço Inválido",
      "description" : "Verifique o endereço e tente novamente"
    },
    "CosmosBroadcastCodeInvalidPubKey" : {
      "title" : "Algo deu errado (Erro nº 8)",
      "description" : "Entre em contato com o Suporte Ledger"
    },
    "CosmosBroadcastCodeUnknownAddress" : {
      "title" : "Endereço Desconhecido",
      "description" : "Verifique o endereço e tente novamente"
    },
    "CosmosBroadcastCodeInsufficientCoins" : {
      "title" : "Moedas Insuficientes",
      "description" : "Certifique-se de que a conta usada tem fundos suficientes e tente novamente"
    },
    "CosmosBroadcastCodeInvalidCoins" : {
      "title" : "Algo deu errado (Erro nº 11)",
      "description" : "Entre em contato com o Suporte Ledger"
    },
    "CosmosBroadcastCodeOutOfGas" : {
      "title" : "Algo deu errado (Erro nº 12)",
      "description" : "Entre em contato com o Suporte Ledger"
    },
    "CosmosBroadcastCodeMemoTooLarge" : {
      "title" : "O campo memo está muito longo",
      "description" : "Reduza o tamanho do texto do memo e tente novamente"
    },
    "CosmosBroadcastCodeInsufficientFee" : {
      "title" : "Algo deu errado (Erro nº 14)",
      "description" : "Entre em contato com o Suporte Ledger"
    },
    "CosmosBroadcastCodeTooManySignatures" : {
      "title" : "Algo deu errado (Erro nº 15)",
      "description" : "Entre em contato com o Suporte Ledger"
    },
    "CosmosBroadcastCodeGasOverflow" : {
      "title" : "Algo deu errado (Erro nº 16)",
      "description" : "Entre em contato com o Suporte Ledger"
    },
    "CosmosBroadcastCodeNoSignatures" : {
      "title" : "Algo deu errado (Erro nº 17)",
      "description" : "Entre em contato com o Suporte Ledger"
    },
    "CosmosDelegateAllFundsWarning" : {
      "title" : "Certifique-se de ter saldo suficiente para futuras taxas de transação"
    },
    "CurrencyNotSupported" : {
      "title" : "{{currencyName}} não é compatível",
      "description" : "Este criptoativo ainda não é compatível. Entre em contato com o Suporte Ledger."
    },
    "DeviceNotGenuine" : {
      "title" : "Possivelmente não autêntico",
      "description" : "Solicitar assistência do Suporte Ledger"
    },
    "DeviceGenuineSocketEarlyClose" : {
      "title" : "Tente novamente (genuine-close)",
      "description" : null
    },
    "DeviceInOSUExpected" : {
      "title" : "A atualização falhou",
      "description" : "Tente novamente ou contate o Suporte Ledger"
    },
    "DeviceHalted" : {
      "title" : "Reinicie seu dispositivo Ledger e tente novamente",
      "description" : "Ocorreu um erro inesperado. Tente Novamente"
    },
    "DeviceNotOnboarded" : {
      "title" : "Seu dispositivo ainda não está pronto para ser usado",
      "description" : "Configure seu dispositivo antes de utilizá-lo com o Ledger Live."
    },
    "DeviceSocketFail" : {
      "title" : "Reinicie seu dispositivo Ledger e tente novamente",
      "description" : "Ocorreu um erro inesperado. Tente Novamente. ({{message}})"
    },
    "DeviceSocketNoBulkStatus" : {
      "title" : "Falha de conexão",
      "description" : "Tente Novamente."
    },
    "DisconnectedDevice" : {
      "title" : "Parece que seu dispositivo está desconectado",
      "description" : "Reconecte e tente novamente."
    },
    "DisconnectedDeviceDuringOperation" : {
      "title" : "Parece que seu dispositivo está desconectado",
      "description" : "Reconecte e tente novamente."
    },
    "EnpointConfig" : {
      "title" : "Endpoint inválido",
      "description" : "Forneça um endpoint válido"
    },
    "FeeEstimationFailed" : {
      "title" : "Desculpe, falha na estimativa de taxas",
      "description" : "Tente configurar uma taxa personalizada (status: {{status}})"
    },
    "FirmwareOrAppUpdateRequired" : {
      "title" : "Atualização de firmware ou de aplicativos necessária",
      "description" : "Use o Manager para desinstalar todos os aplicativos e verifique se há uma atualização de firmware disponível antes de reinstalá-los"
    },
    "LatestFirmwareVersionRequired" : {
      "title" : "Atualizar firmware da Nano",
      "description" : "Para acessar este recurso, atualize o firmware do seu dispositivo para a versão mais recente"
    },
    "FirmwareNotRecognized" : {
      "title" : "O firmware do dispositivo não foi reconhecido",
      "description" : "Entre em contato com o Suporte Ledger"
    },
    "HardResetFail" : {
      "title" : "Não foi possível redefinir",
      "description" : "Se o problema persistir, tente novamente ou contate o Suporte Ledger."
    },
    "LatestMCUInstalledError" : {
      "title" : "Não há nada para atualizar",
      "description" : "Se você não conseguir usar seu dispositivo, contate o Suporte Ledger."
    },
    "LedgerAPI4xx" : {
      "title" : "{{message}}",
      "description" : "Verifique sua conexão e tente novamente ou contate o Suporte Ledger."
    },
    "LedgerAPI5xx" : {
      "title" : "Tente Novamente.",
      "description" : "O servidor não conseguiu processar sua solicitação. Tente novamente mais tarde ou contate o Suporte Ledger. {{message}}"
    },
    "LedgerAPINotAvailable" : {
      "title" : "Os serviços de {{currencyName}} estão indisponíveis",
      "description" : "Tente novamente ou contate o Suporte Ledger"
    },
    "ManagerAppAlreadyInstalled" : {
      "title" : "Desculpe, já está instalado",
      "description" : "Verifique quais aplicativos já estão instalados no seu dispositivo."
    },
    "ManagerAppDepInstallRequired" : {
      "title" : "Aplicativo {{dependency}} necessário",
      "description" : "Se o aplicativo {{dependency}} já estiver instalado, reinstale-o na versão mais recente"
    },
    "ManagerAppDepUninstallRequired" : {
      "title" : "Este aplicativo é necessário",
      "description" : "Primeiro, você deve desinstalar todos os aplicativos que exigem o aplicativo {{appName}}"
    },
    "ManagerDeviceLocked" : {
      "title" : "Seu dispositivo está bloqueado",
      "description" : "Desbloqueie seu dispositivo"
    },
    "ManagerFirmwareNotEnoughSpace" : {
      "title" : "Desinstale todos os aplicativos do seu dispositivo",
      "description" : "As chaves privadas para acessar seus criptoativos permanecerão seguras no seu dispositivo e devem ser respaldadas pela sua folha de recuperação."
    },
    "ManagerNotEnoughSpace" : {
      "title" : "Não há armazenamento suficiente",
      "description" : "Desinstale alguns aplicativos para liberar espaço. As chaves privadas para acessar seus criptoativos permanecerão seguras no seu dispositivo."
    },
    "ManagerQuitPage" : {
      "install" : {
        "title" : "Finalizar a instalação de aplicativo em andamento?",
        "description" : "Sair do Manager encerrará a instalação do aplicativo. Finalize a instalação para instalar os aplicativos na fila.",
        "stay" : "Finalizar Instalação"
      },
      "uninstall" : {
        "title" : "Finalizar a desinstalação de aplicativo em andamento?",
        "description" : "Sair do Manager encerrará as desinstalações de aplicativo em andamento.",
        "stay" : "Finalizar Desinstalação"
      },
      "update" : {
        "title" : "Finalizar as atualizações de aplicativo em andamento?",
        "description" : "Sair do Manager encerrará as atualizações de aplicativo em andamento.",
        "stay" : "Finalizar Atualizações"
      },
      "quit" : "Sair do Manager"
    },
    "ManagerUninstallBTCDep" : {
      "title" : "Este aplicativo é necessário",
      "description" : "Desinstale o aplicativo Bitcoin ou Ethereum por último"
    },
    "NetworkDown" : {
      "title" : "A internet parece estar desconectada",
      "description" : "Verifique sua conexão à internet."
    },
    "NoAddressesFound" : {
      "title" : "Nenhuma conta encontrada",
      "description" : "Algo deu errado com o cálculo do endereço, tente novamente ou contate o Suporte Ledger"
    },
    "NotEnoughBalance" : {
      "title" : "Fundos Insuficientes",
      "description" : "Certifique-se de que a conta tem fundos suficientes."
    },
    "NotEnoughBalanceBecauseDestinationNotCreated" : {
      "title" : "Endereço do destinatário inativo. Envie pelo menos {{minimalAmount}} para ativá-lo"
    },
    "NotEnoughGas" : {
      "title" : "O saldo da conta principal é insuficiente para as taxas de rede"
    },
    "PasswordsDontMatch" : {
      "title" : "As senhas não correspondem",
      "description" : "Tente Novamente"
    },
    "PasswordIncorrect" : {
      "title" : "A senha inserida está incorreta",
      "description" : "Tente Novamente"
    },
    "QuantityNeedsToBePositive" : {
      "title" : "A quantidade precisa ser maior que 0"
    },
    "RPCHostRequired" : {
      "title" : "Host necessário."
    },
    "RPCHostInvalid" : {
      "title" : "Insira um host válido."
    },
    "RPCUserRequired" : {
      "title" : "Nome de usuário RPC necessário"
    },
    "RPCPassRequired" : {
      "title" : "Senha RPC necessária"
    },
    "SatStackAccessDown" : {
      "title" : "Não foi possível se conectar ao node completo",
      "description" : "Verifique se o SatStack e seu node estão em execução. Se o problema persistir, verifique a configuração do seu node completo nas Configurações."
    },
    "SatStackStillSyncing" : {
      "title" : "Sincronização de node em andamento...",
      "description" : "Aguarde enquanto seu node está sincronizando. Não é possível enviar, pois os saldos da sua conta de Bitcoin podem estar incorretos."
    },
    "SatStackVersionTooOld" : {
      "title" : "Atualize o SatStack",
      "description" : "A versão do SatStack que você está usando é muito antiga e pode conter bugs ou incompatibilidades."
    },
    "SatStackDescriptorNotImported" : {
      "title" : "Conta não buscada pelo node completo",
      "description" : "Configure seu node completo para buscar as contas associadas a este dispositivo. Seu node completo deve primeiro buscar esta conta na blockchain para que você possa adicioná-la ao seu portfólio."
    },
    "SwapGenericAPIError" : {
      "title" : "Algo deu errado",
      "description" : "A transação de troca não foi concluída. Tente novamente ou contate o suporte."
    },
    "TimeoutError" : {
      "title" : "O servidor demorou muito para responder",
      "description" : "Tente Novamente."
    },
    "TimeoutTagged" : {
      "title" : "O servidor demorou muito para responder ({{tag}})",
      "description" : "Tempo limite atingido."
    },
    "TransportError" : {
      "title" : "Algo deu errado. Reconecte seu dispositivo",
      "description" : "{{message}}"
    },
    "TransportRaceCondition" : {
      "title" : "Algo deu errado. Reconecte seu dispositivo",
      "description" : "{{message}}"
    },
    "TransportStatusError" : {
      "title" : "Algo deu errado. Reconecte seu dispositivo",
      "description" : "{{message}}"
    },
    "DeviceShouldStayInApp" : {
      "title" : "Abra o aplicativo {{appName}}",
      "description" : "Mantenha o aplicativo {{appName}} aberto enquanto encontramos suas contas"
    },
    "UnexpectedBootloader" : {
      "title" : "Seu dispositivo não pode estar no modo Bootloader",
      "description" : "Reinicie seu dispositivo sem tocar nos botões quando o logotipo aparecer. Contate o Suporte Ledger se o problema persistir."
    },
    "UserRefusedAllowManager" : {
      "title" : "Manager negado no dispositivo"
    },
    "UserRefusedFirmwareUpdate" : {
      "title" : "Atualização cancelada no dispositivo",
      "description" : "Todos os aplicativos do seu dispositivo foram desinstalados. Mantenha seu dispositivo atualizado para se beneficiar das melhorias de segurança e funcionalidade."
    },
    "UserRefusedOnDevice" : {
      "title" : "Ação Rejeitada",
      "description" : "O usuário rejeitou a operação no dispositivo"
    },
    "TransactionRefusedOnDevice" : {
      "title" : "Operação negada no dispositivo",
      "description" : "Tente novamente ou contate o Suporte Ledger em caso de dúvidas"
    },
    "UserRefusedAddress" : {
      "title" : "Endereço de recepção rejeitado",
      "description" : "Tente novamente ou contate o Suporte Ledger em caso de dúvidas"
    },
    "UpdateYourApp" : {
      "title" : "Atualização de aplicativo necessária",
      "description" : "Desinstale e reinstale o aplicativo {{managerAppName}} no Manager"
    },
    "DeviceOnDashboardExpected" : {
      "title" : "Voltar ao Painel Principal",
      "description" : "Navegue de volta ao Painel Principal no seu dispositivo"
    },
    "WebsocketConnectionError" : {
      "title" : "Tente novamente (erro de conexão)",
      "description" : null
    },
    "WebsocketConnectionFailed" : {
      "title" : "Tente novamente (conexão encerrada)",
      "description" : null
    },
    "WrongDeviceForAccount" : {
      "title" : "Algo deu errado",
      "description" : "Verifique se sua carteira hardware está configurada com a frase de recuperação ou passphrase associada à conta selecionada."
    },
    "DeviceAppVerifyNotSupported" : {
      "title" : "Atualização de aplicativo necessária",
      "description" : "Desinstale e reinstale o aplicativo {{managerAppName}} no Manager"
    },
    "InvalidAddress" : {
      "title" : "Este não é um endereço válido de {{currencyName}}"
    },
    "InvalidAddressBecauseAlreadyDelegated" : {
      "title" : "Sua conta já está delegada a este validador"
    },
    "InvalidAddressBecauseDestinationIsAlsoSource" : {
      "title" : "O endereço do destinatário é o mesmo que o endereço do remetente"
    },
    "CantOpenDevice" : {
      "title" : "Desculpe, falha de conexão",
      "description" : "Dispositivo detectado mas a conexão falhou. Se o problema persistir, tente novamente ou contate o Suporte Ledger."
    },
    "ETHAddressNonEIP" : {
      "title" : "Verificação automática indisponível: verificar o endereço com cuidado.",
      "description" : null
    },
    "EthAppNftNotSupported" : {
      "title" : "Operação não disponível para este dispositivo",
      "description" : "A função de enviar NFT só está disponível para Nano X. Visite nossa plataforma de suporte ao cliente para saber como enviar um NFT com uma Nano S."
    },
    "CantScanQRCode" : {
      "title" : "Não foi possível escanear o QR Code: verificação automática não compatível com este endereço."
    },
    "FeeNotLoaded" : {
      "title" : "Não foi possível carregar as taxas. Defina as taxas manualmente"
    },
    "FeeRequired" : {
      "title" : "Taxas Necessárias"
    },
    "GasLessThanEstimate" : {
      "title" : "Isto pode ser baixo demais Por favor, aumente"
    },
    "UnknownMCU" : {
      "title" : "Versão de MCU desconhecida",
      "description" : "Entre em contato com o Suporte Ledger"
    },
    "MCUNotGenuineToDashboard" : {
      "title" : "Acesse o painel principal para atualizar",
      "description" : "",
      "list" : {
        "1" : "Desconecte e reconecte o cabo USB sem pressionar nenhum botão.",
        "2" : "Pressione os dois botões juntos três vezes para exibir o painel principal.",
        "3" : "Abra o Manager e clique em Atualizar firmware."
      }
    },
    "UnavailableTezosOriginatedAccountReceive" : {
      "title" : "Não é possível receber em subcontas",
      "description" : "Se você deseja receber fundos, use a conta principal"
    },
    "UnavailableTezosOriginatedAccountSend" : {
      "title" : "Ainda não é possível enviar de subcontas",
      "description" : "Este recurso será adicionado posteriormente devido a mudanças introduzidas recentemente pela atualização Babylon."
    },
    "RecommendUndelegation" : {
      "title" : "Desdelegue a conta antes de esvaziá-la"
    },
    "RecommendSubAccountsToEmpty" : {
      "title" : "Esvazie todas as subcontas primeiro"
    },
    "NotSupportedLegacyAddress" : {
      "title" : "Este formato de endereço legacy não é mais compatível"
    },
    "BtcUnmatchedApp" : {
      "title" : "Aplicativo Errado",
      "description" : "Abra o aplicativo '{{managerAppName}}' no seu dispositivo"
    },
    "DeviceNameInvalid" : {
      "title" : "Escolha um nome de dispositivo sem '{{invalidCharacters}}'"
    },
    "LedgerAPIErrorWithMessage" : {
      "title" : "{{message}}",
      "description" : "Tente novamente ou contate o Suporte Ledger"
    },
    "ManagerAppRelyOnBTC" : {
      "title" : "Aplicativos Bitcoin e Ethereum necessários",
      "description" : "Instale primeiro os aplicativos Bitcoin e Ethereum mais recentes."
    },
    "UserRefusedDeviceNameChange" : {
      "title" : "Renomeação cancelada no dispositivo",
      "description" : "Tente novamente e permita a renomeação no seu dispositivo"
    },
    "SyncError" : {
      "title" : "Erro de sincronização",
      "description" : "Algumas contas não puderam ser sincronizadas."
    },
    "TronNoFrozenForBandwidth" : {
      "title" : "Sem ativos para descongelar",
      "description" : "Você não tem ativos associados a Largura de Banda para descongelar"
    },
    "TronNoFrozenForEnergy" : {
      "title" : "Sem ativos para descongelar",
      "description" : "Você não tem ativos associados a Energia para descongelar"
    },
    "TronUnfreezeNotExpired" : {
      "title" : "Descongelamento ainda indisponível",
      "description" : "Você precisa esperar 3 dias após sua última operação de congelamento"
    },
    "TronVoteRequired" : {
      "title" : "Pelo menos 1 voto é necessário"
    },
    "TronInvalidVoteCount" : {
      "title" : "O formato do voto está incorreto",
      "description" : "Você pode votar usando apenas números redondos"
    },
    "TronRewardNotAvailable" : {
      "title" : "Recompensa ainda não pode ser resgatada",
      "description" : "Você precisa esperar 24 horas entre resgates"
    },
    "TronNoReward" : {
      "title" : "Não há recompensas para resgatar"
    },
    "TronInvalidFreezeAmount" : {
      "title" : "Quantia a ser congelada não pode ser menor que 1"
    },
    "TronSendTrc20ToNewAccountForbidden" : {
      "title" : "Enviar TRC20 para uma nova conta não a ativará",
      "description" : "A conta do destinatário deve ser ativada antes de enviar TRC20 a ela. Envie TRX ou TRC10 a uma conta para ativá-la."
    },
    "TronUnexpectedFees" : {
      "title" : "Taxas adicionais podem ser aplicadas"
    },
    "TronNotEnoughTronPower" : {
      "title" : "Não há votos suficientes disponíveis"
    },
    "TronTransactionExpired" : {
      "title" : "A transação expirou",
      "description" : "A assinatura deve ser aplicada dentro de 30 segundos. Tente Novamente."
    },
    "TronNotEnoughEnergy" : {
      "title" : "Energia insuficiente para enviar este token"
    },
    "PairingFailed" : {
      "title" : "Emparelhamento sem sucesso",
      "description" : "Tente novamente ou contate o Suporte Ledger em caso de dúvidas."
    },
    "GenuineCheckFailed" : {
      "title" : "Falha da verificação de autenticidade",
      "description" : "Algo deu errado. Tente novamente ou contate o Suporte Ledger em caso de dúvidas."
    },
    "EthAppPleaseEnableContractData" : {
      "title" : "Habilite os dados de contrato nas configurações do aplicativo Ethereum"
    },
    "InvalidXRPTag" : {
      "title" : "Tag de destino XRP inválida"
    },
    "NotEnoughBalanceToDelegate" : {
      "title" : "Saldo insuficiente para delegar"
    },
    "NotEnoughDelegationBalance" : {
      "title" : "Saldo insuficiente para delegar"
    },
    "NotEnoughBalanceInParentAccount" : {
      "title" : "Saldo insuficiente na conta principal"
    },
    "quantityNeedsToBePositive" : {
      "title" : "Quantidade precisa ser pelo menos 1"
    },
    "NotEnoughSpendableBalance" : {
      "title" : "O saldo não pode ser inferior a {{minimumAmount}}"
    },
    "WrongAppForCurrency" : {
      "title" : "Abra o aplicativo {{expected}}"
    },
    "FeeTooHigh" : {
      "title" : "As taxas de rede estão acima de 10% da quantia"
    },
    "SourceHasMultiSign" : {
      "title" : "Desative a assinatura múltipla para enviar {{currencyName}}"
    },
    "SwapExchangeRateAmountTooLow" : {
      "title" : "A quantia deve ser pelo menos {{minAmountFromFormatted}}"
    },
    "SwapExchangeRateAmountTooHigh" : {
      "title" : "A quantia deve ser menor que {{maxAmountFromFormatted}}"
    },
    "PolkadotElectionClosed" : {
      "title" : "A eleição dos validadores deve ser encerrada"
    },
    "PolkadotNotValidator" : {
      "title" : "Alguns endereços selecionados não são validadores"
    },
    "PolkadotLowBondedBalance" : {
      "title" : "Todos os ativos vinculados serão desvinculados se < 1 DOT"
    },
    "PolkadotNoUnlockedBalance" : {
      "title" : "Você não tem ativos desvinculados"
    },
    "PolkadotNoNominations" : {
      "title" : "Você não tem nomeações"
    },
    "PolkadotAllFundsWarning" : {
      "title" : "Certifique-se de ter saldo suficiente para futuras taxas de transação"
    },
    "PolkadotDoMaxSendInstead" : {
      "title" : "O saldo não pode ser inferior a {{minimumBalance}}. Enviar máximo para conta vazia."
    },
    "PolkadotBondMinimumAmount" : {
      "title" : "Você deve vincular pelo menos {{minimumBondAmount}}."
    },
    "PolkadotBondMinimumAmountWarning" : {
      "title" : "Seu saldo vinculado deve ser de pelo menos {{minimumBondBalance}}."
    },
    "PolkadotMaxUnbonding" : {
      "title" : "Você excedeu o limite de desvinculação"
    },
    "PolkadotValidatorsRequired" : {
      "title" : "Você deve selecionar pelo menos um validador"
    },
    "ServiceStatusWarning" : {
      "title" : "{{message}}",
      "description" : ""
    },
    "TaprootNotActivated" : {
      "title" : "Não é seguro enviar para um endereço taproot antes da ativação da mainnet"
    },
    "SolanaAccountNotFunded" : {
      "title" : "Conta sem saldo"
    },
    "SolanaMemoIsTooLong" : {
      "title" : "O memo é muito longo. O comprimento máximo é {{maxLength}}"
    },
    "SolanaAddressOfEd25519" : {
      "title" : "Endereço fora da curva ed25519"
    },
    "SolanaUseAllAmountStakeWarning" : {
      "title" : "Certifique-se de ter saldo suficiente para futuras taxas de transação"
    },
    "SolanaTxSimulationFailedWhilePendingOp" : {
      "title" : "Sua transação anterior ainda não foi processada. Aguarde um momento e verifique seu histórico de transações antes de tentar novamente."
    },
    "SolanaTxConfirmationTimeout" : {
      "title" : "Sua transação pode ter falhado. Aguarde um momento e verifique seu histórico de transações antes de tentar novamente."
    },
    "NotEnoughNftOwned" : {
      "title" : "Você excedeu o número de tokens disponíveis"
    },
    "CardanoMinAmountError" : {
      "title" : "A quantia mínima a ser enviada é {{amount}} ADA"
    },
    "CardanoNotEnoughFunds" : {
      "title" : "Certifique-se de ter fundos suficientes para pagar as taxas"
    },
    "StellarWrongMemoFormat" : {
      "title" : "O formato do memo está incorreto"
    },
    "StellarMemoRecommended" : {
      "title" : "Pode ser necessário um memo ao enviar a este destinatário"
    },
    "StellarAssetNotAccepted" : {
      "title" : "Este destinatário ainda não tem uma trustline para {{assetCode}}"
    },
    "StellarAssetRequired" : {
      "title" : "Um ativo Stellar deve ser selecionado antes de adicionar uma trustline"
    },
    "StellarAssetNotFound" : {
      "title" : "Não foi possível encontrar o ativo Stellar selecionado"
    },
    "StellarNotEnoughNativeBalance" : {
      "title" : "Fundos Insuficientes",
      "description" : "Certifique-se de que a conta tenha fundos suficientes para cobrir a taxa de transação"
    },
    "StellarFeeSmallerThanRecommended" : {
      "title" : "A taxa selecionada é menor do que a taxa recomendada"
    },
    "StellarFeeSmallerThanBase" : {
      "title" : "A taxa mínima de transação é de 0,00001 XLM"
    },
    "StellarNotEnoughNativeBalanceToAddTrustline" : {
      "title" : "Fundos Insuficientes",
      "description" : "Certifique-se de que a conta tem fundos suficientes para cobrir a nova trustline"
    },
    "StellarMuxedAccountNotExist" : {
      "title" : "A conta Stellar não existe"
    },
    "StellarSourceHasMultiSign" : {
      "title" : "Desabilite a multiassinatura para fazer transações Stellar"
    }
  },
  "cryptoOrg" : {
    "memo" : "Memo",
    "memoPlaceholder" : "Opcional",
    "memoWarningText" : "Ao usar um memo, verifique cuidadosamente as informações com o destinatário"
  },
  "hedera" : {
    "name" : "hedera",
    "createHederaAccountHelp" : {
      "text" : "Consulte este artigo de suporte sobre",
      "link" : "como criar uma conta Hedera"
    },
    "currentAddress" : {
      "messageIfVirtual" : "Seu endereço {{name}} não pode ser confirmado no seu dispositivo Ledger. Use por sua própria conta e risco."
    },
    "send" : {
      "memo" : {
        "label" : "Memo (opcional)",
        "characterCount" : "{{memoLength}} / {{memoMaxLength}}"
      }
    }
  },
  "drawers" : {
    "selectCurrency" : {
      "title" : "escolher ativo"
    },
    "selectAccount" : {
      "title" : "escolher conta"
    }
  }
}<|MERGE_RESOLUTION|>--- conflicted
+++ resolved
@@ -1,2058 +1,2051 @@
 {
-  "calendar" : {
-    "today" : "Hoje",
-    "tomorrow" : "Amanhã",
-    "yesterday" : "Ontem",
-    "transactionDate" : "Data da transação"
-  },
-  "platform" : {
-    "flows" : {
-      "requestAccount" : {
-        "title" : "Selecione uma conta"
-      },
-      "broadcast" : {
-        "toast" : {
-          "title" : "Transação enviada!",
-          "text" : "Clique aqui para ver os detalhes da operação"
-        }
-      }
-    },
-    "app" : {
-      "informations" : {
-        "title" : "Informações",
-        "website" : "Website"
-      }
-    },
-    "catalog" : {
-      "title" : "Discover",
-      "branch" : {
-        "soon" : "em breve",
-        "experimental" : "experimental",
-        "debug" : "debugar"
-      },
-      "banner" : {
-        "title" : "Descubra nosso Catálogo Live de aplicativos",
-        "description" : "Estamos trabalhando duro para lhe dar acesso seguro ao mundo de DeFi, NFTs e muito mais dentro do Ledger Live!"
-      },
-      "twitterBanner" : {
-        "description" : "Conte-nos qual é o próximo serviço que você quer ver no Ledger Live com a hashtag",
-        "tweetText" : "O próximo aplicativo Ledger deve ser..."
-      },
-      "pollCTA" : {
-        "title" : "Enquete",
-        "description" : "Qual serviço você deseja ver no Ledger Live?",
-        "button" : "Vamos votar!"
-      },
-      "developerCTA" : {
-        "title" : "Para Desenvolvedores",
-        "description" : "Todas as informações que você precisa para integrar seus aplicativos no Ledger Live.",
-        "button" : "Ir para o portal"
-      }
-    },
-    "disclaimer" : {
-      "title" : "Aplicativo Externo",
-      "description" : "Você está prestes a ser redirecionado para um aplicativo não operado pela Ledger.",
-      "legalAdvice" : "Este aplicativo não é operado pela Ledger. A Ledger não é responsável por qualquer perda de fundos ou pela qualidade de serviço deste aplicativo.\n\nSempre verifique cuidadosamente as informações exibidas no seu dispositivo.",
-      "checkbox" : "Não me lembre novamente.",
-      "CTA" : "Continuar"
-    }
-  },
-  "common" : {
-    "never" : "Nunca",
-    "apply" : "Aplicar",
-    "done" : "Concluído",
-    "confirm" : "Confirmar",
-    "reject" : "Rejeitar",
-    "cancel" : "Cancelar",
-    "getSupport" : "Obter Ajuda",
-    "delete" : "Remover conta do portfólio",
-    "launch" : "Iniciar",
-    "continue" : "Continuar",
-    "previous" : "Anterior",
-    "learnMore" : "Saiba Mais",
-    "help" : "Ajuda",
-    "needHelp" : "Precisa de ajuda?",
-    "areYouSure" : "Tem certeza?",
-    "selectAccount" : "Selecione uma conta",
-    "selectAccountNoOption" : "Nenhum resultado para conta \"{{accountName}}\"",
-    "selectCurrency" : "Escolha um criptoativo",
-    "selectCurrencyNoOption" : "Nenhum criptoativo \"{{currencyName}}\"",
-    "selectCurrencyEmptyOption" : "Nenhum criptoativo",
-    "selectValidatorNoOption" : "Nenhum resultado para validador \"{{accountName}}\"",
-    "selectNoResults" : "Nenhum resultado para \"{{query}}\"",
-    "sortBy" : "Ordenar por",
-    "save" : "Salvar",
-    "lock" : "Bloquear",
-    "showMore" : "Mostrar Mais",
-    "back" : "Voltar",
-    "reset" : "Redefinir",
-    "retry" : "Tentar novamente",
-    "range" : "Intervalo",
-    "stop" : "Parar",
-    "updateNow" : "Atualizar Agora",
-    "close" : "Fechar",
-    "eastern" : "Oriental",
-    "western" : "Ocidental",
-    "reverify" : "Verificar Novamente",
-    "verify" : "Verificar",
-    "verifyMyAddress" : "Verificar meu endereço",
-    "copy" : "Copiar",
-    "copied" : "Copiado",
-    "addressCopied" : "Endereço Copiado",
-    "addressCopiedSuspicious" : "Incompatibilidade entre o endereço copiado e o que está na área de transferência.",
-    "experimentalFeature" : "Experimental",
-    "information" : "Informações",
-    "search" : "Pesquisar...",
-    "searchWithoutEllipsis" : "Pesquisar",
-    "manage" : "Gerenciar",
-    "lockScreen" : {
-      "title" : "Boas-vindas de volta",
-      "subTitle" : null,
-      "description" : "Insira sua senha para continuar",
-      "inputPlaceholder" : "Insira sua senha",
-      "lostPassword" : "Perdi minha senha"
-    },
-    "sync" : {
-      "syncing" : "Sincronizando...",
-      "upToDate" : "Sincronizado",
-      "outdated" : "Pausado",
-      "needsMigration" : "Clique para atualizar a conta",
-      "error" : "Erro de sincronização",
-      "refresh" : "Atualizar",
-      "devTools" : "Ferramentas de desenvolvedor"
-    },
-    "exchange" : "Negociar",
-    "info" : "Informações",
-    "connectDevice" : "Conecte seu dispositivo"
-  },
-  "devices" : {
-    "nanoS" : "Nano S",
-    "nanoSP" : "Nano S Plus",
-    "nanoX" : "Nano X",
-    "blue" : "Blue"
-  },
-  "operation" : {
-    "type" : {
-      "IN" : "Recebido",
-      "OUT" : "Enviado",
-      "NFT_IN" : "NFT Recebido",
-      "NFT_OUT" : "NFT Enviado",
-      "CREATE" : "Criado",
-      "REVEAL" : "Revelado",
-      "DELEGATE" : "Delegado",
-      "REDELEGATE" : "Redelegado",
-      "UNDELEGATE" : "Removido de delegação",
-      "SUPPLY" : "Depositado",
-      "REDEEM" : "Sacado",
-      "APPROVE" : "Aprovado",
-      "VOTE" : "Votado",
-      "FREEZE" : "Congelado",
-      "UNFREEZE" : "Descongelado",
-      "REWARD" : "Recompensa Resgatada",
-      "FEES" : "Taxas",
-      "OPT_IN" : "Aderir",
-      "OPT_OUT" : "Não Aderir",
-      "CLOSE_ACCOUNT" : "Fechar Conta",
-      "BOND" : "Vincular",
-      "UNBOND" : "Desvincular",
-      "REWARD_PAYOUT" : "Recompensa",
-      "SLASH" : "Slash",
-      "WITHDRAW_UNBONDED" : "Saque",
-      "NOMINATE" : "Nomeação",
-      "CHILL" : "Apagar Nomeações",
-      "SET_CONTROLLER" : "Definir Controlador"
-    }
-  },
-  "byteSize" : {
-    "bytes" : "{{size}} bytes",
-    "kbUnit" : "{{size}} KB",
-    "mbUnit" : "{{size}} MB"
-  },
-  "time" : {
-    "minute" : "Minuto",
-    "minute_plural" : "Minutos",
-    "hour" : "Hora",
-    "hour_plural" : "Horas",
-    "range" : {
-      "day" : "1D",
-      "week" : "1S",
-      "month" : "1M",
-      "year" : "1A",
-      "all" : "TODOS"
-    }
-  },
-  "fees" : {
-    "advanced" : "Avançado",
-    "custom" : "Personalizado",
-    "fast" : "Rápido",
-    "high" : "Alto",
-    "low" : "Baixo",
-    "slow" : "Lento",
-    "standard" : "Padrão",
-    "medium" : "Médio",
-    "feesAmount" : "Quantia das taxas"
-  },
-  "sidebar" : {
-    "card" : "Cartão",
-    "learn" : "Aprender",
-    "menu" : "Menu",
-    "stars" : "Contas Favoritas",
-    "accounts" : "Contas",
-    "manager" : "Manager",
-    "exchange" : "Comprar / Vender",
-    "swap" : "Trocar",
-    "lend" : "Emprestar",
-    "catalog" : "Discover",
-    "market" : "Mercado"
-  },
-  "stars" : {
-    "placeholder" : "Favorite uma conta para exibi-la aqui.",
-    "tooltip" : "Favoritar Conta"
-  },
-  "bridge" : {
-    "modalTitle" : "Abrir ponte do dispositivo",
-    "openHeader" : "Exponha as contas do seu dispositivo através do WebSocket",
-    "openDescription" : "A abertura de uma ponte irá expor todas suas contas a aplicativos de terceiros.",
-    "openedHeader" : "Ponte de {{appName}} aberta",
-    "openedDescription" : "Agora você pode acessar sua conta {{appName}} em aplicativos web de terceiros através do WebSocket.",
-    "completeHeader" : "Sessão de ponte concluída",
-    "completeDescription" : "A ponte websocket agora está fechada.",
-    "openButton" : "Abrir",
-    "disconnectButton" : "Desconectar"
-  },
-  "swap2" : {
-    "title" : "Trocar",
-    "tabs" : {
-      "exchange" : "Negociar",
-      "history" : "Histórico",
-      "kyc" : "KYC"
-    },
-    "form" : {
-      "changeCTA" : "Alterar",
-      "ratesDrawer" : {
-        "title" : "Taxa",
-        "quote" : "Cotação",
-        "receive" : "Receber"
-      },
-      "details" : {
-        "label" : {
-          "provider" : "provedor",
-          "rate" : "taxa",
-          "fees" : "taxas de rede",
-          "target" : "conta de destino"
-        },
-        "tooltip" : {
-          "provider" : "lorem ipsum",
-          "rate" : "lorem ipsum",
-          "fees" : "lorem ipsum"
-        },
-        "noAccount" : "Crie uma conta para receber {{name}}",
-        "noAccountCTA" : "Adicionar Conta"
-      },
-      "from" : {
-        "title" : "De",
-        "max" : "Máximo",
-        "accountPlaceholder" : "Selecionar Fonte",
-        "currencyDisabledTooltip" : "Esta moeda ainda não está disponível para troca"
-      },
-      "to" : {
-        "title" : "Para"
-      },
-      "notAvailable" : {
-        "title" : "A troca ainda não está disponível na sua região",
-        "content" : "Aguarde mais um pouco,<br/>lançaremos este recurso muito em breve"
-      },
-      "providers" : {
-        "kyc" : {
-          "required" : "Você precisa concluir seu KYC",
-          "complete" : "Concluir KYC",
-          "update" : "Atualizar KYC",
-          "rejected" : "KYC reprovado, inicie novamente a verificação",
-          "rejectedContactProviderSupport" : "KYC rejeitada, contate o suporte {{providerName}}",
-          "updateRequired" : "Conclua ou atualize seu KYC",
-          "status" : {
-            "pending" : "KYC pendente",
-            "approved" : "KYC aprovado",
-            "closed" : "KYC rejeitado",
-            "upgradeRequired" : "KYC Insuficiente"
+  "calendar": {
+    "today": "Hoje",
+    "tomorrow": "Amanhã",
+    "yesterday": "Ontem",
+    "transactionDate": "Data da transação"
+  },
+  "platform": {
+    "flows": {
+      "requestAccount": {
+        "title": "Selecione uma conta"
+      },
+      "broadcast": {
+        "toast": {
+          "title": "Transação enviada!",
+          "text": "Clique aqui para ver os detalhes da operação"
+        }
+      }
+    },
+    "app": {
+      "informations": {
+        "title": "Informações",
+        "website": "Website"
+      }
+    },
+    "catalog": {
+      "title": "Discover",
+      "branch": {
+        "soon": "em breve",
+        "experimental": "experimental",
+        "debug": "debugar"
+      },
+      "banner": {
+        "title": "Descubra nosso Catálogo Live de aplicativos",
+        "description": "Estamos trabalhando duro para lhe dar acesso seguro ao mundo de DeFi, NFTs e muito mais dentro do Ledger Live!"
+      },
+      "twitterBanner": {
+        "description": "Conte-nos qual é o próximo serviço que você quer ver no Ledger Live com a hashtag",
+        "tweetText": "O próximo aplicativo Ledger deve ser..."
+      },
+      "pollCTA": {
+        "title": "Enquete",
+        "description": "Qual serviço você deseja ver no Ledger Live?",
+        "button": "Vamos votar!"
+      },
+      "developerCTA": {
+        "title": "Para Desenvolvedores",
+        "description": "Todas as informações que você precisa para integrar seus aplicativos no Ledger Live.",
+        "button": "Ir para o portal"
+      }
+    },
+    "disclaimer": {
+      "title": "Aplicativo Externo",
+      "description": "Você está prestes a ser redirecionado para um aplicativo não operado pela Ledger.",
+      "legalAdvice": "Este aplicativo não é operado pela Ledger. A Ledger não é responsável por qualquer perda de fundos ou pela qualidade de serviço deste aplicativo.\n\nSempre verifique cuidadosamente as informações exibidas no seu dispositivo.",
+      "checkbox": "Não me lembre novamente.",
+      "CTA": "Continuar"
+    }
+  },
+  "common": {
+    "never": "Nunca",
+    "apply": "Aplicar",
+    "done": "Concluído",
+    "confirm": "Confirmar",
+    "reject": "Rejeitar",
+    "cancel": "Cancelar",
+    "getSupport": "Obter Ajuda",
+    "delete": "Remover conta do portfólio",
+    "launch": "Iniciar",
+    "continue": "Continuar",
+    "previous": "Anterior",
+    "learnMore": "Saiba Mais",
+    "help": "Ajuda",
+    "needHelp": "Precisa de ajuda?",
+    "areYouSure": "Tem certeza?",
+    "selectAccount": "Selecione uma conta",
+    "selectAccountNoOption": "Nenhum resultado para conta \"{{accountName}}\"",
+    "selectCurrency": "Escolha um criptoativo",
+    "selectCurrencyNoOption": "Nenhum criptoativo \"{{currencyName}}\"",
+    "selectCurrencyEmptyOption": "Nenhum criptoativo",
+    "selectValidatorNoOption": "Nenhum resultado para validador \"{{accountName}}\"",
+    "selectNoResults": "Nenhum resultado para \"{{query}}\"",
+    "sortBy": "Ordenar por",
+    "save": "Salvar",
+    "lock": "Bloquear",
+    "showMore": "Mostrar Mais",
+    "back": "Voltar",
+    "reset": "Redefinir",
+    "retry": "Tentar novamente",
+    "range": "Intervalo",
+    "stop": "Parar",
+    "updateNow": "Atualizar Agora",
+    "close": "Fechar",
+    "eastern": "Oriental",
+    "western": "Ocidental",
+    "reverify": "Verificar Novamente",
+    "verify": "Verificar",
+    "verifyMyAddress": "Verificar meu endereço",
+    "copy": "Copiar",
+    "copied": "Copiado",
+    "addressCopied": "Endereço Copiado",
+    "addressCopiedSuspicious": "Incompatibilidade entre o endereço copiado e o que está na área de transferência.",
+    "experimentalFeature": "Experimental",
+    "information": "Informações",
+    "search": "Pesquisar...",
+    "searchWithoutEllipsis": "Pesquisar",
+    "manage": "Gerenciar",
+    "lockScreen": {
+      "title": "Boas-vindas de volta",
+      "subTitle": null,
+      "description": "Insira sua senha para continuar",
+      "inputPlaceholder": "Insira sua senha",
+      "lostPassword": "Perdi minha senha"
+    },
+    "sync": {
+      "syncing": "Sincronizando...",
+      "upToDate": "Sincronizado",
+      "outdated": "Pausado",
+      "needsMigration": "Clique para atualizar a conta",
+      "error": "Erro de sincronização",
+      "refresh": "Atualizar",
+      "devTools": "Ferramentas de desenvolvedor"
+    },
+    "exchange": "Negociar",
+    "info": "Informações",
+    "connectDevice": "Conecte seu dispositivo"
+  },
+  "devices": {
+    "nanoS": "Nano S",
+    "nanoSP": "Nano S Plus",
+    "nanoX": "Nano X",
+    "blue": "Blue"
+  },
+  "operation": {
+    "type": {
+      "IN": "Recebido",
+      "OUT": "Enviado",
+      "NFT_IN": "NFT Recebido",
+      "NFT_OUT": "NFT Enviado",
+      "CREATE": "Criado",
+      "REVEAL": "Revelado",
+      "DELEGATE": "Delegado",
+      "REDELEGATE": "Redelegado",
+      "UNDELEGATE": "Removido de delegação",
+      "SUPPLY": "Depositado",
+      "REDEEM": "Sacado",
+      "APPROVE": "Aprovado",
+      "VOTE": "Votado",
+      "FREEZE": "Congelado",
+      "UNFREEZE": "Descongelado",
+      "REWARD": "Recompensa Resgatada",
+      "FEES": "Taxas",
+      "OPT_IN": "Aderir",
+      "OPT_OUT": "Não Aderir",
+      "CLOSE_ACCOUNT": "Fechar Conta",
+      "BOND": "Vincular",
+      "UNBOND": "Desvincular",
+      "REWARD_PAYOUT": "Recompensa",
+      "SLASH": "Slash",
+      "WITHDRAW_UNBONDED": "Saque",
+      "NOMINATE": "Nomeação",
+      "CHILL": "Apagar Nomeações",
+      "SET_CONTROLLER": "Definir Controlador"
+    }
+  },
+  "byteSize": {
+    "bytes": "{{size}} bytes",
+    "kbUnit": "{{size}} KB",
+    "mbUnit": "{{size}} MB"
+  },
+  "time": {
+    "minute": "Minuto",
+    "minute_plural": "Minutos",
+    "hour": "Hora",
+    "hour_plural": "Horas",
+    "range": {
+      "day": "1D",
+      "week": "1S",
+      "month": "1M",
+      "year": "1A",
+      "all": "TODOS"
+    }
+  },
+  "fees": {
+    "advanced": "Avançado",
+    "custom": "Personalizado",
+    "fast": "Rápido",
+    "high": "Alto",
+    "low": "Baixo",
+    "slow": "Lento",
+    "standard": "Padrão",
+    "medium": "Médio",
+    "feesAmount": "Quantia das taxas"
+  },
+  "sidebar": {
+    "card": "Cartão",
+    "learn": "Aprender",
+    "menu": "Menu",
+    "stars": "Contas Favoritas",
+    "accounts": "Contas",
+    "manager": "Manager",
+    "exchange": "Comprar / Vender",
+    "swap": "Trocar",
+    "lend": "Emprestar",
+    "catalog": "Discover",
+    "market": "Mercado"
+  },
+  "stars": {
+    "placeholder": "Favorite uma conta para exibi-la aqui.",
+    "tooltip": "Favoritar Conta"
+  },
+  "bridge": {
+    "modalTitle": "Abrir ponte do dispositivo",
+    "openHeader": "Exponha as contas do seu dispositivo através do WebSocket",
+    "openDescription": "A abertura de uma ponte irá expor todas suas contas a aplicativos de terceiros.",
+    "openedHeader": "Ponte de {{appName}} aberta",
+    "openedDescription": "Agora você pode acessar sua conta {{appName}} em aplicativos web de terceiros através do WebSocket.",
+    "completeHeader": "Sessão de ponte concluída",
+    "completeDescription": "A ponte websocket agora está fechada.",
+    "openButton": "Abrir",
+    "disconnectButton": "Desconectar"
+  },
+  "swap2": {
+    "title": "Trocar",
+    "tabs": {
+      "exchange": "Negociar",
+      "history": "Histórico",
+      "kyc": "KYC"
+    },
+    "form": {
+      "changeCTA": "Alterar",
+      "ratesDrawer": {
+        "title": "Taxa",
+        "quote": "Cotação",
+        "receive": "Receber"
+      },
+      "details": {
+        "label": {
+          "provider": "provedor",
+          "rate": "taxa",
+          "fees": "taxas de rede",
+          "target": "conta de destino"
+        },
+        "tooltip": {
+          "provider": "lorem ipsum",
+          "rate": "lorem ipsum",
+          "fees": "lorem ipsum"
+        },
+        "noAccount": "Crie uma conta para receber {{name}}",
+        "noAccountCTA": "Adicionar Conta"
+      },
+      "from": {
+        "title": "De",
+        "max": "Máximo",
+        "accountPlaceholder": "Selecionar Fonte",
+        "currencyDisabledTooltip": "Esta moeda ainda não está disponível para troca"
+      },
+      "to": {
+        "title": "Para"
+      },
+      "notAvailable": {
+        "title": "A troca ainda não está disponível na sua região",
+        "content": "Aguarde mais um pouco,<br/>lançaremos este recurso muito em breve"
+      },
+      "providers": {
+        "kyc": {
+          "required": "Você precisa concluir seu KYC",
+          "complete": "Concluir KYC",
+          "update": "Atualizar KYC",
+          "rejected": "KYC reprovado, inicie novamente a verificação",
+          "rejectedContactProviderSupport": "KYC rejeitada, contate o suporte {{providerName}}",
+          "updateRequired": "Conclua ou atualize seu KYC",
+          "status": {
+            "pending": "KYC pendente",
+            "approved": "KYC aprovado",
+            "closed": "KYC rejeitado",
+            "upgradeRequired": "KYC Insuficiente"
           }
         },
-        "login" : {
-          "required" : "Você precisa fazer login com este provedor",
-          "complete" : "Login"
-        },
-        "mfa" : {
-          "required" : "Você precisa configurar o MFA com este provedor",
-          "complete" : "Configurar MFA"
-        },
-        "withdrawalsBlockedError" : {
-          "message" : "Seu saque foi bloqueado por {{providerName}}.\n\n Entre em contato com o suporte deles para obter mais informações."
-        }
-      }
-    },
-    "history" : {
-      "disclaimer" : "Suas transações de troca feitas no desktop não estão sincronizadas com o aplicativo Ledger Live mobile",
-      "empty" : {
-        "title" : "Suas trocas anteriores aparecerão aqui",
-        "description" : "Você ainda não fez nenhuma troca ou o Ledger Live foi redefinido nesse meio tempo."
-      },
-      "export" : "Exportar Operações",
-      "exporting" : "Exportando..."
-    },
-    "kyc" : {
-      "updateRequired" : "Você precisar atualizar o aplicativo para que possamos concluir o processo de KYC",
-      "wyre" : {
-        "disclaimer" : "Suas informações são coletadas pela LEDGER em nome da WYRE e transferidas para a WYRE para fins de KYC. Para mais informações, consulte nossa",
-        "policy" : "Política de privacidade",
-        "title" : "Verifique sua identidade",
-        "subtitle" : "Insira suas informações para trocar com a Wyre.",
-        "cta" : "Continuar",
-        "pending" : {
-          "cta" : "Continuar",
-          "title" : "Suas informações foram submetidas para aprovação",
-          "subtitle" : "Normalmente leva alguns minutos para que a análise seja concluída.",
-          "link" : "Saiba mais sobre o KYC",
-          "info" : "Verificação de identidade: enviada"
-        },
-        "closed" : {
-          "cta" : "Redefinir KYC",
-          "title" : "Solicitação de KYC rejeitada",
-          "subtitle" : "A Wyre rejeitou os dados que você forneceu para fins de KYC",
-          "link" : "Saiba mais sobre o KYC"
-        },
-        "form" : {
-          "firstName" : "Primeiro Nome",
-          "lastName" : "Sobrenome",
-          "street1" : "Linha 1 de endereço de rua",
-          "street2" : "Endereço linha 2",
-          "city" : "Cidade",
-          "state" : "Estado",
-          "country" : "País",
-          "postalCode" : "Código Postal",
-          "dateOfBirth" : "Data de nascimento",
-          "firstNamePlaceholder" : "Insira seu primeiro nome",
-          "lastNamePlaceholder" : "Insira seu sobrenome",
-          "street1Placeholder" : "Ex. Avenida Paulista 1578",
-          "street2Placeholder" : "Ex. Avenida Paulista 1578",
-          "cityPlaceholder" : "Ex. São Paulo",
-          "postalCodePlaceholder" : "Insira seu código postal de 8 dígitos",
-          "dateOfBirthPlaceholder" : "MM/DD/AAAA",
-          "firstNameError" : "Insira seu primeiro nome para continuar",
-          "lastNameError" : "Insira seu sobrenome para continuar",
-          "street1Error" : "Insira seu endereço",
-          "cityError" : "Insira a cidade em que você mora no Brasil",
-          "postalCodeError" : "Insira um código postal válido do Brasil",
-          "dateOfBirthError" : "Insira sua data de nascimento",
-          "dateOfBirthValidationError" : "Insira uma data de nascimento válida"
-        }
-      }
-    },
-    "exchangeDrawer" : {
-      "title" : "Confirme sua negociação",
-      "completed" : {
-        "title" : "Transação transmitida com sucesso",
-        "description" : "Sua operação de troca foi enviada à rede para ser confirmada. Aguarde sua transação ser confirmada e o provedor processar e enviar seu {{targetCurrency}}.",
-        "disclaimer" : "Anote o número Swap ID da sua troca para caso precise de ajuda do <0>suporte do <0>{{provider}}</0></0>.",
-        "seeDetails" : "Ver Detalhes"
-      }
-    }
-  },
-  "swap" : {
-    "title" : "Trocar",
-    "titleCrypto" : "Trocar {{currency}}",
-    "whatIsSwap" : "O que é Troca (Swap)",
-    "decentralizedSwapAvailable" : "Para algumas transações, você pode considerar fazer trocas (swap) em protocolos descentralizados. Descubra o <0>ParaSwap</0> e o <1>1inch</1>.",
-    "paraswap" : {
-      "cta" : " Confira",
-      "description" : "Procurando pelo Paraswap? Ele foi movido para a aba Discover."
-    },
-    "tabs" : {
-      "exchange" : "Negociar",
-      "history" : "Histórico"
-    },
-    "history" : {
-      "disclaimer" : "Suas transações de troca feitas no desktop não estão sincronizadas com o aplicativo Ledger Live mobile",
-      "empty" : {
-        "title" : "Suas trocas anteriores aparecerão aqui",
-        "description" : "Você ainda não fez nenhuma troca ou o Ledger Live foi redefinido nesse meio tempo."
-      }
-    },
-    "landing" : {
-      "title" : "Troque seus ativos",
-      "continue" : "Continuar",
-      "sorry" : "Serviço temporariamente indisponível, ou indisponível no seu país"
-    },
-    "missingApp" : {
-      "title" : "Instale o aplicativo {{appName}} no seu dispositivo",
-      "subtitle" : "Vá para o Manager instale o aplicativo {{appName}} para trocar ativos.",
-      "cta" : "Ir para o Manager"
-    },
-    "outdatedApp" : {
-      "title" : "Atualize o aplicativo {{appName}} no seu dispositivo",
-      "subtitle" : "Vá para o Manager e atualize o aplicativo {{appName}} para trocar ativos.",
-      "cta" : "Ir para o Manager"
-    },
-    "providers" : {
-      "title" : "Escolha um provedor para trocar criptos",
-      "learnMore" : "O que é Troca (Swap)?",
-      "kycRequired" : "KYC Necessário",
-      "cta" : "Continuar",
-      "kyc" : {
-        "notAvailable" : "{{provider}} não está disponível na sua localização",
-        "status" : {
-          "required" : "KYC Necessário",
-          "pending" : "KYC Pendente",
-          "approved" : "KYC Aprovado!",
-          "closed" : "KYC Rejeitado"
-        }
-      }
-    },
-    "ip" : {
-      "title" : "Boas-vindas à Troca",
-      "subtitle" : "Negocie criptoativos diretamente do seu dispositivo Ledger.",
-      "disclaimer" : "Ao continuar, você aceita que seus dados de localização sejam compartilhados com provedores de serviços terceirizados para que eles cumpram seus procedimentos de AML/KYC."
-    },
-    "kyc" : {
-      "updateRequired" : "Você precisar atualizar o aplicativo para que possamos concluir o processo de KYC",
-      "wyre" : {
-        "disclaimer" : "Suas informações são coletadas pela LEDGER em nome da WYRE e transferidas para a WYRE para fins de KYC. Para mais informações, consulte nossa",
-        "policy" : "Política de privacidade",
-        "title" : "Verifique sua identidade",
-        "subtitle" : "Insira suas informações para trocar com a Wyre.",
-        "pending" : {
-          "cta" : "Continuar",
-          "title" : "Aprovação Pendente",
-          "subtitle" : "Suas informações foram submetidas para aprovação da Wyre.",
-          "link" : "Saiba mais sobre o KYC"
-        },
-        "closed" : {
-          "cta" : "Redefinir KYC",
-          "title" : "Solicitação de KYC rejeitada",
-          "subtitle" : "A Wyre rejeitou os dados que você forneceu para fins de KYC",
-          "link" : "Saiba mais sobre o KYC"
-        },
-        "form" : {
-          "firstName" : "Primeiro Nome",
-          "lastName" : "Sobrenome",
-          "street1" : "Endereço linha 1",
-          "street2" : "Endereço linha 2",
-          "city" : "Cidade",
-          "state" : "Estado",
-          "country" : "País",
-          "postalCode" : "Código Postal",
-          "dateOfBirth" : "Data de nascimento",
-          "firstNamePlaceholder" : "Insira seu primeiro nome",
-          "lastNamePlaceholder" : "Insira seu sobrenome",
-          "street1Placeholder" : "Ex. Avenida Paulista 1578",
-          "street2Placeholder" : "Ex. Avenida Paulista 1578",
-          "cityPlaceholder" : "Ex. São Paulo",
-          "postalCodePlaceholder" : "Insira seu código postal de 8 dígitos",
-          "dateOfBirthPlaceholder" : "MM/DD/AAAA",
-          "firstNameError" : "Insira seu primeiro nome para continuar",
-          "lastNameError" : "Insira seu sobrenome para continuar",
-          "street1Error" : "Insira seu endereço",
-          "cityError" : "Insira a cidade em que você mora no Brasil",
-          "postalCodeError" : "Insira um código postal válido do Brasil",
-          "dateOfBirthError" : "Insira sua data de nascimento",
-          "dateOfBirthValidationError" : "Insira uma data de nascimento válida"
-        }
-      }
-    },
-    "form" : {
-      "resetKYC" : "Redefine seu KYC e atualize o Live para trocar com a Wyre",
-      "resetKYCCTA" : "Redefinir KYC",
-      "amount" : "Quantia",
-      "from" : {
-        "title" : "De",
-        "account" : "Conta",
-        "amount" : "Quantia a enviar",
-        "currency" : "Criptoativo"
-      },
-      "to" : {
-        "title" : "Para",
-        "account" : "Conta",
-        "amount" : "Quantia a receber",
-        "currency" : "Criptoativo",
-        "addAccountCTA" : "Adicionar nova conta"
-      },
-      "tradeMethod" : {
-        "title" : "Taxa",
-        "float" : "Taxa Variável",
-        "floatUnavailable" : "A taxa variável não é compatível com este par",
-        "fixed" : "Taxa Fixa",
-        "fixedUnavailable" : "A taxa fixa não é compatível com este par",
-        "floatDesc" : "Sua quantia pode mudar dependendo das condições do mercado.",
-        "fixedDesc" : "Sua quantia permanecerá a mesma, mesmo que o mercado mude. Atualiza a cada 60 segundos.",
-        "by" : "Fornecido por"
-      },
-      "exchange" : "Negociar",
-      "helpCTA" : "O que é Troca (Swap)?",
-      "bubble" : "Usamos uma taxa fixa, esta é a quantia exata que você receberá.",
-      "noAccounts" : "Você não tem contas {{currencyName}} com saldo",
-      "noApp" : "Aplicativo {{currencyName}} não instalado.",
-      "outdatedApp" : "Atualização disponível para aplicativo {{currencyName}}.",
-      "loadingRates" : "Carregando Taxas..."
-    },
-    "unauthorizedRatesModal" : {
-      "title" : "O Ledger Live precisa ser atualizado",
-      "subtitle" : "Atualize o Ledger Live para a versão mais recente e verifique sua identidade novamente para trocar com a Wyre",
-      "cta" : "Redefinir Verificação"
-    },
-    "resetThirdPartyDataModal" : {
-      "title" : "Exclua seus dados locais de terceiros",
-      "subtitle" : "Exclua seus dados locais de terceiros Você pode precisar reenviar seu KYC e/ou fazer login novamente para acessar os serviços fornecidos por nossos parceiros.",
-      "cta" : "Confirmar"
-    },
-    "modal" : {
-      "title" : "Trocar",
-      "steps" : {
-        "summary" : {
-          "title" : "Resumo",
-          "from" : "De",
-          "to" : "Para",
-          "toExchange" : "Quantia a enviar",
-          "toReceive" : "Quantia a receber",
-          "terms" : "Termos e condições",
-          "disclaimer" : {
-            "description" : "Ao clicar em \"Confirmar\", eu reconheço e aceito que este serviço é regido exclusivamente pela <0>{{provider}}</0>",
-            "acceptedDescription" : "Este serviço é regido exclusivamente pela <0>{{provider}}</0>"
-          },
-          "details" : {
-            "provider" : "Provedor",
-            "tradeMethod" : {
-              "title" : "Tipo",
-              "float" : "Taxa Variável",
-              "fixed" : "Taxa Fixa"
-            },
-            "address" : "Endereço"
+        "login": {
+          "required": "Você precisa fazer login com este provedor",
+          "complete": "Login"
+        },
+        "mfa": {
+          "required": "Você precisa configurar o MFA com este provedor",
+          "complete": "Configurar MFA"
+        },
+        "withdrawalsBlockedError": {
+          "message": "Seu saque foi bloqueado por {{providerName}}.\n\n Entre em contato com o suporte deles para obter mais informações."
+        }
+      }
+    },
+    "history": {
+      "disclaimer": "Suas transações de troca feitas no desktop não estão sincronizadas com o aplicativo Ledger Live mobile",
+      "empty": {
+        "title": "Suas trocas anteriores aparecerão aqui",
+        "description": "Você ainda não fez nenhuma troca ou o Ledger Live foi redefinido nesse meio tempo."
+      },
+      "export": "Exportar Operações",
+      "exporting": "Exportando..."
+    },
+    "kyc": {
+      "updateRequired": "Você precisar atualizar o aplicativo para que possamos concluir o processo de KYC",
+      "wyre": {
+        "disclaimer": "Suas informações são coletadas pela LEDGER em nome da WYRE e transferidas para a WYRE para fins de KYC. Para mais informações, consulte nossa",
+        "policy": "Política de privacidade",
+        "title": "Verifique sua identidade",
+        "subtitle": "Insira suas informações para trocar com a Wyre.",
+        "cta": "Continuar",
+        "pending": {
+          "cta": "Continuar",
+          "title": "Suas informações foram submetidas para aprovação",
+          "subtitle": "Normalmente leva alguns minutos para que a análise seja concluída.",
+          "link": "Saiba mais sobre o KYC",
+          "info": "Verificação de identidade: enviada"
+        },
+        "closed": {
+          "cta": "Redefinir KYC",
+          "title": "Solicitação de KYC rejeitada",
+          "subtitle": "A Wyre rejeitou os dados que você forneceu para fins de KYC",
+          "link": "Saiba mais sobre o KYC"
+        },
+        "form": {
+          "firstName": "Primeiro Nome",
+          "lastName": "Sobrenome",
+          "street1": "Linha 1 de endereço de rua",
+          "street2": "Endereço linha 2",
+          "city": "Cidade",
+          "state": "Estado",
+          "country": "País",
+          "postalCode": "Código Postal",
+          "dateOfBirth": "Data de nascimento",
+          "firstNamePlaceholder": "Insira seu primeiro nome",
+          "lastNamePlaceholder": "Insira seu sobrenome",
+          "street1Placeholder": "Ex. Avenida Paulista 1578",
+          "street2Placeholder": "Ex. Avenida Paulista 1578",
+          "cityPlaceholder": "Ex. São Paulo",
+          "postalCodePlaceholder": "Insira seu código postal de 8 dígitos",
+          "dateOfBirthPlaceholder": "MM/DD/AAAA",
+          "firstNameError": "Insira seu primeiro nome para continuar",
+          "lastNameError": "Insira seu sobrenome para continuar",
+          "street1Error": "Insira seu endereço",
+          "cityError": "Insira a cidade em que você mora no Brasil",
+          "postalCodeError": "Insira um código postal válido do Brasil",
+          "dateOfBirthError": "Insira sua data de nascimento",
+          "dateOfBirthValidationError": "Insira uma data de nascimento válida"
+        }
+      }
+    },
+    "exchangeDrawer": {
+      "title": "Confirme sua negociação",
+      "completed": {
+        "title": "Transação transmitida com sucesso",
+        "description": "Sua operação de troca foi enviada à rede para ser confirmada. Aguarde sua transação ser confirmada e o provedor processar e enviar seu {{targetCurrency}}.",
+        "disclaimer": "Anote o número Swap ID da sua troca para caso precise de ajuda do <0>suporte do <0>{{provider}}</0></0>.",
+        "seeDetails": "Ver Detalhes"
+      }
+    }
+  },
+  "swap": {
+    "title": "Trocar",
+    "titleCrypto": "Trocar {{currency}}",
+    "whatIsSwap": "O que é Troca (Swap)",
+    "decentralizedSwapAvailable": "Para algumas transações, você pode considerar fazer trocas (swap) em protocolos descentralizados. Descubra o <0>ParaSwap</0> e o <1>1inch</1>.",
+    "paraswap": {
+      "cta": " Confira",
+      "description": "Procurando pelo Paraswap? Ele foi movido para a aba Discover."
+    },
+    "tabs": {
+      "exchange": "Negociar",
+      "history": "Histórico"
+    },
+    "history": {
+      "disclaimer": "Suas transações de troca feitas no desktop não estão sincronizadas com o aplicativo Ledger Live mobile",
+      "empty": {
+        "title": "Suas trocas anteriores aparecerão aqui",
+        "description": "Você ainda não fez nenhuma troca ou o Ledger Live foi redefinido nesse meio tempo."
+      }
+    },
+    "landing": {
+      "title": "Troque seus ativos",
+      "continue": "Continuar",
+      "sorry": "Serviço temporariamente indisponível, ou indisponível no seu país"
+    },
+    "missingApp": {
+      "title": "Instale o aplicativo {{appName}} no seu dispositivo",
+      "subtitle": "Vá para o Manager instale o aplicativo {{appName}} para trocar ativos.",
+      "cta": "Ir para o Manager"
+    },
+    "outdatedApp": {
+      "title": "Atualize o aplicativo {{appName}} no seu dispositivo",
+      "subtitle": "Vá para o Manager e atualize o aplicativo {{appName}} para trocar ativos.",
+      "cta": "Ir para o Manager"
+    },
+    "providers": {
+      "title": "Escolha um provedor para trocar criptos",
+      "learnMore": "O que é Troca (Swap)?",
+      "kycRequired": "KYC Necessário",
+      "cta": "Continuar",
+      "kyc": {
+        "notAvailable": "{{provider}} não está disponível na sua localização",
+        "status": {
+          "required": "KYC Necessário",
+          "pending": "KYC Pendente",
+          "approved": "KYC Aprovado!",
+          "closed": "KYC Rejeitado"
+        }
+      }
+    },
+    "ip": {
+      "title": "Boas-vindas à Troca",
+      "subtitle": "Negocie criptoativos diretamente do seu dispositivo Ledger.",
+      "disclaimer": "Ao continuar, você aceita que seus dados de localização sejam compartilhados com provedores de serviços terceirizados para que eles cumpram seus procedimentos de AML/KYC."
+    },
+    "kyc": {
+      "updateRequired": "Você precisar atualizar o aplicativo para que possamos concluir o processo de KYC",
+      "wyre": {
+        "disclaimer": "Suas informações são coletadas pela LEDGER em nome da WYRE e transferidas para a WYRE para fins de KYC. Para mais informações, consulte nossa",
+        "policy": "Política de privacidade",
+        "title": "Verifique sua identidade",
+        "subtitle": "Insira suas informações para trocar com a Wyre.",
+        "pending": {
+          "cta": "Continuar",
+          "title": "Aprovação Pendente",
+          "subtitle": "Suas informações foram submetidas para aprovação da Wyre.",
+          "link": "Saiba mais sobre o KYC"
+        },
+        "closed": {
+          "cta": "Redefinir KYC",
+          "title": "Solicitação de KYC rejeitada",
+          "subtitle": "A Wyre rejeitou os dados que você forneceu para fins de KYC",
+          "link": "Saiba mais sobre o KYC"
+        },
+        "form": {
+          "firstName": "Primeiro Nome",
+          "lastName": "Sobrenome",
+          "street1": "Endereço linha 1",
+          "street2": "Endereço linha 2",
+          "city": "Cidade",
+          "state": "Estado",
+          "country": "País",
+          "postalCode": "Código Postal",
+          "dateOfBirth": "Data de nascimento",
+          "firstNamePlaceholder": "Insira seu primeiro nome",
+          "lastNamePlaceholder": "Insira seu sobrenome",
+          "street1Placeholder": "Ex. Avenida Paulista 1578",
+          "street2Placeholder": "Ex. Avenida Paulista 1578",
+          "cityPlaceholder": "Ex. São Paulo",
+          "postalCodePlaceholder": "Insira seu código postal de 8 dígitos",
+          "dateOfBirthPlaceholder": "MM/DD/AAAA",
+          "firstNameError": "Insira seu primeiro nome para continuar",
+          "lastNameError": "Insira seu sobrenome para continuar",
+          "street1Error": "Insira seu endereço",
+          "cityError": "Insira a cidade em que você mora no Brasil",
+          "postalCodeError": "Insira um código postal válido do Brasil",
+          "dateOfBirthError": "Insira sua data de nascimento",
+          "dateOfBirthValidationError": "Insira uma data de nascimento válida"
+        }
+      }
+    },
+    "form": {
+      "resetKYC": "Redefine seu KYC e atualize o Live para trocar com a Wyre",
+      "resetKYCCTA": "Redefinir KYC",
+      "amount": "Quantia",
+      "from": {
+        "title": "De",
+        "account": "Conta",
+        "amount": "Quantia a enviar",
+        "currency": "Criptoativo"
+      },
+      "to": {
+        "title": "Para",
+        "account": "Conta",
+        "amount": "Quantia a receber",
+        "currency": "Criptoativo",
+        "addAccountCTA": "Adicionar nova conta"
+      },
+      "tradeMethod": {
+        "title": "Taxa",
+        "float": "Taxa Variável",
+        "floatUnavailable": "A taxa variável não é compatível com este par",
+        "fixed": "Taxa Fixa",
+        "fixedUnavailable": "A taxa fixa não é compatível com este par",
+        "floatDesc": "Sua quantia pode mudar dependendo das condições do mercado.",
+        "fixedDesc": "Sua quantia permanecerá a mesma, mesmo que o mercado mude. Atualiza a cada 60 segundos.",
+        "by": "Fornecido por"
+      },
+      "exchange": "Negociar",
+      "helpCTA": "O que é Troca (Swap)?",
+      "bubble": "Usamos uma taxa fixa, esta é a quantia exata que você receberá.",
+      "noAccounts": "Você não tem contas {{currencyName}} com saldo",
+      "noApp": "Aplicativo {{currencyName}} não instalado.",
+      "outdatedApp": "Atualização disponível para aplicativo {{currencyName}}.",
+      "loadingRates": "Carregando Taxas..."
+    },
+    "unauthorizedRatesModal": {
+      "title": "O Ledger Live precisa ser atualizado",
+      "subtitle": "Atualize o Ledger Live para a versão mais recente e verifique sua identidade novamente para trocar com a Wyre",
+      "cta": "Redefinir Verificação"
+    },
+    "resetThirdPartyDataModal": {
+      "title": "Exclua seus dados locais de terceiros",
+      "subtitle": "Exclua seus dados locais de terceiros Você pode precisar reenviar seu KYC e/ou fazer login novamente para acessar os serviços fornecidos por nossos parceiros.",
+      "cta": "Confirmar"
+    },
+    "modal": {
+      "title": "Trocar",
+      "steps": {
+        "summary": {
+          "title": "Resumo",
+          "from": "De",
+          "to": "Para",
+          "toExchange": "Quantia a enviar",
+          "toReceive": "Quantia a receber",
+          "terms": "Termos e condições",
+          "disclaimer": {
+            "description": "Ao clicar em \"Confirmar\", eu reconheço e aceito que este serviço é regido exclusivamente pela <0>{{provider}}</0>",
+            "acceptedDescription": "Este serviço é regido exclusivamente pela <0>{{provider}}</0>"
+          },
+          "details": {
+            "provider": "Provedor",
+            "tradeMethod": {
+              "title": "Tipo",
+              "float": "Taxa Variável",
+              "fixed": "Taxa Fixa"
+            },
+            "address": "Endereço"
           }
         },
-        "device" : {
-          "title" : "Dispositivo"
-        },
-        "dependencies" : {
-          "title" : "Verificações de aplicativos"
-        },
-        "finished" : {
-          "title" : "Pendente",
-          "subtitle" : "Troca transmitida com sucesso ",
-          "swap" : "Seu Swap ID:",
-          "seeDetails" : "Ver Detalhes",
-          "disclaimer" : "Anote o número Swap ID da sua troca para caso precise de ajuda do <0>suporte do <0>{{provider}}</0></0>.",
-          "description" : "Sua operação de troca foi enviada à rede para ser confirmada. Pode levar até uma hora para você receber sua {{targetCurrency}}."
-        }
-      }
-    },
-    "operationDetailsModal" : {
-      "title" : "Trocar",
-      "provider" : "Provedor",
-      "txid" : "Swap ID",
-      "status" : "Status",
-      "statusTooltips" : {
-        "expired" : "Para mais informações, contate o provedor da troca com sua Swap ID.",
-        "refunded" : "Para mais informações, contate o provedor da troca com sua Swap ID.",
-        "pending" : "Aguarde enquanto o provedor da troca processa a transação.",
-        "onhold" : "Para resolver a situação, contate o provedor da troca com sua Swap ID.",
-        "finished" : "Sua troca foi concluída com sucesso."
-      },
-      "date" : "Data",
-      "from" : "De",
-      "fromAddress" : "Endereço de origem",
-      "fromAddress_plural" : "Endereços de origem",
-      "to" : "Para",
-      "toProvider" : "Endereço do provedor",
-      "initialAmount" : "Quantia Inicial",
-      "creditedAmount" : "Quantia Creditada"
-    }
-  },
-  "lottieDebugger" : {
-    "buttonTitle" : "Testar"
-  },
-  "fullNode" : {
-    "status" : "Status",
-    "connect" : "Conectar",
-    "disconnect" : "Desconectar",
-    "checkNodeSettings" : "Verificar configurações do node",
-    "edit" : "Editar",
-    "modal" : {
-      "title" : "Conectar node completo de Bitcoin",
-      "disconnectTitle" : "Desconectar o node completo",
-      "steps" : {
-        "landing" : {
-          "header" : "Inicie seu node completo. Não confie, verifique.",
-          "description" : "Um node completo de Bitcoin valida todas as transações e blocos, permitindo que você use o Bitcoin sem precisar confiar em terceiros, ao mesmo tempo em que contribui para a rede Bitcoin.",
-          "list" : {
-            "item1" : "Configure o Bitcoin Core em um dispositivo com recursos suficientes.",
-            "item2" : "Aguarde seu node ser totalmente sincronizado.",
-            "item3" : "Anote as credenciais RPC, o endereço IP e o número de porta do seu node."
-          },
-          "disclaimer" : "Para executar um node completo, é necessário um computador com recursos suficientes e uma conexão de banda larga sem restrições de dados."
-        },
-        "node" : {
-          "title" : "Node",
-          "connectionSteps" : {
-            "notConnected" : {
-              "header" : "Insira os parâmetros do seu node",
-              "disclaimer" : "Seu node completo deve estar totalmente sincronizado antes de conectar o Ledger Live.",
-              "fields" : {
-                "nodeHost" : {
-                  "title" : "Host",
-                  "tooltip" : "Deixe como padrão se o node for executado neste computador ou substitua o endereço IP e número de porta do node."
+        "device": {
+          "title": "Dispositivo"
+        },
+        "dependencies": {
+          "title": "Verificações de aplicativos"
+        },
+        "finished": {
+          "title": "Pendente",
+          "subtitle": "Troca transmitida com sucesso ",
+          "swap": "Seu Swap ID:",
+          "seeDetails": "Ver Detalhes",
+          "disclaimer": "Anote o número Swap ID da sua troca para caso precise de ajuda do <0>suporte do <0>{{provider}}</0></0>.",
+          "description": "Sua operação de troca foi enviada à rede para ser confirmada. Pode levar até uma hora para você receber sua {{targetCurrency}}."
+        }
+      }
+    },
+    "operationDetailsModal": {
+      "title": "Trocar",
+      "provider": "Provedor",
+      "txid": "Swap ID",
+      "status": "Status",
+      "statusTooltips": {
+        "expired": "Para mais informações, contate o provedor da troca com sua Swap ID.",
+        "refunded": "Para mais informações, contate o provedor da troca com sua Swap ID.",
+        "pending": "Aguarde enquanto o provedor da troca processa a transação.",
+        "onhold": "Para resolver a situação, contate o provedor da troca com sua Swap ID.",
+        "finished": "Sua troca foi concluída com sucesso."
+      },
+      "date": "Data",
+      "from": "De",
+      "fromAddress": "Endereço de origem",
+      "fromAddress_plural": "Endereços de origem",
+      "to": "Para",
+      "toProvider": "Endereço do provedor",
+      "initialAmount": "Quantia Inicial",
+      "creditedAmount": "Quantia Creditada"
+    }
+  },
+  "lottieDebugger": {
+    "buttonTitle": "Testar"
+  },
+  "fullNode": {
+    "status": "Status",
+    "connect": "Conectar",
+    "disconnect": "Desconectar",
+    "checkNodeSettings": "Verificar configurações do node",
+    "edit": "Editar",
+    "modal": {
+      "title": "Conectar node completo de Bitcoin",
+      "disconnectTitle": "Desconectar o node completo",
+      "steps": {
+        "landing": {
+          "header": "Inicie seu node completo. Não confie, verifique.",
+          "description": "Um node completo de Bitcoin valida todas as transações e blocos, permitindo que você use o Bitcoin sem precisar confiar em terceiros, ao mesmo tempo em que contribui para a rede Bitcoin.",
+          "list": {
+            "item1": "Configure o Bitcoin Core em um dispositivo com recursos suficientes.",
+            "item2": "Aguarde seu node ser totalmente sincronizado.",
+            "item3": "Anote as credenciais RPC, o endereço IP e o número de porta do seu node."
+          },
+          "disclaimer": "Para executar um node completo, é necessário um computador com recursos suficientes e uma conexão de banda larga sem restrições de dados."
+        },
+        "node": {
+          "title": "Node",
+          "connectionSteps": {
+            "notConnected": {
+              "header": "Insira os parâmetros do seu node",
+              "disclaimer": "Seu node completo deve estar totalmente sincronizado antes de conectar o Ledger Live.",
+              "fields": {
+                "nodeHost": {
+                  "title": "Host",
+                  "tooltip": "Deixe como padrão se o node for executado neste computador ou substitua o endereço IP e número de porta do node."
                 },
-                "rpcCredentials" : {
-                  "title" : "Credenciais RCP",
-                  "tooltip" : "Insira o nome de usuário e senha RPC do seu node, encontrados no arquivo bitcoin.conf.",
-                  "usernamePlaceholder" : "Nome de usuário",
-                  "passwordPlaceholder" : "Senha"
+                "rpcCredentials": {
+                  "title": "Credenciais RCP",
+                  "tooltip": "Insira o nome de usuário e senha RPC do seu node, encontrados no arquivo bitcoin.conf.",
+                  "usernamePlaceholder": "Nome de usuário",
+                  "passwordPlaceholder": "Senha"
                 },
-                "tls" : {
-                  "title" : "Usar TLS",
-                  "tooltip" : "Habilite o Transport Layer Security, por exemplo, ao usar uma solução de node hospedado."
+                "tls": {
+                  "title": "Usar TLS",
+                  "tooltip": "Habilite o Transport Layer Security, por exemplo, ao usar uma solução de node hospedado."
                 }
               }
             },
-            "connecting" : {
-              "header" : "Testando a conexão do node",
-              "description" : "Aguarde enquanto verificamos se seu node completo está respondendo."
-            },
-            "success" : {
-              "header" : "Node completo conectado com sucesso",
-              "description" : "Agora você pode configurar seu node completo para buscar suas contas na blockchain."
-            },
-            "failure" : {
-              "header" : "Não foi possível se conectar ao node completo",
-              "description" : "Certifique-se de que seu node esteja totalmente sincronizado e verifique suas configurações de conexão."
+            "connecting": {
+              "header": "Testando a conexão do node",
+              "description": "Aguarde enquanto verificamos se seu node completo está respondendo."
+            },
+            "success": {
+              "header": "Node completo conectado com sucesso",
+              "description": "Agora você pode configurar seu node completo para buscar suas contas na blockchain."
+            },
+            "failure": {
+              "header": "Não foi possível se conectar ao node completo",
+              "description": "Certifique-se de que seu node esteja totalmente sincronizado e verifique suas configurações de conexão."
             }
           }
         },
-        "device" : {
-          "title" : "Dispositivo",
-          "connectionSteps" : {
-            "pending" : {
-              "header" : "Obtendo contas do dispositivo",
-              "description" : "Aguarde enquanto as contas buscadas são adicionadas ao arquivo de configuração do node."
-            },
-            "success" : {
-              "header" : "Contas adicionadas à configuração do node",
-              "description" : "Um arquivo de configuração foi salvo na pasta de dados do usuário. Isso permite que o Ledger SatStack se conecte ao seu node completo e busque suas contas na blockchain.",
-              "cta" : "Ver dados de usuário"
+        "device": {
+          "title": "Dispositivo",
+          "connectionSteps": {
+            "pending": {
+              "header": "Obtendo contas do dispositivo",
+              "description": "Aguarde enquanto as contas buscadas são adicionadas ao arquivo de configuração do node."
+            },
+            "success": {
+              "header": "Contas adicionadas à configuração do node",
+              "description": "Um arquivo de configuração foi salvo na pasta de dados do usuário. Isso permite que o Ledger SatStack se conecte ao seu node completo e busque suas contas na blockchain.",
+              "cta": "Ver dados de usuário"
             }
           }
         },
-        "accounts" : {
-          "title" : "Contas",
-          "existing" : "Contas existentes a buscar",
-          "toScan" : "Contas a buscar",
-          "toScanDescription" : "Contas a buscar para cada tipo de endereço",
-          "toScanTooltip" : "Aumente apenas se você tiver mais de 10 contas de BTC.  A busca inicial será mais lenta. "
-        },
-        "satstack" : {
-          "title" : "SatStack",
-          "connectionSteps" : {
-            "notConnected" : {
-              "header" : "Baixar e executar o Ledger SatStack",
-              "description" : "O Ledger SatStack é um pequeno aplicativo que permite que o Ledger Live se conecte ao seu node completo. Baixe e execute antes de continuar.",
-              "disclaimer" : "O SatStack deve estar em execução para que o Ledger Live se conecte ao seu node completo.  Considere configurá-lo para iniciar automaticamente quando ligar o computador.",
-              "cta" : "Baixar o SatStack"
-            },
-            "satstack-disconnected" : {
-              "header" : "Não foi possível acessar o SatStack",
-              "description" : "Verifique se o SatStack está sendo executado neste computador."
-            },
-            "satstack-outdated" : {
-              "header" : "Atualize o SatStack",
-              "description" : "A versão do SatStack que você está usando é muito antiga e pode conter bugs ou incompatibilidades."
-            },
-            "node-disconnected" : {
-              "header" : "Não foi possível se conectar ao node completo",
-              "description" : "Verifique se seu node está acessível e se as configurações de conexão inseridas estão corretas."
-            },
-            "invalid-chain" : {
-              "header" : "título de cadeia inválido",
-              "description" : "descrição de cadeia inválido para info"
-            },
-            "initializing" : {
-              "header" : "Carregando",
-              "description" : ""
-            },
-            "ready" : {
-              "header" : "Pronto",
-              "description" : "Seu node completo está totalmente sincronizado. Os saldos da sua conta Bitcoin estão corretos agora."
-            },
-            "syncing" : {
-              "header" : "Sincronização de node em andamento…",
-              "description" : "As transações recentes podem não estar visíveis ainda, portanto, os saldos da conta de Bitcoin podem estar incorretos. Se possível, execute seu node continuamente para mantê-lo sincronizado."
-            },
-            "scanning" : {
-              "header" : "Busca de contas em andamento...",
-              "description" : "Você poderá adicionar suas contas assim que a busca de contas for concluída. Todas as contas de Bitcoin adicionadas anteriormente através dos exploradores da Ledger foram removidas."
+        "accounts": {
+          "title": "Contas",
+          "existing": "Contas existentes a buscar",
+          "toScan": "Contas a buscar",
+          "toScanDescription": "Contas a buscar para cada tipo de endereço",
+          "toScanTooltip": "Aumente apenas se você tiver mais de 10 contas de BTC.  A busca inicial será mais lenta. "
+        },
+        "satstack": {
+          "title": "SatStack",
+          "connectionSteps": {
+            "notConnected": {
+              "header": "Baixar e executar o Ledger SatStack",
+              "description": "O Ledger SatStack é um pequeno aplicativo que permite que o Ledger Live se conecte ao seu node completo. Baixe e execute antes de continuar.",
+              "disclaimer": "O SatStack deve estar em execução para que o Ledger Live se conecte ao seu node completo.  Considere configurá-lo para iniciar automaticamente quando ligar o computador.",
+              "cta": "Baixar o SatStack"
+            },
+            "satstack-disconnected": {
+              "header": "Não foi possível acessar o SatStack",
+              "description": "Verifique se o SatStack está sendo executado neste computador."
+            },
+            "satstack-outdated": {
+              "header": "Atualize o SatStack",
+              "description": "A versão do SatStack que você está usando é muito antiga e pode conter bugs ou incompatibilidades."
+            },
+            "node-disconnected": {
+              "header": "Não foi possível se conectar ao node completo",
+              "description": "Verifique se seu node está acessível e se as configurações de conexão inseridas estão corretas."
+            },
+            "invalid-chain": {
+              "header": "título de cadeia inválido",
+              "description": "descrição de cadeia inválido para info"
+            },
+            "initializing": {
+              "header": "Carregando",
+              "description": ""
+            },
+            "ready": {
+              "header": "Pronto",
+              "description": "Seu node completo está totalmente sincronizado. Os saldos da sua conta Bitcoin estão corretos agora."
+            },
+            "syncing": {
+              "header": "Sincronização de node em andamento…",
+              "description": "As transações recentes podem não estar visíveis ainda, portanto, os saldos da conta de Bitcoin podem estar incorretos. Se possível, execute seu node continuamente para mantê-lo sincronizado."
+            },
+            "scanning": {
+              "header": "Busca de contas em andamento...",
+              "description": "Você poderá adicionar suas contas assim que a busca de contas for concluída. Todas as contas de Bitcoin adicionadas anteriormente através dos exploradores da Ledger foram removidas."
             }
           }
         },
-        "disconnect" : {
-          "cta" : "Desconectar",
-          "description" : "Tem certeza? Ao desconectar seu node completo, todas as contas de Bitcoin serão removidas. Você pode adicionar suas contas novamente usando os exploradores da Ledger."
-        }
-      }
-    }
-  },
-  "account" : {
-    "subHeader" : {
-      "moreInfo" : "Mais Informações",
-      "cardTitle" : "Powered by {{team}}",
-      "drawer" : {
-        "title" : "Integração {{family}}",
-        "subTitle" : "A integração {{family}} foi feita pelo time {{team}}",
-        "description" : "Ledger Live é uma plataforma de código aberto",
-        "description2" : "Desenvolvedores de qualquer lugar do mundo podem se integrar com a nossa Ledger Live",
-        "description3" : "Esta integração foi realizada por {{team}} em colaboração com a Ledger"
-      }
-    },
-    "lastOperations" : "Últimas Operações",
-    "contractAddress" : "Contrato:",
-    "openInExplorer" : "Abrir no explorador",
-    "emptyState" : {
-      "title" : "Nenhum criptoativo ainda?",
-      "desc" : "Certifique-se de instalar o aplicativo <1><0>{{managerAppName}}</0></1> e comece a receber",
-      "descToken" : "Certifique-se de instalar o aplicativo <1><0>{{managerAppName}}</0></1> e comece a receber <3><0>{{ticker}}</0></3> e tokens <5><0>{{tokenList}}</0></5>",
-      "buttons" : {
-        "receiveFunds" : "Receber",
-        "buy" : "Comprar"
-      }
-    },
-    "settings" : {
-      "title" : "Editar Conta",
-      "advancedLogs" : "Avançado",
-      "advancedTips" : "Seu xpub é um dado privado e confidencial. Use-o com cautela, especialmente ao revelá-lo a terceiros.",
-      "accountName" : {
-        "title" : "Nome da conta",
-        "desc" : "Descrição da conta"
-      },
-      "unit" : {
-        "title" : "Unidade",
-        "desc" : "Escolha a unidade a usar"
-      }
-    },
-    "availableBalance" : "Saldo Disponível",
-    "frozenAssets" : "Ativos Congelados",
-    "bandwidth" : "Largura de Banda",
-    "energy" : "Energia",
-    "stake" : "Aplicar",
-    "delegatedAssets" : "Ativos Delegados",
-    "undelegating" : "Removendo de delegação",
-    "availableBalanceTooltip" : "Esta quantia é descartável.",
-    "frozenAssetsTooltip" : "Ativos congelados são usados no processo de votação da Tron. Isso representa seu número total de votos.",
-    "bandwidthTooltip" : "Congele ativos para ganhar Largura de Banda",
-    "energyTooltip" : "Congele ativos para ganhar Energia",
-    "delegatedTooltip" : "Ativos delegados são utilizados no processo de votação. Isso representa seu número total de votos.",
-    "undelegatingTooltip" : "Ativos desdelegados ficam bloqueados por um período de {{timelockInDays}} dias, antes de ficarem disponíveis."
-  },
-  "exchange" : {
-    "chooseProvider" : "Escolha entre {{providerCount}} provedor",
-    "chooseProviders" : "Escolha entre {{providerCount}} provedores",
-    "title" : "Compre e venda criptos",
-    "reset" : "Redefinir fluxo",
-    "verifyAddress" : "Confirme que o endereço exibido corresponde exatamente ao exibido no seu dispositivo",
-    "buy" : {
-      "header" : "Compre criptos com nossos parceiros",
-      "title" : "Escolha um provedor para comprar cripto",
-      "buyFrom" : "Compre de qualquer lugar",
-      "cryptoSupported" : "compatível com cripto",
-      "payWith" : "Pague com cartão ou SEPA",
-      "tab" : "Comprar",
-      "coinify" : {
-        "header" : "Comprar cripto com {{provider}}",
-        "title" : "Comprar cripto via <0>{{provider}}</0>",
-        "selectCrypto" : "Escolha um criptoativo",
-        "selectAccount" : "Escolha uma conta",
-        "continue" : "Continuar",
-        "addAccount" : "Adicionar Conta"
-      }
-    },
-    "sell" : {
-      "header" : "Venda cripto com nossos parceiros",
-      "title" : "Vender cripto via <0>{{provider}}</0>",
-      "tab" : "Vender",
-      "selectCrypto" : "Escolha um criptoativo",
-      "selectAccount" : "Escolha uma conta",
-      "continue" : "Continuar"
-    }
-  },
-  "lend" : {
-    "title" : "Emprestar Cripto",
-    "tabs" : {
-      "dashboard" : "Painel Principal",
-      "opened" : "Empréstimos Abertos",
-      "closed" : "Empréstimos Fechados",
-      "history" : "Histórico"
-    },
-    "assets" : "Ativos para emprestar",
-    "active" : "Contas Aprovadas",
-    "lendAsset" : "Emprestar",
-    "account" : {
-      "amountSupplied" : "Quantia Depositado",
-      "amountSuppliedTooltip" : "Quantia emprestada à rede",
-      "currencyAPY" : "APY da moeda",
-      "currencyAPYTooltip" : "Taxa de retorno anual de um depósito que é continuamente composto",
-      "accruedInterests" : "Juros Acumulados",
-      "accruedInterestsTooltip" : "Juros gerados sobre seus ativos emprestados",
-      "interestEarned" : "Juros Recebidos",
-      "interestEarnedTooltip" : "Juros que você recebeu após o saque",
-      "openLoans" : "Empréstimos Abertos",
-      "closedLoans" : "Empréstimos Fechados",
-      "amountRedeemed" : "Quantia Sacada",
-      "date" : "Data",
-      "info" : "Você pode receber juros emprestando ativos diretamente da sua conta {{currency}}.",
-      "howCompoundWorks" : "Como funciona o empréstimo no Compound?",
-      "lend" : "Depositar {{currency}}"
-    },
-    "emptyState" : {
-      "active" : {
-        "title" : "Empréstimo",
-        "description" : "Você pode receber juros emprestando ativos diretamente das suas contas Ethereum.",
-        "cta" : "Como funciona o empréstimo no Compound?"
-      },
-      "closed" : {
-        "title" : "Seus empréstimos fechados aparecerão aqui",
-        "description" : "Você ainda não fez nenhum empréstimo.",
-        "cta" : "Depositar"
-      },
-      "opened" : {
-        "title" : "Seus empréstimos abertos aparecerão aqui",
-        "description" : "Você ainda não fez nenhum empréstimo.",
-        "cta" : "Depositar"
-      },
-      "history" : {
-        "title" : "Histórico",
-        "description" : "Veja o histórico de todas suas transações de empréstimo.",
-        "cta" : "Depositar"
-      }
-    },
-    "headers" : {
-      "active" : {
-        "accounts" : "Conta",
-        "amountSupplied" : "Empréstimo Aberto",
-        "amountSuppliedTooltip" : "Quantia depositada na rede",
-        "accruedInterests" : "Saldo de juros",
-        "accruedInterestsTooltip" : "Juros sendo recebido de empréstimos",
-        "status" : "Status da conta",
-        "actions" : "Ações"
-      },
-      "status" : {
-        "enablingTooltip" : "Sua transação está sendo transmitida",
-        "toSupplyTooltip" : "Agora você pode fornecer seus ativos"
-      },
-      "types" : {
-        "enabling" : "Habilitando",
-        "inactive" : "Inativo",
-        "supplying" : "Fornecendo",
-        "earning" : "Ganhando"
-      },
-      "closed" : {
-        "assetLended" : "Ativo",
-        "amountRedeemed" : "Quantia do saque",
-        "interestsEarned" : "Juros Recebidos",
-        "date" : "Data"
-      },
-      "opened" : {
-        "assetLended" : "Ativo",
-        "amount" : "Quantia",
-        "accruedInterest" : "Juros Acumulados",
-        "date" : "Data"
-      },
-      "rates" : {
-        "allAssets" : "Ativo",
-        "totalBalance" : "Saldo de ativos",
-        "totalBalanceTooltip" : "Quantia disponível para emprestar",
-        "currentAPY" : "APY do depósito",
-        "currentAPYTooltip" : "Taxa de retorno anual obtida de um depósito continuamente composto",
-        "actions" : "Ações"
-      }
-    },
-    "manage" : {
-      "cta" : "Gerenciar Empréstimo",
-      "title" : "Gerenciar Empréstimo",
-      "enable" : {
-        "approve" : "Aprovar",
-        "manageLimit" : "Gerenciar Limite",
-        "viewDetails" : "Ver Detalhes",
-        "info" : "Você aprovou <0>{{amount}}</0> nesta conta. Você pode reduzir a quantia mediante uma taxa.",
-        "infoNoLimit" : "Você aprovou totalmente esta conta. Você pode reduzir a quantia mediante uma taxa.",
-        "approvedWithLimit" : "Você aprovou <0>{{value}}</0> nesta conta.",
-        "enabling" : "Você poderá depositar ativos assim que a aprovação da conta for confirmada.",
-        "notEnabled" : "Você precisa aprovar esta conta antes de poder emprestar ativos.",
-        "notEnoughApproved" : "Você precisa aumentar o limite aprovado na sua conta para emprestar."
-      },
-      "supply" : {
-        "title" : "Depositar",
-        "description" : "Insira a quantidade de ativos que deseja emprestar ao protocolo."
-      },
-      "withdraw" : {
-        "title" : "Sacar",
-        "description" : "Saque ativos do protocolo para a sua conta Ledger."
-      }
-    },
-    "enable" : {
-      "title" : "Aprovar Conta",
-      "steps" : {
-        "selectAccount" : {
-          "title" : "Selecionar Conta",
-          "selectLabel" : "Conta da qual emprestar",
-          "cta" : "Aprovar",
-          "alreadyEnabled" : "Esta conta está aprovada"
-        },
-        "amount" : {
-          "title" : "Quantia",
-          "summary" : "Eu concedo acesso ao contrato inteligente <0>{{contractName}}</0> à minha conta <0>{{accountName}}</0> por uma quantia de <0>{{amount}}</0>",
-          "limit" : "limitado {{amount}}",
-          "noLimit" : "{{assetName}} sem limite",
-          "contractName" : "Compor {{currencyName}}",
-          "advanced" : "Avançado",
-          "amountLabel" : "Quantia para aprovar",
-          "amountLabelTooltip" : "Isso limita a quantia disponível para o contrato inteligente."
-        },
-        "connectDevice" : {
-          "title" : "Dispositivo"
-        },
-        "confirmation" : {
-          "title" : "Confirmação",
-          "success" : {
-            "title" : "Operação enviada com sucesso",
-            "text" : "A aprovação foi enviada à rede para confirmação. Você poderá emitir empréstimos assim que for confirmado.",
-            "done" : "Fechar",
-            "info" : "Transações podem levar algum tempo para serem confirmadas e exibidas em exploradores."
-          },
-          "broadcastError" : "Sua transação pode ter falhado. Aguarde um momento e verifique seu histórico de transações antes de tentar novamente."
-        }
-      }
-    },
-    "withdraw" : {
-      "title" : "Sacar Ativos",
-      "steps" : {
-        "amount" : {
-          "title" : "Quantia",
-          "advanced" : "Avançado",
-          "amountToWithdraw" : "Quantia a sacar",
-          "withdrawAll" : "Sacar o máximo",
-          "placeholder" : "Sacar o máximo",
-          "maxWithdrawble" : "Quantia máxima para saque é"
-        },
-        "connectDevice" : {
-          "title" : "Dispositivo"
-        },
-        "confirmation" : {
-          "title" : "Confirmação",
-          "success" : {
-            "title" : "Saque enviado com sucesso",
-            "text" : "Seus ativos estarão disponíveis assim que a rede confirmar o saque.",
-            "done" : "Fechar",
-            "cta" : "Ver Detalhes"
-          },
-          "broadcastError" : "Sua transação pode ter falhado. Aguarde um momento e verifique seu histórico de transações antes de tentar novamente.",
-          "tooltip" : {
-            "amountWithdrawn" : "A quantia sacada é exibida em {{ tokenName }}. {{ tokenName }} é um token ERC20 que você ganha após emprestar ativos."
+        "disconnect": {
+          "cta": "Desconectar",
+          "description": "Tem certeza? Ao desconectar seu node completo, todas as contas de Bitcoin serão removidas. Você pode adicionar suas contas novamente usando os exploradores da Ledger."
+        }
+      }
+    }
+  },
+  "account": {
+    "subHeader": {
+      "moreInfo": "Mais Informações",
+      "cardTitle": "Powered by {{team}}",
+      "drawer": {
+        "title": "Integração {{family}}",
+        "subTitle": "A integração {{family}} foi feita pelo time {{team}}",
+        "description": "Ledger Live é uma plataforma de código aberto",
+        "description2": "Desenvolvedores de qualquer lugar do mundo podem se integrar com a nossa Ledger Live",
+        "description3": "Esta integração foi realizada por {{team}} em colaboração com a Ledger"
+      }
+    },
+    "lastOperations": "Últimas Operações",
+    "contractAddress": "Contrato:",
+    "openInExplorer": "Abrir no explorador",
+    "emptyState": {
+      "title": "Nenhum criptoativo ainda?",
+      "desc": "Certifique-se de instalar o aplicativo <1><0>{{managerAppName}}</0></1> e comece a receber",
+      "descToken": "Certifique-se de instalar o aplicativo <1><0>{{managerAppName}}</0></1> e comece a receber <3><0>{{ticker}}</0></3> e tokens <5><0>{{tokenList}}</0></5>",
+      "buttons": {
+        "receiveFunds": "Receber",
+        "buy": "Comprar"
+      }
+    },
+    "settings": {
+      "title": "Editar Conta",
+      "advancedLogs": "Avançado",
+      "advancedTips": "Seu xpub é um dado privado e confidencial. Use-o com cautela, especialmente ao revelá-lo a terceiros.",
+      "accountName": {
+        "title": "Nome da conta",
+        "desc": "Descrição da conta"
+      },
+      "unit": {
+        "title": "Unidade",
+        "desc": "Escolha a unidade a usar"
+      }
+    },
+    "availableBalance": "Saldo Disponível",
+    "frozenAssets": "Ativos Congelados",
+    "bandwidth": "Largura de Banda",
+    "energy": "Energia",
+    "stake": "Aplicar",
+    "delegatedAssets": "Ativos Delegados",
+    "undelegating": "Removendo de delegação",
+    "availableBalanceTooltip": "Esta quantia é descartável.",
+    "frozenAssetsTooltip": "Ativos congelados são usados no processo de votação da Tron. Isso representa seu número total de votos.",
+    "bandwidthTooltip": "Congele ativos para ganhar Largura de Banda",
+    "energyTooltip": "Congele ativos para ganhar Energia",
+    "delegatedTooltip": "Ativos delegados são utilizados no processo de votação. Isso representa seu número total de votos.",
+    "undelegatingTooltip": "Ativos desdelegados ficam bloqueados por um período de {{timelockInDays}} dias, antes de ficarem disponíveis."
+  },
+  "exchange": {
+    "chooseProvider": "Escolha entre {{providerCount}} provedor",
+    "chooseProviders": "Escolha entre {{providerCount}} provedores",
+    "title": "Compre e venda criptos",
+    "reset": "Redefinir fluxo",
+    "verifyAddress": "Confirme que o endereço exibido corresponde exatamente ao exibido no seu dispositivo",
+    "buy": {
+      "header": "Compre criptos com nossos parceiros",
+      "title": "Escolha um provedor para comprar cripto",
+      "buyFrom": "Compre de qualquer lugar",
+      "cryptoSupported": "compatível com cripto",
+      "payWith": "Pague com cartão ou SEPA",
+      "tab": "Comprar",
+      "coinify": {
+        "header": "Comprar cripto com {{provider}}",
+        "title": "Comprar cripto via <0>{{provider}}</0>",
+        "selectCrypto": "Escolha um criptoativo",
+        "selectAccount": "Escolha uma conta",
+        "continue": "Continuar",
+        "addAccount": "Adicionar Conta"
+      }
+    },
+    "sell": {
+      "header": "Venda cripto com nossos parceiros",
+      "title": "Vender cripto via <0>{{provider}}</0>",
+      "tab": "Vender",
+      "selectCrypto": "Escolha um criptoativo",
+      "selectAccount": "Escolha uma conta",
+      "continue": "Continuar"
+    }
+  },
+  "lend": {
+    "title": "Emprestar Cripto",
+    "tabs": {
+      "dashboard": "Painel Principal",
+      "opened": "Empréstimos Abertos",
+      "closed": "Empréstimos Fechados",
+      "history": "Histórico"
+    },
+    "assets": "Ativos para emprestar",
+    "active": "Contas Aprovadas",
+    "lendAsset": "Emprestar",
+    "account": {
+      "amountSupplied": "Quantia Depositado",
+      "amountSuppliedTooltip": "Quantia emprestada à rede",
+      "currencyAPY": "APY da moeda",
+      "currencyAPYTooltip": "Taxa de retorno anual de um depósito que é continuamente composto",
+      "accruedInterests": "Juros Acumulados",
+      "accruedInterestsTooltip": "Juros gerados sobre seus ativos emprestados",
+      "interestEarned": "Juros Recebidos",
+      "interestEarnedTooltip": "Juros que você recebeu após o saque",
+      "openLoans": "Empréstimos Abertos",
+      "closedLoans": "Empréstimos Fechados",
+      "amountRedeemed": "Quantia Sacada",
+      "date": "Data",
+      "info": "Você pode receber juros emprestando ativos diretamente da sua conta {{currency}}.",
+      "howCompoundWorks": "Como funciona o empréstimo no Compound?",
+      "lend": "Depositar {{currency}}"
+    },
+    "emptyState": {
+      "active": {
+        "title": "Empréstimo",
+        "description": "Você pode receber juros emprestando ativos diretamente das suas contas Ethereum.",
+        "cta": "Como funciona o empréstimo no Compound?"
+      },
+      "closed": {
+        "title": "Seus empréstimos fechados aparecerão aqui",
+        "description": "Você ainda não fez nenhum empréstimo.",
+        "cta": "Depositar"
+      },
+      "opened": {
+        "title": "Seus empréstimos abertos aparecerão aqui",
+        "description": "Você ainda não fez nenhum empréstimo.",
+        "cta": "Depositar"
+      },
+      "history": {
+        "title": "Histórico",
+        "description": "Veja o histórico de todas suas transações de empréstimo.",
+        "cta": "Depositar"
+      }
+    },
+    "headers": {
+      "active": {
+        "accounts": "Conta",
+        "amountSupplied": "Empréstimo Aberto",
+        "amountSuppliedTooltip": "Quantia depositada na rede",
+        "accruedInterests": "Saldo de juros",
+        "accruedInterestsTooltip": "Juros sendo recebido de empréstimos",
+        "status": "Status da conta",
+        "actions": "Ações"
+      },
+      "status": {
+        "enablingTooltip": "Sua transação está sendo transmitida",
+        "toSupplyTooltip": "Agora você pode fornecer seus ativos"
+      },
+      "types": {
+        "enabling": "Habilitando",
+        "inactive": "Inativo",
+        "supplying": "Fornecendo",
+        "earning": "Ganhando"
+      },
+      "closed": {
+        "assetLended": "Ativo",
+        "amountRedeemed": "Quantia do saque",
+        "interestsEarned": "Juros Recebidos",
+        "date": "Data"
+      },
+      "opened": {
+        "assetLended": "Ativo",
+        "amount": "Quantia",
+        "accruedInterest": "Juros Acumulados",
+        "date": "Data"
+      },
+      "rates": {
+        "allAssets": "Ativo",
+        "totalBalance": "Saldo de ativos",
+        "totalBalanceTooltip": "Quantia disponível para emprestar",
+        "currentAPY": "APY do depósito",
+        "currentAPYTooltip": "Taxa de retorno anual obtida de um depósito continuamente composto",
+        "actions": "Ações"
+      }
+    },
+    "manage": {
+      "cta": "Gerenciar Empréstimo",
+      "title": "Gerenciar Empréstimo",
+      "enable": {
+        "approve": "Aprovar",
+        "manageLimit": "Gerenciar Limite",
+        "viewDetails": "Ver Detalhes",
+        "info": "Você aprovou <0>{{amount}}</0> nesta conta. Você pode reduzir a quantia mediante uma taxa.",
+        "infoNoLimit": "Você aprovou totalmente esta conta. Você pode reduzir a quantia mediante uma taxa.",
+        "approvedWithLimit": "Você aprovou <0>{{value}}</0> nesta conta.",
+        "enabling": "Você poderá depositar ativos assim que a aprovação da conta for confirmada.",
+        "notEnabled": "Você precisa aprovar esta conta antes de poder emprestar ativos.",
+        "notEnoughApproved": "Você precisa aumentar o limite aprovado na sua conta para emprestar."
+      },
+      "supply": {
+        "title": "Depositar",
+        "description": "Insira a quantidade de ativos que deseja emprestar ao protocolo."
+      },
+      "withdraw": {
+        "title": "Sacar",
+        "description": "Saque ativos do protocolo para a sua conta Ledger."
+      }
+    },
+    "enable": {
+      "title": "Aprovar Conta",
+      "steps": {
+        "selectAccount": {
+          "title": "Selecionar Conta",
+          "selectLabel": "Conta da qual emprestar",
+          "cta": "Aprovar",
+          "alreadyEnabled": "Esta conta está aprovada"
+        },
+        "amount": {
+          "title": "Quantia",
+          "summary": "Eu concedo acesso ao contrato inteligente <0>{{contractName}}</0> à minha conta <0>{{accountName}}</0> por uma quantia de <0>{{amount}}</0>",
+          "limit": "limitado {{amount}}",
+          "noLimit": "{{assetName}} sem limite",
+          "contractName": "Compor {{currencyName}}",
+          "advanced": "Avançado",
+          "amountLabel": "Quantia para aprovar",
+          "amountLabelTooltip": "Isso limita a quantia disponível para o contrato inteligente."
+        },
+        "connectDevice": {
+          "title": "Dispositivo"
+        },
+        "confirmation": {
+          "title": "Confirmação",
+          "success": {
+            "title": "Operação enviada com sucesso",
+            "text": "A aprovação foi enviada à rede para confirmação. Você poderá emitir empréstimos assim que for confirmado.",
+            "done": "Fechar",
+            "info": "Transações podem levar algum tempo para serem confirmadas e exibidas em exploradores."
+          },
+          "broadcastError": "Sua transação pode ter falhado. Aguarde um momento e verifique seu histórico de transações antes de tentar novamente."
+        }
+      }
+    },
+    "withdraw": {
+      "title": "Sacar Ativos",
+      "steps": {
+        "amount": {
+          "title": "Quantia",
+          "advanced": "Avançado",
+          "amountToWithdraw": "Quantia a sacar",
+          "withdrawAll": "Sacar o máximo",
+          "placeholder": "Sacar o máximo",
+          "maxWithdrawble": "Quantia máxima para saque é"
+        },
+        "connectDevice": {
+          "title": "Dispositivo"
+        },
+        "confirmation": {
+          "title": "Confirmação",
+          "success": {
+            "title": "Saque enviado com sucesso",
+            "text": "Seus ativos estarão disponíveis assim que a rede confirmar o saque.",
+            "done": "Fechar",
+            "cta": "Ver Detalhes"
+          },
+          "broadcastError": "Sua transação pode ter falhado. Aguarde um momento e verifique seu histórico de transações antes de tentar novamente.",
+          "tooltip": {
+            "amountWithdrawn": "A quantia sacada é exibida em {{ tokenName }}. {{ tokenName }} é um token ERC20 que você ganha após emprestar ativos."
           }
         }
       }
     },
-    "info" : {
-      "terms" : {
-        "title" : "Emprestar Cripto",
-        "subtitle" : "Empreste ativos no protocolo Compound",
-        "description" : "O protocolo Compound permite emprestar e pegar emprestado ativos na rede Ethereum. Você pode emprestar ativos e receber juros diretamente da sua conta Ledger.",
-        "switchLabel" : "<1>Eu li e concordo com os </1><0>Termos de uso</0><1>.</1>"
-      },
-      "steps" : {
-        "title" : "Passo <0>{{step}} / {{total}}</0>",
-        "1" : {
-          "subtitle" : "Aprove uma conta para permitir que o protocolo",
-          "subtitle2" : "processe futuros empréstimos.",
-          "description" : "Para transferir até uma certa quantidade de ativos para o protocolo, você precisa autorizar o contrato inteligente do Compound. A aprovação de uma conta permite que o protocolo processe futuros empréstimos."
-        },
-        "2" : {
-          "subtitle" : "Forneça ativos para receber juros",
-          "description" : "Após uma conta ser aprovada, você poderá selecionar a quantidade de ativos que deseja emprestar e então enviar uma transação para o protocolo. Os juros começam a se acumular imediatamente após a confirmação da transação."
-        },
-        "3" : {
-          "subtitle" : "Saque ativos a qualquer momento",
-          "description" : "Você pode sacar seus ativos e juros recebidos a qualquer momento, parcial ou totalmente, diretamente da sua conta Ledger."
-        }
-      }
-    },
-    "supply" : {
-      "title" : "Depositar Ativos",
-      "steps" : {
-        "amount" : {
-          "title" : "Quantia",
-          "amountToSupply" : "Quantia a depositar",
-          "maxSupply" : "Quantia máxima a emprestar é"
-        },
-        "device" : {
-          "title" : "Dispositivo"
-        },
-        "confirmation" : {
-          "title" : "Confirmação",
-          "success" : {
-            "title" : "Depósito enviado com sucesso",
-            "text" : "Você começará a receber juros assim que a rede confirmar o depósito.",
-            "done" : "Fechar",
-            "cta" : "Ver Detalhes",
-            "info" : "Transações podem levar algum tempo para serem confirmadas e exibidas em exploradores."
+    "info": {
+      "terms": {
+        "title": "Emprestar Cripto",
+        "subtitle": "Empreste ativos no protocolo Compound",
+        "description": "O protocolo Compound permite emprestar e pegar emprestado ativos na rede Ethereum. Você pode emprestar ativos e receber juros diretamente da sua conta Ledger.",
+        "switchLabel": "<1>Eu li e concordo com os </1><0>Termos de uso</0><1>.</1>"
+      },
+      "steps": {
+        "title": "Passo <0>{{step}} / {{total}}</0>",
+        "1": {
+          "subtitle": "Aprove uma conta para permitir que o protocolo",
+          "subtitle2": "processe futuros empréstimos.",
+          "description": "Para transferir até uma certa quantidade de ativos para o protocolo, você precisa autorizar o contrato inteligente do Compound. A aprovação de uma conta permite que o protocolo processe futuros empréstimos."
+        },
+        "2": {
+          "subtitle": "Forneça ativos para receber juros",
+          "description": "Após uma conta ser aprovada, você poderá selecionar a quantidade de ativos que deseja emprestar e então enviar uma transação para o protocolo. Os juros começam a se acumular imediatamente após a confirmação da transação."
+        },
+        "3": {
+          "subtitle": "Saque ativos a qualquer momento",
+          "description": "Você pode sacar seus ativos e juros recebidos a qualquer momento, parcial ou totalmente, diretamente da sua conta Ledger."
+        }
+      }
+    },
+    "supply": {
+      "title": "Depositar Ativos",
+      "steps": {
+        "amount": {
+          "title": "Quantia",
+          "amountToSupply": "Quantia a depositar",
+          "maxSupply": "Quantia máxima a emprestar é"
+        },
+        "device": {
+          "title": "Dispositivo"
+        },
+        "confirmation": {
+          "title": "Confirmação",
+          "success": {
+            "title": "Depósito enviado com sucesso",
+            "text": "Você começará a receber juros assim que a rede confirmar o depósito.",
+            "done": "Fechar",
+            "cta": "Ver Detalhes",
+            "info": "Transações podem levar algum tempo para serem confirmadas e exibidas em exploradores."
           }
         }
       }
     },
-    "noEthAccount" : {
-      "title" : "Crie uma conta ETH",
-      "description" : "<0>{{ asset }}({{ ticker }})</0> é um token ERC-20 da Ethereum. Para emprestar {{ ticker }}, instale o aplicativo Ethereum e crie uma conta Ethereum",
-      "cta" : "Adicionar Conta"
-    },
-    "emptyAccountDeposit" : {
-      "title" : "Você não tem uma conta {{ asset }}.",
-      "description" : "Para depositar fundos e emprestar criptos, você precisa de uma conta {{ asset }}. Receba fundos em seu endereço Ethereum.",
-      "ctaBuy" : "Comprar {{ asset }}",
-      "ctaReceive" : "Receber {{ asset }}"
-    }
-  },
-  "accounts" : {
-    "title" : "Contas",
-    "noResultFound" : "Nenhuma conta encontrada.",
-    "order" : {
-      "name|asc" : "Nome A-Z",
-      "name|desc" : "Nome Z-A",
-      "balance|asc" : "Menor Saldo",
-      "balance|desc" : "Maior Saldo"
-    },
-    "range" : {
-      "day" : "Dia",
-      "week" : "Semana",
-      "month" : "Mês",
-      "year" : "Ano",
-      "all" : "Todos"
-    },
-    "optionsMenu" : {
-      "title" : "Opções",
-      "exportOperations" : "Exportar histórico de operações",
-      "exportToMobile" : "Exportar para dispositivo móvel"
-    },
-    "contextMenu" : {
-      "star" : "Favoritar",
-      "receive" : "Receber",
-      "send" : "Enviar",
-      "swap" : "Trocar",
-      "buy" : "Comprar",
-      "sell" : "Vender",
-      "edit" : "Editar Conta",
-      "hideToken" : "Ocultar Token"
-    }
-  },
-  "help" : {
-    "title" : "Ajuda e suporte",
-    "gettingStarted" : {
-      "title" : "Como Começar",
-      "desc" : "Comece Aqui"
-    },
-    "status" : {
-      "title" : "Status da Ledger",
-      "desc" : "Verifique o status do nosso sistema"
-    },
-    "helpCenter" : {
-      "title" : "Suporte Ledger",
-      "desc" : "Obter Ajuda"
-    },
-    "ledgerAcademy" : {
-      "title" : "Ledger Academy",
-      "desc" : "Aprenda sobre criptomoedas"
-    },
-    "facebook" : {
-      "title" : "Facebook",
-      "desc" : "Curta nossa página"
-    },
-    "twitter" : {
-      "title" : "Twitter",
-      "desc" : "Siga-nos"
-    },
-    "github" : {
-      "title" : "Github",
-      "desc" : "Confira nosso código"
-    }
-  },
-  "blacklistToken" : {
-    "title" : "Ocultar Token",
-    "desc" : "Esta ação ocultará todas as contas de <1><0>{{tokenName}}</0></1>, você pode exibi-las novamente usando as <3>Configurações</3>",
-    "hideCTA" : "Ocultar Token"
-  },
-  "hideNftCollection" : {
-    "title" : "Ocultar coleção de NFT",
-    "desc" : "Esta ação ocultará todos os NFTs da coleção <1><0>{{collectionName}}</0></1>. Você pode exibi-los novamente em <3>Configurações</3>",
-    "hideCTA" : "Ocultar coleção de NFT"
-  },
-  "banners" : {
-    "cleanCache" : {
-      "title" : "Para modificar configurações experimentais, é necessário limpar o cache",
-      "cta" : "Limpar Cache"
-    },
-    "migrate" : "Atualização de contas do Ledger Live disponível",
-    "genericTerminatedCrypto" : "Não há mais suporte para {{coinName}}",
-    "valentine" : {
-      "title" : "Dia dos Namorados",
-      "description" : "Como prova do nosso amor, a Ledger está reduzindo as taxas de compra e venda no Ledger Live"
-    },
-    "ledgerAcademy" : {
-      "title" : "Ledger Academy",
-      "description" : "Tudo o que você precisa saber sobre blockchain, segurança, criptomoedas e seu dispositivo Ledger",
-      "cta" : "Comece a aprender"
-    },
-    "stakeCosmos" : {
-      "title" : "Staking de COSMOS",
-      "description" : "Delegue suas moedas ATOM através da página da sua conta e receba recompensas hoje",
-      "cta" : "Aplicar Cosmos agora"
-    },
-    "buyCrypto" : {
-      "title" : "Comprar Cripto",
-      "description" : "Compre criptoativos com nosso parceiro e os receba diretamente na sua conta Ledger",
-      "cta" : "Comprar Agora"
-    },
-    "familyPack" : {
-      "title" : "Pacote Família",
-      "description" : "Traga sua família e amigos para o mundo cripto com 3 dispositivos Nano S a um preço promocional",
-      "cta" : "Comprar pacote família"
-    },
-    "polkaStake" : {
-      "title" : "Staking de POLKADOT",
-      "description" : "Agora você pode fazer staking, proteger e gerenciar seu DOT diretamente no Ledger Live"
-    },
-    "sell" : {
-      "title" : "vender cripto",
-      "description" : "Venda Bitcoin com nosso parceiro diretamente do Ledger Live"
-    },
-    "stakeAlgorand" : {
-      "title" : "Staking de ALGORAND",
-      "description" : "Aproveite ao máximo seu ALGO. Basta adicionar fundos às suas contas e receber recompensas de staking hoje."
-    },
-    "swap" : {
-      "title" : "Trocar Cripto",
-      "description" : "Troque uma criptomoeda por outra no Ledger Live com nosso parceiro."
-    },
-    "lending" : {
-      "title" : "Emprestar Cripto",
-      "description" : "Empreste stablecoins para o protocolo Compound receba juros hoje"
-    },
-    "blackfriday" : {
-      "title" : "BLACK FRIDAY ",
-      "description" : "Aproveite 40% de desconto nas carteiras hardware da Ledger com o código promocional BLACKFRIDAY20"
-    }
-  },
-  "signmessage" : {
-    "title" : "Assinar Mensagem",
-    "steps" : {
-      "summary" : {
-        "title" : "Resumo"
-      },
-      "sign" : {
-        "title" : "Dispositivo"
-      }
-    }
-  },
-  "walletconnect" : {
-    "titleAccount" : "WalletConnect",
-    "disconnect" : "Desconectar",
-    "disconnected" : "Desconectado",
-    "connected" : "Conectado",
-    "connecting" : "Conectando...",
-    "invalidAccount" : "ID de conta inválido",
-    "steps" : {
-      "paste" : {
-        "title" : "Colar Link",
-        "label" : "Endereço do Wallet Connect",
-        "placeholder" : "Colar link do Wallet Connect"
-      },
-      "confirm" : {
-        "title" : "Conectar",
-        "details" : "Quer se conectar à seguinte conta através da sua carteira:",
-        "deeplinkDetails" : "Quer se conectar ao Ledger Live. Escolha sua conta:",
-        "noAccount" : "Você não tem nenhuma conta compatível. Adicione uma conta compatível para usar o WalletConnect.",
-        "alreadyConnected" : "Você está tentando se conectar a um DApp enquanto outro DApp já está conectado. Desconecte-se do DApp conectado antes de reconectar o Live a um novo DApp."
-      }
-    },
-    "connectedscreen" : {
-      "info" : "Agora você pode acessar o DApp {{name}} em seu navegador web.",
-      "warning" : "Não é seguro compartilhar endereços de recebimento em DApps Sempre use o Ledger Live ao compartilhar seu endereço para receber fundos.",
-      "disconnected" : "Há um problema de conexão entre o DApp, o WalletConnect e o Ledger Live. Aguarde um pouco ou reinicie a conexão"
-    }
-  },
-  "dashboard" : {
-    "title" : "Portfólio",
-    "emptyAccountTile" : {
-      "desc" : "Adicione contas para gerenciar outros criptoativos",
-      "createAccount" : "Adicionar Conta"
-    },
-    "recentActivity" : "Últimas Operações",
-    "totalBalance" : "Saldo Total",
-    "transactionsPendingConfirmation" : "Algumas transações ainda não foram confirmadas. Elas serão refletidas no seu saldo e estarão disponíveis após serem confirmadas."
-  },
-  "currentAddress" : {
-    "title" : "Endereço Atual",
-    "for" : "Endereço para <1><0>{{name}}</0></1>",
-    "messageIfUnverified" : "Verifique se o endereço compartilhado corresponde exatamente ao exibido no seu dispositivo",
-    "messageIfSkipped" : "Seu endereço {{name}} não foi confirmado no seu dispositivo Ledger. Verifique-o por segurança.",
-    "showQrCode" : "Mostrar QR Code",
-    "taprootWarning" : "Certifique-se de que o remetente é compatível com taproot"
-  },
-  "emptyState" : {
-    "dashboard" : {
-      "title" : "Instalar aplicativos no seu dispositivo",
-      "desc" : "Vá para o Manager para instalar aplicativos no seu dispositivo. Você pode adicionar contas quando tiver aplicativos no seu dispositivo.",
-      "buttons" : {
-        "installApp" : "Ir para Manager",
-        "help" : "Ajuda"
-      }
-    },
-    "accounts" : {
-      "title" : "Adicione uma conta para começar",
-      "desc" : "Adicione uma conta para começar a gerenciar seus criptoativos. Você precisa instalar no seu dispositivo o aplicativo referente ao seu criptoativo.",
-      "buttons" : {
-        "addAccount" : "Adicionar Conta",
-        "installApp" : "Vá para o Manager para instalar aplicativos",
-        "help" : "Ajuda"
-      }
-    }
-  },
-  "genuinecheck" : {
-    "deviceInBootloader" : "Dispositivo no modo Bootloader. Clique em <1>Continue</1> para atualizá-lo."
-  },
-  "learn" : {
-    "title" : "Aprender",
-    "noConnection" : "Sem conexão",
-    "noConnectionDesc" : "Parece que você não tem acesso à internet. Verifique sua conexão e tente novamente.",
-    "sectionShows" : "Shows",
-    "sectionVideo" : "Vídeos",
-    "sectionPodcast" : "Podcast",
-    "sectionArticles" : "Artigos"
-  },
-  "market" : {
-    "title" : "Mercado",
-    "currency" : "Moeda",
-    "rangeLabel" : "Hora",
-    "goBack" : "Voltar",
-    "filters" : {
-      "title" : "Filtros",
-      "show" : "Mostrar",
-      "all" : "Todos",
-      "isLedgerCompatible" : "Compatível com Ledger Live",
-      "isFavorite" : "Ativos Favoritos",
-      "applyFilters" : "Aplicar Filtros",
-      "clearAll" : "Limpar Tudo"
-    },
-    "marketList" : {
-      "crypto" : "Cripto",
-      "price" : "Preço",
-      "change" : "Mudança",
-      "marketCap" : "Capitalização de mercado",
-      "last7d" : "Últimos 7 dias"
-    },
-    "detailsPage" : {
-      "priceStatistics" : "Estatísticas de preço",
-      "tradingVolume" : "Volume de negociação",
-      "24hLowHight" : "Mínomo em 24h / Máximo em 24h",
-      "7dLowHigh" : "Mínimo em 7d / Máximo em 7d",
-      "allTimeHigh" : "Máxima Histórica",
-      "allTimeLow" : "Mínima Histórica",
-      "marketCapRank" : "Posição em capitalização de mercado",
-      "marketCapDominance" : "Dominância da capitalização de mercado",
-      "supply" : "Oferta",
-      "circulatingSupply" : "Oferta em circulação",
-      "totalSupply" : "Oferta Total",
-      "maxSupply" : "Oferta Máxima",
-      "assetNotSupportedOnLedgerLive" : "Este ativo não é compatível com o Ledger Live.",
-      "supportedCoinsAndTokens" : "Moedas e tokens compatíveis"
-    },
-    "range" : {
-      "1H_label" : "1H",
-      "1D_label" : "1D",
-      "1W_label" : "1S",
-      "1M_label" : "1M",
-      "1Y_label" : "1A",
-      "1h" : "1h",
-      "24h" : "24h",
-      "7d" : "7d",
-      "30d" : "30d",
-      "1y" : "1a",
-      "1H_selectorLabel" : "Última 1 hora",
-      "1D_selectorLabel" : "Últimas 24 horas",
-      "1W_selectorLabel" : "última semana",
-      "1M_selectorLabel" : "Último mês",
-      "1Y_selectorLabel" : "Último ano"
-    },
-    "warnings" : {
-      "connectionError" : "Erro de conexão",
-      "ledgerUnableToRetrieveData" : "O Ledger Live não conseguiu recuperar os dados.",
-      "checkInternetAndReload" : "Verifique sua conexão com a internet e recarregue esta página.",
-      "reload" : "Recarregar",
-      "noCryptosFound" : "Nenhuma moeda encontrada",
-      "noSearchResultsFor" : "Não encontramos nenhuma moeda para <0>{{search}}</0>. Tente pesquisar novamente usando outra palavra-chave.",
-      "noSearchResults" : "Não encontramos nenhum resultado de busca.",
-      "retrySearchKeyword" : "Tente pesquisar novamente usando outra palavra-chave.",
-      "retrySearchParams" : "Tente pesquisar novamente usando outros parâmetros.",
-      "trackFavAssets" : "Acompanhe seu favorito",
-      "clickOnStarIcon" : "Selecione o ícone de estrela ao lado de um ativo para adicioná-lo automaticamente aos seus favoritos.",
-      "browseAssets" : "Pesquisar Ativos"
-    }
-  },
-  "NFT" : {
-    "viewer" : {
-      "actions" : {
-        "send" : "Enviar",
-        "open" : "Abrir no {{viewer}}"
-      },
-      "attributes" : {
-        "properties" : "Propriedades",
-        "description" : "Descrição",
-        "tokenAddress" : "Endereço do token",
-        "tokenId" : "ID do token",
-        "quantity" : "Quantidade",
-        "floorPrice" : "Preço Mínimo"
-      }
-    },
-    "collections" : {
-      "title" : "Coleções de NFT (Tokens Não Fungíveis)",
-      "receiveCTA" : "Receber NFT",
-      "galleryCTA" : "Ver Galeria",
-      "seeMore" : "Ver mais coleções",
-      "seeAll" : "Ver todas as coleções",
-      "seeLess" : "Ver Menos",
-      "placeholder" : "Para adicionar NFTs, basta enviá-los para o seu endereço {{currency}}."
-    },
-    "gallery" : {
-      "title" : "Todos os NFTs",
-      "collection" : {
-        "header" : {
-          "sendCTA" : "Enviar",
-          "contract" : "Contrato: {{contract}}"
-        },
-        "operationList" : {
-          "header" : "Últimas Operações",
-          "OUT" : "Enviado",
-          "IN" : "Recebido"
-        }
-      },
-      "tokensList" : {
-        "item" : {
-          "tokenId" : "ID: {{tokenId}}"
-        }
-      }
-    }
-  },
-  "tokensList" : {
-    "title" : "Tokens",
-    "cta" : "Adicionar Token",
-    "placeholder" : "Para adicionar tokens, basta enviá-los para o seu endereço de {{currencyName}}.",
-    "link" : "Saiba Mais",
-    "seeTokens" : "Mostrar tokens ({{tokenCount}})",
-    "hideTokens" : "Ocultar tokens ({{tokenCount}})",
-    "countTooltip" : "1 token",
-    "countTooltip_plural" : "{{count}} tokens",
-    "algorand" : {
-      "title" : "ASA (Ativos)",
-      "cta" : "Adicionar ASA",
-      "placeholder" : "Você pode adicionar ativos à sua conta {{currencyName}}.",
-      "link" : "Como os Ativos (ASA) funcionam?",
-      "seeTokens" : "Mostrar ASA ({{tokenCount}})",
-      "hideTokens" : "Ocultar ASA ({{tokenCount}})"
-    },
-    "stellar" : {
-      "title" : "Ativos",
-      "cta" : "Adicionar Ativo",
-      "placeholder" : "Você pode adicionar ativos à sua conta {{currencyName}}.",
-      "link" : "Saiba mais sobre os ativos Stellar",
-      "seeTokens" : "Mostrar Ativos ({{tokenCount}})",
-      "hideTokens" : "Ocultar Ativos ({{tokenCount}})"
-    }
-  },
-  "subAccounts" : {
-    "title" : "Subcontas",
-    "seeSubAccounts" : "Mostrar Subcontas ({{tokenCount}})",
-    "hideSubAccounts" : "Ocultar Subcontas ({{tokenCount}})",
-    "countTooltip" : "1 subconta",
-    "countTooltip_plural" : "{{count}} subcontas"
-  },
-  "migrateAccounts" : {
-    "overview" : {
-      "title" : "Atualização de contas do Ledger Live",
-      "successTitle" : "Contas atualizadas com sucesso",
-      "successDescPlu" : "Suas contas {{assets}} estão agora atualizadas e prontas para uso",
-      "successDesc" : "Sua conta {{assets}} está agora atualizada e pronta para uso",
-      "mobileTitle" : "Exportar contas para versão móvel",
-      "mobileDesc" : "Selecione o botão abaixo para exportar suas contas atualizadas para o aplicativo móvel Ledger Live.",
-      "mobileCTA" : "Exportar para dispositivo móvel",
-      "description" : "Novas funcionalidades no Ledger Live exigem uma atualização das suas contas.",
-      "currency" : "1 conta {{currency}} precisa ser atualizada:",
-      "currency_plural" : "{{count}} contas {{currency}} precisam ser atualizadas:",
-      "footer" : "Você precisa do seu dispositivo Ledger para concluir a atualização",
-      "pendingDevices" : "1 conta não pôde ser atualizada. Conecte o dispositivo associado à conta abaixo",
-      "pendingDevices_plural" : "{{totalMigratableAccounts}} contas não puderam ser atualizadas. Conecte o dispositivo associado à conta abaixo",
-      "doItLaterBtn" : "Fazer Depois"
-    },
-    "progress" : {
-      "finished" : {
-        "title" : "Atualização de {{currencyName}} concluída",
-        "description" : ""
-      },
-      "scanning" : {
-        "title" : "Atualização de {{currencyName}} em andamento...",
-        "description" : "Aguarde atualização de contas"
-      },
-      "finished-empty" : {
-        "title" : "Atualização de {{currencyName}} incompleta",
-        "description" : "Nenhuma conta {{currencyName}} para atualizar"
-      }
-    },
-    "cta" : {
-      "startUpdate" : "Iniciar Atualização",
-      "nextCurrency" : "Continuar a atualização de {{currency}}"
-    }
-  },
-  "addAccounts" : {
-    "title" : "Adicionar Contas",
-    "breadcrumb" : {
-      "informations" : "Criptoativo",
-      "connectDevice" : "Dispositivo",
-      "import" : "Contas",
-      "finish" : "Confirmação"
-    },
-    "fullNodeReadyInfo" : "As contas serão adicionadas usando seu node completo de Bitcoin.",
-    "fullNodeConfigure" : "Configurar Node",
-    "tokensTip" : "{{token}} ({{ticker}}) é um token {{tokenType}}. Você pode receber tokens diretamente em uma conta {{currency}}.",
-    "accountToImportSubtitle_plural" : "Adicionar contas existentes",
-    "selectAll" : "Selecionar Tudo ({{count}})",
-    "unselectAll" : "Desmarcar Tudo ({{count}})",
-    "noAccountToImport" : "Nenhuma conta {{currencyName}} existente para adicionar",
-    "success" : "Conta adicionada com sucesso",
-    "success_plural" : "Contas adicionadas com sucesso",
-    "successDescription" : "Adicionar outras contas ou retornar ao Portfólio",
-    "successDescription_plural" : "Adicionar outras contas ou retornar ao Portfólio",
-    "createNewAccount" : {
-      "noOperationOnLastAccount" : "Não é possível adicionar uma nova conta antes de receber ativos na sua conta <1><0>{{accountName}}</0></1>",
-      "noAccountToCreate" : "Nenhuma conta <1><0>{{currencyName}}</0></1> foi encontrada para ser criada",
-      "showAllAddressTypes" : "Mostrar todos os tipos de endereço",
-      "showAllAddressTypesTooltip" : "Altere o tipo de endereço apenas se você precisar receber {{family}} em outros formatos de endereço."
-    },
-    "supportLinks" : {
-      "segwit_or_native_segwit" : "Segwit ou Native Segwit?"
-    },
-    "cta" : {
-      "addMore" : "Adicionar Mais",
-      "add" : "Adicionar Conta",
-      "add_plural" : "Adicionar Contas",
-      "addAccountName" : "Adicionar conta {{currencyName}}",
-      "receive" : "Receber"
-    },
-    "sections" : {
-      "importable" : {
-        "title" : "Adicionar conta existente"
-      },
-      "creatable" : {
-        "title" : "Adicionar nova conta"
-      },
-      "imported" : {
-        "title" : "Contas já no portfólio ({{count}})"
-      },
-      "migrate" : {
-        "title" : "Contas a serem atualizadas"
-      }
-    }
-  },
-  "operationDetails" : {
-    "whatIsThis" : "O que é esta operação?",
-    "title" : "Detalhes da operação",
-    "type" : "Tipo",
-    "amount" : "Quantia",
-    "account" : "Conta",
-    "date" : "Data",
-    "currentValue" : "Valor Atual",
-    "status" : "Status",
-    "confirmed" : "Confirmado",
-    "failed" : "Falha",
-    "notConfirmed" : "Não Confirmado",
-    "fees" : "Taxa",
-    "noFees" : "Sem Taxa",
-    "from" : "De",
-    "to" : "Para",
-    "identifier" : "ID da transação",
-    "viewOperation" : "Ver no explorador",
-    "showMore" : "Mostrar mais {{recipients}}",
-    "showLess" : "Mostrar Menos",
-    "tokenOperations" : "Operações de tokens",
-    "subAccountOperations" : "Operações de subcontas",
-    "tokenTooltip" : "Esta operação está relacionada com as seguintes operações de tokens",
-    "subAccountTooltip" : "Esta operação está relacionada com as seguintes operações de subcontas",
-    "internalOperations" : "Operações Internas",
-    "internalOpTooltip" : "Esta operação possui operações internas",
-    "details" : "Detalhes de {{ currency }}",
-    "multipleAddresses" : "Por que múltiplos endereços?",
-    "nft" : {
-      "name" : "Nome do token",
-      "contract" : "Contrato do token",
-      "id" : "ID do token (NFT)",
-      "quantity" : "Quantidade"
-    },
-    "extra" : {
-      "frozenAmount" : "Quantia Congelada",
-      "unfreezeAmount" : "Descongelar Quantia",
-      "votes" : "Votos ({{number}})",
-      "votesAddress" : "<0>{{votes}}</0> para <2>{{name}}</2>",
-      "validators" : "Validadores",
-      "redelegated" : "Redelegado",
-      "redelegatedFrom" : "Redelegado de",
-      "redelegatedTo" : "Redelegado para",
-      "redelegatedAmount" : "Quantia Redelegada",
-      "undelegated" : "Removido de delegação",
-      "undelegatedFrom" : "Removido de delegação de",
-      "undelegatedAmount" : "Quantia removida de delegação",
-      "rewardFrom" : "Recompensa de",
-      "memo" : "Memo",
-      "assetId" : "ID do ativo",
-      "rewards" : "Recompensas Recebidas",
-      "autoClaimedRewards" : "Recompensas resgatadas automaticamente",
-      "bondedAmount" : "Quantia Vinculada",
-      "unbondedAmount" : "Quantia Desvinculada",
-      "withdrawUnbondedAmount" : "Quantia Sacada",
-      "palletMethod" : "Método",
-      "transferAmount" : "Transferir Quantia",
-      "validatorsCount" : "Validadores ({{number}})"
-    }
-  },
-  "operationList" : {
-    "noMoreOperations" : "Isso é tudo"
-  },
-  "DeviceAction" : {
-    "allowAppPermission" : "Abra o aplicativo {{wording}} no seu dispositivo",
-    "allowAppPermissionSubtitleToken" : "para gerenciar seus tokens {{token}}",
-    "allowManagerPermission" : "Permitir {{wording}} no seu dispositivo",
-    "loading" : "Carregando...",
-    "connectAndUnlockDevice" : "Conecte e desbloqueie seu dispositivo",
-    "unlockDevice" : "Desbloqueie seu dispositivo",
-    "unlockDeviceAfterFirmwareUpdate" : "Aguarde a atualização do firmware e desbloqueie seu dispositivo com seu PIN",
-    "quitApp" : "Feche o aplicativo no seu dispositivo",
-    "appNotInstalledTitle" : "Aplicativo necessário em falta",
-    "appNotInstalledTitle_plural" : "Aplicativos necessários em falta",
-    "appNotInstalled" : "O aplicativo {{appName}} é necessário para completar esta ação. Vá para o Manager e instale-o no seu dispositivo",
-    "appNotInstalled_plural" : "Os aplicativos {{appName}} são necessários para completar esta ação. Vá para o Manager e os instale no seu dispositivo",
-    "openManager" : "Abrir Manager",
-    "openOnboarding" : "Configurar Dispositivo",
-    "outdated" : "Versão do aplicativo desatualizada",
-    "outdatedDesc" : "Uma atualização importante está disponível para o aplicativo {{appName}} no seu dispositivo. Vá para o Manager para atualizá-lo.",
-    "installApp" : "Instalação do aplicativo {{appName}}",
-    "installAppDescription" : "Aguarde a instalação ser concluída",
-    "listApps" : "Verificando dependências do aplicativo",
-    "listAppsDescription" : "Aguarde enquanto verificamos se você tem todos os aplicativos necessários",
-    "swap" : {
-      "notice" : "Verifique os detalhes da troca no seu dispositivo antes de enviá-la. Os endereços são comunicados com segurança para que você não precise verificá-los.",
-      "confirm" : "Confirmar transação de troca",
-      "amountSent" : "Quantia a enviar",
-      "amountReceived" : "Quantia a receber",
-      "amountReceivedFloat" : "Quantia a receber antes das taxas de serviço",
-      "fees" : "Taxas",
-      "provider" : "Provedor",
-      "payoutNetworkFees" : "Taxas de pagamento",
-      "payoutNetworkFeesTooltip" : "Esta quantia não será mostrada no seu dispositivo",
-      "acceptTerms" : "By validating this transaction, I accept\n<0>{{provider}}'s terms of use</0>"
-    },
-    "swap2" : {
-      "amountSent" : "Quantia a enviar",
-      "amountReceived" : "Quantia a receber",
-      "provider" : "Provedor",
-      "fees" : "Taxas de rede",
-      "sourceAccount" : "Conta de origem",
-      "targetAccount" : "Conta de destino"
-    },
-    "sell" : {
-      "notice" : "Verifique os detalhes da venda no seu dispositivo antes de enviá-la. Os endereços são comunicados com segurança para que você não precise verificá-los.",
-      "confirm" : "Confirmar transação de venda"
-    },
-    "fund" : {
-      "notice" : "Verifique os detalhes de fundos no seu dispositivo antes de enviá-lo. Os endereços são comunicados de forma segura para que você não precise verificá-los.",
-      "confirm" : "Confirmar transação de fundos"
-    }
-  },
-  "manager" : {
-    "tabs" : {
-      "appCatalog" : "Catálogo de aplicativos",
-      "appCatalogSearch" : "Pesquisar aplicativo no catálogo...",
-      "appsOnDevice" : "Aplicativos Instalados",
-      "appOnDeviceSearch" : "Pesquisar aplicativos instalados..."
-    },
-    "disconnected" : {
-      "title" : "Parece que um aplicativo está aberto no seu dispositivo",
-      "subtitle" : "Ao reabrir o Manager, o aplicativo será fechado no seu dispositivo",
-      "ctaReopen" : "Reabrir Manager",
-      "ctaPortfolio" : "Voltar ao Portfólio"
-    },
-    "deviceStorage" : {
-      "freeSpace" : "<0>{{space}}</0> grátis",
-      "noFreeSpace" : "Armazenamento Esgotado",
-      "installed" : "Aplicativos",
-      "capacity" : "Capacidade",
-      "used" : "Usado",
-      "firmwareAvailable" : "O firmware está desatualizado:",
-      "firmwareUpToDate" : "O firmware está atualizado:",
-      "genuine" : "O dispositivo é autêntico",
-      "incomplete" : "Alguns aplicativos não foram reconhecidos. Desinstale-os e depois os reinstale."
-    },
-    "applist" : {
-      "placeholder" : "Nenhum resultado para os filtros selecionados",
-      "placeholderNoAppsInstalled" : "Nenhum aplicativo instalado em seu dispositivo",
-      "placeholderGoToCatalog" : "Vá para o catálogo de aplicativos",
-      "noResultsFound" : "Nenhum resultado encontrado",
-      "noResultsDesc" : "Verifique a ortografia e tente novamente",
-      "filter" : {
-        "title" : "Mostrar",
-        "all" : "Todos",
-        "supported" : "Compatível com o Live",
-        "installed" : "Instalado",
-        "not_installed" : "Não Instalado"
-      },
-      "sort" : {
-        "title" : "Ordenar",
-        "name_asc" : "Nome A-Z",
-        "name_desc" : "Nome Z-A",
-        "marketcap_desc" : "Capitalização de mercado"
-      },
-      "installSuccess" : {
-        "title" : "Aplicativo instalado com sucesso. Agora você pode adicionar suas contas {{app}}",
-        "title_plural" : "Aplicativos instalados com sucesso. Agora você pode adicionar suas contas",
-        "manageAccount" : "Gerenciar minhas contas"
-      },
-      "updatable" : {
-        "title" : "Atualização Disponível",
-        "title_plural" : "Atualizações disponíveis",
-        "progressTitle" : "{{number}} atualização de aplicativo",
-        "progressTitle_plural" : "{{number}} atualizações de aplicativo",
-        "progressWarning" : "Não saia do Manager durante a atualização.",
-        "progress" : "Atualizando todos..."
-      },
-      "item" : {
-        "version" : "Versão {{version}}",
-        "installing" : "Instalando...",
-        "uninstalling" : "Desinstalando...",
-        "updating" : "Atualizando...",
-        "scheduled" : "Na Fila",
-        "update" : "Atualização Disponível",
-        "updateAll" : "Atualizar Todos",
-        "updateAllOutOfMemory" : "Armazenamento Insuficiente. Desinstale alguns aplicativos",
-        "install" : "Instalar",
-        "installed" : "Instalado",
-        "updated" : "Atualizado",
-        "uninstall" : "Desinstalar",
-        "notEnoughSpace" : "Armazenamento Insuficiente",
-        "supported" : "Compatível com Ledger Live",
-        "not_supported" : "Requer carteira de terceiros",
-        "addAccount" : "Adicionar Conta",
-        "addAccountTooltip" : "Adicionar conta {{appName}}",
-        "addAccountWarn" : "Aguarde o processamento terminar",
-        "learnMore" : "Saiba Mais",
-        "learnMoreTooltip" : "Saiba mais sobre {{appName}}",
-        "removeTooltip" : "Desinstalar {{appName}}",
-        "useAppForToken" : "Quer gerenciar tokens {{tokenType}}?",
-        "tokenAppDisclaimer" : "Para gerenciar tokens {{tokenName}} {{tokenType}}, <1>instale o aplicativo {{appName}}</1> e verifique se você possui a <1>versão {{tokenType}}</1> antes de enviar <3>para sua conta {{appName}}</3>.",
-        "tokenAppDisclaimerInstalled" : "Para gerenciar tokens <1>{{tokenName}} {{tokenType}}</1>, verifique se você possui a <1>versão {{tokenType}}</1> antes de enviar <3>para sua conta {{appName}}</3>.",
-        "goToAccounts" : "Ir para contas",
-        "intallParentApp" : "Instalar aplicativo {{appName}}",
-        "plugin" : "Ir para o aplicativo",
-        "swap" : "Trocar",
-        "tool" : "Saiba Mais",
-        "app" : "Saiba Mais"
-      },
-      "uninstall" : {
-        "title" : "Desinstalar Todos",
-        "subtitle" : "Desinstalar todos os aplicativos?",
-        "description" : "Não se preocupe, a desinstalação de aplicativos não afeta seus criptoativos. Você pode reinstalar aplicativos no catálogo de aplicativos."
-      }
-    },
-    "apps" : {
-      "dependencyInstall" : {
-        "title" : "É necessário o aplicativo {{dependency}}",
-        "description" : "O aplicativo {{dependency}} também será instalado porque o aplicativo {{app}} precisa dele.",
-        "confirm" : "Instalar Aplicativos"
-      },
-      "dependencyUninstall" : {
-        "title" : " Desinstalar {{app}} e seus aplicativos relacionados?",
-        "showAll" : "Mostrar aplicativos para desinstalar",
-        "description" : "Alguns dos seus aplicativos instalados estão ligados ao aplicativo {{app}}. Eles também serão desinstalados.",
-        "confirm" : "Desinstalar {{app}} e outros aplicativos"
-      }
-    },
-    "firmware" : {
-      "updateLater" : "Cancelar",
-      "seedReady" : "Estou com minha frase de recuperação",
-      "dontHaveSeed" : "Não está com sua frase de recuperação? ",
-      "followTheGuide" : "Siga nosso guia passo a passo de atualização",
-      "removeApps" : "Desinstale todos os aplicativos antes de atualizar",
-      "update" : "Atualização de firmware",
-      "updateBtn" : "Atualizar Firmware",
-      "banner" : {
-        "warning" : "Atualização disponível para o firmware {{latestFirmware}}",
-        "cta" : "Ir para o Manager",
-        "old" : {
-          "warning" : "A versão do firmware do dispositivo é antiga demais para ser atualizada. Contate o Suporte Ledger para substituir o dispositivo.",
-          "cta" : "Contatar Suporte"
-        },
-        "cta2" : "Atualizar Firmware"
-      },
-      "latest" : "A versão {{version}} do firmware está disponível",
-      "contactSupport" : "Contatar Suporte",
-      "deprecated" : "A versão do firmware do dispositivo é antiga demais para ser atualizada. Contate o Suporte Ledger para substituir o dispositivo.",
-      "prepareSeed" : "Por precaução, certifique-se de que sua frase de recuperação de 24 palavras esteja anotada na folha de recuperação e esteja disponível.",
-      "disclaimerTitle" : "Você está prestes a instalar a <1>versão {{version}} do firmware</1>.",
-      "downloadingUpdateDesc" : "Aguarde o download do instalador da atualização"
-    },
-    "modal" : {
-      "steps" : {
-        "downloadingUpdate" : "Baixando Atualização",
-        "updateMCU" : "Atualização de firmware",
-        "updating" : "Atualização de firmware",
-        "reset" : "Preparar Dispositivo",
-        "osu" : "Instalando OSU...",
-        "flash-mcu" : "Atualizando MCU...",
-        "flash-bootloader" : "Atualizando Bootloader...",
-        "firmware" : "Atualizando Firmware...",
-        "flash" : "Preparando seu dispositivo..."
-      },
-      "confirmIdentifier" : "Verifique o identificador",
-      "confirmIdentifierText" : "Verifique se o identificador no seu dispositivo é o mesmo que o identificador abaixo. Confirme e insira seu código PIN, se solicitado.",
-      "identifier" : "Identificador",
-      "preparation" : "Preparação",
-      "newFirmware" : "Novo firmware {{version}}",
-      "confirmUpdate" : "Confirme a atualização no seu dispositivo",
-      "mcuTitle" : "Finalizar a atualização",
-      "mcuFirst" : "Desconecte o cabo USB do seu dispositivo",
-      "mcuSecond" : "Pressione e segure o botão esquerdo enquanto reconecta o cabo USB até que a tela <1><0>{{repairProcessing}}</0></1> seja exibida",
-      "mcuPin" : "Aguarde a atualização terminar",
-      "mcuSecondNanoX" : "Mantenha pressionado o botão esquerdo até que <1><0>{{bootloaderOption}}</0></1> seja exibido. Pressione ambos os botões para confirmar e reconectar seu dispositivo.",
-      "mcuBlueFirst" : "Mantenha pressionado o botão lateral por 10 segundos para desligar seu dispositivo. Solte o botão.",
-      "mcuBlueSecond" : "Pressione e segure o botão por pelo menos 5 segundos até que as opções de inicialização sejam exibidas. Selecione o modo bootloader",
-      "successTitle" : "Firmware Atualizado",
-      "successTextApps" : "Reinstale os aplicativos no seu dispositivo",
-      "successTextNoApps" : "Agora você pode instalar aplicativos no seu dispositivo",
-      "sucessCTAApps" : "Reinstalar Aplicativos",
-      "SuccessCTANoApps" : "Instalar Aplicativos",
-      "cancelReinstallCTA" : "Instalar Atualização",
-      "resetSteps" : {
-        "first" : "1. Redefina seu dispositivo",
-        "connect" : "Conecte sua {{deviceName}} ao seu computador usando o cabo USB.",
-        "turnOn" : "Pressione o botão do seu dispositivo para ligá-lo.",
-        "falsePin" : "Insira três PINs errados para redefinir seu dispositivo.",
-        "turnOff" : "Mantenha o botão lateral pressionado até {{action}} ser exibido.",
-        "confirmTurnOff" : "Selecione {{action}} para confirmar.",
-        "second" : "2. Inicie seu dispositivo no modo {{mode}}",
-        "boot" : "Mantenha o botão lateral pressionado até {{option}} ser exibido",
-        "recoveryMode" : "Selecione Modo {{mode}}. Aguarde o painel principal aparecer.",
-        "third" : "3. Desinstale todos os aplicativos",
-        "openLive" : "Abra o Manager no Ledger Live.",
-        "uninstall" : "Selecione o ícone de lixeira cinza em todos os aplicativos atualmente instalados na sua {{deviceName}}. Isso liberará espaço para o instalador de firmware.",
-        "disclaimer" : "Nota: seus fundos não são afetados por esta operação, as chaves privadas para acessar seus criptoativos na blockchain permanecem seguras em sua folha de recuperação."
-      }
-    }
-  },
-  "claimReward" : {
-    "title" : "Resgatar Recompensas",
-    "steps" : {
-      "rewards" : {
-        "title" : "Recompensas",
-        "description" : "Parabéns! Você ganhou <1>{{amount}}</1> por votar em validadores.",
-        "info" : "As recompensas podem ser reivindicadas uma vez a cada 24 horas."
-      },
-      "connectDevice" : {
-        "title" : "Dispositivo"
-      },
-      "confirmation" : {
-        "title" : "Confirmação",
-        "success" : {
-          "title" : "Recompensas Resgatadas",
-          "text" : "Suas recompensas foram adicionadas ao seu saldo disponível.",
-          "cta" : "Ver Detalhes",
-          "done" : "Concluído"
-        },
-        "broadcastError" : "Sua transação pode ter falhado. Aguarde um momento e verifique seu histórico de transações antes de tentar novamente."
-      }
-    }
-  },
-  "freeze" : {
-    "title" : "Congelar Ativos",
-    "steps" : {
-      "amount" : {
-        "title" : "Quantia",
-        "resourceInfo" : "Largura de Banda ou Energia?",
-        "bandwidthDescription" : "Os pontos de Largura de Banda são usados para fazer transações sem pagar TRX pelas taxas de rede. Escolha a Largura de Banda para aumentar suas transações diárias gratuitas.",
-        "energyDescription" : "Os pontos de Energia são necessários para executar contratos inteligentes. Se você não executa nenhum contrato inteligente, não é necessário escolher Energia como recompensa.",
-        "amountLabel" : "Quantia a congelar",
-        "available" : "Disponível: {{amountAvailable}}",
-        "info" : "Ativos congelados não podem ser enviados por 3 dias."
-      },
-      "connectDevice" : {
-        "title" : "Dispositivo"
-      },
-      "confirmation" : {
-        "tooltip" : {
-          "title" : "Transação aguardando validação",
-          "desc" : "Aguarde um minuto antes de poder votar"
-        },
-        "title" : "Confirmação",
-        "success" : {
-          "title" : "",
-          "textNRG" : "Você começará a receber Energia assim que a rede confirmar o congelamento. Em breve você poderá votar em Super-Representantes para receber recompensas também.",
-          "text" : "Você começará a ganhar Largura de Banda assim que a rede confirmar o congelamento. Em breve você poderá votar em Super-Representantes para receber recompensas também.",
-          "votePending" : "Vote em {{time}}",
-          "vote" : "Votar",
-          "later" : "Votar mais tarde"
-        },
-        "broadcastError" : "Sua transação pode ter falhado. Aguarde um momento e verifique seu histórico de transações antes de tentar novamente."
-      }
-    }
-  },
-  "unfreeze" : {
-    "title" : "Descongelar Ativos",
-    "steps" : {
-      "amount" : {
-        "title" : "Descongelar",
-        "info" : "O descongelamento diminuirá sua {{resource}} e cancelará seus votos."
-      },
-      "connectDevice" : {
-        "title" : "Dispositivo"
-      },
-      "confirmation" : {
-        "title" : "Confirmação",
-        "success" : {
-          "title" : "",
-          "text" : "Seus ativos foram descongelados com sucesso. Seus pontos de {{resource}} serão diminuídos e todos os seus votos serão cancelados.",
-          "continue" : "Continuar"
-        },
-        "broadcastError" : "Sua transação pode ter falhado. Aguarde um momento e verifique seu histórico de transações antes de tentar novamente."
-      }
-    }
-  },
-  "vote" : {
-    "title" : "Dar Votos",
-    "titleExisting" : "Gerenciar Votos",
-    "steps" : {
-      "castVotes" : {
-        "max" : "Máximo",
-        "title" : "Votar",
-        "search" : "Pesquisar por nome ou endereço...",
-        "totalVotes" : "Total de votos: {{total}}",
-        "selected" : "Selecionado: {{total}}",
-        "maxSelected" : "Máximo selecionado: {{total}}",
-        "allVotesAreUsed" : "Todos os ativos estão distribuídos",
-        "maxUsed" : "Ativos Insuficientes",
-        "validators" : "Validadores ({{total}})",
-        "votes" : "Ativos disponíveis: {{total}}",
-        "noResults" : "Nenhum validador encontrado para \"<0>{{search}}</0>\"."
-      },
-      "connectDevice" : {
-        "title" : "Dispositivo"
-      },
-      "confirmation" : {
-        "title" : "Confirmação",
-        "success" : {
-          "title" : "Seus votos foram enviados com sucesso.",
-          "text" : "",
-          "cta" : "Ver Detalhes"
-        },
-        "broadcastError" : "Sua transação pode ter falhado. Aguarde um momento e verifique seu histórico de transações antes de tentar novamente."
-      }
-    }
-  },
-  "buy" : {
-    "title" : "Comprar",
-    "titleCrypto" : "Comprar {{currency}}",
-    "buyCTA" : "Comprar {{currencyTicker}}",
-    "withoutDevice" : "Continuar sem meu dispositivo",
-    "connectWithoutDevice" : "É melhor usar seu dispositivo para maior segurança.",
-    "skipConnect" : "Continuar sem meu dispositivo"
-  },
-  "sell" : {
-    "title" : "Vender",
-    "titleCrypto" : "Vender {{currency}}"
-  },
-  "receive" : {
-    "title" : "Receber",
-    "successTitle" : "Endereço compartilhado com segurança",
-    "steps" : {
-      "chooseAccount" : {
-        "title" : "Conta",
-        "label" : "Conta para creditar",
-        "parentAccount" : "1. Selecione a conta {{currencyName}}",
-        "token" : "2. Selecione um token",
-        "verifyTokenType" : "Verifique se <0>{{token}}</0> é um token <0>{{tokenType}}</0>. Qualquer outro criptoativo enviado para uma conta de {{currency}} poderá ser perdido.",
-        "warningTokenType" : "Envie apenas <0>{{ticker}}</0> ou tokens <0>{{tokenType}}</0> para contas de {{currency}}. O envio de outros criptoativos poderá resultar na perda permanente dos fundos."
-      },
-      "connectDevice" : {
-        "title" : "Dispositivo",
-        "withoutDevice" : "Não está com seu dispositivo?"
-      },
-      "receiveFunds" : {
-        "title" : "Receber"
-      },
-      "warning" : {
-        "tezos" : {
-          "text" : "A quantia recebida em uma conta delegada será adicionada à quantia total em staking. Se quiser evitar isso, escolha outra conta."
-        }
-      }
-    }
-  },
-  "send" : {
-    "title" : "Enviar",
-    "titleNft" : "Enviar NFT",
-    "totalSpent" : "Total a debitar",
-    "steps" : {
-      "recipient" : {
-        "title" : "Destinatário",
-        "nftRecipient" : "NFT para enviar"
-      },
-      "amount" : {
-        "title" : "Quantia",
-        "banner" : "Quantia máxima a ser gasta é",
-        "fees" : "Taxas",
-        "standard" : "Padrão",
-        "advanced" : "Avançado",
-        "nftQuantity" : "Quantidade"
-      },
-      "summary" : {
-        "title" : "Resumo"
-      },
-      "device" : {
-        "title" : "Dispositivo"
-      },
-      "details" : {
-        "utxoLag" : "Esta transação pode demorar muito para ser verificada e assinada porque a conta tem um número significativo de moedas.",
-        "subaccountsWarning" : "Você precisará recarregar esta conta com {{ currency }} para enviar os tokens desta conta",
-        "from" : "De",
-        "to" : "Para",
-        "selectAccountDebit" : "Conta para débito",
-        "recipientAddress" : "Endereço do destinatário",
-        "amount" : "Quantia",
-        "fees" : "Taxas de rede",
-        "useMax" : "Enviar Máximo",
-        "rippleTag" : "Etiqueta",
-        "rippleTagPlaceholder" : "Opcional",
-        "ethereumGasLimit" : "Limite de gas",
-        "ethereumGasPrice" : "Preço do gás",
-        "unitPerByte" : "{{unit}} por byte",
-        "nft" : "NFT",
-        "nftQuantity" : "Quantidade"
-      },
-      "verification" : {
-        "streaming" : {
-          "accurate" : "Carregando... ({{percentage}})",
-          "inaccurate" : "Carregando..."
-        }
-      },
-      "confirmation" : {
-        "title" : "Confirmação",
-        "success" : {
-          "title" : "Transação Enviada",
-          "text" : "O saldo da sua conta será atualizado quando a blockchain confirmar a transação",
-          "cta" : "Ver Detalhes"
-        },
-        "pending" : {
-          "title" : "Transmitindo Transação..."
-        },
-        "broadcastError" : "Sua transação pode ter falhado. Aguarde um momento e verifique seu histórico de transações antes de tentar novamente."
-      },
-      "warning" : {
-        "tezos" : {
-          "text" : "A quantia a ser enviada será deduzida do saldo da sua conta delegada."
-        }
-      }
-    },
-    "footer" : {
-      "estimatedFees" : "Taxas de rede"
-    }
-  },
-  "sign" : {
-    "title" : "Assinar Transação"
-  },
-  "releaseNotes" : {
-    "title" : "Notas de versão",
-    "version" : "Ledger Live {{versionNb}}"
-  },
-  "systemLanguageAvailable" : {
-    "title" : "Alterar o idioma do seu aplicativo?",
-    "description" : {
-      "newSupport" : "Boas notícias! nossas equipes têm trabalhado duro e o Ledger Live agora suporta o idioma {{language}}.",
-      "advice" : "Você sempre pode alterar o idioma novamente nas configurações."
-    },
-    "switchButton" : "Alterar para {{language}}",
-    "no" : "Eu prefiro não"
-  },
-  "distribution" : {
-    "asset" : "Ativo",
-    "price" : "Preço",
-    "distribution" : "Alocação",
-    "amount" : "Quantia",
-    "value" : "Valor",
-    "showAll" : "Mostrar Todos",
-    "showLess" : "Mostrar Menos",
-    "header" : "Alocação de ativos ({{count}})"
-  },
-  "accountDistribution" : {
-    "account" : "Conta",
-    "distribution" : "Alocação",
-    "amount" : "Quantia",
-    "value" : "Valor",
-    "header" : "Alocação de conta ({{count}})"
-  },
-  "cardano" : {
-    "account" : {
-      "stakingRewardsBanner" : {
-        "cardTitle" : "O saldo total não inclui recompensas de staking"
-      }
-    }
-  },
-  "tron" : {
-    "voting" : {
-      "emptyState" : {
-        "description" : "Agora você pode ganhar recompensas com congelamento e votação.",
-        "info" : "Como funciona a votação",
-        "votesDesc" : "Envie seu voto para um ou mais representantes para começar a receber recompensas de staking.",
-        "vote" : "Dar Votos",
-        "voteExisting" : "Gerenciar Votos"
-      },
-      "manageTP" : "Gerenciar Ativos",
-      "warnEarnRewards" : "Você precisa de pelo menos {{amount}} para começar a receber recompensas",
-      "claimRewards" : "Resgatar Recompensas",
-      "nextRewardsDate" : "As recompensas podem ser resgatadas em {{date}}",
-      "claimAvailableRewards" : "Resgatar {{amount}}",
-      "header" : "Votos",
-      "percentageTP" : "% de votos enviados",
-      "noRewards" : "Nenhuma recompensa disponível",
-      "remainingVotes" : {
-        "title" : "Você ainda tem {{amount}} votos restantes",
-        "description" : "Você pode enviar seus votos restantes para ganhar mais recompensas",
-        "button" : "Votar Agora"
-      },
-      "flow" : {
-        "steps" : {
-          "starter" : {
-            "description" : "Congele TRX para ganhar recompensas mantendo total segurança e controle de seus ativos.",
-            "bullet" : {
-              "delegate" : "Os ativos delegados continuam sendo seus.",
-              "access" : "Você pode descongelar seus ativos após 3 dias.",
-              "ledger" : "Congele e vote com segurança com seu dispositivo Ledger."
-            },
-            "help" : "Como funciona a votação",
-            "termsAndPrivacy" : "Delegar seus direitos de voto não garante nenhuma recompensa do seu super representante."
+    "noEthAccount": {
+      "title": "Crie uma conta ETH",
+      "description": "<0>{{ asset }}({{ ticker }})</0> é um token ERC-20 da Ethereum. Para emprestar {{ ticker }}, instale o aplicativo Ethereum e crie uma conta Ethereum",
+      "cta": "Adicionar Conta"
+    },
+    "emptyAccountDeposit": {
+      "title": "Você não tem uma conta {{ asset }}.",
+      "description": "Para depositar fundos e emprestar criptos, você precisa de uma conta {{ asset }}. Receba fundos em seu endereço Ethereum.",
+      "ctaBuy": "Comprar {{ asset }}",
+      "ctaReceive": "Receber {{ asset }}"
+    }
+  },
+  "accounts": {
+    "title": "Contas",
+    "noResultFound": "Nenhuma conta encontrada.",
+    "order": {
+      "name|asc": "Nome A-Z",
+      "name|desc": "Nome Z-A",
+      "balance|asc": "Menor Saldo",
+      "balance|desc": "Maior Saldo"
+    },
+    "range": {
+      "day": "Dia",
+      "week": "Semana",
+      "month": "Mês",
+      "year": "Ano",
+      "all": "Todos"
+    },
+    "optionsMenu": {
+      "title": "Opções",
+      "exportOperations": "Exportar histórico de operações",
+      "exportToMobile": "Exportar para dispositivo móvel"
+    },
+    "contextMenu": {
+      "star": "Favoritar",
+      "receive": "Receber",
+      "send": "Enviar",
+      "swap": "Trocar",
+      "buy": "Comprar",
+      "sell": "Vender",
+      "edit": "Editar Conta",
+      "hideToken": "Ocultar Token"
+    }
+  },
+  "help": {
+    "title": "Ajuda e suporte",
+    "gettingStarted": {
+      "title": "Como Começar",
+      "desc": "Comece Aqui"
+    },
+    "status": {
+      "title": "Status da Ledger",
+      "desc": "Verifique o status do nosso sistema"
+    },
+    "helpCenter": {
+      "title": "Suporte Ledger",
+      "desc": "Obter Ajuda"
+    },
+    "ledgerAcademy": {
+      "title": "Ledger Academy",
+      "desc": "Aprenda sobre criptomoedas"
+    },
+    "facebook": {
+      "title": "Facebook",
+      "desc": "Curta nossa página"
+    },
+    "twitter": {
+      "title": "Twitter",
+      "desc": "Siga-nos"
+    },
+    "github": {
+      "title": "Github",
+      "desc": "Confira nosso código"
+    }
+  },
+  "blacklistToken": {
+    "title": "Ocultar Token",
+    "desc": "Esta ação ocultará todas as contas de <1><0>{{tokenName}}</0></1>, você pode exibi-las novamente usando as <3>Configurações</3>",
+    "hideCTA": "Ocultar Token"
+  },
+  "hideNftCollection": {
+    "title": "Ocultar coleção de NFT",
+    "desc": "Esta ação ocultará todos os NFTs da coleção <1><0>{{collectionName}}</0></1>. Você pode exibi-los novamente em <3>Configurações</3>",
+    "hideCTA": "Ocultar coleção de NFT"
+  },
+  "banners": {
+    "cleanCache": {
+      "title": "Para modificar configurações experimentais, é necessário limpar o cache",
+      "cta": "Limpar Cache"
+    },
+    "migrate": "Atualização de contas do Ledger Live disponível",
+    "genericTerminatedCrypto": "Não há mais suporte para {{coinName}}",
+    "valentine": {
+      "title": "Dia dos Namorados",
+      "description": "Como prova do nosso amor, a Ledger está reduzindo as taxas de compra e venda no Ledger Live"
+    },
+    "ledgerAcademy": {
+      "title": "Ledger Academy",
+      "description": "Tudo o que você precisa saber sobre blockchain, segurança, criptomoedas e seu dispositivo Ledger",
+      "cta": "Comece a aprender"
+    },
+    "stakeCosmos": {
+      "title": "Staking de COSMOS",
+      "description": "Delegue suas moedas ATOM através da página da sua conta e receba recompensas hoje",
+      "cta": "Aplicar Cosmos agora"
+    },
+    "buyCrypto": {
+      "title": "Comprar Cripto",
+      "description": "Compre criptoativos com nosso parceiro e os receba diretamente na sua conta Ledger",
+      "cta": "Comprar Agora"
+    },
+    "familyPack": {
+      "title": "Pacote Família",
+      "description": "Traga sua família e amigos para o mundo cripto com 3 dispositivos Nano S a um preço promocional",
+      "cta": "Comprar pacote família"
+    },
+    "polkaStake": {
+      "title": "Staking de POLKADOT",
+      "description": "Agora você pode fazer staking, proteger e gerenciar seu DOT diretamente no Ledger Live"
+    },
+    "sell": {
+      "title": "vender cripto",
+      "description": "Venda Bitcoin com nosso parceiro diretamente do Ledger Live"
+    },
+    "stakeAlgorand": {
+      "title": "Staking de ALGORAND",
+      "description": "Aproveite ao máximo seu ALGO. Basta adicionar fundos às suas contas e receber recompensas de staking hoje."
+    },
+    "swap": {
+      "title": "Trocar Cripto",
+      "description": "Troque uma criptomoeda por outra no Ledger Live com nosso parceiro."
+    },
+    "lending": {
+      "title": "Emprestar Cripto",
+      "description": "Empreste stablecoins para o protocolo Compound receba juros hoje"
+    },
+    "blackfriday": {
+      "title": "BLACK FRIDAY ",
+      "description": "Aproveite 40% de desconto nas carteiras hardware da Ledger com o código promocional BLACKFRIDAY20"
+    }
+  },
+  "signmessage": {
+    "title": "Assinar Mensagem",
+    "steps": {
+      "summary": {
+        "title": "Resumo"
+      },
+      "sign": {
+        "title": "Dispositivo"
+      }
+    }
+  },
+  "walletconnect": {
+    "titleAccount": "WalletConnect",
+    "disconnect": "Desconectar",
+    "disconnected": "Desconectado",
+    "connected": "Conectado",
+    "connecting": "Conectando...",
+    "invalidAccount": "ID de conta inválido",
+    "steps": {
+      "paste": {
+        "title": "Colar Link",
+        "label": "Endereço do Wallet Connect",
+        "placeholder": "Colar link do Wallet Connect"
+      },
+      "confirm": {
+        "title": "Conectar",
+        "details": "Quer se conectar à seguinte conta através da sua carteira:",
+        "deeplinkDetails": "Quer se conectar ao Ledger Live. Escolha sua conta:",
+        "noAccount": "Você não tem nenhuma conta compatível. Adicione uma conta compatível para usar o WalletConnect.",
+        "alreadyConnected": "Você está tentando se conectar a um DApp enquanto outro DApp já está conectado. Desconecte-se do DApp conectado antes de reconectar o Live a um novo DApp."
+      }
+    },
+    "connectedscreen": {
+      "info": "Agora você pode acessar o DApp {{name}} em seu navegador web.",
+      "warning": "Não é seguro compartilhar endereços de recebimento em DApps Sempre use o Ledger Live ao compartilhar seu endereço para receber fundos.",
+      "disconnected": "Há um problema de conexão entre o DApp, o WalletConnect e o Ledger Live. Aguarde um pouco ou reinicie a conexão"
+    }
+  },
+  "dashboard": {
+    "title": "Portfólio",
+    "emptyAccountTile": {
+      "desc": "Adicione contas para gerenciar outros criptoativos",
+      "createAccount": "Adicionar Conta"
+    },
+    "recentActivity": "Últimas Operações",
+    "totalBalance": "Saldo Total",
+    "transactionsPendingConfirmation": "Algumas transações ainda não foram confirmadas. Elas serão refletidas no seu saldo e estarão disponíveis após serem confirmadas."
+  },
+  "currentAddress": {
+    "title": "Endereço Atual",
+    "for": "Endereço para <1><0>{{name}}</0></1>",
+    "messageIfUnverified": "Verifique se o endereço compartilhado corresponde exatamente ao exibido no seu dispositivo",
+    "messageIfSkipped": "Seu endereço {{name}} não foi confirmado no seu dispositivo Ledger. Verifique-o por segurança.",
+    "showQrCode": "Mostrar QR Code",
+    "taprootWarning": "Certifique-se de que o remetente é compatível com taproot"
+  },
+  "emptyState": {
+    "dashboard": {
+      "title": "Instalar aplicativos no seu dispositivo",
+      "desc": "Vá para o Manager para instalar aplicativos no seu dispositivo. Você pode adicionar contas quando tiver aplicativos no seu dispositivo.",
+      "buttons": {
+        "installApp": "Ir para Manager",
+        "help": "Ajuda"
+      }
+    },
+    "accounts": {
+      "title": "Adicione uma conta para começar",
+      "desc": "Adicione uma conta para começar a gerenciar seus criptoativos. Você precisa instalar no seu dispositivo o aplicativo referente ao seu criptoativo.",
+      "buttons": {
+        "addAccount": "Adicionar Conta",
+        "installApp": "Vá para o Manager para instalar aplicativos",
+        "help": "Ajuda"
+      }
+    }
+  },
+  "genuinecheck": {
+    "deviceInBootloader": "Dispositivo no modo Bootloader. Clique em <1>Continue</1> para atualizá-lo."
+  },
+  "learn": {
+    "title": "Aprender",
+    "noConnection": "Sem conexão",
+    "noConnectionDesc": "Parece que você não tem acesso à internet. Verifique sua conexão e tente novamente.",
+    "sectionShows": "Shows",
+    "sectionVideo": "Vídeos",
+    "sectionPodcast": "Podcast",
+    "sectionArticles": "Artigos"
+  },
+  "market": {
+    "title": "Mercado",
+    "currency": "Moeda",
+    "rangeLabel": "Hora",
+    "goBack": "Voltar",
+    "filters": {
+      "title": "Filtros",
+      "show": "Mostrar",
+      "all": "Todos",
+      "isLedgerCompatible": "Compatível com Ledger Live",
+      "isFavorite": "Ativos Favoritos",
+      "applyFilters": "Aplicar Filtros",
+      "clearAll": "Limpar Tudo"
+    },
+    "marketList": {
+      "crypto": "Cripto",
+      "price": "Preço",
+      "change": "Mudança",
+      "marketCap": "Capitalização de mercado",
+      "last7d": "Últimos 7 dias"
+    },
+    "detailsPage": {
+      "priceStatistics": "Estatísticas de preço",
+      "tradingVolume": "Volume de negociação",
+      "24hLowHight": "Mínomo em 24h / Máximo em 24h",
+      "7dLowHigh": "Mínimo em 7d / Máximo em 7d",
+      "allTimeHigh": "Máxima Histórica",
+      "allTimeLow": "Mínima Histórica",
+      "marketCapRank": "Posição em capitalização de mercado",
+      "marketCapDominance": "Dominância da capitalização de mercado",
+      "supply": "Oferta",
+      "circulatingSupply": "Oferta em circulação",
+      "totalSupply": "Oferta Total",
+      "maxSupply": "Oferta Máxima",
+      "assetNotSupportedOnLedgerLive": "Este ativo não é compatível com o Ledger Live.",
+      "supportedCoinsAndTokens": "Moedas e tokens compatíveis"
+    },
+    "range": {
+      "1H_label": "1H",
+      "1D_label": "1D",
+      "1W_label": "1S",
+      "1M_label": "1M",
+      "1Y_label": "1A",
+      "1h": "1h",
+      "24h": "24h",
+      "7d": "7d",
+      "30d": "30d",
+      "1y": "1a",
+      "1H_selectorLabel": "Última 1 hora",
+      "1D_selectorLabel": "Últimas 24 horas",
+      "1W_selectorLabel": "última semana",
+      "1M_selectorLabel": "Último mês",
+      "1Y_selectorLabel": "Último ano"
+    },
+    "warnings": {
+      "connectionError": "Erro de conexão",
+      "ledgerUnableToRetrieveData": "O Ledger Live não conseguiu recuperar os dados.",
+      "checkInternetAndReload": "Verifique sua conexão com a internet e recarregue esta página.",
+      "reload": "Recarregar",
+      "noCryptosFound": "Nenhuma moeda encontrada",
+      "noSearchResultsFor": "Não encontramos nenhuma moeda para <0>{{search}}</0>. Tente pesquisar novamente usando outra palavra-chave.",
+      "noSearchResults": "Não encontramos nenhum resultado de busca.",
+      "retrySearchKeyword": "Tente pesquisar novamente usando outra palavra-chave.",
+      "retrySearchParams": "Tente pesquisar novamente usando outros parâmetros.",
+      "trackFavAssets": "Acompanhe seu favorito",
+      "clickOnStarIcon": "Selecione o ícone de estrela ao lado de um ativo para adicioná-lo automaticamente aos seus favoritos.",
+      "browseAssets": "Pesquisar Ativos"
+    }
+  },
+  "NFT": {
+    "viewer": {
+      "actions": {
+        "send": "Enviar",
+        "open": "Abrir no {{viewer}}"
+      },
+      "attributes": {
+        "properties": "Propriedades",
+        "description": "Descrição",
+        "tokenAddress": "Endereço do token",
+        "tokenId": "ID do token",
+        "quantity": "Quantidade",
+        "floorPrice": "Preço Mínimo"
+      }
+    },
+    "collections": {
+      "title": "Coleções de NFT (Tokens Não Fungíveis)",
+      "receiveCTA": "Receber NFT",
+      "galleryCTA": "Ver Galeria",
+      "seeMore": "Ver mais coleções",
+      "seeAll": "Ver todas as coleções",
+      "seeLess": "Ver Menos",
+      "placeholder": "Para adicionar NFTs, basta enviá-los para o seu endereço {{currency}}."
+    },
+    "gallery": {
+      "title": "Todos os NFTs",
+      "collection": {
+        "header": {
+          "sendCTA": "Enviar",
+          "contract": "Contrato: {{contract}}"
+        },
+        "operationList": {
+          "header": "Últimas Operações",
+          "OUT": "Enviado",
+          "IN": "Recebido"
+        }
+      },
+      "tokensList": {
+        "item": {
+          "tokenId": "ID: {{tokenId}}"
+        }
+      }
+    }
+  },
+  "tokensList": {
+    "title": "Tokens",
+    "cta": "Adicionar Token",
+    "placeholder": "Para adicionar tokens, basta enviá-los para o seu endereço de {{currencyName}}.",
+    "link": "Saiba Mais",
+    "seeTokens": "Mostrar tokens ({{tokenCount}})",
+    "hideTokens": "Ocultar tokens ({{tokenCount}})",
+    "countTooltip": "1 token",
+    "countTooltip_plural": "{{count}} tokens",
+    "algorand": {
+      "title": "ASA (Ativos)",
+      "cta": "Adicionar ASA",
+      "placeholder": "Você pode adicionar ativos à sua conta {{currencyName}}.",
+      "link": "Como os Ativos (ASA) funcionam?",
+      "seeTokens": "Mostrar ASA ({{tokenCount}})",
+      "hideTokens": "Ocultar ASA ({{tokenCount}})"
+    },
+    "stellar": {
+      "title": "Ativos",
+      "cta": "Adicionar Ativo",
+      "placeholder": "Você pode adicionar ativos à sua conta {{currencyName}}.",
+      "link": "Saiba mais sobre os ativos Stellar",
+      "seeTokens": "Mostrar Ativos ({{tokenCount}})",
+      "hideTokens": "Ocultar Ativos ({{tokenCount}})"
+    }
+  },
+  "subAccounts": {
+    "title": "Subcontas",
+    "seeSubAccounts": "Mostrar Subcontas ({{tokenCount}})",
+    "hideSubAccounts": "Ocultar Subcontas ({{tokenCount}})",
+    "countTooltip": "1 subconta",
+    "countTooltip_plural": "{{count}} subcontas"
+  },
+  "migrateAccounts": {
+    "overview": {
+      "title": "Atualização de contas do Ledger Live",
+      "successTitle": "Contas atualizadas com sucesso",
+      "successDescPlu": "Suas contas {{assets}} estão agora atualizadas e prontas para uso",
+      "successDesc": "Sua conta {{assets}} está agora atualizada e pronta para uso",
+      "mobileTitle": "Exportar contas para versão móvel",
+      "mobileDesc": "Selecione o botão abaixo para exportar suas contas atualizadas para o aplicativo móvel Ledger Live.",
+      "mobileCTA": "Exportar para dispositivo móvel",
+      "description": "Novas funcionalidades no Ledger Live exigem uma atualização das suas contas.",
+      "currency": "1 conta {{currency}} precisa ser atualizada:",
+      "currency_plural": "{{count}} contas {{currency}} precisam ser atualizadas:",
+      "footer": "Você precisa do seu dispositivo Ledger para concluir a atualização",
+      "pendingDevices": "1 conta não pôde ser atualizada. Conecte o dispositivo associado à conta abaixo",
+      "pendingDevices_plural": "{{totalMigratableAccounts}} contas não puderam ser atualizadas. Conecte o dispositivo associado à conta abaixo",
+      "doItLaterBtn": "Fazer Depois"
+    },
+    "progress": {
+      "finished": {
+        "title": "Atualização de {{currencyName}} concluída",
+        "description": ""
+      },
+      "scanning": {
+        "title": "Atualização de {{currencyName}} em andamento...",
+        "description": "Aguarde atualização de contas"
+      },
+      "finished-empty": {
+        "title": "Atualização de {{currencyName}} incompleta",
+        "description": "Nenhuma conta {{currencyName}} para atualizar"
+      }
+    },
+    "cta": {
+      "startUpdate": "Iniciar Atualização",
+      "nextCurrency": "Continuar a atualização de {{currency}}"
+    }
+  },
+  "addAccounts": {
+    "title": "Adicionar Contas",
+    "breadcrumb": {
+      "informations": "Criptoativo",
+      "connectDevice": "Dispositivo",
+      "import": "Contas",
+      "finish": "Confirmação"
+    },
+    "fullNodeReadyInfo": "As contas serão adicionadas usando seu node completo de Bitcoin.",
+    "fullNodeConfigure": "Configurar Node",
+    "tokensTip": "{{token}} ({{ticker}}) é um token {{tokenType}}. Você pode receber tokens diretamente em uma conta {{currency}}.",
+    "accountToImportSubtitle_plural": "Adicionar contas existentes",
+    "selectAll": "Selecionar Tudo ({{count}})",
+    "unselectAll": "Desmarcar Tudo ({{count}})",
+    "noAccountToImport": "Nenhuma conta {{currencyName}} existente para adicionar",
+    "success": "Conta adicionada com sucesso",
+    "success_plural": "Contas adicionadas com sucesso",
+    "successDescription": "Adicionar outras contas ou retornar ao Portfólio",
+    "successDescription_plural": "Adicionar outras contas ou retornar ao Portfólio",
+    "createNewAccount": {
+      "noOperationOnLastAccount": "Não é possível adicionar uma nova conta antes de receber ativos na sua conta <1><0>{{accountName}}</0></1>",
+      "noAccountToCreate": "Nenhuma conta <1><0>{{currencyName}}</0></1> foi encontrada para ser criada",
+      "showAllAddressTypes": "Mostrar todos os tipos de endereço",
+      "showAllAddressTypesTooltip": "Altere o tipo de endereço apenas se você precisar receber {{family}} em outros formatos de endereço."
+    },
+    "supportLinks": {
+      "segwit_or_native_segwit": "Segwit ou Native Segwit?"
+    },
+    "cta": {
+      "addMore": "Adicionar Mais",
+      "add": "Adicionar Conta",
+      "add_plural": "Adicionar Contas",
+      "addAccountName": "Adicionar conta {{currencyName}}",
+      "receive": "Receber"
+    },
+    "sections": {
+      "importable": {
+        "title": "Adicionar conta existente"
+      },
+      "creatable": {
+        "title": "Adicionar nova conta"
+      },
+      "imported": {
+        "title": "Contas já no portfólio ({{count}})"
+      },
+      "migrate": {
+        "title": "Contas a serem atualizadas"
+      }
+    }
+  },
+  "operationDetails": {
+    "whatIsThis": "O que é esta operação?",
+    "title": "Detalhes da operação",
+    "type": "Tipo",
+    "amount": "Quantia",
+    "account": "Conta",
+    "date": "Data",
+    "currentValue": "Valor Atual",
+    "status": "Status",
+    "confirmed": "Confirmado",
+    "failed": "Falha",
+    "notConfirmed": "Não Confirmado",
+    "fees": "Taxa",
+    "noFees": "Sem Taxa",
+    "from": "De",
+    "to": "Para",
+    "identifier": "ID da transação",
+    "viewOperation": "Ver no explorador",
+    "showMore": "Mostrar mais {{recipients}}",
+    "showLess": "Mostrar Menos",
+    "tokenOperations": "Operações de tokens",
+    "subAccountOperations": "Operações de subcontas",
+    "tokenTooltip": "Esta operação está relacionada com as seguintes operações de tokens",
+    "subAccountTooltip": "Esta operação está relacionada com as seguintes operações de subcontas",
+    "internalOperations": "Operações Internas",
+    "internalOpTooltip": "Esta operação possui operações internas",
+    "details": "Detalhes de {{ currency }}",
+    "multipleAddresses": "Por que múltiplos endereços?",
+    "nft": {
+      "name": "Nome do token",
+      "contract": "Contrato do token",
+      "id": "ID do token (NFT)",
+      "quantity": "Quantidade"
+    },
+    "extra": {
+      "frozenAmount": "Quantia Congelada",
+      "unfreezeAmount": "Descongelar Quantia",
+      "votes": "Votos ({{number}})",
+      "votesAddress": "<0>{{votes}}</0> para <2>{{name}}</2>",
+      "validators": "Validadores",
+      "redelegated": "Redelegado",
+      "redelegatedFrom": "Redelegado de",
+      "redelegatedTo": "Redelegado para",
+      "redelegatedAmount": "Quantia Redelegada",
+      "undelegated": "Removido de delegação",
+      "undelegatedFrom": "Removido de delegação de",
+      "undelegatedAmount": "Quantia removida de delegação",
+      "rewardFrom": "Recompensa de",
+      "memo": "Memo",
+      "assetId": "ID do ativo",
+      "rewards": "Recompensas Recebidas",
+      "autoClaimedRewards": "Recompensas resgatadas automaticamente",
+      "bondedAmount": "Quantia Vinculada",
+      "unbondedAmount": "Quantia Desvinculada",
+      "withdrawUnbondedAmount": "Quantia Sacada",
+      "palletMethod": "Método",
+      "transferAmount": "Transferir Quantia",
+      "validatorsCount": "Validadores ({{number}})"
+    }
+  },
+  "operationList": {
+    "noMoreOperations": "Isso é tudo"
+  },
+  "DeviceAction": {
+    "allowAppPermission": "Abra o aplicativo {{wording}} no seu dispositivo",
+    "allowAppPermissionSubtitleToken": "para gerenciar seus tokens {{token}}",
+    "allowManagerPermission": "Permitir {{wording}} no seu dispositivo",
+    "loading": "Carregando...",
+    "connectAndUnlockDevice": "Conecte e desbloqueie seu dispositivo",
+    "unlockDevice": "Desbloqueie seu dispositivo",
+    "unlockDeviceAfterFirmwareUpdate": "Aguarde a atualização do firmware e desbloqueie seu dispositivo com seu PIN",
+    "quitApp": "Feche o aplicativo no seu dispositivo",
+    "appNotInstalledTitle": "Aplicativo necessário em falta",
+    "appNotInstalledTitle_plural": "Aplicativos necessários em falta",
+    "appNotInstalled": "O aplicativo {{appName}} é necessário para completar esta ação. Vá para o Manager e instale-o no seu dispositivo",
+    "appNotInstalled_plural": "Os aplicativos {{appName}} são necessários para completar esta ação. Vá para o Manager e os instale no seu dispositivo",
+    "openManager": "Abrir Manager",
+    "openOnboarding": "Configurar Dispositivo",
+    "outdated": "Versão do aplicativo desatualizada",
+    "outdatedDesc": "Uma atualização importante está disponível para o aplicativo {{appName}} no seu dispositivo. Vá para o Manager para atualizá-lo.",
+    "installApp": "Instalação do aplicativo {{appName}}",
+    "installAppDescription": "Aguarde a instalação ser concluída",
+    "listApps": "Verificando dependências do aplicativo",
+    "listAppsDescription": "Aguarde enquanto verificamos se você tem todos os aplicativos necessários",
+    "swap": {
+      "notice": "Verifique os detalhes da troca no seu dispositivo antes de enviá-la. Os endereços são comunicados com segurança para que você não precise verificá-los.",
+      "confirm": "Confirmar transação de troca",
+      "amountSent": "Quantia a enviar",
+      "amountReceived": "Quantia a receber",
+      "amountReceivedFloat": "Quantia a receber antes das taxas de serviço",
+      "fees": "Taxas",
+      "provider": "Provedor",
+      "payoutNetworkFees": "Taxas de pagamento",
+      "payoutNetworkFeesTooltip": "Esta quantia não será mostrada no seu dispositivo",
+      "acceptTerms": "By validating this transaction, I accept\n<0>{{provider}}'s terms of use</0>"
+    },
+    "swap2": {
+      "amountSent": "Quantia a enviar",
+      "amountReceived": "Quantia a receber",
+      "provider": "Provedor",
+      "fees": "Taxas de rede",
+      "sourceAccount": "Conta de origem",
+      "targetAccount": "Conta de destino"
+    },
+    "sell": {
+      "notice": "Verifique os detalhes da venda no seu dispositivo antes de enviá-la. Os endereços são comunicados com segurança para que você não precise verificá-los.",
+      "confirm": "Confirmar transação de venda"
+    },
+    "fund": {
+      "notice": "Verifique os detalhes de fundos no seu dispositivo antes de enviá-lo. Os endereços são comunicados de forma segura para que você não precise verificá-los.",
+      "confirm": "Confirmar transação de fundos"
+    }
+  },
+  "manager": {
+    "tabs": {
+      "appCatalog": "Catálogo de aplicativos",
+      "appCatalogSearch": "Pesquisar aplicativo no catálogo...",
+      "appsOnDevice": "Aplicativos Instalados",
+      "appOnDeviceSearch": "Pesquisar aplicativos instalados..."
+    },
+    "disconnected": {
+      "title": "Parece que um aplicativo está aberto no seu dispositivo",
+      "subtitle": "Ao reabrir o Manager, o aplicativo será fechado no seu dispositivo",
+      "ctaReopen": "Reabrir Manager",
+      "ctaPortfolio": "Voltar ao Portfólio"
+    },
+    "deviceStorage": {
+      "freeSpace": "<0>{{space}}</0> grátis",
+      "noFreeSpace": "Armazenamento Esgotado",
+      "installed": "Aplicativos",
+      "capacity": "Capacidade",
+      "used": "Usado",
+      "firmwareAvailable": "O firmware está desatualizado:",
+      "firmwareUpToDate": "O firmware está atualizado:",
+      "genuine": "O dispositivo é autêntico",
+      "incomplete": "Alguns aplicativos não foram reconhecidos. Desinstale-os e depois os reinstale."
+    },
+    "applist": {
+      "placeholder": "Nenhum resultado para os filtros selecionados",
+      "placeholderNoAppsInstalled": "Nenhum aplicativo instalado em seu dispositivo",
+      "placeholderGoToCatalog": "Vá para o catálogo de aplicativos",
+      "noResultsFound": "Nenhum resultado encontrado",
+      "noResultsDesc": "Verifique a ortografia e tente novamente",
+      "filter": {
+        "title": "Mostrar",
+        "all": "Todos",
+        "supported": "Compatível com o Live",
+        "installed": "Instalado",
+        "not_installed": "Não Instalado"
+      },
+      "sort": {
+        "title": "Ordenar",
+        "name_asc": "Nome A-Z",
+        "name_desc": "Nome Z-A",
+        "marketcap_desc": "Capitalização de mercado"
+      },
+      "installSuccess": {
+        "title": "Aplicativo instalado com sucesso. Agora você pode adicionar suas contas {{app}}",
+        "title_plural": "Aplicativos instalados com sucesso. Agora você pode adicionar suas contas",
+        "manageAccount": "Gerenciar minhas contas"
+      },
+      "updatable": {
+        "title": "Atualização Disponível",
+        "title_plural": "Atualizações disponíveis",
+        "progressTitle": "{{number}} atualização de aplicativo",
+        "progressTitle_plural": "{{number}} atualizações de aplicativo",
+        "progressWarning": "Não saia do Manager durante a atualização.",
+        "progress": "Atualizando todos..."
+      },
+      "item": {
+        "version": "Versão {{version}}",
+        "installing": "Instalando...",
+        "uninstalling": "Desinstalando...",
+        "updating": "Atualizando...",
+        "scheduled": "Na Fila",
+        "update": "Atualização Disponível",
+        "updateAll": "Atualizar Todos",
+        "updateAllOutOfMemory": "Armazenamento Insuficiente. Desinstale alguns aplicativos",
+        "install": "Instalar",
+        "installed": "Instalado",
+        "updated": "Atualizado",
+        "uninstall": "Desinstalar",
+        "notEnoughSpace": "Armazenamento Insuficiente",
+        "supported": "Compatível com Ledger Live",
+        "not_supported": "Requer carteira de terceiros",
+        "addAccount": "Adicionar Conta",
+        "addAccountTooltip": "Adicionar conta {{appName}}",
+        "addAccountWarn": "Aguarde o processamento terminar",
+        "learnMore": "Saiba Mais",
+        "learnMoreTooltip": "Saiba mais sobre {{appName}}",
+        "removeTooltip": "Desinstalar {{appName}}",
+        "useAppForToken": "Quer gerenciar tokens {{tokenType}}?",
+        "tokenAppDisclaimer": "Para gerenciar tokens {{tokenName}} {{tokenType}}, <1>instale o aplicativo {{appName}}</1> e verifique se você possui a <1>versão {{tokenType}}</1> antes de enviar <3>para sua conta {{appName}}</3>.",
+        "tokenAppDisclaimerInstalled": "Para gerenciar tokens <1>{{tokenName}} {{tokenType}}</1>, verifique se você possui a <1>versão {{tokenType}}</1> antes de enviar <3>para sua conta {{appName}}</3>.",
+        "goToAccounts": "Ir para contas",
+        "intallParentApp": "Instalar aplicativo {{appName}}",
+        "plugin": "Ir para o aplicativo",
+        "swap": "Trocar",
+        "tool": "Saiba Mais",
+        "app": "Saiba Mais"
+      },
+      "uninstall": {
+        "title": "Desinstalar Todos",
+        "subtitle": "Desinstalar todos os aplicativos?",
+        "description": "Não se preocupe, a desinstalação de aplicativos não afeta seus criptoativos. Você pode reinstalar aplicativos no catálogo de aplicativos."
+      }
+    },
+    "apps": {
+      "dependencyInstall": {
+        "title": "É necessário o aplicativo {{dependency}}",
+        "description": "O aplicativo {{dependency}} também será instalado porque o aplicativo {{app}} precisa dele.",
+        "confirm": "Instalar Aplicativos"
+      },
+      "dependencyUninstall": {
+        "title": " Desinstalar {{app}} e seus aplicativos relacionados?",
+        "showAll": "Mostrar aplicativos para desinstalar",
+        "description": "Alguns dos seus aplicativos instalados estão ligados ao aplicativo {{app}}. Eles também serão desinstalados.",
+        "confirm": "Desinstalar {{app}} e outros aplicativos"
+      }
+    },
+    "firmware": {
+      "updateLater": "Cancelar",
+      "seedReady": "Estou com minha frase de recuperação",
+      "dontHaveSeed": "Não está com sua frase de recuperação? ",
+      "followTheGuide": "Siga nosso guia passo a passo de atualização",
+      "removeApps": "Desinstale todos os aplicativos antes de atualizar",
+      "update": "Atualização de firmware",
+      "updateBtn": "Atualizar Firmware",
+      "banner": {
+        "warning": "Atualização disponível para o firmware {{latestFirmware}}",
+        "cta": "Ir para o Manager",
+        "old": {
+          "warning": "A versão do firmware do dispositivo é antiga demais para ser atualizada. Contate o Suporte Ledger para substituir o dispositivo.",
+          "cta": "Contatar Suporte"
+        },
+        "cta2": "Atualizar Firmware"
+      },
+      "latest": "A versão {{version}} do firmware está disponível",
+      "contactSupport": "Contatar Suporte",
+      "deprecated": "A versão do firmware do dispositivo é antiga demais para ser atualizada. Contate o Suporte Ledger para substituir o dispositivo.",
+      "prepareSeed": "Por precaução, certifique-se de que sua frase de recuperação de 24 palavras esteja anotada na folha de recuperação e esteja disponível.",
+      "disclaimerTitle": "Você está prestes a instalar a <1>versão {{version}} do firmware</1>.",
+      "downloadingUpdateDesc": "Aguarde o download do instalador da atualização"
+    },
+    "modal": {
+      "steps": {
+        "downloadingUpdate": "Baixando Atualização",
+        "updateMCU": "Atualização de firmware",
+        "updating": "Atualização de firmware",
+        "reset": "Preparar Dispositivo",
+        "osu": "Instalando OSU...",
+        "flash-mcu": "Atualizando MCU...",
+        "flash-bootloader": "Atualizando Bootloader...",
+        "firmware": "Atualizando Firmware...",
+        "flash": "Preparando seu dispositivo..."
+      },
+      "confirmIdentifier": "Verifique o identificador",
+      "confirmIdentifierText": "Verifique se o identificador no seu dispositivo é o mesmo que o identificador abaixo. Confirme e insira seu código PIN, se solicitado.",
+      "identifier": "Identificador",
+      "preparation": "Preparação",
+      "newFirmware": "Novo firmware {{version}}",
+      "confirmUpdate": "Confirme a atualização no seu dispositivo",
+      "mcuTitle": "Finalizar a atualização",
+      "mcuFirst": "Desconecte o cabo USB do seu dispositivo",
+      "mcuSecond": "Pressione e segure o botão esquerdo enquanto reconecta o cabo USB até que a tela <1><0>{{repairProcessing}}</0></1> seja exibida",
+      "mcuPin": "Aguarde a atualização terminar",
+      "mcuSecondNanoX": "Mantenha pressionado o botão esquerdo até que <1><0>{{bootloaderOption}}</0></1> seja exibido. Pressione ambos os botões para confirmar e reconectar seu dispositivo.",
+      "mcuBlueFirst": "Mantenha pressionado o botão lateral por 10 segundos para desligar seu dispositivo. Solte o botão.",
+      "mcuBlueSecond": "Pressione e segure o botão por pelo menos 5 segundos até que as opções de inicialização sejam exibidas. Selecione o modo bootloader",
+      "successTitle": "Firmware Atualizado",
+      "successTextApps": "Reinstale os aplicativos no seu dispositivo",
+      "successTextNoApps": "Agora você pode instalar aplicativos no seu dispositivo",
+      "sucessCTAApps": "Reinstalar Aplicativos",
+      "SuccessCTANoApps": "Instalar Aplicativos",
+      "cancelReinstallCTA": "Instalar Atualização",
+      "resetSteps": {
+        "first": "1. Redefina seu dispositivo",
+        "connect": "Conecte sua {{deviceName}} ao seu computador usando o cabo USB.",
+        "turnOn": "Pressione o botão do seu dispositivo para ligá-lo.",
+        "falsePin": "Insira três PINs errados para redefinir seu dispositivo.",
+        "turnOff": "Mantenha o botão lateral pressionado até {{action}} ser exibido.",
+        "confirmTurnOff": "Selecione {{action}} para confirmar.",
+        "second": "2. Inicie seu dispositivo no modo {{mode}}",
+        "boot": "Mantenha o botão lateral pressionado até {{option}} ser exibido",
+        "recoveryMode": "Selecione Modo {{mode}}. Aguarde o painel principal aparecer.",
+        "third": "3. Desinstale todos os aplicativos",
+        "openLive": "Abra o Manager no Ledger Live.",
+        "uninstall": "Selecione o ícone de lixeira cinza em todos os aplicativos atualmente instalados na sua {{deviceName}}. Isso liberará espaço para o instalador de firmware.",
+        "disclaimer": "Nota: seus fundos não são afetados por esta operação, as chaves privadas para acessar seus criptoativos na blockchain permanecem seguras em sua folha de recuperação."
+      }
+    }
+  },
+  "claimReward": {
+    "title": "Resgatar Recompensas",
+    "steps": {
+      "rewards": {
+        "title": "Recompensas",
+        "description": "Parabéns! Você ganhou <1>{{amount}}</1> por votar em validadores.",
+        "info": "As recompensas podem ser reivindicadas uma vez a cada 24 horas."
+      },
+      "connectDevice": {
+        "title": "Dispositivo"
+      },
+      "confirmation": {
+        "title": "Confirmação",
+        "success": {
+          "title": "Recompensas Resgatadas",
+          "text": "Suas recompensas foram adicionadas ao seu saldo disponível.",
+          "cta": "Ver Detalhes",
+          "done": "Concluído"
+        },
+        "broadcastError": "Sua transação pode ter falhado. Aguarde um momento e verifique seu histórico de transações antes de tentar novamente."
+      }
+    }
+  },
+  "freeze": {
+    "title": "Congelar Ativos",
+    "steps": {
+      "amount": {
+        "title": "Quantia",
+        "resourceInfo": "Largura de Banda ou Energia?",
+        "bandwidthDescription": "Os pontos de Largura de Banda são usados para fazer transações sem pagar TRX pelas taxas de rede. Escolha a Largura de Banda para aumentar suas transações diárias gratuitas.",
+        "energyDescription": "Os pontos de Energia são necessários para executar contratos inteligentes. Se você não executa nenhum contrato inteligente, não é necessário escolher Energia como recompensa.",
+        "amountLabel": "Quantia a congelar",
+        "available": "Disponível: {{amountAvailable}}",
+        "info": "Ativos congelados não podem ser enviados por 3 dias."
+      },
+      "connectDevice": {
+        "title": "Dispositivo"
+      },
+      "confirmation": {
+        "tooltip": {
+          "title": "Transação aguardando validação",
+          "desc": "Aguarde um minuto antes de poder votar"
+        },
+        "title": "Confirmação",
+        "success": {
+          "title": "",
+          "textNRG": "Você começará a receber Energia assim que a rede confirmar o congelamento. Em breve você poderá votar em Super-Representantes para receber recompensas também.",
+          "text": "Você começará a ganhar Largura de Banda assim que a rede confirmar o congelamento. Em breve você poderá votar em Super-Representantes para receber recompensas também.",
+          "votePending": "Vote em {{time}}",
+          "vote": "Votar",
+          "later": "Votar mais tarde"
+        },
+        "broadcastError": "Sua transação pode ter falhado. Aguarde um momento e verifique seu histórico de transações antes de tentar novamente."
+      }
+    }
+  },
+  "unfreeze": {
+    "title": "Descongelar Ativos",
+    "steps": {
+      "amount": {
+        "title": "Descongelar",
+        "info": "O descongelamento diminuirá sua {{resource}} e cancelará seus votos."
+      },
+      "connectDevice": {
+        "title": "Dispositivo"
+      },
+      "confirmation": {
+        "title": "Confirmação",
+        "success": {
+          "title": "",
+          "text": "Seus ativos foram descongelados com sucesso. Seus pontos de {{resource}} serão diminuídos e todos os seus votos serão cancelados.",
+          "continue": "Continuar"
+        },
+        "broadcastError": "Sua transação pode ter falhado. Aguarde um momento e verifique seu histórico de transações antes de tentar novamente."
+      }
+    }
+  },
+  "vote": {
+    "title": "Dar Votos",
+    "titleExisting": "Gerenciar Votos",
+    "steps": {
+      "castVotes": {
+        "max": "Máximo",
+        "title": "Votar",
+        "search": "Pesquisar por nome ou endereço...",
+        "totalVotes": "Total de votos: {{total}}",
+        "selected": "Selecionado: {{total}}",
+        "maxSelected": "Máximo selecionado: {{total}}",
+        "allVotesAreUsed": "Todos os ativos estão distribuídos",
+        "maxUsed": "Ativos Insuficientes",
+        "validators": "Validadores ({{total}})",
+        "votes": "Ativos disponíveis: {{total}}",
+        "noResults": "Nenhum validador encontrado para \"<0>{{search}}</0>\"."
+      },
+      "connectDevice": {
+        "title": "Dispositivo"
+      },
+      "confirmation": {
+        "title": "Confirmação",
+        "success": {
+          "title": "Seus votos foram enviados com sucesso.",
+          "text": "",
+          "cta": "Ver Detalhes"
+        },
+        "broadcastError": "Sua transação pode ter falhado. Aguarde um momento e verifique seu histórico de transações antes de tentar novamente."
+      }
+    }
+  },
+  "buy": {
+    "title": "Comprar",
+    "titleCrypto": "Comprar {{currency}}",
+    "buyCTA": "Comprar {{currencyTicker}}",
+    "withoutDevice": "Continuar sem meu dispositivo",
+    "connectWithoutDevice": "É melhor usar seu dispositivo para maior segurança.",
+    "skipConnect": "Continuar sem meu dispositivo"
+  },
+  "sell": {
+    "title": "Vender",
+    "titleCrypto": "Vender {{currency}}"
+  },
+  "receive": {
+    "title": "Receber",
+    "successTitle": "Endereço compartilhado com segurança",
+    "steps": {
+      "chooseAccount": {
+        "title": "Conta",
+        "label": "Conta para creditar",
+        "parentAccount": "1. Selecione a conta {{currencyName}}",
+        "token": "2. Selecione um token",
+        "verifyTokenType": "Verifique se <0>{{token}}</0> é um token <0>{{tokenType}}</0>. Qualquer outro criptoativo enviado para uma conta de {{currency}} poderá ser perdido.",
+        "warningTokenType": "Envie apenas <0>{{ticker}}</0> ou tokens <0>{{tokenType}}</0> para contas de {{currency}}. O envio de outros criptoativos poderá resultar na perda permanente dos fundos."
+      },
+      "connectDevice": {
+        "title": "Dispositivo",
+        "withoutDevice": "Não está com seu dispositivo?"
+      },
+      "receiveFunds": {
+        "title": "Receber"
+      },
+      "warning": {
+        "tezos": {
+          "text": "A quantia recebida em uma conta delegada será adicionada à quantia total em staking. Se quiser evitar isso, escolha outra conta."
+        }
+      }
+    }
+  },
+  "send": {
+    "title": "Enviar",
+    "titleNft": "Enviar NFT",
+    "totalSpent": "Total a debitar",
+    "steps": {
+      "recipient": {
+        "title": "Destinatário",
+        "nftRecipient": "NFT para enviar"
+      },
+      "amount": {
+        "title": "Quantia",
+        "banner": "Quantia máxima a ser gasta é",
+        "fees": "Taxas",
+        "standard": "Padrão",
+        "advanced": "Avançado",
+        "nftQuantity": "Quantidade"
+      },
+      "summary": {
+        "title": "Resumo"
+      },
+      "device": {
+        "title": "Dispositivo"
+      },
+      "details": {
+        "utxoLag": "Esta transação pode demorar muito para ser verificada e assinada porque a conta tem um número significativo de moedas.",
+        "subaccountsWarning": "Você precisará recarregar esta conta com {{ currency }} para enviar os tokens desta conta",
+        "from": "De",
+        "to": "Para",
+        "selectAccountDebit": "Conta para débito",
+        "recipientAddress": "Endereço do destinatário",
+        "amount": "Quantia",
+        "fees": "Taxas de rede",
+        "useMax": "Enviar Máximo",
+        "rippleTag": "Etiqueta",
+        "rippleTagPlaceholder": "Opcional",
+        "ethereumGasLimit": "Limite de gas",
+        "ethereumGasPrice": "Preço do gás",
+        "unitPerByte": "{{unit}} por byte",
+        "nft": "NFT",
+        "nftQuantity": "Quantidade"
+      },
+      "verification": {
+        "streaming": {
+          "accurate": "Carregando... ({{percentage}})",
+          "inaccurate": "Carregando..."
+        }
+      },
+      "confirmation": {
+        "title": "Confirmação",
+        "success": {
+          "title": "Transação Enviada",
+          "text": "O saldo da sua conta será atualizado quando a blockchain confirmar a transação",
+          "cta": "Ver Detalhes"
+        },
+        "pending": {
+          "title": "Transmitindo Transação..."
+        },
+        "broadcastError": "Sua transação pode ter falhado. Aguarde um momento e verifique seu histórico de transações antes de tentar novamente."
+      },
+      "warning": {
+        "tezos": {
+          "text": "A quantia a ser enviada será deduzida do saldo da sua conta delegada."
+        }
+      }
+    },
+    "footer": {
+      "estimatedFees": "Taxas de rede"
+    }
+  },
+  "sign": {
+    "title": "Assinar Transação"
+  },
+  "releaseNotes": {
+    "title": "Notas de versão",
+    "version": "Ledger Live {{versionNb}}"
+  },
+  "systemLanguageAvailable": {
+    "title": "Alterar o idioma do seu aplicativo?",
+    "description": {
+      "newSupport": "Boas notícias! nossas equipes têm trabalhado duro e o Ledger Live agora suporta o idioma {{language}}.",
+      "advice": "Você sempre pode alterar o idioma novamente nas configurações."
+    },
+    "switchButton": "Alterar para {{language}}",
+    "no": "Eu prefiro não"
+  },
+  "distribution": {
+    "asset": "Ativo",
+    "price": "Preço",
+    "distribution": "Alocação",
+    "amount": "Quantia",
+    "value": "Valor",
+    "showAll": "Mostrar Todos",
+    "showLess": "Mostrar Menos",
+    "header": "Alocação de ativos ({{count}})"
+  },
+  "accountDistribution": {
+    "account": "Conta",
+    "distribution": "Alocação",
+    "amount": "Quantia",
+    "value": "Valor",
+    "header": "Alocação de conta ({{count}})"
+  },
+  "cardano": {
+    "account": {
+      "stakingRewardsBanner": {
+        "cardTitle": "O saldo total não inclui recompensas de staking"
+      }
+    }
+  },
+  "tron": {
+    "voting": {
+      "emptyState": {
+        "description": "Agora você pode ganhar recompensas com congelamento e votação.",
+        "info": "Como funciona a votação",
+        "votesDesc": "Envie seu voto para um ou mais representantes para começar a receber recompensas de staking.",
+        "vote": "Dar Votos",
+        "voteExisting": "Gerenciar Votos"
+      },
+      "manageTP": "Gerenciar Ativos",
+      "warnEarnRewards": "Você precisa de pelo menos {{amount}} para começar a receber recompensas",
+      "claimRewards": "Resgatar Recompensas",
+      "nextRewardsDate": "As recompensas podem ser resgatadas em {{date}}",
+      "claimAvailableRewards": "Resgatar {{amount}}",
+      "header": "Votos",
+      "percentageTP": "% de votos enviados",
+      "noRewards": "Nenhuma recompensa disponível",
+      "remainingVotes": {
+        "title": "Você ainda tem {{amount}} votos restantes",
+        "description": "Você pode enviar seus votos restantes para ganhar mais recompensas",
+        "button": "Votar Agora"
+      },
+      "flow": {
+        "steps": {
+          "starter": {
+            "description": "Congele TRX para ganhar recompensas mantendo total segurança e controle de seus ativos.",
+            "bullet": {
+              "delegate": "Os ativos delegados continuam sendo seus.",
+              "access": "Você pode descongelar seus ativos após 3 dias.",
+              "ledger": "Congele e vote com segurança com seu dispositivo Ledger."
+            },
+            "help": "Como funciona a votação",
+            "termsAndPrivacy": "Delegar seus direitos de voto não garante nenhuma recompensa do seu super representante."
           }
         }
       }
     },
-<<<<<<< HEAD
-    "manage" : {
-      "title" : "Gerenciar Ativos",
-      "freeze" : {
-        "title" : "Congelar",
-        "description" : "Congele TRX para ganhar Largura de Banda ou Energia. Você também poderá votar em Super Representantes."
-=======
     "undelegation": {
       "header": "Remoções de delegação",
       "headerTooltip": "Disponível após o bloqueio de 21 dias",
@@ -2077,32 +2070,31 @@
       "freeze": {
         "title": "Congelar",
         "description": "Congele TRX para ganhar Largura de Banda ou Energia. Você também poderá votar em Super Representantes."
->>>>>>> c86db991
-      },
-      "unfreeze" : {
-        "title" : "Descongelar",
-        "description" : "Descongele TRX para enviá-los de volta ao seu saldo disponível. Você não receberá mais recompensas."
-      },
-      "vote" : {
-        "title" : "Votar",
-        "description" : "Vote em Super Representantes para ganhar recompensas.",
-        "steps" : {
-          "vote" : {
-            "title" : "Dar Votos",
-            "description" : "Vote em um ou mais Super Representantes para começar a ganhar recompensas.",
-            "footer" : {
-              "doNotShowAgain" : "Não mostrar novamente",
-              "next" : "Votar"
-            },
-            "info" : {
-              "message" : "SR ou Candidatos?",
-              "superRepresentative" : {
-                "title" : "Super Representantes (SR)",
-                "description" : "Os Super Representantes desempenham um papel fundamental na governança da comunidade TRON, garantindo funções básicas, por exemplo, geração de blocos e contabilidade"
+      },
+      "unfreeze": {
+        "title": "Descongelar",
+        "description": "Descongele TRX para enviá-los de volta ao seu saldo disponível. Você não receberá mais recompensas."
+      },
+      "vote": {
+        "title": "Votar",
+        "description": "Vote em Super Representantes para ganhar recompensas.",
+        "steps": {
+          "vote": {
+            "title": "Dar Votos",
+            "description": "Vote em um ou mais Super Representantes para começar a ganhar recompensas.",
+            "footer": {
+              "doNotShowAgain": "Não mostrar novamente",
+              "next": "Votar"
+            },
+            "info": {
+              "message": "SR ou Candidatos?",
+              "superRepresentative": {
+                "title": "Super Representantes (SR)",
+                "description": "Os Super Representantes desempenham um papel fundamental na governança da comunidade TRON, garantindo funções básicas, por exemplo, geração de blocos e contabilidade"
               },
-              "candidates" : {
-                "title" : "Candidatos",
-                "description" : "127 indivíduos eleitos por votação por toda a comunidade de detentores de tokens. Os votos são atualizados a cada 6 horas."
+              "candidates": {
+                "title": "Candidatos",
+                "description": "127 indivíduos eleitos por votação por toda a comunidade de detentores de tokens. Os votos são atualizados a cada 6 horas."
               }
             }
           }
@@ -2110,344 +2102,222 @@
       }
     }
   },
-  "bitcoin" : {
-    "inputSelected" : "SELECIONADO",
-    "toSpend" : "Moedas para gastar",
-    "toReturn" : "Alterar para retorno",
-    "modalTitle" : "Controle de moedas",
-    "coincontrol" : "Controle de moedas",
-    "advanced" : "Opções Avançadas",
-    "ctaDisabled" : "Esta conta não tem UTXO",
-    "whatIs" : "O que é seleção de moedas?",
-    "rbf" : "Permitir que a transação seja substituída (replace-by-fee).",
-    "strategy" : "Estratégia de seleção de moedas",
-    "selected" : "Moedas selecionadas por estratégia",
-    "amount" : "Quantia a enviar:",
-    "replaceable" : "substituível",
-    "cannotSelect" : {
-      "unconfirmed" : "Você não pode selecionar moedas de transações não confirmadas e substituíveis.",
-      "pending" : "You cannot select coins from pending transactions. (except your change output)",
-      "last" : "Você precisa de pelo menos uma selecionada"
-    },
-    "pending" : "pendente",
-    "pickingStrategy" : "Estratégia de seleção de UTXO",
-    "pickingStrategyLabels" : {
-      "DEEP_OUTPUTS_FIRST" : "Moedas mais antigas primeiro (FIFO)",
-      "OPTIMIZE_SIZE" : "Minimizar taxas (otimizar o tamanho)",
-      "MERGE_OUTPUTS" : "Minimizar taxas futuras (mesclar moedas)"
-    }
-  },
-  "cosmos" : {
-    "delegation" : {
-      "emptyState" : {
-        "description" : "Você pode ganhar recompensas ATOM delegando seus ativos.",
-        "info" : "Como funciona a delegação",
-        "delegation" : "Receba Recompensas"
-      },
-      "commission" : "Comissão",
-      "totalStake" : "Aplicação Total",
-      "claimRewards" : "Resgatar Recompensas",
-      "header" : "Delegação(ões)",
-      "noRewards" : "Nenhuma recompensa disponível",
-      "delegate" : "Adicionar",
-      "undelegate" : "Parar Delegação",
-      "redelegate" : "Redelegar",
-      "redelegateDisabledTooltip" : "Você pode delegar novamente em <0>{{days}}</0>",
-      "redelegateMaxDisabledTooltip" : "Você não pode redelegar a mais de <0>7</0> validadores por vez",
-      "undelegateDisabledTooltip" : "Você não pode remover de delegação mais de <0>7</0> validadores por vez",
-      "reward" : "Resgatar Recompensas",
-      "currentDelegation" : "Delegado: <0>{{amount}}</0>",
-      "estYield" : "rendimento est.",
-      "activeTooltip" : "Quantias delegadas geram recompensas",
-      "inactiveTooltip" : "Quantias removidas de delegação não geram recompensas",
-      "minSafeWarning" : "Fundos Insuficientes",
-      "flow" : {
-        "title" : "Delegar",
-        "steps" : {
-          "starter" : {
-            "description" : "Você pode ganhar recompensas delegando seus ativos ATOM a um validador.",
-            "bullet" : ["Você continua tendo a posse dos ativos delegados", "Delegue usando seu dispositivo Ledger", "Os ativos estarão disponíveis 21 dias após interromper a delegação"],
-            "warning" : {
-              "description" : "Escolha cuidadosamente seu validador: parte de seus ativos delegados pode ser irrevogavelmente perdida se o validador não se comportar adequadamente."
+  "bitcoin": {
+    "inputSelected": "SELECIONADO",
+    "toSpend": "Moedas para gastar",
+    "toReturn": "Alterar para retorno",
+    "modalTitle": "Controle de moedas",
+    "coincontrol": "Controle de moedas",
+    "advanced": "Opções Avançadas",
+    "ctaDisabled": "Esta conta não tem UTXO",
+    "whatIs": "O que é seleção de moedas?",
+    "rbf": "Permitir que a transação seja substituída (replace-by-fee).",
+    "strategy": "Estratégia de seleção de moedas",
+    "selected": "Moedas selecionadas por estratégia",
+    "amount": "Quantia a enviar:",
+    "replaceable": "substituível",
+    "cannotSelect": {
+      "unconfirmed": "Você não pode selecionar moedas de transações não confirmadas e substituíveis.",
+      "pending": "You cannot select coins from pending transactions. (except your change output)",
+      "last": "Você precisa de pelo menos uma selecionada"
+    },
+    "pending": "pendente",
+    "pickingStrategy": "Estratégia de seleção de UTXO",
+    "pickingStrategyLabels": {
+      "DEEP_OUTPUTS_FIRST": "Moedas mais antigas primeiro (FIFO)",
+      "OPTIMIZE_SIZE": "Minimizar taxas (otimizar o tamanho)",
+      "MERGE_OUTPUTS": "Minimizar taxas futuras (mesclar moedas)"
+    }
+  },
+  "cosmos": {
+    "delegation": {
+      "emptyState": {
+        "description": "Você pode ganhar recompensas ATOM delegando seus ativos.",
+        "info": "Como funciona a delegação",
+        "delegation": "Receba Recompensas"
+      },
+      "commission": "Comissão",
+      "totalStake": "Aplicação Total",
+      "claimRewards": "Resgatar Recompensas",
+      "header": "Delegação(ões)",
+      "noRewards": "Nenhuma recompensa disponível",
+      "delegate": "Adicionar",
+      "undelegate": "Parar Delegação",
+      "redelegate": "Redelegar",
+      "redelegateDisabledTooltip": "Você pode delegar novamente em <0>{{days}}</0>",
+      "redelegateMaxDisabledTooltip": "Você não pode redelegar a mais de <0>7</0> validadores por vez",
+      "undelegateDisabledTooltip": "Você não pode remover de delegação mais de <0>7</0> validadores por vez",
+      "reward": "Resgatar Recompensas",
+      "currentDelegation": "Delegado: <0>{{amount}}</0>",
+      "estYield": "rendimento est.",
+      "activeTooltip": "Quantias delegadas geram recompensas",
+      "inactiveTooltip": "Quantias removidas de delegação não geram recompensas",
+      "minSafeWarning": "Fundos Insuficientes",
+      "flow": {
+        "title": "Delegar",
+        "steps": {
+          "starter": {
+            "description": "Você pode ganhar recompensas delegando seus ativos ATOM a um validador.",
+            "bullet": [
+              "Você continua tendo a posse dos ativos delegados",
+              "Delegue usando seu dispositivo Ledger",
+              "Os ativos estarão disponíveis 21 dias após interromper a delegação"
+            ],
+            "warning": {
+              "description": "Escolha cuidadosamente seu validador: parte de seus ativos delegados pode ser irrevogavelmente perdida se o validador não se comportar adequadamente."
             }
           },
-          "amount" : {
-            "title" : "Quantia"
-          },
-          "validator" : {
-            "title" : "Validadores"
-          },
-          "connectDevice" : {
-            "title" : "Dispositivo"
-          },
-          "confirmation" : {
-            "title" : "Confirmação",
-            "success" : {
-              "title" : "Você delegou seus ativos com sucesso",
-              "text" : "O saldo da sua conta será atualizado quando a blockchain confirmar a transação.",
-              "cta" : "Ver Detalhes"
-            },
-            "broadcastError" : "Sua transação pode ter falhado. Aguarde um momento e verifique seu histórico de transações antes de tentar novamente."
+          "amount": {
+            "title": "Quantia"
+          },
+          "validator": {
+            "title": "Validadores"
+          },
+          "connectDevice": {
+            "title": "Dispositivo"
+          },
+          "confirmation": {
+            "title": "Confirmação",
+            "success": {
+              "title": "Você delegou seus ativos com sucesso",
+              "text": "O saldo da sua conta será atualizado quando a blockchain confirmar a transação.",
+              "cta": "Ver Detalhes"
+            },
+            "broadcastError": "Sua transação pode ter falhado. Aguarde um momento e verifique seu histórico de transações antes de tentar novamente."
           }
         }
       }
     },
-    "claimRewards" : {
-      "flow" : {
-        "title" : "Resgatar Recompensas",
-        "steps" : {
-          "claimRewards" : {
-            "title" : "Recompensas",
-            "compound" : "Compor",
-            "claim" : "Depositar",
-            "compoundOrClaim" : "Compor ou depositar",
-            "compoundDescription" : "As recompensas serão adicionadas à quantia delegada",
-            "claimDescription" : "As recompensas serão adicionadas ao saldo disponível",
-            "compoundInfo" : "Você ganhou <0>{{amount}}</0>. Ao selecionar Continuar, eles serão reivindicados agora e delegados automaticamente ao mesmo validador.",
-            "claimInfo" : "Você ganhou <0>{{amount}}</0> do validador abaixo. Ao selecionar Continuar, eles serão reivindicados agora e adicionados automaticamente ao saldo disponível.",
-            "selectLabel" : "Selecione uma delegação"
-          },
-          "connectDevice" : {
-            "title" : "Dispositivo"
-          },
-          "confirmation" : {
-            "title" : "Confirmação",
-            "label" : "Confirmação",
-            "success" : {
-              "title" : "Recompensas depositadas com sucesso",
-              "titleCompound" : "Recompensas compostas com sucesso",
-              "text" : "Suas recompensas foram adicionadas ao seu saldo disponível",
-              "textCompound" : "Suas recompensas <0>{{amount}}</0> foram automaticamente delegadas a <0>{{validator}}</0>",
-              "cta" : "Ver Detalhes"
-            },
-            "pending" : {
-              "title" : "Transmitindo Transação..."
-            },
-            "broadcastError" : "Sua transação pode ter falhado. Aguarde um momento e verifique seu histórico de transações antes de tentar novamente."
+    "claimRewards": {
+      "flow": {
+        "title": "Resgatar Recompensas",
+        "steps": {
+          "claimRewards": {
+            "title": "Recompensas",
+            "compound": "Compor",
+            "claim": "Depositar",
+            "compoundOrClaim": "Compor ou depositar",
+            "compoundDescription": "As recompensas serão adicionadas à quantia delegada",
+            "claimDescription": "As recompensas serão adicionadas ao saldo disponível",
+            "compoundInfo": "Você ganhou <0>{{amount}}</0>. Ao selecionar Continuar, eles serão reivindicados agora e delegados automaticamente ao mesmo validador.",
+            "claimInfo": "Você ganhou <0>{{amount}}</0> do validador abaixo. Ao selecionar Continuar, eles serão reivindicados agora e adicionados automaticamente ao saldo disponível.",
+            "selectLabel": "Selecione uma delegação"
+          },
+          "connectDevice": {
+            "title": "Dispositivo"
+          },
+          "confirmation": {
+            "title": "Confirmação",
+            "label": "Confirmação",
+            "success": {
+              "title": "Recompensas depositadas com sucesso",
+              "titleCompound": "Recompensas compostas com sucesso",
+              "text": "Suas recompensas foram adicionadas ao seu saldo disponível",
+              "textCompound": "Suas recompensas <0>{{amount}}</0> foram automaticamente delegadas a <0>{{validator}}</0>",
+              "cta": "Ver Detalhes"
+            },
+            "pending": {
+              "title": "Transmitindo Transação..."
+            },
+            "broadcastError": "Sua transação pode ter falhado. Aguarde um momento e verifique seu histórico de transações antes de tentar novamente."
           }
         }
       }
     },
-    "redelegation" : {
-      "flow" : {
-        "title" : "Redelegar ativos",
-        "steps" : {
-          "starter" : {
-            "title" : "Redelegação",
-            "description" : "Use a redelegação para mudar facilmente de um validador para outro. Mas se você mudar de ideia novamente, terá que esperar pois a redelegação aciona um bloqueio de 21 dias.",
-            "warning" : "Escolha cuidadosamente seu validador: parte de seus ativos delegados pode ser irrevogavelmente perdida se o validador não se comportar adequadamente. Você pode ter no máximo <0>7 delegações pendentes</0>.",
-            "howDelegationWorks" : "Como funciona a delegação?"
-          },
-          "validators" : {
-            "title" : "Validadores",
-            "currentDelegation" : "Delegação Atual",
-            "newDelegation" : "Nova Delegação",
-            "chooseValidator" : "Escolha um validador",
-            "warning" : "Se mudar de ideia novamente, você terá que esperar <0>21 dias</0> para redelegar novamente do novo validador",
-            "amountLabel" : "Quantia a redelegar"
-          },
-          "device" : {
-            "title" : "Dispositivo"
-          },
-          "confirmation" : {
-            "title" : "Confirmação",
-            "success" : {
-              "title" : "Você redelegou seus ativos com sucesso",
-              "text" : "A redelegação será atualizada assim que a blockchain confirmar a transação",
-              "cta" : "Ver Detalhes"
-            },
-            "broadcastError" : "Sua transação pode ter falhado. Aguarde um momento e verifique seu histórico de transações antes de tentar novamente."
+    "redelegation": {
+      "flow": {
+        "title": "Redelegar ativos",
+        "steps": {
+          "starter": {
+            "title": "Redelegação",
+            "description": "Use a redelegação para mudar facilmente de um validador para outro. Mas se você mudar de ideia novamente, terá que esperar pois a redelegação aciona um bloqueio de 21 dias.",
+            "warning": "Escolha cuidadosamente seu validador: parte de seus ativos delegados pode ser irrevogavelmente perdida se o validador não se comportar adequadamente. Você pode ter no máximo <0>7 delegações pendentes</0>.",
+            "howDelegationWorks": "Como funciona a delegação?"
+          },
+          "validators": {
+            "title": "Validadores",
+            "currentDelegation": "Delegação Atual",
+            "newDelegation": "Nova Delegação",
+            "chooseValidator": "Escolha um validador",
+            "warning": "Se mudar de ideia novamente, você terá que esperar <0>21 dias</0> para redelegar novamente do novo validador",
+            "amountLabel": "Quantia a redelegar"
+          },
+          "device": {
+            "title": "Dispositivo"
+          },
+          "confirmation": {
+            "title": "Confirmação",
+            "success": {
+              "title": "Você redelegou seus ativos com sucesso",
+              "text": "A redelegação será atualizada assim que a blockchain confirmar a transação",
+              "cta": "Ver Detalhes"
+            },
+            "broadcastError": "Sua transação pode ter falhado. Aguarde um momento e verifique seu histórico de transações antes de tentar novamente."
           }
         }
       }
     },
-    "undelegation" : {
-      "header" : "Remoções de delegação",
-      "headerTooltip" : "Disponível após o bloqueio de 21 dias",
-      "inactiveTooltip" : "Quantias removidas de delegação não geram recompensas",
-      "flow" : {
-        "title" : "Parar delegação de ativos",
-        "steps" : {
-          "amount" : {
-            "title" : "Quantia",
-            "subtitle" : "O processo de para delegação leva <0>21 dias</0> para ser concluído.",
-            "warning" : "Recompensas serão imediatamente depositadas. A quantia removida de delegação retornará ao seu saldo disponível após o <0>período de 21 dias</0>.",
-            "fields" : {
-              "validator" : "Validador",
-              "amount" : "Quantia a remover de delegação"
+    "undelegation": {
+      "header": "Remoções de delegação",
+      "headerTooltip": "Disponível após o bloqueio de 21 dias",
+      "inactiveTooltip": "Quantias removidas de delegação não geram recompensas",
+      "flow": {
+        "title": "Parar delegação de ativos",
+        "steps": {
+          "amount": {
+            "title": "Quantia",
+            "subtitle": "O processo de para delegação leva <0>21 dias</0> para ser concluído.",
+            "warning": "Recompensas serão imediatamente depositadas. A quantia removida de delegação retornará ao seu saldo disponível após o <0>período de 21 dias</0>.",
+            "fields": {
+              "validator": "Validador",
+              "amount": "Quantia a remover de delegação"
             }
           },
-          "device" : {
-            "title" : "Dispositivo"
-          },
-          "confirmation" : {
-            "title" : "Confirmação",
-            "success" : {
-              "title" : "Ativos removidos de delegação com sucesso.",
-              "description" : "<0>{{amount}}</0> foram removidos de delegação do <0>{{validator}}</0>",
-              "cta" : "Ver Detalhes"
-            },
-            "broadcastError" : "Sua transação pode ter falhado. Aguarde um momento e verifique seu histórico de transações antes de tentar novamente."
+          "device": {
+            "title": "Dispositivo"
+          },
+          "confirmation": {
+            "title": "Confirmação",
+            "success": {
+              "title": "Ativos removidos de delegação com sucesso.",
+              "description": "<0>{{amount}}</0> foram removidos de delegação do <0>{{validator}}</0>",
+              "cta": "Ver Detalhes"
+            },
+            "broadcastError": "Sua transação pode ter falhado. Aguarde um momento e verifique seu histórico de transações antes de tentar novamente."
           }
         }
       }
     }
   },
-  "algorand" : {
-    "operationHasRewards" : "Recompensas Recebidas",
-    "operationEarnedRewards" : "Você ganhou <0>{{amount}}</0> recompensas.",
-    "operationDetailsAmountBreakDown" : "{{initialAmount}} (<0>+{{reward}}</0> recompensas recebidas)",
-    "optIn" : {
-      "flow" : {
-        "title" : "Adicionar ASA (Ativo)",
-        "steps" : {
-          "assets" : {
-            "title" : "ASA (Ativo)",
-            "info" : "Para adicionar um ativo, é necessário enviar uma transação com taxas mínimas. Isto aparecerá no seu histórico de transações",
-            "selectLabel" : "Escolha um ASA (Ativo)",
-            "disabledTooltip" : "Você já possui este ASA (Ativo) na sua conta Algorand"
-          },
-          "connectDevice" : {
-            "title" : "Dispositivo"
-          },
-          "confirmation" : {
-            "title" : "Confirmação",
-            "success" : {
-              "title" : "Ativo {{token}} adicionado com sucesso",
-              "text" : "Você pode agora receber e enviar ativos <0>{{token}}</0> em sua conta Algorand.",
-              "cta" : "Ver Detalhes"
-            },
-            "broadcastError" : "Sua transação pode ter falhado. Aguarde um momento e verifique seu histórico de transações antes de tentar novamente."
+  "algorand": {
+    "operationHasRewards": "Recompensas Recebidas",
+    "operationEarnedRewards": "Você ganhou <0>{{amount}}</0> recompensas.",
+    "operationDetailsAmountBreakDown": "{{initialAmount}} (<0>+{{reward}}</0> recompensas recebidas)",
+    "optIn": {
+      "flow": {
+        "title": "Adicionar ASA (Ativo)",
+        "steps": {
+          "assets": {
+            "title": "ASA (Ativo)",
+            "info": "Para adicionar um ativo, é necessário enviar uma transação com taxas mínimas. Isto aparecerá no seu histórico de transações",
+            "selectLabel": "Escolha um ASA (Ativo)",
+            "disabledTooltip": "Você já possui este ASA (Ativo) na sua conta Algorand"
+          },
+          "connectDevice": {
+            "title": "Dispositivo"
+          },
+          "confirmation": {
+            "title": "Confirmação",
+            "success": {
+              "title": "Ativo {{token}} adicionado com sucesso",
+              "text": "Você pode agora receber e enviar ativos <0>{{token}}</0> em sua conta Algorand.",
+              "cta": "Ver Detalhes"
+            },
+            "broadcastError": "Sua transação pode ter falhado. Aguarde um momento e verifique seu histórico de transações antes de tentar novamente."
           }
         }
       }
     },
-<<<<<<< HEAD
-    "claimRewards" : {
-      "header" : "Recompensas",
-      "tooltip" : "As recompensas Algorand são distribuídas regularmente e são resgatadas automaticamente quando você faz uma transação.",
-      "cta" : "Resgatar Recompensas",
-      "rewardsDisabledTooltip" : "Você não tem nenhuma recompensa. As recompensas de Algorand são resgatadas automaticamente quando você faz uma transação. Receba ALGO para começar a receber recompensas.",
-      "flow" : {
-        "title" : "Resgatar Recompensas",
-        "steps" : {
-          "starter" : {
-            "description" : "Receba recompensas de Algorand simplesmente por manter o controle da Algorand sobre seus ativos.",
-            "bullet" : {
-              "delegate" : "É necessário um saldo mínimo de 1 ALGO para receber recompensas.",
-              "access" : "Aumente o saldo da conta para aumentar as recompensas.",
-              "ledger" : "Realize uma transação de ou para a conta para resgatar recompensas."
-            },
-            "learnMore" : "Como funcionam as recompensas de Algorand?",
-            "button" : {
-              "cta" : "Receber Algo"
-            }
-          },
-          "info" : {
-            "title" : "Recompensas",
-            "description" : "Parabéns! Você ganhou {{amount}}. Selecione Continuar para resgatar suas recompensas",
-            "info" : "Você será solicitado a gerar uma transação vazia para sua conta. Isto adicionará suas recompensas atuais ao seu saldo com o custo mínimo das taxas de transação."
-          },
-          "connectDevice" : {
-            "title" : "Dispositivo"
-          },
-          "confirmation" : {
-            "title" : "Confirmação",
-            "success" : {
-              "title" : "Recompensas resgatadas com sucesso!",
-              "text" : "Suas recompensas foram adicionadas ao seu saldo disponível",
-              "cta" : "Ver Detalhes"
-            },
-            "broadcastError" : "Sua transação pode ter falhado. Aguarde um momento e verifique seu histórico de transações antes de tentar novamente."
-          }
-        }
-      }
-    }
-  },
-  "osmosis" : {
-    "account" : {
-      "subHeader" : {
-        "cardTitle" : "Powered by Figment",
-        "moreInfo" : "Mais Informações",
-        "drawerTitle" : "Powered by Figment",
-        "title" : "O token OSMO agora está disponível na Ledger Live",
-        "description" : "Agora você pode gerenciar e proteger seus tokens OSMO na Ledger Live.",
-        "description2" : "O token OSMO é nativo da Osmosis chain e é usado para tudo, desde transações, staking e vários recursos por vir.",
-        "website" : "Powered by Figment"
-      }
-    },
-    "memo" : "Memo",
-    "memoPlaceholder" : "Opcional",
-    "memoWarningText" : "Ao usar um memo, verifique cuidadosamente as informações com o destinatário",
-    "delegation" : {
-      "emptyState" : {
-        "description" : "Você pode ganhar recompensas em OSMO delegando seus ativos.",
-        "info" : "Como funciona a delegação",
-        "delegation" : "Receba Recompensas"
-      },
-      "commission" : "Comissão",
-      "totalStake" : "Total Aplicado",
-      "claimRewards" : "Resgatar Recompensas",
-      "header" : "Delegações",
-      "noRewards" : "Nenhuma recompensa disponível",
-      "delegate" : "Adicionar",
-      "undelegate" : "Desdelegar",
-      "redelegate" : "Redelegar",
-      "redelegateDisabledTooltip" : "Você pode redelegar em <0>{{days}}</0>",
-      "redelegateMaxDisabledTooltip" : "Você não pode redelegar a mais de <0>7</0> validadores por vez",
-      "undelegateDisabledTooltip" : "Você não pode desdelegar mais de <0>7</0> validadores por vez",
-      "reward" : "Resgatar Recompensas",
-      "currentDelegation" : "Delegado: <0>{{amount}}</0>",
-      "estYield" : "rendimento est.",
-      "activeTooltip" : "Quantias delegadas geram recompensas",
-      "inactiveTooltip" : "Quantias desdelegadas não geram recompensas",
-      "minSafeWarning" : "Fundos Insuficientes",
-      "flow" : {
-        "title" : "Delegar",
-        "steps" : {
-          "starter" : {
-            "description" : "Você pode ganhar recompensas delegando seus ativos OSMO a um validador.",
-            "bullet" : ["Você continua tendo a posse dos ativos delegados", "Delegue usando seu dispositivo Ledger", "Os ativos estarão disponíveis 14 dias após a desdelegação."],
-            "warning" : {
-              "description" : "Escolha seu validador com sabedoria: parte de seus ativos delegados pode ser irrevogavelmente perdida se o validador não se comportar adequadamente."
-            }
-          },
-          "amount" : {
-            "title" : "Quantia"
-          },
-          "validator" : {
-            "title" : "Validadores"
-          },
-          "connectDevice" : {
-            "title" : "Dispositivo"
-          },
-          "confirmation" : {
-            "title" : "Confirmação",
-            "success" : {
-              "title" : "Você delegou seus ativos com sucesso",
-              "text" : "O saldo da sua conta será atualizado quando a blockchain confirmar a transação.",
-              "cta" : "Ver Detalhes"
-            },
-            "broadcastError" : "Sua transação pode ter falhado. Aguarde um momento e verifique seu histórico de transações antes de tentar novamente."
-          }
-        }
-      }
-    },
-    "claimRewards" : {
-      "flow" : {
-        "title" : "Resgatar Recompensas",
-        "steps" : {
-          "claimRewards" : {
-            "title" : "Recompensas",
-            "compound" : "Compor",
-            "claim" : "Depositar",
-            "compoundOrClaim" : "Compor ou Receber",
-            "compoundDescription" : "As recompensas serão adicionadas à quantia delegada",
-            "claimDescription" : "As recompensas serão adicionadas ao saldo disponível",
-            "compoundInfo" : "Você recebeu <0>{{amount}}</0>. Ao clicar em Continuar, essa quantia será resgatada agora e automaticamente delegada ao mesmo validador.",
-            "claimInfo" : "Você recebeu <0>{{amount}}</0> do validador abaixo. Ao clicar em Continuar, essa quantia será resgatada agora e automaticamente adiciona ao saldo disponível.",
-            "selectLabel" : "Selecione uma delegação"
-=======
     "claimRewards": {
       "flow": {
         "title": "Resgatar Recompensas",
@@ -2462,82 +2332,77 @@
             "compoundInfo": "Você recebeu <0>{{amount}}</0>. Ao clicar em Continuar, essa quantia será resgatada agora e automaticamente delegada ao mesmo validador.",
             "claimInfo": "Você recebeu <0>{{amount}}</0> do validador abaixo. Ao clicar em Continuar, essa quantia será resgatada agora e automaticamente adiciona ao saldo disponível.",
             "selectLabel": "Selecione uma delegação"
->>>>>>> c86db991
-          },
-          "connectDevice" : {
-            "title" : "Dispositivo"
-          },
-          "confirmation" : {
-            "title" : "Confirmação",
-            "label" : "Confirmação",
-            "success" : {
-              "title" : "Recompensas depositadas com sucesso",
-              "titleCompound" : "Recompensas compostas com sucesso",
-              "text" : "Suas recompensas foram adicionadas ao seu saldo disponível",
-              "textCompound" : "Suas recompensas <0>{{amount}}</0> foram automaticamente delegadas a <0>{{validator}}</0>",
-              "cta" : "Ver Detalhes"
-            },
-            "pending" : {
-              "title" : "Transmitindo Transação..."
-            },
-            "broadcastError" : "Sua transação pode ter falhado. Aguarde um momento e verifique seu histórico de transações antes de tentar novamente."
+          },
+          "connectDevice": {
+            "title": "Dispositivo"
+          },
+          "confirmation": {
+            "title": "Confirmação",
+            "label": "Confirmação",
+            "success": {
+              "title": "Recompensas depositadas com sucesso",
+              "titleCompound": "Recompensas compostas com sucesso",
+              "text": "Suas recompensas foram adicionadas ao seu saldo disponível",
+              "textCompound": "Suas recompensas <0>{{amount}}</0> foram automaticamente delegadas a <0>{{validator}}</0>",
+              "cta": "Ver Detalhes"
+            },
+            "pending": {
+              "title": "Transmitindo Transação..."
+            },
+            "broadcastError": "Sua transação pode ter falhado. Aguarde um momento e verifique seu histórico de transações antes de tentar novamente."
           }
         }
       }
     },
-    "redelegation" : {
-      "flow" : {
-        "title" : "Redelegar Ativos",
-        "steps" : {
-          "starter" : {
-            "title" : "Redelegação",
-            "description" : "Use a redelegação para mudar facilmente de um validador para outro. Mas se você mudar de ideia novamente, terá que esperar porque a redelegação aciona um bloqueio temporal de 14 dias.",
-            "warning" : "Escolha cuidadosamente seu validador: parte de seus ativos delegados pode ser irrevogavelmente perdida se o validador não se comportar adequadamente. Você pode ter no máximo <0>7 delegações pendentes</0>.",
-            "howDelegationWorks" : "Como funciona a delegação?"
-          },
-          "validators" : {
-            "title" : "Validadores",
-            "currentDelegation" : "Delegação Atual",
-            "newDelegation" : "Nova Delegação",
-            "chooseValidator" : "Escolha um validador",
-            "warning" : "Você terá que esperar <0>14 dias</0> para redelegar do novo validador, se mudar de ideia novamente",
-            "amountLabel" : "Quantia a redelegar"
-          },
-          "device" : {
-            "title" : "Dispositivo"
-          },
-          "confirmation" : {
-            "title" : "Confirmação",
-            "success" : {
-              "title" : "Você redelegou seus ativos com sucesso",
-              "text" : "A redelegação será atualizada assim que a blockchain confirmar a transação",
-              "cta" : "Ver Detalhes"
-            },
-            "broadcastError" : "Sua transação pode ter falhado. Aguarde um momento e verifique seu histórico de transações antes de tentar novamente."
+    "redelegation": {
+      "flow": {
+        "title": "Redelegar Ativos",
+        "steps": {
+          "starter": {
+            "title": "Redelegação",
+            "description": "Use a redelegação para mudar facilmente de um validador para outro. Mas se você mudar de ideia novamente, terá que esperar porque a redelegação aciona um bloqueio temporal de 14 dias.",
+            "warning": "Escolha cuidadosamente seu validador: parte de seus ativos delegados pode ser irrevogavelmente perdida se o validador não se comportar adequadamente. Você pode ter no máximo <0>7 delegações pendentes</0>.",
+            "howDelegationWorks": "Como funciona a delegação?"
+          },
+          "validators": {
+            "title": "Validadores",
+            "currentDelegation": "Delegação Atual",
+            "newDelegation": "Nova Delegação",
+            "chooseValidator": "Escolha um validador",
+            "warning": "Você terá que esperar <0>14 dias</0> para redelegar do novo validador, se mudar de ideia novamente",
+            "amountLabel": "Quantia a redelegar"
+          },
+          "device": {
+            "title": "Dispositivo"
+          },
+          "confirmation": {
+            "title": "Confirmação",
+            "success": {
+              "title": "Você redelegou seus ativos com sucesso",
+              "text": "A redelegação será atualizada assim que a blockchain confirmar a transação",
+              "cta": "Ver Detalhes"
+            },
+            "broadcastError": "Sua transação pode ter falhado. Aguarde um momento e verifique seu histórico de transações antes de tentar novamente."
           }
         }
       }
     },
-    "undelegation" : {
-      "header" : "Desdelegações",
-      "headerTooltip" : "Disponível após o bloqueio temporal de 14 dias",
-      "inactiveTooltip" : "Quantias removidas de delegação não geram recompensas",
-      "flow" : {
-        "title" : "Desdelegar Ativos",
-        "steps" : {
-          "amount" : {
-            "title" : "Quantia",
-            "subtitle" : "O processo de desdelegação leva <0>14 dias</0> para ser concluído.",
-            "warning" : "Recompensas serão imediatamente depositadas. A quantia removida de uma delegação retornará ao seu saldo disponível após o <0>período de 14 dias</0>.",
-            "fields" : {
-              "validator" : "Validador",
-              "amount" : "Quantia a desdelegar"
+    "undelegation": {
+      "header": "Desdelegações",
+      "headerTooltip": "Disponível após o bloqueio temporal de 14 dias",
+      "inactiveTooltip": "Quantias removidas de delegação não geram recompensas",
+      "flow": {
+        "title": "Desdelegar Ativos",
+        "steps": {
+          "amount": {
+            "title": "Quantia",
+            "subtitle": "O processo de desdelegação leva <0>14 dias</0> para ser concluído.",
+            "warning": "Recompensas serão imediatamente depositadas. A quantia removida de uma delegação retornará ao seu saldo disponível após o <0>período de 14 dias</0>.",
+            "fields": {
+              "validator": "Validador",
+              "amount": "Quantia a desdelegar"
             }
           },
-<<<<<<< HEAD
-          "device" : {
-            "title" : "Dispositivo"
-=======
           "osmosis": {
             "account": {
               "subHeader": {
@@ -2714,401 +2579,404 @@
           },
           "device": {
             "title": "Dispositivo"
->>>>>>> c86db991
-          },
-          "confirmation" : {
-            "title" : "Confirmação",
-            "success" : {
-              "title" : "Ativos desdelegados com sucesso.",
-              "description" : "<0>{{amount}}</0> foram desdelegados de <0>{{validator}}</0>",
-              "cta" : "Ver Detalhes"
-            },
-            "broadcastError" : "Sua transação pode ter falhado. Aguarde um momento e verifique seu histórico de transações antes de tentar novamente."
+          },
+          "confirmation": {
+            "title": "Confirmação",
+            "success": {
+              "title": "Ativos desdelegados com sucesso.",
+              "description": "<0>{{amount}}</0> foram desdelegados de <0>{{validator}}</0>",
+              "cta": "Ver Detalhes"
+            },
+            "broadcastError": "Sua transação pode ter falhado. Aguarde um momento e verifique seu histórico de transações antes de tentar novamente."
           }
         }
       }
     }
   },
-  "polkadot" : {
-    "lockedBalance" : "Vinculado",
-    "lockedTooltip" : "Antes de receber recompensas, os ativos devem ser vinculados a validadores nomeados.",
-    "unlockingBalance" : "Desvinculando",
-    "unlockingTooltip" : "Os ativos desvinculados permanecem bloqueados por 28 dias antes de poderem ser sacados.",
-    "unlockedBalance" : "Desvinculado",
-    "unlockedTooltip" : "Os ativos desvinculados agora podem ser movidos usando a operação de saque.",
-    "networkFees" : "As taxas de rede são automaticamente definidas pelo consenso da Polkadot, você não poderá revisá-las no seu dispositivo",
-    "bondedBalanceBelowMinimum" : "Seu saldo vinculado está abaixo do mínimo atual de {{minimumBondBalance}}. Suas nomeações correm o risco de serem removidas.",
-    "nomination" : {
-      "emptyState" : {
-        "description" : "Você pode ganhar recompensas vinculando ativos e, em seguida, nomeando seus validadores.",
-        "info" : "Como funcionam as nomeações"
-      },
-      "header" : "Nomeações",
-      "nominate" : "Nomear",
-      "setController" : "Mudar Controlador",
-      "chill" : "Apagar Nomeações",
-      "totalStake" : "Aplicação Total",
-      "amount" : "Quantia Vinculada",
-      "commission" : "Comissão",
-      "active" : "Ativo",
-      "activeTooltip" : "Este validador está eleito e está coletando recompensas sobre seus ativos vinculados.",
-      "inactive" : "Inativo",
-      "inactiveTooltip" : "Este validador está eleito, mas não está coletando recompensas sobre seus ativos vinculados.",
-      "waiting" : "Não eleito",
-      "waitingTooltip" : "Este validador não está eleito, portanto, não está coletando recompensas.",
-      "notValidator" : "Não é um validador",
-      "notValidatorTooltip" : "Este endereço não é mais um validador",
-      "elected" : "Eleito",
-      "nominatorsCount" : "{{nominatorsCount}} nomeadores",
-      "nominatorsTooltip" : "Este validador está atualmente eleito por {{count}} nomeadores.",
-      "oversubscribed" : "Excesso de inscritos ({{nominatorsCount}})",
-      "oversubscribedTooltip" : "Somente os melhores {{maxNominatorRewardedPerValidator}} nomeadores com os maiores valores vinculados recebem recompensas",
-      "hasPendingBondOperation" : "Uma operação de vinculação ainda está pendente de confirmação",
-      "electionOpen" : "A eleição de novos validadores está atualmente em andamento. Por isso, as operações de staking estão indisponíveis por no máximo 15 minutos.",
-      "electionOpenTooltip" : "Esta operação é desabilitada durante a eleição de validadores",
-      "externalControllerTooltip" : "Esta conta é controlada por outra conta.",
-      "externalControllerUnsupported" : "<0>Esta conta reserva é controlada por uma conta separada cujo endereço é <0>{{controllerAddress}}</0>.</0><1>Para fazer staking com o Ledger Live, você deve definir esta conta reserva como seu próprio controlador.</1>",
-      "externalStashTooltip" : "Esta conta controla outra conta.",
-      "externalStashUnsupported" : "<0>>Esta conta é o controlador de uma conta reserva separada cujo endereço é <0>{{stashAddress}}</0>.</0><1>Para fazer staking com o Ledger Live, você deve definir sua conta reserva como seu próprio controlador.</1>",
-      "showInactiveNominations" : "Mostrar todas as nomeações ({{count}})",
-      "hideInactiveNominations" : "Mostrar somente nomeações ativas",
-      "noActiveNominations" : "Não há nomeações ativas.",
-      "showAllUnlockings" : "Mostrar todos as quantias não vinculadas ({{count}})",
-      "hideAllUnlockings" : "Ocultar quantias não vinculadas"
-    },
-    "unlockings" : {
-      "header" : "Desvinculando",
-      "headerTooltip" : "Disponível após o período de desvinculação de 28 dias",
-      "withdrawUnbonded" : "Sacar ({{amount}})",
-      "withdrawTooltip" : "A quantia desvinculada será creditada ao seu saldo disponível.",
-      "noUnlockedWarning" : "Ainda não há saldo desvinculado para sacar.",
-      "rebond" : "Revincular",
-      "unbonded" : "Desvinculado"
-    },
-    "manage" : {
-      "title" : "Gerenciar Ativos",
-      "bond" : {
-        "title" : "Vincular",
-        "description" : "Para ganhar recompensas, primeiro vincule uma quantia. Em seguida, nomeie seus validadores."
-      },
-      "unbond" : {
-        "title" : "Desvincular",
-        "description" : "Para tornar uma quantia vinculada disponível novamente, desvincule-a primeiro. Você pode sacá-la após o período de desvinculação de 28 dias."
-      },
-      "withdrawUnbonded" : {
-        "title" : "Sacar",
-        "description" : "Para retornar uma quantia desvinculado de volta ao saldo disponível, você precisa sacá-la manualmente."
-      },
-      "nominate" : {
-        "title" : "Nomear",
-        "description" : "Escolha até 16 validadores. Mantenha as nomeações ativas para ganhar recompensas."
-      },
-      "chill" : {
-        "title" : "Apagar Nomeações",
-        "description" : "Remover todas as nomeações. Você irá parar de receber recompensas. Sua quantia vinculada permanecerá vinculada."
-      }
-    },
-    "nominate" : {
-      "title" : "Nomear",
-      "steps" : {
-        "validators" : {
-          "title" : "Validadores",
-          "notValidatorsRemoved" : "Você nomeou {{count}} endereços que não são mais validadores. Eles serão automaticamente removidos da sua transação de nomeação.",
-          "maybeChill" : "Em vez disso, apagar as nomeações"
-        },
-        "connectDevice" : {
-          "title" : "Dispositivo"
-        },
-        "confirmation" : {
-          "title" : "Confirmação",
-          "label" : "Confirmação",
-          "success" : {
-            "title" : "Validadores nomeados com sucesso",
-            "text" : "Você começará a receber recompensas quando seus ativos forem vinculados aos seus validadores nomeados.",
-            "cta" : "Ver Detalhes"
-          },
-          "pending" : {
-            "title" : "Transmitindo Transação..."
-          },
-          "broadcastError" : "Sua transação pode ter falhado. Aguarde um momento e verifique seu histórico de transações antes de tentar novamente."
-        }
-      }
-    },
-    "bond" : {
-      "title" : "Vincular ativos",
-      "rewardDestination" : {
-        "label" : "Destino das recompensas",
-        "stash" : "Saldo Disponível",
-        "stashDescription" : "As recompensas são creditadas ao seu saldo disponível.",
-        "staked" : "Saldo Vinculado",
-        "stakedDescription" : "As recompensas são creditadas ao seu saldo vinculado para receber lucros compostos.",
-        "optionTitle" : "Observação",
-        "optionDescription" : "Uma vez definida, a opção será fixa durante a vida útil do vínculo. Caso você mude de ideia, leia o artigo abaixo"
-      },
-      "steps" : {
-        "starter" : {
-          "description" : "Você pode ganhar recompensas vinculando seus ativos e nomeando seus validadores.",
-          "bullet" : ["Você continua tendo posse dos ativos vinculados", "Nomeie usando seu dispositivo Ledger", "Os ativos estarão disponíveis novamente 28 dias após a desvinculação"],
-          "help" : "Como funcionam as nomeações",
-          "warning" : "Escolha cuidadosamente o seu validador: parte de seus ativos vinculados pode ser irrevogavelmente perdida se o validador não se comportar adequadamente."
-        },
-        "amount" : {
-          "title" : "Quantia",
-          "amountLabel" : "Quantia a ser vinculada",
-          "availableLabel" : "Disponível",
-          "maxLabel" : "Máximo",
-          "info" : "Os ativos vinculados podem ser desvinculados a qualquer momento, mas a desvinculação leva 28 dias.",
-          "learnMore" : "Saiba Mais"
-        },
-        "connectDevice" : {
-          "title" : "Dispositivo"
-        },
-        "confirmation" : {
-          "tooltip" : {
-            "title" : "Transação aguardando confirmação",
-            "desc" : "Aguarde um momento antes de nomear"
-          },
-          "title" : "Confirmação",
-          "success" : {
-            "title" : "Ativos vinculados com sucesso",
-            "text" : "Você pode nomear validadores assim que a rede confirmar a transação.",
-            "textNominate" : "Você poderá nomear validadores assim que a rede confirmar sua transação.",
-            "nominate" : "Nomear",
-            "later" : "Nomear mais tarde"
-          },
-          "pending" : {
-            "title" : "Vinculando seus ativos..."
-          },
-          "broadcastError" : "Sua transação pode ter falhado. Aguarde um momento e verifique seu histórico de transações antes de tentar novamente."
-        }
-      }
-    },
-    "rebond" : {
-      "title" : "Revincular Ativos",
-      "steps" : {
-        "amount" : {
-          "title" : "Quantia",
-          "amountLabel" : "Quantia a ser revinculada",
-          "availableLabel" : "Desvinculando",
-          "maxLabel" : "Máximo",
-          "info" : "Os ativos revinculados são imediatamente adicionados à quantia vinculada",
-          "learnMore" : "Saiba Mais"
-        },
-        "connectDevice" : {
-          "title" : "Dispositivo"
-        },
-        "confirmation" : {
-          "title" : "Confirmação",
-          "label" : "Confirmação",
-          "success" : {
-            "title" : "Ativos revinculados com sucesso",
-            "text" : "O saldo da sua conta será atualizado assim que a rede confirmar a transação.",
-            "cta" : "Ver Detalhes"
-          },
-          "pending" : {
-            "title" : "Revinculando seus ativos..."
-          },
-          "broadcastError" : "Sua transação pode ter falhado. Aguarde um momento e verifique seu histórico de transações antes de tentar novamente."
-        }
-      }
-    },
-    "unbond" : {
-      "title" : "Desvincular Ativos",
-      "steps" : {
-        "amount" : {
-          "title" : "Quantia",
-          "amountLabel" : "Quantia a ser desvinculada",
-          "availableLabel" : "Vinculado",
-          "maxLabel" : "Máximo",
-          "info" : "Os ativos desvinculados podem ser sacados após o período de desvinculação de 28 dias.",
-          "learnMore" : "Saiba Mais"
-        },
-        "connectDevice" : {
-          "title" : "Dispositivo"
-        },
-        "confirmation" : {
-          "title" : "Confirmação",
-          "label" : "Confirmação",
-          "success" : {
-            "title" : "Transação de desvinculação enviada com sucesso",
-            "text" : "Os ativos desvinculados podem ser sacados após 28 dias.",
-            "cta" : "Ver Detalhes"
-          },
-          "pending" : {
-            "title" : "Desvinculando seus ativos..."
-          },
-          "broadcastError" : "Sua transação pode ter falhado. Aguarde um momento e verifique seu histórico de transações antes de tentar novamente."
-        }
-      }
-    },
-    "simpleOperation" : {
-      "modes" : {
-        "withdrawUnbonded" : {
-          "title" : "Sacar",
-          "description" : "Após o período de desvinculação de 28 dias, você poderá sacar ativos desvinculados.",
-          "info" : "Você poderá então sacar ativos desvinculados para o seu saldo disponível."
-        },
-        "chill" : {
-          "title" : "Apagar Nomeações",
-          "description" : "Apaga todas as nomeações e interrompe o recebimento de recompensas.",
-          "info" : "Os ativos vinculados permanecerão vinculados. Se você desvinculá-los, eles estarão disponíveis após 28 dias."
-        },
-        "setController" : {
-          "title" : "Mudar Controlador",
-          "description" : "Defina esta conta Ledger como seu próprio controlador",
-          "info" : "O Ledger Live não suporta operações em contas reservas e contas controladoras separadas."
-        }
-      },
-      "steps" : {
-        "info" : {
-          "title" : "Informações"
-        },
-        "connectDevice" : {
-          "title" : "Dispositivo"
-        },
-        "confirmation" : {
-          "title" : "Confirmação",
-          "label" : "Confirmação",
-          "success" : {
-            "title" : "Transação enviada com sucesso",
-            "text" : "Você verá sua operação no histórico em breve.",
-            "cta" : "Ver Detalhes"
-          },
-          "pending" : {
-            "title" : "Transmitindo Transação..."
-          },
-          "broadcastError" : "Sua transação pode ter falhado. Aguarde um momento e verifique seu histórico de transações antes de tentar novamente."
-        }
-      }
-    }
-  },
-  "stellar" : {
-    "addAsset" : {
-      "title" : "Adicionar Ativo",
-      "steps" : {
-        "assets" : {
-          "title" : "Ativo",
-          "info" : "Para adicionar um ativo, é necessário enviar uma transação com taxas mínimas. Isto aparecerá no seu histórico de transações",
-          "selectLabel" : "Escolha um ativo",
-          "disabledTooltip" : "Você já tem este ativo em sua conta Stellar"
-        },
-        "connectDevice" : {
-          "title" : "Dispositivo"
-        },
-        "confirmation" : {
-          "title" : "Confirmação",
-          "success" : {
-            "title" : "Ativo {{token}} adicionado com sucesso",
-            "text" : "Agora você pode receber e enviar <0>{{token}}</0> ativos na sua conta Stellar.",
-            "cta" : "Ver Detalhes"
-          },
-          "broadcastError" : "Sua transação pode ter falhado. Aguarde um momento e verifique seu histórico de transações antes de tentar novamente."
-        }
-      }
-    }
-  },
-  "solana" : {
-    "common" : {
-      "broadcastError" : "Sua transação pode ter falhado. Aguarde um momento e verifique seu histórico de transações antes de tentar novamente.",
-      "viewDetails" : "Ver Detalhes",
-      "connectDevice" : {
-        "title" : "Dispositivo"
-      },
-      "confirmation" : {
-        "title" : "Confirmação"
-      }
-    },
-    "delegation" : {
-      "totalStake" : "Aplicação Total",
-      "commission" : "Comissão",
-      "delegate" : "Adicionar",
-      "listHeader" : "Delegações",
-      "availableBalance" : "Sacáveis",
-      "active" : "Ativo",
-      "activeTooltip" : "A quantia ativa gera recompensas",
-      "inactiveTooltip" : "A quantia inativa não gera recompensas",
-      "delegatedInfoTooltip" : "Quantia total que é delegada aos validadores.",
-      "withdrawableInfoTooltip" : "Quantia total que pode ser sacada das delegações.",
-      "withdrawableTitle" : "Sacáveis",
-      "statusUpdateNotice" : "O status da delegação será atualizado quando a transação for confirmada.",
-      "ledgerByFigmentTC" : "Ledger por Figment T&Cs",
-      "emptyState" : {
-        "description" : "Você pode ganhar recompensas em SOL delegando seus ativos.",
-        "info" : "Como funciona a delegação",
-        "delegation" : "Receba Recompensas"
-      },
-      "earnRewards" : {
-        "description" : "Você pode ganhar recompensas delegando seus ativos SOL a um validador.",
-        "bullet" : {
-          "0" : "Você continua tendo a posse dos ativos delegados",
-          "1" : "Delegue usando seu dispositivo Ledger",
-          "2" : "Os ativos estarão disponíveis após parar delegação"
-        },
-        "warning" : "Escolha cuidadosamente seu validador: parte de seus ativos delegados pode ser irrevogavelmente perdida se o validador não se comportar adequadamente."
-      },
-      "flow" : {
-        "title" : "Delegar",
-        "steps" : {
-          "validator" : {
-            "title" : "Validador"
-          },
-          "amount" : {
-            "title" : "Quantia"
-          },
-          "confirmation" : {
-            "success" : {
-              "title" : "Você delegou seus ativos com sucesso"
+  "polkadot": {
+    "lockedBalance": "Vinculado",
+    "lockedTooltip": "Antes de receber recompensas, os ativos devem ser vinculados a validadores nomeados.",
+    "unlockingBalance": "Desvinculando",
+    "unlockingTooltip": "Os ativos desvinculados permanecem bloqueados por 28 dias antes de poderem ser sacados.",
+    "unlockedBalance": "Desvinculado",
+    "unlockedTooltip": "Os ativos desvinculados agora podem ser movidos usando a operação de saque.",
+    "networkFees": "As taxas de rede são automaticamente definidas pelo consenso da Polkadot, você não poderá revisá-las no seu dispositivo",
+    "bondedBalanceBelowMinimum": "Seu saldo vinculado está abaixo do mínimo atual de {{minimumBondBalance}}. Suas nomeações correm o risco de serem removidas.",
+    "nomination": {
+      "emptyState": {
+        "description": "Você pode ganhar recompensas vinculando ativos e, em seguida, nomeando seus validadores.",
+        "info": "Como funcionam as nomeações"
+      },
+      "header": "Nomeações",
+      "nominate": "Nomear",
+      "setController": "Mudar Controlador",
+      "chill": "Apagar Nomeações",
+      "totalStake": "Aplicação Total",
+      "amount": "Quantia Vinculada",
+      "commission": "Comissão",
+      "active": "Ativo",
+      "activeTooltip": "Este validador está eleito e está coletando recompensas sobre seus ativos vinculados.",
+      "inactive": "Inativo",
+      "inactiveTooltip": "Este validador está eleito, mas não está coletando recompensas sobre seus ativos vinculados.",
+      "waiting": "Não eleito",
+      "waitingTooltip": "Este validador não está eleito, portanto, não está coletando recompensas.",
+      "notValidator": "Não é um validador",
+      "notValidatorTooltip": "Este endereço não é mais um validador",
+      "elected": "Eleito",
+      "nominatorsCount": "{{nominatorsCount}} nomeadores",
+      "nominatorsTooltip": "Este validador está atualmente eleito por {{count}} nomeadores.",
+      "oversubscribed": "Excesso de inscritos ({{nominatorsCount}})",
+      "oversubscribedTooltip": "Somente os melhores {{maxNominatorRewardedPerValidator}} nomeadores com os maiores valores vinculados recebem recompensas",
+      "hasPendingBondOperation": "Uma operação de vinculação ainda está pendente de confirmação",
+      "electionOpen": "A eleição de novos validadores está atualmente em andamento. Por isso, as operações de staking estão indisponíveis por no máximo 15 minutos.",
+      "electionOpenTooltip": "Esta operação é desabilitada durante a eleição de validadores",
+      "externalControllerTooltip": "Esta conta é controlada por outra conta.",
+      "externalControllerUnsupported": "<0>Esta conta reserva é controlada por uma conta separada cujo endereço é <0>{{controllerAddress}}</0>.</0><1>Para fazer staking com o Ledger Live, você deve definir esta conta reserva como seu próprio controlador.</1>",
+      "externalStashTooltip": "Esta conta controla outra conta.",
+      "externalStashUnsupported": "<0>>Esta conta é o controlador de uma conta reserva separada cujo endereço é <0>{{stashAddress}}</0>.</0><1>Para fazer staking com o Ledger Live, você deve definir sua conta reserva como seu próprio controlador.</1>",
+      "showInactiveNominations": "Mostrar todas as nomeações ({{count}})",
+      "hideInactiveNominations": "Mostrar somente nomeações ativas",
+      "noActiveNominations": "Não há nomeações ativas.",
+      "showAllUnlockings": "Mostrar todos as quantias não vinculadas ({{count}})",
+      "hideAllUnlockings": "Ocultar quantias não vinculadas"
+    },
+    "unlockings": {
+      "header": "Desvinculando",
+      "headerTooltip": "Disponível após o período de desvinculação de 28 dias",
+      "withdrawUnbonded": "Sacar ({{amount}})",
+      "withdrawTooltip": "A quantia desvinculada será creditada ao seu saldo disponível.",
+      "noUnlockedWarning": "Ainda não há saldo desvinculado para sacar.",
+      "rebond": "Revincular",
+      "unbonded": "Desvinculado"
+    },
+    "manage": {
+      "title": "Gerenciar Ativos",
+      "bond": {
+        "title": "Vincular",
+        "description": "Para ganhar recompensas, primeiro vincule uma quantia. Em seguida, nomeie seus validadores."
+      },
+      "unbond": {
+        "title": "Desvincular",
+        "description": "Para tornar uma quantia vinculada disponível novamente, desvincule-a primeiro. Você pode sacá-la após o período de desvinculação de 28 dias."
+      },
+      "withdrawUnbonded": {
+        "title": "Sacar",
+        "description": "Para retornar uma quantia desvinculado de volta ao saldo disponível, você precisa sacá-la manualmente."
+      },
+      "nominate": {
+        "title": "Nomear",
+        "description": "Escolha até 16 validadores. Mantenha as nomeações ativas para ganhar recompensas."
+      },
+      "chill": {
+        "title": "Apagar Nomeações",
+        "description": "Remover todas as nomeações. Você irá parar de receber recompensas. Sua quantia vinculada permanecerá vinculada."
+      }
+    },
+    "nominate": {
+      "title": "Nomear",
+      "steps": {
+        "validators": {
+          "title": "Validadores",
+          "notValidatorsRemoved": "Você nomeou {{count}} endereços que não são mais validadores. Eles serão automaticamente removidos da sua transação de nomeação.",
+          "maybeChill": "Em vez disso, apagar as nomeações"
+        },
+        "connectDevice": {
+          "title": "Dispositivo"
+        },
+        "confirmation": {
+          "title": "Confirmação",
+          "label": "Confirmação",
+          "success": {
+            "title": "Validadores nomeados com sucesso",
+            "text": "Você começará a receber recompensas quando seus ativos forem vinculados aos seus validadores nomeados.",
+            "cta": "Ver Detalhes"
+          },
+          "pending": {
+            "title": "Transmitindo Transação..."
+          },
+          "broadcastError": "Sua transação pode ter falhado. Aguarde um momento e verifique seu histórico de transações antes de tentar novamente."
+        }
+      }
+    },
+    "bond": {
+      "title": "Vincular ativos",
+      "rewardDestination": {
+        "label": "Destino das recompensas",
+        "stash": "Saldo Disponível",
+        "stashDescription": "As recompensas são creditadas ao seu saldo disponível.",
+        "staked": "Saldo Vinculado",
+        "stakedDescription": "As recompensas são creditadas ao seu saldo vinculado para receber lucros compostos.",
+        "optionTitle": "Observação",
+        "optionDescription": "Uma vez definida, a opção será fixa durante a vida útil do vínculo. Caso você mude de ideia, leia o artigo abaixo"
+      },
+      "steps": {
+        "starter": {
+          "description": "Você pode ganhar recompensas vinculando seus ativos e nomeando seus validadores.",
+          "bullet": [
+            "Você continua tendo posse dos ativos vinculados",
+            "Nomeie usando seu dispositivo Ledger",
+            "Os ativos estarão disponíveis novamente 28 dias após a desvinculação"
+          ],
+          "help": "Como funcionam as nomeações",
+          "warning": "Escolha cuidadosamente o seu validador: parte de seus ativos vinculados pode ser irrevogavelmente perdida se o validador não se comportar adequadamente."
+        },
+        "amount": {
+          "title": "Quantia",
+          "amountLabel": "Quantia a ser vinculada",
+          "availableLabel": "Disponível",
+          "maxLabel": "Máximo",
+          "info": "Os ativos vinculados podem ser desvinculados a qualquer momento, mas a desvinculação leva 28 dias.",
+          "learnMore": "Saiba Mais"
+        },
+        "connectDevice": {
+          "title": "Dispositivo"
+        },
+        "confirmation": {
+          "tooltip": {
+            "title": "Transação aguardando confirmação",
+            "desc": "Aguarde um momento antes de nomear"
+          },
+          "title": "Confirmação",
+          "success": {
+            "title": "Ativos vinculados com sucesso",
+            "text": "Você pode nomear validadores assim que a rede confirmar a transação.",
+            "textNominate": "Você poderá nomear validadores assim que a rede confirmar sua transação.",
+            "nominate": "Nomear",
+            "later": "Nomear mais tarde"
+          },
+          "pending": {
+            "title": "Vinculando seus ativos..."
+          },
+          "broadcastError": "Sua transação pode ter falhado. Aguarde um momento e verifique seu histórico de transações antes de tentar novamente."
+        }
+      }
+    },
+    "rebond": {
+      "title": "Revincular Ativos",
+      "steps": {
+        "amount": {
+          "title": "Quantia",
+          "amountLabel": "Quantia a ser revinculada",
+          "availableLabel": "Desvinculando",
+          "maxLabel": "Máximo",
+          "info": "Os ativos revinculados são imediatamente adicionados à quantia vinculada",
+          "learnMore": "Saiba Mais"
+        },
+        "connectDevice": {
+          "title": "Dispositivo"
+        },
+        "confirmation": {
+          "title": "Confirmação",
+          "label": "Confirmação",
+          "success": {
+            "title": "Ativos revinculados com sucesso",
+            "text": "O saldo da sua conta será atualizado assim que a rede confirmar a transação.",
+            "cta": "Ver Detalhes"
+          },
+          "pending": {
+            "title": "Revinculando seus ativos..."
+          },
+          "broadcastError": "Sua transação pode ter falhado. Aguarde um momento e verifique seu histórico de transações antes de tentar novamente."
+        }
+      }
+    },
+    "unbond": {
+      "title": "Desvincular Ativos",
+      "steps": {
+        "amount": {
+          "title": "Quantia",
+          "amountLabel": "Quantia a ser desvinculada",
+          "availableLabel": "Vinculado",
+          "maxLabel": "Máximo",
+          "info": "Os ativos desvinculados podem ser sacados após o período de desvinculação de 28 dias.",
+          "learnMore": "Saiba Mais"
+        },
+        "connectDevice": {
+          "title": "Dispositivo"
+        },
+        "confirmation": {
+          "title": "Confirmação",
+          "label": "Confirmação",
+          "success": {
+            "title": "Transação de desvinculação enviada com sucesso",
+            "text": "Os ativos desvinculados podem ser sacados após 28 dias.",
+            "cta": "Ver Detalhes"
+          },
+          "pending": {
+            "title": "Desvinculando seus ativos..."
+          },
+          "broadcastError": "Sua transação pode ter falhado. Aguarde um momento e verifique seu histórico de transações antes de tentar novamente."
+        }
+      }
+    },
+    "simpleOperation": {
+      "modes": {
+        "withdrawUnbonded": {
+          "title": "Sacar",
+          "description": "Após o período de desvinculação de 28 dias, você poderá sacar ativos desvinculados.",
+          "info": "Você poderá então sacar ativos desvinculados para o seu saldo disponível."
+        },
+        "chill": {
+          "title": "Apagar Nomeações",
+          "description": "Apaga todas as nomeações e interrompe o recebimento de recompensas.",
+          "info": "Os ativos vinculados permanecerão vinculados. Se você desvinculá-los, eles estarão disponíveis após 28 dias."
+        },
+        "setController": {
+          "title": "Mudar Controlador",
+          "description": "Defina esta conta Ledger como seu próprio controlador",
+          "info": "O Ledger Live não suporta operações em contas reservas e contas controladoras separadas."
+        }
+      },
+      "steps": {
+        "info": {
+          "title": "Informações"
+        },
+        "connectDevice": {
+          "title": "Dispositivo"
+        },
+        "confirmation": {
+          "title": "Confirmação",
+          "label": "Confirmação",
+          "success": {
+            "title": "Transação enviada com sucesso",
+            "text": "Você verá sua operação no histórico em breve.",
+            "cta": "Ver Detalhes"
+          },
+          "pending": {
+            "title": "Transmitindo Transação..."
+          },
+          "broadcastError": "Sua transação pode ter falhado. Aguarde um momento e verifique seu histórico de transações antes de tentar novamente."
+        }
+      }
+    }
+  },
+  "stellar": {
+    "addAsset": {
+      "title": "Adicionar Ativo",
+      "steps": {
+        "assets": {
+          "title": "Ativo",
+          "info": "Para adicionar um ativo, é necessário enviar uma transação com taxas mínimas. Isto aparecerá no seu histórico de transações",
+          "selectLabel": "Escolha um ativo",
+          "disabledTooltip": "Você já tem este ativo em sua conta Stellar"
+        },
+        "connectDevice": {
+          "title": "Dispositivo"
+        },
+        "confirmation": {
+          "title": "Confirmação",
+          "success": {
+            "title": "Ativo {{token}} adicionado com sucesso",
+            "text": "Agora você pode receber e enviar <0>{{token}}</0> ativos na sua conta Stellar.",
+            "cta": "Ver Detalhes"
+          },
+          "broadcastError": "Sua transação pode ter falhado. Aguarde um momento e verifique seu histórico de transações antes de tentar novamente."
+        }
+      }
+    }
+  },
+  "solana": {
+    "common": {
+      "broadcastError": "Sua transação pode ter falhado. Aguarde um momento e verifique seu histórico de transações antes de tentar novamente.",
+      "viewDetails": "Ver Detalhes",
+      "connectDevice": {
+        "title": "Dispositivo"
+      },
+      "confirmation": {
+        "title": "Confirmação"
+      }
+    },
+    "delegation": {
+      "totalStake": "Aplicação Total",
+      "commission": "Comissão",
+      "delegate": "Adicionar",
+      "listHeader": "Delegações",
+      "availableBalance": "Sacáveis",
+      "active": "Ativo",
+      "activeTooltip": "A quantia ativa gera recompensas",
+      "inactiveTooltip": "A quantia inativa não gera recompensas",
+      "delegatedInfoTooltip": "Quantia total que é delegada aos validadores.",
+      "withdrawableInfoTooltip": "Quantia total que pode ser sacada das delegações.",
+      "withdrawableTitle": "Sacáveis",
+      "statusUpdateNotice": "O status da delegação será atualizado quando a transação for confirmada.",
+      "ledgerByFigmentTC": "Ledger por Figment T&Cs",
+      "emptyState": {
+        "description": "Você pode ganhar recompensas em SOL delegando seus ativos.",
+        "info": "Como funciona a delegação",
+        "delegation": "Receba Recompensas"
+      },
+      "earnRewards": {
+        "description": "Você pode ganhar recompensas delegando seus ativos SOL a um validador.",
+        "bullet": {
+          "0": "Você continua tendo a posse dos ativos delegados",
+          "1": "Delegue usando seu dispositivo Ledger",
+          "2": "Os ativos estarão disponíveis após parar delegação"
+        },
+        "warning": "Escolha cuidadosamente seu validador: parte de seus ativos delegados pode ser irrevogavelmente perdida se o validador não se comportar adequadamente."
+      },
+      "flow": {
+        "title": "Delegar",
+        "steps": {
+          "validator": {
+            "title": "Validador"
+          },
+          "amount": {
+            "title": "Quantia"
+          },
+          "confirmation": {
+            "success": {
+              "title": "Você delegou seus ativos com sucesso"
             }
           }
         }
       },
-      "withdraw" : {
-        "flow" : {
-          "title" : "Sacar",
-          "steps" : {
-            "amount" : {
-              "title" : "Quantia"
-            },
-            "confirmation" : {
-              "success" : {
-                "title" : "Você sacou seus ativos com sucesso.",
-                "text" : "O saldo da sua conta será atualizado quando a transação for confirmada."
+      "withdraw": {
+        "flow": {
+          "title": "Sacar",
+          "steps": {
+            "amount": {
+              "title": "Quantia"
+            },
+            "confirmation": {
+              "success": {
+                "title": "Você sacou seus ativos com sucesso.",
+                "text": "O saldo da sua conta será atualizado quando a transação for confirmada."
               }
             }
           }
         }
       },
-      "activate" : {
-        "flow" : {
-          "title" : "Ativar",
-          "steps" : {
-            "confirmation" : {
-              "success" : {
-                "title" : "Você ativou sua delegação com sucesso."
+      "activate": {
+        "flow": {
+          "title": "Ativar",
+          "steps": {
+            "confirmation": {
+              "success": {
+                "title": "Você ativou sua delegação com sucesso."
               }
             }
           }
         }
       },
-      "reactivate" : {
-        "flow" : {
-          "title" : "Reativar",
-          "steps" : {
-            "confirmation" : {
-              "success" : {
-                "title" : "Você reativou sua delegação com sucesso."
+      "reactivate": {
+        "flow": {
+          "title": "Reativar",
+          "steps": {
+            "confirmation": {
+              "success": {
+                "title": "Você reativou sua delegação com sucesso."
               }
             }
           }
         }
       },
-      "deactivate" : {
-        "flow" : {
-          "title" : "Desativar",
-          "steps" : {
-            "confirmation" : {
-              "success" : {
-                "title" : "Você desativou sua delegação com sucesso."
+      "deactivate": {
+        "flow": {
+          "title": "Desativar",
+          "steps": {
+            "confirmation": {
+              "success": {
+                "title": "Você desativou sua delegação com sucesso."
               }
             }
           }
@@ -3116,1768 +2984,1771 @@
       }
     }
   },
-  "delegation" : {
-    "title" : "Receba Recompensas",
-    "header" : "Delegação",
-    "validator" : "Validador",
-    "yield" : "Rendimento est.",
-    "address" : "Endereço",
-    "transactionID" : "ID da transação",
-    "value" : "Valor",
-    "amount" : "Quantia",
-    "delegated" : "Delegado",
-    "completionDate" : "Data de conclusão",
-    "rewards" : "Recompensas",
-    "duration" : "Duração",
-    "durationJustStarted" : "Acabou de começar",
-    "durationDays" : "{{count}} dia",
-    "durationDays_plural" : "{{count}} dias",
-    "howItWorks" : "Como funciona a delegação",
-    "delegationEarn" : "Agora você pode receber recompensas de staking em {{name}} delegando sua conta.",
-    "earnRewards" : "Receba Recompensas",
-    "overdelegated" : "Sobredelegado",
-    "status" : "Status",
-    "flow" : {
-      "steps" : {
-        "starter" : {
-          "title" : "Receber recompensas de staking",
-          "description" : "Delegue sua conta Tezos a um validador terceiro para ganhar recompensas de staking com segurança e total controle sobre seus ativos",
-          "bullet" : {
-            "delegate" : "Contas delegadas continuam sendo suas.",
-            "access" : "Você pode acessar seus ativos a qualquer momento.",
-            "ledger" : "Delegue com segurança com seu dispositivo Ledger."
-          },
-          "button" : {
-            "cta" : "Delegue para recebe recompensas"
+  "delegation": {
+    "title": "Receba Recompensas",
+    "header": "Delegação",
+    "validator": "Validador",
+    "yield": "Rendimento est.",
+    "address": "Endereço",
+    "transactionID": "ID da transação",
+    "value": "Valor",
+    "amount": "Quantia",
+    "delegated": "Delegado",
+    "completionDate": "Data de conclusão",
+    "rewards": "Recompensas",
+    "duration": "Duração",
+    "durationJustStarted": "Acabou de começar",
+    "durationDays": "{{count}} dia",
+    "durationDays_plural": "{{count}} dias",
+    "howItWorks": "Como funciona a delegação",
+    "delegationEarn": "Agora você pode receber recompensas de staking em {{name}} delegando sua conta.",
+    "earnRewards": "Receba Recompensas",
+    "overdelegated": "Sobredelegado",
+    "status": "Status",
+    "flow": {
+      "steps": {
+        "starter": {
+          "title": "Receber recompensas de staking",
+          "description": "Delegue sua conta Tezos a um validador terceiro para ganhar recompensas de staking com segurança e total controle sobre seus ativos",
+          "bullet": {
+            "delegate": "Contas delegadas continuam sendo suas.",
+            "access": "Você pode acessar seus ativos a qualquer momento.",
+            "ledger": "Delegue com segurança com seu dispositivo Ledger."
+          },
+          "button": {
+            "cta": "Delegue para recebe recompensas"
           }
         },
-        "account" : {
-          "title" : "Delegar conta",
-          "label" : "Conta",
-          "toDelegate" : "Conta a ser delegada"
-        },
-        "summary" : {
-          "title" : "Delegar conta",
-          "label" : "Resumo",
-          "toDelegate" : "Conta a ser delegada",
-          "toUndelegate" : "Conta a remover de delegação",
-          "validator" : "Validador",
-          "select" : "Selecionar",
-          "yield" : "Rendimento est. {{amount}}",
-          "randomly" : "Validador escolhido aleatoriamente",
-          "termsAndPrivacy" : "A delegação de seus direitos de voto não garante nenhuma recompensa por parte de seu validador."
-        },
-        "validator" : {
-          "title" : "Selecionar Validador",
-          "description" : "Você pode selecionar um validador comparando as taxas de recompensa estimadas",
-          "customValidator" : "Validador Personalizado",
-          "providedBy" : "Taxas de rendimento fornecidas por <1><0>{{name}}</0></1>"
-        },
-        "custom" : {
-          "title" : "Validador Personalizado",
-          "text" : "Insira o endereço do validador personalizado ao qual delegar sua conta.",
-          "button" : "Usar Validador"
-        },
-        "undelegate" : {
-          "title" : "Para delegação de conta"
-        },
-        "confirmation" : {
-          "title" : "Confirmação",
-          "label" : "Confirmação",
-          "success" : {
-            "title" : "Delegação Enviada",
-            "titleUndelegated" : "Encerrar Delegação",
-            "text" : "Transação de delegação transmitida com sucesso. Você deve ganhar suas primeiras recompensas em cerca de 40 dias, dependendo do validador.",
-            "textUndelegated" : "A delegação da sua conta será encerrada assim que a operação for confirmada. Você pode delegar sua conta novamente a qualquer momento."
-          },
-          "broadcastError" : "Sua transação pode ter falhado. Aguarde um momento e verifique seu histórico de transações antes de tentar novamente."
-        }
-      }
-    },
-    "contextMenu" : {
-      "topUp" : "Receber Mais",
-      "redelegate" : "Mudar Validador",
-      "stopDelegation" : "Encerrar Delegação"
-    }
-  },
-  "asset" : {
-    "notice" : "Resumo de todas as contas {{currency}}"
-  },
-  "carousel" : {
-    "hidden" : {
-      "close" : "Confirmar",
-      "undo" : "Mostrar Novamente",
-      "disclaimer" : "Este banner não será mostrado novamente até que haja um novo anúncio"
-    }
-  },
-  "settings" : {
-    "title" : "Configurações",
-    "discreet" : "Ativar modo discreto",
-    "helpButton" : "Ajuda",
-    "tabs" : {
-      "display" : "Geral",
-      "currencies" : "Criptoativos",
-      "help" : "Ajuda",
-      "about" : "Sobre",
-      "experimental" : "Recursos Experimentais",
-      "accounts" : "Contas",
-      "developer" : "Desenvolvedor"
-    },
-    "export" : {
-      "accounts" : {
-        "title" : "Exportar Contas",
-        "desc" : "Adicione suas contas no Ledger Live móvel Suas contas serão sincronizarão apenas com a blockchain, não com seus aplicativos móveis e de desktop.",
-        "button" : "Exportar"
-      },
-      "operations" : {
-        "title" : "Histórico de operações",
-        "desc" : "Salvar um arquivo CSV das operações da sua conta em seu computador."
-      },
-      "modal" : {
-        "button" : "Concluído",
-        "title" : "Escaneie para exportar para versão móvel",
-        "listTitle" : "No aplicativo Ledger Live móvel:",
-        "step1" : "Selecione o botão <highlight><icon>+</icon></highlight> em <highlight>contas</highlight>",
-        "step2" : "Selecione <highlight>Importar contas do desktop</highlight>",
-        "step3" : "Escaneie o <highlight>LiveQR Code</highlight> até que o carregador atinja 100%"
-      }
-    },
-    "display" : {
-      "language" : "Idioma de exibição",
-      "languageDesc" : "Defina o idioma exibido no Ledger Live.",
-      "theme" : "Tema",
-      "themeDesc" : "Selecione o tema.",
-      "counterValue" : "Moeda Preferida",
-      "counterValueDesc" : "Escolha a moeda que será mostrada junto ao seu saldo e operações.",
-      "region" : "Região",
-      "regionDesc" : "Selecione sua região para atualizar formatos de datas, horário e moedas.",
-      "stock" : "Indicador de mercado regional",
-      "stockDesc" : "Escolha Ocidental para exibir os aumentos de mercado em azul ou Oriental para exibi-los em vermelho.",
-      "carouselVisibility" : "Visibilidade do carrossel",
-      "carouselVisibilityDesc" : "Habilitar a visibilidade do carrossel no Portfólio"
-    },
-    "developer" : {
-      "toast" : {
-        "title" : "Agora você é um desenvolvedor!",
-        "text" : "Boas-vindas ao país das maravilhas"
-      },
-      "debugApps" : "Permitir debug de aplicativos",
-      "debugAppsDesc" : "Exibir e permitir a abertura de aplicativos da plataforma etiquetados como de debug",
-      "experimentalApps" : "Permitir aplicativos experimentais",
-      "experimentalAppsDesc" : "Exibir e permitir a abertura de aplicativos da plataforma etiquetados como experimentais.",
-      "catalogServer" : "Definir o fornecedor do catálogo",
-      "catalogServerDesc" : "Alterne entre múltiplas fontes de aplicativos da plataforma",
-      "enablePlatformDevTools" : "Habilitar ferramentas de desenvolvedor da plataforma",
-      "enablePlatformDevToolsDesc" : "Habilitar a abertura da janela de ferramentas de desenvolvedor de aplicativos da plataforma",
-      "addLocalApp" : "Adicionar um aplicativo local",
-      "addLocalAppDesc" : "Navegue por arquivos locais e adicione um aplicativo local usando um manifesto local",
-      "addLocalAppButton" : "Navegar",
-      "runLocalAppDeleteButton" : "Excluir",
-      "runLocalAppOpenButton" : "Abrir",
-      "enableLearnStagingUrl" : "Staging URL da página Aprender",
-      "enableLearnStagingUrlDesc" : "Habilite a staging URL da página Aprender."
-    },
-    "currencies" : {
-      "selectPlaceholder" : "Selecionar Criptoativo",
-      "desc" : "Selecione um criptoativo para editar suas configurações.",
-      "placeholder" : "Nenhuma configuração para este ativo",
-      "confirmationsNb" : "Número de confirmações",
-      "confirmationsNbDesc" : "Defina o número de confirmações de rede para que uma transação seja marcada como confirmada."
-    },
-    "profile" : {
-      "password" : "Bloqueio por senha",
-      "passwordDesc" : "Defina uma senha para proteger os dados do Ledger Live no seu computador, incluindo nomes de contas, saldos, transações e endereços públicos.",
-      "passwordAutoLock" : "Bloqueio Automático",
-      "passwordAutoLockDesc" : "Bloqueie automaticamente o Ledger Live quando inativo.",
-      "changePassword" : "Alterar Senha",
-      "softResetTitle" : "Limpar Cache",
-      "softResetDesc" : "Limpe o cache do Ledger Live para forçar a ressincronização com a blockchain.",
-      "softReset" : "Limpar",
-      "resetThirdPartyData" : "Redefinir dados de terceiros",
-      "resetThirdPartyDataDesc" : "Apague todos seus dados locais de terceiros, usados para acessar o provedor de transações terceirizado.",
-      "hardResetTitle" : "Redefinir Ledger Live",
-      "hardResetDesc" : "Exclua todos os dados do Ledger Live armazenados no seu computador, incluindo suas contas, históricos de transações e configurações.",
-      "hardReset" : "Redefinir",
-      "analytics" : "Métricas",
-      "analyticsDesc" : "Habilite as métricas para ajudar a Ledger a melhorar a experiência do usuário. Isso inclui cliques, visitas a páginas, redirecionamentos, ações (enviar, receber, bloquear, etc.), rolagem até o fim de páginas, (des)instalação e versão de aplicativos, número de contas, criptoativos e operações, duração de sessões, firmware e tipo do dispositivo Ledger.",
-      "reportErrors" : "Relatar Bugs",
-      "reportErrorsDesc" : "Envie automaticamente relatórios para ajudar a Ledger a melhorar seus produtos.",
-      "launchOnboarding" : "Configuração de dispositivo",
-      "launchOnboardingDesc" : "Configure um novo dispositivo ou restaure um dispositivo existente. As contas e as configurações serão mantidas."
-    },
-    "help" : {
-      "version" : "Versão",
-      "releaseNotesBtn" : "Detalhes",
-      "termsBtn" : "Ler",
-      "faq" : "Suporte Ledger",
-      "faqDesc" : "Se você tiver algum problema, obtenha ajuda usando o Ledger Live com sua carteira hardware.",
-      "terms" : "Termos de uso",
-      "termsDesc" : "Ao utilizar o Ledger Live, considera-se que você aceitou nossos termos de uso.",
-      "privacy" : "Política de privacidade",
-      "privacyDesc" : "Consulte nossa política de privacidade para saber quais dados pessoais coletamos, o porquê e como os usamos."
-    },
-    "experimental" : {
-      "disclaimer" : "Esses são recursos experimentais que fornecemos tal como se encontram para que nossa comunidade de especialistas em tecnologia os testem. Eles podem mudar, quebrar ou ser removidos a qualquer momento. Ao habilitá-los, você concorda em usá-los por sua conta e risco.",
-      "features" : {
-        "apiTrongridProxy" : {
-          "title" : "usar TronGrid.io",
-          "description" : "Use o Trongrid diretamente sem proxy da Ledger"
-        },
-        "experimentalCurrencies" : {
-          "title" : "Integrações Experimentais",
-          "description" : "Use as integrações experimentais de criptoativos disponíveis."
-        },
-        "experimentalLanguages" : {
-          "title" : "Teste de tradução",
-          "description" : "Adicione novos idiomas à lista de idiomas na aba de configurações gerais."
-        },
-        "managerDevMode" : {
-          "title" : "Modo Desenvolvedor",
-          "description" : "Mostrar aplicativos de desenvolvedor e testnet no Manager."
-        },
-        "scanForInvalidPaths" : {
-          "title" : "Pesquisa de contas ampliada",
-          "description" : "Procure contas com caminhos de derivação incorretos. Envie os potenciais ativos encontrados para uma conta regular."
-        },
-        "experimentalExplorers" : {
-          "title" : "API de exploradores experimentais",
-          "description" : "Experimente uma versão futura dos exploradores de blockchain da Ledger. Alterar essa configuração poderá afetar o saldo e a sincronização da conta, bem como o recurso de envio.\n(<0></0>)"
-        },
-        "keychainObservableRange" : {
-          "title" : "Limite de intervalo personalizado",
-          "description" : "Limite de intervalo personalizado para todas as contas. Ao aumentar este valor acima do seu valor padrão (20) buscará moedas em mais endereços públicos não utilizados. Apenas para usuários avançados, isto pode quebrar a compatibilidade ao restaurar suas contas."
-        },
-        "forceProvider" : {
-          "title" : "Provedor do Manager",
-          "description" : "Alterar o provedor de aplicativos no Manager pode impossibilitar a instalação ou desinstalação de aplicativos no seu dispositivo Ledger."
-        },
-        "testAnimations" : {
-          "title" : "Testar animações Lottie",
-          "description" : "Testar todas as animações usadas no Ledger Live"
-        }
-      }
-    },
-    "hardResetModal" : {
-      "title" : "Redefinir Ledger Live",
-      "desc" : "Redefina o Ledger Live para apagar todas as configurações e contas no seu computador. Em seguida, você poderá escolher sua senha e adicionar suas contas de volta ao seu dispositivo Ledger. As chaves privadas que dão acesso aos seus criptoativos permanecerão seguras no seu dispositivo Ledger e são respaldadas pela sua frase de recuperação.",
-      "warning" : "Redefinir o Ledger Live vai apagar o histórico de transações de troca de todas as suas contas."
-    },
-    "softResetModal" : {
-      "title" : "Limpar Cache",
-      "desc" : "Limpar o cache forçará a ressincronização da rede. Suas configurações e contas serão preservadas. As chaves privadas para acessar seus criptoativos permanecerão seguras no seu dispositivo Ledger e na folha de recuperação."
-    },
-    "resetFallbackModal" : {
-      "title" : "Ação do usuário necessária",
-      "part1" : "Não foi possível excluir a pasta de cache. Exclua a pasta manualmente:",
-      "part2" : "Clique no botão Abrir pasta, o ",
-      "part3" : "aplicativo será fechado",
-      "part4" : ", e exclua manualmente a pasta \"sqlite\".",
-      "part5" : "Em seguida, você pode reiniciar o aplicativo normalmente."
-    },
-    "removeAccountModal" : {
-      "title" : "Remover Conta",
-      "desc" : "Isso não afetará seus criptoativos. Contas existentes sempre podem ser adicionadas novamente.",
-      "delete" : "Remover do Portfólio",
-      "warning" : "Remover esta conta vai apagar seu histórico de transações de trocas associado a ela."
-    },
-    "openUserDataDirectory" : {
-      "title" : "Ver dados de usuário",
-      "desc" : "Veja os dados de usuário armazenados em seu computador, incluindo suas contas, caches e configurações.",
-      "btn" : "Exibir"
-    },
-    "repairDevice" : {
-      "title" : "Reparar seu dispositivo Ledger",
-      "descSettings" : "Use isso para restaurar seu dispositivo Ledger se ele congelar durante uma atualização de firmware.",
-      "desc" : "Para usuários da Ledger Nano S, selecione o estado exibido no seu dispositivo. Para usuários da Nano X e Blue, consulte a central de ajuda.",
-      "button" : "Reparar"
-    },
-    "exportLogs" : {
-      "title" : "Salvar Registros",
-      "desc" : "Pode ser necessário salvar os registros do Ledger Live para fins de solução de problemas.",
-      "btn" : "Salvar"
-    },
-    "accounts" : {
-      "hideEmptyTokens" : {
-        "title" : "Ocultar tokens sem saldo",
-        "desc" : "Oculte contas de token com saldo zero na página de Contas."
-      },
-      "tokenBlacklist" : {
-        "title" : "Tokens ocultos",
-        "desc" : "Você pode ocultar tokens acessando a conta principal, clicando com o botão direito do mouse no token e selecionando 'Ocultar token'.",
-        "count" : "{{count}} token",
-        "count_plural" : "{{count}} tokens"
-      },
-      "hiddenNftCollections" : {
-        "title" : "Coleções de NFT ocultas",
-        "desc" : "Você pode ocultar coleções de NFT clicando com o botão direito do mouse no nome da coleção e selecionando 'Ocultar coleção de NFT'.",
-        "count" : "{{count}} coleção",
-        "count_plural" : "{{count}} coleções"
-      },
-      "fullNode" : {
-        "title" : "Conectar node completo de Bitcoin",
-        "desc" : "Configure seu node completo de Bitcoin para sincronizar e enviar transações sem usar os exploradores da Ledger."
-      }
-    }
-  },
-  "password" : {
-    "inputFields" : {
-      "newPassword" : {
-        "label" : "Nova Senha"
-      },
-      "confirmPassword" : {
-        "label" : "Confirmar Senha"
-      },
-      "currentPassword" : {
-        "label" : "Senha Atual"
-      }
-    },
-    "changePassword" : {
-      "title" : "Bloqueio por senha",
-      "subTitle" : "Altere sua senha"
-    },
-    "setPassword" : {
-      "title" : "Bloqueio por senha",
-      "subTitle" : "Defina sua senha",
-      "desc" : "Mantenha sua senha em segurança. Se você perder a senha, será preciso redefinir o Ledger Live e adicionar as contas novamente."
-    },
-    "disablePassword" : {
-      "title" : "Desabilitar bloqueio por senha",
-      "desc" : "Os dados do Ledger Live serão armazenados de forma não criptografada no seu computador. Isto inclui nomes de contas, transações e endereços públicos."
-    }
-  },
-  "update" : {
-    "downloadInProgress" : "Baixando atualização...",
-    "downloadProgress" : "{{progress}}% concluído",
-    "checking" : "Verificando Atualização...",
-    "checkSuccess" : "Atualização pronta para instalação",
-    "quitAndInstall" : "Instalar agora",
-    "updateAvailable" : "Atualização disponível para a versão {{version}} do Ledger Live",
-    "error" : "Erro durante a atualização. Baixe Novamente",
-    "reDownload" : "Baixar Novamente",
-    "nightlyWarning" : "Esta versão não pode ser atualizada automaticamente. Instale a versão mais recente manualmente",
-    "downloadNow" : "Baixar Atualização"
-  },
-  "crash" : {
-    "title" : "Algo deu errado",
-    "description" : "Confira nossos artigos de suporte para possíveis soluções. Se o problema persistir, salve os registros usando o botão abaixo e os forneça ao Suporte Ledger.",
-    "troubleshooting" : "Clique aqui para ver possíveis soluções",
-    "logs" : "Salvar Registros",
-    "dataFolder" : "Ver dados de usuário"
-  },
-  "exportOperationsModal" : {
-    "title" : "Histórico de operações",
-    "desc" : "Selecione as contas para as quais deseja salvar o histórico de operações",
-    "descSuccess" : "O arquivo CSV do seu histórico de operações foi salvo com sucesso na pasta selecionada",
-    "titleSuccess" : "Histórico de operações salvo com sucesso",
-    "cta" : "Salvar",
-    "ctaSuccess" : "Concluído",
-    "noAccounts" : "Nenhuma conta para exportar",
-    "selectedAccounts" : "Contas a serem incluídas",
-    "selectedAccounts_plural" : "Contas a serem incluídas ({{count}})",
-    "disclaimer" : "Os contravalores na exportação são fornecidos apenas para fins informativos. Não confie nesses dados para fins contábeis, fiscais, regulatórios ou legais, pois eles representam apenas uma estimativa do preço dos ativos no momento das transações e da exportação, sob os métodos de avaliação fornecidos pelo nosso provedor de serviços, Kaiko"
-  },
-  "language" : {
-    "system" : "Usar idioma do sistema",
-    "switcher" : {
-      "en" : "Inglês",
-      "fr" : "Francês",
-      "ru" : "Russo",
-      "es" : "Espanhol",
-      "zh" : "Chinês",
-      "de" : "Alemão"
-    }
-  },
-  "theme" : {
-    "system" : "Selecione o tema do sistema",
-    "light" : "Claro",
-    "dusk" : "Sombrio",
-    "dark" : "Escuro"
-  },
-  "toastOverlay" : {
-    "toastType" : {
-      "announcement" : "Notícias",
-      "operation" : "Operação",
-      "achievement" : "Conquista Desbloqueada"
-    },
-    "groupedToast" : {
-      "text" : "Você tem {{count}} notificações não lidas",
-      "cta" : "Ver Detalhes"
-    }
-  },
-  "informationCenter" : {
-    "tooltip" : "Centro de informação",
-    "ongoingIncidentsTooltip" : "Há {{count}} incidente em andamento",
-    "ongoingIncidentsTooltip_plural" : "Há {{count}} incidentes em andamento",
-    "tabs" : {
-      "announcements" : "Notícias",
-      "announcementsUnseen" : "Notícias ({{unseenCount}})",
-      "serviceStatus" : "Status",
-      "serviceStatusIncidentsOngoing" : "Status ({{incidentCount}})"
-    },
-    "serviceStatus" : {
-      "statusOk" : {
-        "title" : "O Ledger Live está em pleno funcionamento",
-        "description" : "Está tendo problemas? Acesse nossa <0>página de ajuda</0>"
-      },
-      "statusNotOk" : {
-        "title" : "O Ledger Live está enfrentando problemas",
-        "learnMore" : "Saiba Mais"
-      }
-    },
-    "announcement" : {
-      "emptyState" : {
-        "title" : "Nenhuma notícia no momento",
-        "desc" : "Você encontrará aqui todas as notícias relacionadas à Ledger e ao Ledger Live"
-      }
-    }
-  },
-  "onboarding" : {
-    "drawers" : {
-      "pinHelp" : {
-        "title" : "Proteja seu código PIN",
-        "intro" : "Durante o processo de configuração, você escolhe um código PIN.",
-        "rules" : {
-          "1" : "<0>Sempre</0> escolha o código PIN você mesmo.",
-          "2" : "<0>Sempre</0> insira seu código PIN fora de vista.",
-          "3" : "Você pode alterar seu código PIN, se necessário.",
-          "4" : "Ao inserir o código PIN incorretamente três vezes seguidas, o dispositivo será redefinido.",
-          "5" : "<0>Nunca</0> use um código PIN simples como 0000, 123456 ou 55555555.",
-          "6" : "<0>Nunca</0> compartilhe seu código PIN com outra pessoa. Nem mesmo com a Ledger.",
-          "7" : "<0>Nunca</0> use um código PIN que você não escolheu.",
-          "8" : "<0>Nunca</0> armazene seu código PIN em um computador ou telefone."
-        }
-      },
-      "recoverySeed" : {
-        "title1" : "Como funciona a frase de recuperação?",
-        "paragraph1" : "Sua frase de recuperação funciona como uma chave mestra única. Seu dispositivo Ledger a usa para calcular chaves privadas para cada criptoativo que você possui.",
-        "paragraph2" : "Para restaurar o acesso aos seus criptoativos, qualquer carteira pode calcular as mesmas chaves privadas a partir da sua frase de recuperação.",
-        "link" : "Mais sobre a frase de recuperação",
-        "title2" : "O que acontece se eu perder o acesso à minha Nano?",
-        "paragraph3" : "Não se preocupe e siga estes passos:",
-        "points" : {
-          "1" : "Adquira uma nova carteira hardware.",
-          "2" : "Selecione “Restaurar frase de recuperação em um novo dispositivo” no aplicativo Ledger",
-          "3" : "Insira sua frase de recuperação no seu novo dispositivo para restaurar o acesso aos seus criptoativos."
-        }
-      },
-      "whereToHide" : {
-        "title" : "Onde devo guardar minha frase de recuperação?",
-        "points" : {
-          "1" : "<0>NUNCA</0> a insira em um computador, smartphone ou qualquer outro dispositivo. Não tire fotos dela.",
-          "2" : "<0>NUNCA</0> compartilhe suas 24 palavras com ninguém.",
-          "3" : "<0>SEMPRE</0> a armazene em um local seguro, fora de vista.",
-          "4" : "A Ledger nunca solicitará sua frase de recuperação.",
-          "5" : "Se qualquer pessoa ou aplicativo a solicitar, assuma que se trata de um golpe!"
-        }
-      }
-    },
-    "modals" : {
-      "recoverySeedWarning" : {
-        "contactSupportCTA" : "Contatar Suporte",
-        "continueCTA" : "Continuar",
-        "title" : "Marque os conteúdos da caixa",
-        "description" : "Se o seu {{device}} já veio com um código PIN ou frase de recuperação, não é seguro usá-lo e você deve entrar em contato com o Suporte Ledger.",
-        "alert" : "Use apenas frases de recuperação que seu dispositivo exibiu quando foi configurado"
-      }
-    },
-    "alerts" : {
-      "beCareful" : {
-        "title" : "Tenha Cuidado",
-        "descr" : "Siga as instruções deste aplicativo em cada passo do processo.",
-        "gotIt" : "Entendi"
-      },
-      "useLedgerSeeds" : {
-        "title" : "Recomendamos usar apenas frases de recuperação da Ledger",
-        "descr" : "A Ledger não pode garantir a segurança de frases de recuperação externas. Recomendamos configurar sua Nano como um novo dispositivo se sua frase de recuperação não tiver sido gerada por uma Ledger.",
-        "gotIt" : "Entendi"
-      }
-    },
-    "screens" : {
-      "welcome" : {
-        "title" : "Boas-vindas à Ledger",
-        "description" : "Gerencie suas criptos com segurança do seu computador.",
-        "cta" : "Começar",
-        "noDevice" : "Nenhum dispositivo? <0>Compre uma Ledger Nano X</0>",
-        "languageWarning" : {
-          "title" : "Começar em {{language}}",
-          "desc" : "Estamos introduzindo idiomas adicionais a fim de facilitar seu embarque na Ledger. Esteja ciente de que o restante da experiência na Ledger está disponível apenas em inglês atualmente.",
-          "cta" : "Entendi"
-        }
-      },
-      "selectDevice" : {
-        "title" : "Qual é o seu dispositivo?"
-      },
-      "selectUseCase" : {
-        "greetings" : "Olá!",
-        "hasNoRecovery" : "Primeira vez usando sua {{deviceName}}?",
-        "hasRecovery" : "Já tem uma frase de recuperação?",
-        "separator" : "ou",
-        "switchDevice" : "Alterar Dispositivo",
-        "options" : {
-          "1" : {
-            "heading" : "Primeiro Uso",
-            "title" : "Configurar um novo {{deviceName}}",
-            "description" : "Vamos começar configurando seu dispositivo!"
-          },
-          "2" : {
-            "heading" : "Conectar Dispositivo",
-            "title" : "Conecte seu {{deviceName}}",
-            "description" : "Seu dispositivo já está configurado? Conecte-o ao aplicativo!"
-          },
-          "3" : {
-            "heading" : "Restaurar Dispositivo",
-            "title" : "Restaure sua frase de recuperação em um novo dispositivo",
-            "description" : "Use uma frase de recuperação existente para restaurar suas chaves privadas em um novo {{deviceName}}!"
+        "account": {
+          "title": "Delegar conta",
+          "label": "Conta",
+          "toDelegate": "Conta a ser delegada"
+        },
+        "summary": {
+          "title": "Delegar conta",
+          "label": "Resumo",
+          "toDelegate": "Conta a ser delegada",
+          "toUndelegate": "Conta a remover de delegação",
+          "validator": "Validador",
+          "select": "Selecionar",
+          "yield": "Rendimento est. {{amount}}",
+          "randomly": "Validador escolhido aleatoriamente",
+          "termsAndPrivacy": "A delegação de seus direitos de voto não garante nenhuma recompensa por parte de seu validador."
+        },
+        "validator": {
+          "title": "Selecionar Validador",
+          "description": "Você pode selecionar um validador comparando as taxas de recompensa estimadas",
+          "customValidator": "Validador Personalizado",
+          "providedBy": "Taxas de rendimento fornecidas por <1><0>{{name}}</0></1>"
+        },
+        "custom": {
+          "title": "Validador Personalizado",
+          "text": "Insira o endereço do validador personalizado ao qual delegar sua conta.",
+          "button": "Usar Validador"
+        },
+        "undelegate": {
+          "title": "Para delegação de conta"
+        },
+        "confirmation": {
+          "title": "Confirmação",
+          "label": "Confirmação",
+          "success": {
+            "title": "Delegação Enviada",
+            "titleUndelegated": "Encerrar Delegação",
+            "text": "Transação de delegação transmitida com sucesso. Você deve ganhar suas primeiras recompensas em cerca de 40 dias, dependendo do validador.",
+            "textUndelegated": "A delegação da sua conta será encerrada assim que a operação for confirmada. Você pode delegar sua conta novamente a qualquer momento."
+          },
+          "broadcastError": "Sua transação pode ter falhado. Aguarde um momento e verifique seu histórico de transações antes de tentar novamente."
+        }
+      }
+    },
+    "contextMenu": {
+      "topUp": "Receber Mais",
+      "redelegate": "Mudar Validador",
+      "stopDelegation": "Encerrar Delegação"
+    }
+  },
+  "asset": {
+    "notice": "Resumo de todas as contas {{currency}}"
+  },
+  "carousel": {
+    "hidden": {
+      "close": "Confirmar",
+      "undo": "Mostrar Novamente",
+      "disclaimer": "Este banner não será mostrado novamente até que haja um novo anúncio"
+    }
+  },
+  "settings": {
+    "title": "Configurações",
+    "discreet": "Ativar modo discreto",
+    "helpButton": "Ajuda",
+    "tabs": {
+      "display": "Geral",
+      "currencies": "Criptoativos",
+      "help": "Ajuda",
+      "about": "Sobre",
+      "experimental": "Recursos Experimentais",
+      "accounts": "Contas",
+      "developer": "Desenvolvedor"
+    },
+    "export": {
+      "accounts": {
+        "title": "Exportar Contas",
+        "desc": "Adicione suas contas no Ledger Live móvel Suas contas serão sincronizarão apenas com a blockchain, não com seus aplicativos móveis e de desktop.",
+        "button": "Exportar"
+      },
+      "operations": {
+        "title": "Histórico de operações",
+        "desc": "Salvar um arquivo CSV das operações da sua conta em seu computador."
+      },
+      "modal": {
+        "button": "Concluído",
+        "title": "Escaneie para exportar para versão móvel",
+        "listTitle": "No aplicativo Ledger Live móvel:",
+        "step1": "Selecione o botão <highlight><icon>+</icon></highlight> em <highlight>contas</highlight>",
+        "step2": "Selecione <highlight>Importar contas do desktop</highlight>",
+        "step3": "Escaneie o <highlight>LiveQR Code</highlight> até que o carregador atinja 100%"
+      }
+    },
+    "display": {
+      "language": "Idioma de exibição",
+      "languageDesc": "Defina o idioma exibido no Ledger Live.",
+      "theme": "Tema",
+      "themeDesc": "Selecione o tema.",
+      "counterValue": "Moeda Preferida",
+      "counterValueDesc": "Escolha a moeda que será mostrada junto ao seu saldo e operações.",
+      "region": "Região",
+      "regionDesc": "Selecione sua região para atualizar formatos de datas, horário e moedas.",
+      "stock": "Indicador de mercado regional",
+      "stockDesc": "Escolha Ocidental para exibir os aumentos de mercado em azul ou Oriental para exibi-los em vermelho.",
+      "carouselVisibility": "Visibilidade do carrossel",
+      "carouselVisibilityDesc": "Habilitar a visibilidade do carrossel no Portfólio"
+    },
+    "developer": {
+      "toast": {
+        "title": "Agora você é um desenvolvedor!",
+        "text": "Boas-vindas ao país das maravilhas"
+      },
+      "debugApps": "Permitir debug de aplicativos",
+      "debugAppsDesc": "Exibir e permitir a abertura de aplicativos da plataforma etiquetados como de debug",
+      "experimentalApps": "Permitir aplicativos experimentais",
+      "experimentalAppsDesc": "Exibir e permitir a abertura de aplicativos da plataforma etiquetados como experimentais.",
+      "catalogServer": "Definir o fornecedor do catálogo",
+      "catalogServerDesc": "Alterne entre múltiplas fontes de aplicativos da plataforma",
+      "enablePlatformDevTools": "Habilitar ferramentas de desenvolvedor da plataforma",
+      "enablePlatformDevToolsDesc": "Habilitar a abertura da janela de ferramentas de desenvolvedor de aplicativos da plataforma",
+      "addLocalApp": "Adicionar um aplicativo local",
+      "addLocalAppDesc": "Navegue por arquivos locais e adicione um aplicativo local usando um manifesto local",
+      "addLocalAppButton": "Navegar",
+      "runLocalAppDeleteButton": "Excluir",
+      "runLocalAppOpenButton": "Abrir",
+      "enableLearnStagingUrl": "Staging URL da página Aprender",
+      "enableLearnStagingUrlDesc": "Habilite a staging URL da página Aprender."
+    },
+    "currencies": {
+      "selectPlaceholder": "Selecionar Criptoativo",
+      "desc": "Selecione um criptoativo para editar suas configurações.",
+      "placeholder": "Nenhuma configuração para este ativo",
+      "confirmationsNb": "Número de confirmações",
+      "confirmationsNbDesc": "Defina o número de confirmações de rede para que uma transação seja marcada como confirmada."
+    },
+    "profile": {
+      "password": "Bloqueio por senha",
+      "passwordDesc": "Defina uma senha para proteger os dados do Ledger Live no seu computador, incluindo nomes de contas, saldos, transações e endereços públicos.",
+      "passwordAutoLock": "Bloqueio Automático",
+      "passwordAutoLockDesc": "Bloqueie automaticamente o Ledger Live quando inativo.",
+      "changePassword": "Alterar Senha",
+      "softResetTitle": "Limpar Cache",
+      "softResetDesc": "Limpe o cache do Ledger Live para forçar a ressincronização com a blockchain.",
+      "softReset": "Limpar",
+      "resetThirdPartyData": "Redefinir dados de terceiros",
+      "resetThirdPartyDataDesc": "Apague todos seus dados locais de terceiros, usados para acessar o provedor de transações terceirizado.",
+      "hardResetTitle": "Redefinir Ledger Live",
+      "hardResetDesc": "Exclua todos os dados do Ledger Live armazenados no seu computador, incluindo suas contas, históricos de transações e configurações.",
+      "hardReset": "Redefinir",
+      "analytics": "Métricas",
+      "analyticsDesc": "Habilite as métricas para ajudar a Ledger a melhorar a experiência do usuário. Isso inclui cliques, visitas a páginas, redirecionamentos, ações (enviar, receber, bloquear, etc.), rolagem até o fim de páginas, (des)instalação e versão de aplicativos, número de contas, criptoativos e operações, duração de sessões, firmware e tipo do dispositivo Ledger.",
+      "reportErrors": "Relatar Bugs",
+      "reportErrorsDesc": "Envie automaticamente relatórios para ajudar a Ledger a melhorar seus produtos.",
+      "launchOnboarding": "Configuração de dispositivo",
+      "launchOnboardingDesc": "Configure um novo dispositivo ou restaure um dispositivo existente. As contas e as configurações serão mantidas."
+    },
+    "help": {
+      "version": "Versão",
+      "releaseNotesBtn": "Detalhes",
+      "termsBtn": "Ler",
+      "faq": "Suporte Ledger",
+      "faqDesc": "Se você tiver algum problema, obtenha ajuda usando o Ledger Live com sua carteira hardware.",
+      "terms": "Termos de uso",
+      "termsDesc": "Ao utilizar o Ledger Live, considera-se que você aceitou nossos termos de uso.",
+      "privacy": "Política de privacidade",
+      "privacyDesc": "Consulte nossa política de privacidade para saber quais dados pessoais coletamos, o porquê e como os usamos."
+    },
+    "experimental": {
+      "disclaimer": "Esses são recursos experimentais que fornecemos tal como se encontram para que nossa comunidade de especialistas em tecnologia os testem. Eles podem mudar, quebrar ou ser removidos a qualquer momento. Ao habilitá-los, você concorda em usá-los por sua conta e risco.",
+      "features": {
+        "apiTrongridProxy": {
+          "title": "usar TronGrid.io",
+          "description": "Use o Trongrid diretamente sem proxy da Ledger"
+        },
+        "experimentalCurrencies": {
+          "title": "Integrações Experimentais",
+          "description": "Use as integrações experimentais de criptoativos disponíveis."
+        },
+        "experimentalLanguages": {
+          "title": "Teste de tradução",
+          "description": "Adicione novos idiomas à lista de idiomas na aba de configurações gerais."
+        },
+        "managerDevMode": {
+          "title": "Modo Desenvolvedor",
+          "description": "Mostrar aplicativos de desenvolvedor e testnet no Manager."
+        },
+        "scanForInvalidPaths": {
+          "title": "Pesquisa de contas ampliada",
+          "description": "Procure contas com caminhos de derivação incorretos. Envie os potenciais ativos encontrados para uma conta regular."
+        },
+        "experimentalExplorers": {
+          "title": "API de exploradores experimentais",
+          "description": "Experimente uma versão futura dos exploradores de blockchain da Ledger. Alterar essa configuração poderá afetar o saldo e a sincronização da conta, bem como o recurso de envio.\n(<0></0>)"
+        },
+        "keychainObservableRange": {
+          "title": "Limite de intervalo personalizado",
+          "description": "Limite de intervalo personalizado para todas as contas. Ao aumentar este valor acima do seu valor padrão (20) buscará moedas em mais endereços públicos não utilizados. Apenas para usuários avançados, isto pode quebrar a compatibilidade ao restaurar suas contas."
+        },
+        "forceProvider": {
+          "title": "Provedor do Manager",
+          "description": "Alterar o provedor de aplicativos no Manager pode impossibilitar a instalação ou desinstalação de aplicativos no seu dispositivo Ledger."
+        },
+        "testAnimations": {
+          "title": "Testar animações Lottie",
+          "description": "Testar todas as animações usadas no Ledger Live"
+        }
+      }
+    },
+    "hardResetModal": {
+      "title": "Redefinir Ledger Live",
+      "desc": "Redefina o Ledger Live para apagar todas as configurações e contas no seu computador. Em seguida, você poderá escolher sua senha e adicionar suas contas de volta ao seu dispositivo Ledger. As chaves privadas que dão acesso aos seus criptoativos permanecerão seguras no seu dispositivo Ledger e são respaldadas pela sua frase de recuperação.",
+      "warning": "Redefinir o Ledger Live vai apagar o histórico de transações de troca de todas as suas contas."
+    },
+    "softResetModal": {
+      "title": "Limpar Cache",
+      "desc": "Limpar o cache forçará a ressincronização da rede. Suas configurações e contas serão preservadas. As chaves privadas para acessar seus criptoativos permanecerão seguras no seu dispositivo Ledger e na folha de recuperação."
+    },
+    "resetFallbackModal": {
+      "title": "Ação do usuário necessária",
+      "part1": "Não foi possível excluir a pasta de cache. Exclua a pasta manualmente:",
+      "part2": "Clique no botão Abrir pasta, o ",
+      "part3": "aplicativo será fechado",
+      "part4": ", e exclua manualmente a pasta \"sqlite\".",
+      "part5": "Em seguida, você pode reiniciar o aplicativo normalmente."
+    },
+    "removeAccountModal": {
+      "title": "Remover Conta",
+      "desc": "Isso não afetará seus criptoativos. Contas existentes sempre podem ser adicionadas novamente.",
+      "delete": "Remover do Portfólio",
+      "warning": "Remover esta conta vai apagar seu histórico de transações de trocas associado a ela."
+    },
+    "openUserDataDirectory": {
+      "title": "Ver dados de usuário",
+      "desc": "Veja os dados de usuário armazenados em seu computador, incluindo suas contas, caches e configurações.",
+      "btn": "Exibir"
+    },
+    "repairDevice": {
+      "title": "Reparar seu dispositivo Ledger",
+      "descSettings": "Use isso para restaurar seu dispositivo Ledger se ele congelar durante uma atualização de firmware.",
+      "desc": "Para usuários da Ledger Nano S, selecione o estado exibido no seu dispositivo. Para usuários da Nano X e Blue, consulte a central de ajuda.",
+      "button": "Reparar"
+    },
+    "exportLogs": {
+      "title": "Salvar Registros",
+      "desc": "Pode ser necessário salvar os registros do Ledger Live para fins de solução de problemas.",
+      "btn": "Salvar"
+    },
+    "accounts": {
+      "hideEmptyTokens": {
+        "title": "Ocultar tokens sem saldo",
+        "desc": "Oculte contas de token com saldo zero na página de Contas."
+      },
+      "tokenBlacklist": {
+        "title": "Tokens ocultos",
+        "desc": "Você pode ocultar tokens acessando a conta principal, clicando com o botão direito do mouse no token e selecionando 'Ocultar token'.",
+        "count": "{{count}} token",
+        "count_plural": "{{count}} tokens"
+      },
+      "hiddenNftCollections": {
+        "title": "Coleções de NFT ocultas",
+        "desc": "Você pode ocultar coleções de NFT clicando com o botão direito do mouse no nome da coleção e selecionando 'Ocultar coleção de NFT'.",
+        "count": "{{count}} coleção",
+        "count_plural": "{{count}} coleções"
+      },
+      "fullNode": {
+        "title": "Conectar node completo de Bitcoin",
+        "desc": "Configure seu node completo de Bitcoin para sincronizar e enviar transações sem usar os exploradores da Ledger."
+      }
+    }
+  },
+  "password": {
+    "inputFields": {
+      "newPassword": {
+        "label": "Nova Senha"
+      },
+      "confirmPassword": {
+        "label": "Confirmar Senha"
+      },
+      "currentPassword": {
+        "label": "Senha Atual"
+      }
+    },
+    "changePassword": {
+      "title": "Bloqueio por senha",
+      "subTitle": "Altere sua senha"
+    },
+    "setPassword": {
+      "title": "Bloqueio por senha",
+      "subTitle": "Defina sua senha",
+      "desc": "Mantenha sua senha em segurança. Se você perder a senha, será preciso redefinir o Ledger Live e adicionar as contas novamente."
+    },
+    "disablePassword": {
+      "title": "Desabilitar bloqueio por senha",
+      "desc": "Os dados do Ledger Live serão armazenados de forma não criptografada no seu computador. Isto inclui nomes de contas, transações e endereços públicos."
+    }
+  },
+  "update": {
+    "downloadInProgress": "Baixando atualização...",
+    "downloadProgress": "{{progress}}% concluído",
+    "checking": "Verificando Atualização...",
+    "checkSuccess": "Atualização pronta para instalação",
+    "quitAndInstall": "Instalar agora",
+    "updateAvailable": "Atualização disponível para a versão {{version}} do Ledger Live",
+    "error": "Erro durante a atualização. Baixe Novamente",
+    "reDownload": "Baixar Novamente",
+    "nightlyWarning": "Esta versão não pode ser atualizada automaticamente. Instale a versão mais recente manualmente",
+    "downloadNow": "Baixar Atualização"
+  },
+  "crash": {
+    "title": "Algo deu errado",
+    "description": "Confira nossos artigos de suporte para possíveis soluções. Se o problema persistir, salve os registros usando o botão abaixo e os forneça ao Suporte Ledger.",
+    "troubleshooting": "Clique aqui para ver possíveis soluções",
+    "logs": "Salvar Registros",
+    "dataFolder": "Ver dados de usuário"
+  },
+  "exportOperationsModal": {
+    "title": "Histórico de operações",
+    "desc": "Selecione as contas para as quais deseja salvar o histórico de operações",
+    "descSuccess": "O arquivo CSV do seu histórico de operações foi salvo com sucesso na pasta selecionada",
+    "titleSuccess": "Histórico de operações salvo com sucesso",
+    "cta": "Salvar",
+    "ctaSuccess": "Concluído",
+    "noAccounts": "Nenhuma conta para exportar",
+    "selectedAccounts": "Contas a serem incluídas",
+    "selectedAccounts_plural": "Contas a serem incluídas ({{count}})",
+    "disclaimer": "Os contravalores na exportação são fornecidos apenas para fins informativos. Não confie nesses dados para fins contábeis, fiscais, regulatórios ou legais, pois eles representam apenas uma estimativa do preço dos ativos no momento das transações e da exportação, sob os métodos de avaliação fornecidos pelo nosso provedor de serviços, Kaiko"
+  },
+  "language": {
+    "system": "Usar idioma do sistema",
+    "switcher": {
+      "en": "Inglês",
+      "fr": "Francês",
+      "ru": "Russo",
+      "es": "Espanhol",
+      "zh": "Chinês",
+      "de": "Alemão"
+    }
+  },
+  "theme": {
+    "system": "Selecione o tema do sistema",
+    "light": "Claro",
+    "dusk": "Sombrio",
+    "dark": "Escuro"
+  },
+  "toastOverlay": {
+    "toastType": {
+      "announcement": "Notícias",
+      "operation": "Operação",
+      "achievement": "Conquista Desbloqueada"
+    },
+    "groupedToast": {
+      "text": "Você tem {{count}} notificações não lidas",
+      "cta": "Ver Detalhes"
+    }
+  },
+  "informationCenter": {
+    "tooltip": "Centro de informação",
+    "ongoingIncidentsTooltip": "Há {{count}} incidente em andamento",
+    "ongoingIncidentsTooltip_plural": "Há {{count}} incidentes em andamento",
+    "tabs": {
+      "announcements": "Notícias",
+      "announcementsUnseen": "Notícias ({{unseenCount}})",
+      "serviceStatus": "Status",
+      "serviceStatusIncidentsOngoing": "Status ({{incidentCount}})"
+    },
+    "serviceStatus": {
+      "statusOk": {
+        "title": "O Ledger Live está em pleno funcionamento",
+        "description": "Está tendo problemas? Acesse nossa <0>página de ajuda</0>"
+      },
+      "statusNotOk": {
+        "title": "O Ledger Live está enfrentando problemas",
+        "learnMore": "Saiba Mais"
+      }
+    },
+    "announcement": {
+      "emptyState": {
+        "title": "Nenhuma notícia no momento",
+        "desc": "Você encontrará aqui todas as notícias relacionadas à Ledger e ao Ledger Live"
+      }
+    }
+  },
+  "onboarding": {
+    "drawers": {
+      "pinHelp": {
+        "title": "Proteja seu código PIN",
+        "intro": "Durante o processo de configuração, você escolhe um código PIN.",
+        "rules": {
+          "1": "<0>Sempre</0> escolha o código PIN você mesmo.",
+          "2": "<0>Sempre</0> insira seu código PIN fora de vista.",
+          "3": "Você pode alterar seu código PIN, se necessário.",
+          "4": "Ao inserir o código PIN incorretamente três vezes seguidas, o dispositivo será redefinido.",
+          "5": "<0>Nunca</0> use um código PIN simples como 0000, 123456 ou 55555555.",
+          "6": "<0>Nunca</0> compartilhe seu código PIN com outra pessoa. Nem mesmo com a Ledger.",
+          "7": "<0>Nunca</0> use um código PIN que você não escolheu.",
+          "8": "<0>Nunca</0> armazene seu código PIN em um computador ou telefone."
+        }
+      },
+      "recoverySeed": {
+        "title1": "Como funciona a frase de recuperação?",
+        "paragraph1": "Sua frase de recuperação funciona como uma chave mestra única. Seu dispositivo Ledger a usa para calcular chaves privadas para cada criptoativo que você possui.",
+        "paragraph2": "Para restaurar o acesso aos seus criptoativos, qualquer carteira pode calcular as mesmas chaves privadas a partir da sua frase de recuperação.",
+        "link": "Mais sobre a frase de recuperação",
+        "title2": "O que acontece se eu perder o acesso à minha Nano?",
+        "paragraph3": "Não se preocupe e siga estes passos:",
+        "points": {
+          "1": "Adquira uma nova carteira hardware.",
+          "2": "Selecione “Restaurar frase de recuperação em um novo dispositivo” no aplicativo Ledger",
+          "3": "Insira sua frase de recuperação no seu novo dispositivo para restaurar o acesso aos seus criptoativos."
+        }
+      },
+      "whereToHide": {
+        "title": "Onde devo guardar minha frase de recuperação?",
+        "points": {
+          "1": "<0>NUNCA</0> a insira em um computador, smartphone ou qualquer outro dispositivo. Não tire fotos dela.",
+          "2": "<0>NUNCA</0> compartilhe suas 24 palavras com ninguém.",
+          "3": "<0>SEMPRE</0> a armazene em um local seguro, fora de vista.",
+          "4": "A Ledger nunca solicitará sua frase de recuperação.",
+          "5": "Se qualquer pessoa ou aplicativo a solicitar, assuma que se trata de um golpe!"
+        }
+      }
+    },
+    "modals": {
+      "recoverySeedWarning": {
+        "contactSupportCTA": "Contatar Suporte",
+        "continueCTA": "Continuar",
+        "title": "Marque os conteúdos da caixa",
+        "description": "Se o seu {{device}} já veio com um código PIN ou frase de recuperação, não é seguro usá-lo e você deve entrar em contato com o Suporte Ledger.",
+        "alert": "Use apenas frases de recuperação que seu dispositivo exibiu quando foi configurado"
+      }
+    },
+    "alerts": {
+      "beCareful": {
+        "title": "Tenha Cuidado",
+        "descr": "Siga as instruções deste aplicativo em cada passo do processo.",
+        "gotIt": "Entendi"
+      },
+      "useLedgerSeeds": {
+        "title": "Recomendamos usar apenas frases de recuperação da Ledger",
+        "descr": "A Ledger não pode garantir a segurança de frases de recuperação externas. Recomendamos configurar sua Nano como um novo dispositivo se sua frase de recuperação não tiver sido gerada por uma Ledger.",
+        "gotIt": "Entendi"
+      }
+    },
+    "screens": {
+      "welcome": {
+        "title": "Boas-vindas à Ledger",
+        "description": "Gerencie suas criptos com segurança do seu computador.",
+        "cta": "Começar",
+        "noDevice": "Nenhum dispositivo? <0>Compre uma Ledger Nano X</0>",
+        "languageWarning": {
+          "title": "Começar em {{language}}",
+          "desc": "Estamos introduzindo idiomas adicionais a fim de facilitar seu embarque na Ledger. Esteja ciente de que o restante da experiência na Ledger está disponível apenas em inglês atualmente.",
+          "cta": "Entendi"
+        }
+      },
+      "selectDevice": {
+        "title": "Qual é o seu dispositivo?"
+      },
+      "selectUseCase": {
+        "greetings": "Olá!",
+        "hasNoRecovery": "Primeira vez usando sua {{deviceName}}?",
+        "hasRecovery": "Já tem uma frase de recuperação?",
+        "separator": "ou",
+        "switchDevice": "Alterar Dispositivo",
+        "options": {
+          "1": {
+            "heading": "Primeiro Uso",
+            "title": "Configurar um novo {{deviceName}}",
+            "description": "Vamos começar configurando seu dispositivo!"
+          },
+          "2": {
+            "heading": "Conectar Dispositivo",
+            "title": "Conecte seu {{deviceName}}",
+            "description": "Seu dispositivo já está configurado? Conecte-o ao aplicativo!"
+          },
+          "3": {
+            "heading": "Restaurar Dispositivo",
+            "title": "Restaure sua frase de recuperação em um novo dispositivo",
+            "description": "Use uma frase de recuperação existente para restaurar suas chaves privadas em um novo {{deviceName}}!"
           }
         }
       },
-      "tutorial" : {
-        "steps" : {
-          "getStarted" : "Começar",
-          "pinCode" : "Código PIN",
-          "recoveryPhrase" : "Frase de recuperação",
-          "hideRecoveryPhrase" : "Ocultar frase de recuperação",
-          "pairNano" : "Conectar Nano"
-        },
-        "screens" : {
-          "importYourRecoveryPhrase" : {
-            "title" : "Restaurar a partir da frase de recuperação",
-            "paragraph1" : "Restaure sua Nano a partir da sua frase de recuperação para restaurar, substituir ou fazer backup da sua carteira hardware da Ledger.",
-            "paragraph2" : "Sua Nano irá restaurar suas chaves privadas e você poderá acessar e administrar suas criptos.",
-            "buttons" : {
-              "next" : "OK, vamos lá!",
-              "prev" : "Passo Anterior",
-              "help" : "Preciso de ajuda"
+      "tutorial": {
+        "steps": {
+          "getStarted": "Começar",
+          "pinCode": "Código PIN",
+          "recoveryPhrase": "Frase de recuperação",
+          "hideRecoveryPhrase": "Ocultar frase de recuperação",
+          "pairNano": "Conectar Nano"
+        },
+        "screens": {
+          "importYourRecoveryPhrase": {
+            "title": "Restaurar a partir da frase de recuperação",
+            "paragraph1": "Restaure sua Nano a partir da sua frase de recuperação para restaurar, substituir ou fazer backup da sua carteira hardware da Ledger.",
+            "paragraph2": "Sua Nano irá restaurar suas chaves privadas e você poderá acessar e administrar suas criptos.",
+            "buttons": {
+              "next": "OK, vamos lá!",
+              "prev": "Passo Anterior",
+              "help": "Preciso de ajuda"
             }
           },
-          "howToGetStarted" : {
-            "title" : "A melhor maneira de começar:",
-            "rules" : {
-              "1" : "Reserve 30 minutos e não tenha pressa.",
-              "2" : "Pegue uma caneta para escrever.",
-              "3" : "Esteja sozinho e escolha um ambiente seguro e tranquilo."
-            },
-            "buttons" : {
-              "next" : "OK, vamos lá!",
-              "prev" : "Passo Anterior"
+          "howToGetStarted": {
+            "title": "A melhor maneira de começar:",
+            "rules": {
+              "1": "Reserve 30 minutos e não tenha pressa.",
+              "2": "Pegue uma caneta para escrever.",
+              "3": "Esteja sozinho e escolha um ambiente seguro e tranquilo."
+            },
+            "buttons": {
+              "next": "OK, vamos lá!",
+              "prev": "Passo Anterior"
             }
           },
-          "deviceHowTo" : {
-            "turnOn" : {
-              "title" : "Ligue a Nano",
-              "descr" : "Conecte seu dispositivo ao computador usando o cabo USB."
-            },
-            "browse" : {
-              "title" : "Navegar",
-              "descr" : "Aprenda como interagir com seu dispositivo lendo as instruções na tela."
-            },
-            "select" : {
-              "title" : "Selecione “Configurar como um novo dispositivo”",
-              "descr" : "Pressione ambos os botões simultaneamente para validar a seleção."
-            },
-            "follow" : {
-              "title" : "Siga as instruções",
-              "descr" : "Volte aqui para seguir as instruções sobre seu código PIN."
-            },
-            "buttons" : {
-              "next" : "Próximo Passo",
-              "prev" : "Passo Anterior",
-              "help" : "Preciso de ajuda"
+          "deviceHowTo": {
+            "turnOn": {
+              "title": "Ligue a Nano",
+              "descr": "Conecte seu dispositivo ao computador usando o cabo USB."
+            },
+            "browse": {
+              "title": "Navegar",
+              "descr": "Aprenda como interagir com seu dispositivo lendo as instruções na tela."
+            },
+            "select": {
+              "title": "Selecione “Configurar como um novo dispositivo”",
+              "descr": "Pressione ambos os botões simultaneamente para validar a seleção."
+            },
+            "follow": {
+              "title": "Siga as instruções",
+              "descr": "Volte aqui para seguir as instruções sobre seu código PIN."
+            },
+            "buttons": {
+              "next": "Próximo Passo",
+              "prev": "Passo Anterior",
+              "help": "Preciso de ajuda"
             }
           },
-          "deviceHowTo2" : {
-            "turnOn" : {
-              "title" : "Ligue a Nano",
-              "descr" : "Conecte seu dispositivo ao computador usando o cabo USB."
-            },
-            "browse" : {
-              "title" : "Navegar",
-              "descr" : "Aprenda como interagir com seu dispositivo lendo as instruções na tela."
-            },
-            "select" : {
-              "title" : "Selecione \"Insira sua frase de recuperação\"",
-              "descr" : "Pressione ambos os botões simultaneamente para validar a seleção."
-            },
-            "follow" : {
-              "title" : "Siga as instruções",
-              "descr" : "Volte aqui para seguir as instruções sobre seu código PIN."
-            },
-            "buttons" : {
-              "next" : "Próximo Passo",
-              "prev" : "Passo Anterior",
-              "help" : "Preciso de ajuda"
+          "deviceHowTo2": {
+            "turnOn": {
+              "title": "Ligue a Nano",
+              "descr": "Conecte seu dispositivo ao computador usando o cabo USB."
+            },
+            "browse": {
+              "title": "Navegar",
+              "descr": "Aprenda como interagir com seu dispositivo lendo as instruções na tela."
+            },
+            "select": {
+              "title": "Selecione \"Insira sua frase de recuperação\"",
+              "descr": "Pressione ambos os botões simultaneamente para validar a seleção."
+            },
+            "follow": {
+              "title": "Siga as instruções",
+              "descr": "Volte aqui para seguir as instruções sobre seu código PIN."
+            },
+            "buttons": {
+              "next": "Próximo Passo",
+              "prev": "Passo Anterior",
+              "help": "Preciso de ajuda"
             }
           },
-          "pinCode" : {
-            "title" : "Código PIN",
-            "paragraph" : "Seu código PIN é a primeira camada de segurança. Ele protege fisicamente o acesso à sua chave privada e à sua Nano. O seu código PIN deve ter entre 4 e 8 dígitos.",
-            "disclaimer" : "Eu entendo que eu mesmo devo escolher meu código PIN e mantê-lo privado.",
-            "buttons" : {
-              "next" : "Configurar código PIN",
-              "prev" : "Passo Anterior",
-              "help" : "Preciso de ajuda"
+          "pinCode": {
+            "title": "Código PIN",
+            "paragraph": "Seu código PIN é a primeira camada de segurança. Ele protege fisicamente o acesso à sua chave privada e à sua Nano. O seu código PIN deve ter entre 4 e 8 dígitos.",
+            "disclaimer": "Eu entendo que eu mesmo devo escolher meu código PIN e mantê-lo privado.",
+            "buttons": {
+              "next": "Configurar código PIN",
+              "prev": "Passo Anterior",
+              "help": "Preciso de ajuda"
             }
           },
-          "quizSuccess" : {
-            "title" : "Você já é profissional!",
-            "paragraph" : "Você já sabe gerenciar suas criptos com segurança.\n\nFalta apenas um passo rápido!",
-            "buttons" : {
-              "next" : "Próximo Passo",
-              "prev" : "Passo Anterior",
-              "help" : "Preciso de ajuda"
+          "quizSuccess": {
+            "title": "Você já é profissional!",
+            "paragraph": "Você já sabe gerenciar suas criptos com segurança.\n\nFalta apenas um passo rápido!",
+            "buttons": {
+              "next": "Próximo Passo",
+              "prev": "Passo Anterior",
+              "help": "Preciso de ajuda"
             }
           },
-          "quizFailure" : {
-            "title" : "Você logo se tornará profissional...",
-            "paragraph" : "Não se preocupe, a Ledger está aqui para guiar você em sua jornada. Em breve, você se sentirá confortável em relação à segurança das suas criptos.\n\nFalta apenas um passo rápido!",
-            "buttons" : {
-              "next" : "Próximo Passo",
-              "prev" : "Passo Anterior"
+          "quizFailure": {
+            "title": "Você logo se tornará profissional...",
+            "paragraph": "Não se preocupe, a Ledger está aqui para guiar você em sua jornada. Em breve, você se sentirá confortável em relação à segurança das suas criptos.\n\nFalta apenas um passo rápido!",
+            "buttons": {
+              "next": "Próximo Passo",
+              "prev": "Passo Anterior"
             }
           },
-          "pinCodeHowTo" : {
-            "setUp" : {
-              "title" : "Escolher código PIN",
-              "descr" : "Pressione o botão esquerdo ou direito para mudar os dígitos. Pressione ambos os botões para validar um dígito. Selecione <0></0> para confirmar seu código PIN. Selecione <1></1> para apagar um dígito."
-            },
-            "confirm" : {
-              "title" : "Confirmar código PIN",
-              "descr" : "Insira seu código PIN novamente para confirmá-lo."
-            },
-            "buttons" : {
-              "next" : "Próximo Passo",
-              "prev" : "Passo Anterior",
-              "help" : "Preciso de ajuda"
+          "pinCodeHowTo": {
+            "setUp": {
+              "title": "Escolher código PIN",
+              "descr": "Pressione o botão esquerdo ou direito para mudar os dígitos. Pressione ambos os botões para validar um dígito. Selecione <0></0> para confirmar seu código PIN. Selecione <1></1> para apagar um dígito."
+            },
+            "confirm": {
+              "title": "Confirmar código PIN",
+              "descr": "Insira seu código PIN novamente para confirmá-lo."
+            },
+            "buttons": {
+              "next": "Próximo Passo",
+              "prev": "Passo Anterior",
+              "help": "Preciso de ajuda"
             }
           },
-          "existingRecoveryPhrase" : {
-            "title" : "Insira sua frase de recuperação",
-            "paragraph1" : "Sua frase de recuperação é a lista secreta de palavras que você guardou quando configurou sua carteira pela primeira vez.",
-            "paragraph2" : "A Ledger não armazena cópias da sua frase de recuperação.",
-            "disclaimer" : "Eu entendo que, se eu perder esta frase de recuperação, não poderei acessar minhas criptomoedas caso eu perca o acesso à minha Nano.",
-            "buttons" : {
-              "next" : "Inserir frase de recuperação",
-              "prev" : "Passo Anterior",
-              "help" : "Preciso de ajuda"
-            },
-            "warning" : {
-              "title" : "Não use nenhuma frase de recuperação que não tenha sido gerada por você.",
-              "desc" : "O código PIN e a frase de recuperação da sua carteira hardware Ledger devem ser inicializados por você e apenas por você. Se você recebeu um dispositivo com uma palavra-semente pré-existente ou um código pin já inicializado, não utilize o produto e entre em contato com nosso suporte ao cliente.",
-              "supportLink" : "Entre em contato com o suporte"
+          "existingRecoveryPhrase": {
+            "title": "Insira sua frase de recuperação",
+            "paragraph1": "Sua frase de recuperação é a lista secreta de palavras que você guardou quando configurou sua carteira pela primeira vez.",
+            "paragraph2": "A Ledger não armazena cópias da sua frase de recuperação.",
+            "disclaimer": "Eu entendo que, se eu perder esta frase de recuperação, não poderei acessar minhas criptomoedas caso eu perca o acesso à minha Nano.",
+            "buttons": {
+              "next": "Inserir frase de recuperação",
+              "prev": "Passo Anterior",
+              "help": "Preciso de ajuda"
+            },
+            "warning": {
+              "title": "Não use nenhuma frase de recuperação que não tenha sido gerada por você.",
+              "desc": "O código PIN e a frase de recuperação da sua carteira hardware Ledger devem ser inicializados por você e apenas por você. Se você recebeu um dispositivo com uma palavra-semente pré-existente ou um código pin já inicializado, não utilize o produto e entre em contato com nosso suporte ao cliente.",
+              "supportLink": "Entre em contato com o suporte"
             }
           },
-          "useRecoverySheet" : {
-            "takeYourRecoverySheet" : {
-              "title" : "Pegue sua folha de recuperação",
-              "descr" : "Pegue uma folha de recuperação em branco, que veio junto com seu Nano. Se a folha de recuperação não tiver chegado em branco, contate o Suporte Ledger."
-            },
-            "writeDownWords" : {
-              "title" : "Escreva as 24 palavras",
-              "descr" : "Escreva a palavra nº 1 exibida no seu Nano na posição 1 da sua folha de recuperação. Em seguida, pressione o botão da direita na sua Nano para exibir a palavra nº 2 e anote-a na posição 2.\n\nRepita o processo para todas as palavras, respeitando cuidadosamente a ordem e a ortografia. Pressione o botão da esquerda na sua Nano para verificar se há algum erro."
-            },
-            "buttons" : {
-              "next" : "Próximo Passo",
-              "prev" : "Passo Anterior",
-              "help" : "Preciso de ajuda"
+          "useRecoverySheet": {
+            "takeYourRecoverySheet": {
+              "title": "Pegue sua folha de recuperação",
+              "descr": "Pegue uma folha de recuperação em branco, que veio junto com seu Nano. Se a folha de recuperação não tiver chegado em branco, contate o Suporte Ledger."
+            },
+            "writeDownWords": {
+              "title": "Escreva as 24 palavras",
+              "descr": "Escreva a palavra nº 1 exibida no seu Nano na posição 1 da sua folha de recuperação. Em seguida, pressione o botão da direita na sua Nano para exibir a palavra nº 2 e anote-a na posição 2.\n\nRepita o processo para todas as palavras, respeitando cuidadosamente a ordem e a ortografia. Pressione o botão da esquerda na sua Nano para verificar se há algum erro."
+            },
+            "buttons": {
+              "next": "Próximo Passo",
+              "prev": "Passo Anterior",
+              "help": "Preciso de ajuda"
             }
           },
-          "newRecoveryPhrase" : {
-            "title" : "Frase de recuperação",
-            "paragraph1" : "Sua frase de recuperação é uma lista secreta de 24 palavras que respaldam suas chaves privadas.",
-            "paragraph2" : "Sua Nano gera uma frase de recuperação única. A Ledger não guarda uma cópia dela.",
-            "disclaimer" : "Eu entendo que, se eu perder esta frase de recuperação, não poderei acessar minhas criptomoedas caso eu perca o acesso à minha Nano.",
-            "buttons" : {
-              "next" : "Frase de recuperação",
-              "prev" : "Passo Anterior",
-              "help" : "Preciso de ajuda"
+          "newRecoveryPhrase": {
+            "title": "Frase de recuperação",
+            "paragraph1": "Sua frase de recuperação é uma lista secreta de 24 palavras que respaldam suas chaves privadas.",
+            "paragraph2": "Sua Nano gera uma frase de recuperação única. A Ledger não guarda uma cópia dela.",
+            "disclaimer": "Eu entendo que, se eu perder esta frase de recuperação, não poderei acessar minhas criptomoedas caso eu perca o acesso à minha Nano.",
+            "buttons": {
+              "next": "Frase de recuperação",
+              "prev": "Passo Anterior",
+              "help": "Preciso de ajuda"
             }
           },
-          "recoveryHowTo" : {
-            "grabRecovery" : {
-              "title" : "Pegue sua frase de recuperação"
-            },
-            "selectLength" : {
-              "title" : "Selecionar comprimento da frase de recuperação",
-              "descr" : "Suas frases de recuperação podem ter 12, 18 ou 24 palavras. Você deve inserir todas as palavras para ter acesso às suas criptos."
-            },
-            "enterWord" : {
-              "title" : "Insira a palavra nº 1...",
-              "descr" : "Insira as primeiras letras da palavra nº 1 selecionando-as com o botão direito ou esquerdo. Pressione ambos os botões para validar cada letra."
-            },
-            "validateWord" : {
-              "title" : "Valide a palavra nº 1...",
-              "descr" : "Escolha a palavra nº 1 entre as sugestões. Pressione ambos os botões para validar."
-            },
-            "andNext" : {
-              "title" : "Repita para todas as palavras!"
-            },
-            "buttons" : {
-              "next" : "Próximo Passo",
-              "prev" : "Passo Anterior",
-              "help" : "Preciso de ajuda"
+          "recoveryHowTo": {
+            "grabRecovery": {
+              "title": "Pegue sua frase de recuperação"
+            },
+            "selectLength": {
+              "title": "Selecionar comprimento da frase de recuperação",
+              "descr": "Suas frases de recuperação podem ter 12, 18 ou 24 palavras. Você deve inserir todas as palavras para ter acesso às suas criptos."
+            },
+            "enterWord": {
+              "title": "Insira a palavra nº 1...",
+              "descr": "Insira as primeiras letras da palavra nº 1 selecionando-as com o botão direito ou esquerdo. Pressione ambos os botões para validar cada letra."
+            },
+            "validateWord": {
+              "title": "Valide a palavra nº 1...",
+              "descr": "Escolha a palavra nº 1 entre as sugestões. Pressione ambos os botões para validar."
+            },
+            "andNext": {
+              "title": "Repita para todas as palavras!"
+            },
+            "buttons": {
+              "next": "Próximo Passo",
+              "prev": "Passo Anterior",
+              "help": "Preciso de ajuda"
             }
           },
-          "recoveryHowTo3" : {
-            "reEnterWord" : {
-              "title" : "Confirme sua frase de recuperação",
-              "descr" : "Pressione o botão direito para percorrer as palavras até encontrar a palavra nº 1. Pressione ambos os botões para validá-la."
-            },
-            "repeat" : {
-              "title" : "Repita para todas as palavras!"
-            },
-            "buttons" : {
-              "next" : "Próximo Passo",
-              "prev" : "Passo Anterior",
-              "help" : "Preciso de ajuda"
+          "recoveryHowTo3": {
+            "reEnterWord": {
+              "title": "Confirme sua frase de recuperação",
+              "descr": "Pressione o botão direito para percorrer as palavras até encontrar a palavra nº 1. Pressione ambos os botões para validá-la."
+            },
+            "repeat": {
+              "title": "Repita para todas as palavras!"
+            },
+            "buttons": {
+              "next": "Próximo Passo",
+              "prev": "Passo Anterior",
+              "help": "Preciso de ajuda"
             }
           },
-          "genuineCheck" : {
-            "success" : {
-              "title" : "Tudo certo!",
-              "desc" : "Seu Ledger {{deviceName}} é genuíno e está pronto para ser usado com o Ledger Live"
-            },
-            "buttons" : {
-              "next" : "Continuar",
-              "prev" : "Passo Anterior",
-              "help" : "Preciso de ajuda"
+          "genuineCheck": {
+            "success": {
+              "title": "Tudo certo!",
+              "desc": "Seu Ledger {{deviceName}} é genuíno e está pronto para ser usado com o Ledger Live"
+            },
+            "buttons": {
+              "next": "Continuar",
+              "prev": "Passo Anterior",
+              "help": "Preciso de ajuda"
             }
           },
-          "hideRecoveryPhrase" : {
-            "title" : "Esconda sua frase de recuperação",
-            "paragraph" : "Sua frase de recuperação é seu último recurso para acessar seus criptoativos caso você não possa usar sua Nano. Você deve mantê-la em um lugar seguro.",
-            "keepItOffline" : "Insira essas palavras apenas em carteiras hardware, não em computadores ou smartphones.",
-            "neverShowToAnyone" : "Nunca compartilhe suas 24 palavras com ninguém, nem mesmo com a Ledger.",
-            "buttons" : {
-              "next" : "OK, está feito!",
-              "prev" : "Passo Anterior",
-              "help" : "Preciso de ajuda",
-              "learn" : "Aprenda como escondê-la"
+          "hideRecoveryPhrase": {
+            "title": "Esconda sua frase de recuperação",
+            "paragraph": "Sua frase de recuperação é seu último recurso para acessar seus criptoativos caso você não possa usar sua Nano. Você deve mantê-la em um lugar seguro.",
+            "keepItOffline": "Insira essas palavras apenas em carteiras hardware, não em computadores ou smartphones.",
+            "neverShowToAnyone": "Nunca compartilhe suas 24 palavras com ninguém, nem mesmo com a Ledger.",
+            "buttons": {
+              "next": "OK, está feito!",
+              "prev": "Passo Anterior",
+              "help": "Preciso de ajuda",
+              "learn": "Aprenda como escondê-la"
             }
           },
-          "pairMyNano" : {
-            "title" : "A verificação de autenticidade",
-            "paragraph" : "Verificaremos se a sua Nano é autêntica. Vai ser rápido e fácil!",
-            "buttons" : {
-              "next" : "Verificar minha Nano",
-              "prev" : "Passo Anterior",
-              "help" : "Preciso de ajuda"
+          "pairMyNano": {
+            "title": "A verificação de autenticidade",
+            "paragraph": "Verificaremos se a sua Nano é autêntica. Vai ser rápido e fácil!",
+            "buttons": {
+              "next": "Verificar minha Nano",
+              "prev": "Passo Anterior",
+              "help": "Preciso de ajuda"
             }
           }
         }
       }
     },
-    "pedagogy" : {
-      "heading" : "noções básicas",
-      "screens" : {
-        "accessYourCoins" : {
-          "title" : "Acesse suas criptos",
-          "description" : "Seus criptoativos são armazenados na blockchain. Você precisa de uma chave privada para acessá-los e gerenciá-los."
-        },
-        "ownYourPrivateKey" : {
-          "title" : "Tenha o controle da sua chave privada",
-          "description" : "Sua chave privada é armazenada dentra da sua Nano. Só você deve possuí-la para estar no controle do seu dinheiro."
-        },
-        "stayOffline" : {
-          "title" : "Permaneça offline",
-          "description" : "Sua Nano funciona como uma carteira de \"armazenamento frio\". Isso significa que ela nunca expõe sua chave privada na internet, mesmo ao utilizar o aplicativo."
-        },
-        "validateTransactions" : {
-          "title" : "Validar Transações",
-          "description" : "O Ledger Live permite que você compre, venda, gerencie, troque e receba criptoativos enquanto permanece protegido. Você validará cada transação de criptoativos com sua Nano."
-        },
-        "setUpNanoWallet" : {
-          "title" : "Vamos configurar sua Nano!",
-          "description" : "Vamos começar configurando a segurança da sua Nano.",
-          "CTA" : "Vamos lá!"
-        }
-      }
-    },
-    "quizz" : {
-      "heading" : "Quiz",
-      "title" : "O jogo começou!",
-      "descr" : "Responda 3 perguntas simples para evitar equívocos comuns sobre sua carteira hardware.",
-      "buttons" : {
-        "start" : "Vamos fazer o quiz",
-        "next" : "Próxima Pergunta",
-        "finish" : "Finalizar Quiz"
-      },
-      "questions" : {
-        "1" : {
-          "text" : "Como usuário da Ledger, meus criptoativos são armazenados:",
-          "answers" : {
-            "1" : "Na minha Nano",
-            "2" : "Na blockchain"
-          },
-          "results" : {
-            "success" : {
-              "title" : "Parabéns!",
-              "text" : "Seus criptoativos são sempre armazenados na blockchain. A sua carteira hardware guarda somente sua chave privada, que lhe dá acesso aos seus criptoativos."
-            },
-            "fail" : {
-              "title" : "Incorreto!",
-              "text" : "Seus criptoativos são sempre armazenados na blockchain. A sua carteira hardware guarda somente sua chave privada, que lhe dá acesso aos seus criptoativos."
+    "pedagogy": {
+      "heading": "noções básicas",
+      "screens": {
+        "accessYourCoins": {
+          "title": "Acesse suas criptos",
+          "description": "Seus criptoativos são armazenados na blockchain. Você precisa de uma chave privada para acessá-los e gerenciá-los."
+        },
+        "ownYourPrivateKey": {
+          "title": "Tenha o controle da sua chave privada",
+          "description": "Sua chave privada é armazenada dentra da sua Nano. Só você deve possuí-la para estar no controle do seu dinheiro."
+        },
+        "stayOffline": {
+          "title": "Permaneça offline",
+          "description": "Sua Nano funciona como uma carteira de \"armazenamento frio\". Isso significa que ela nunca expõe sua chave privada na internet, mesmo ao utilizar o aplicativo."
+        },
+        "validateTransactions": {
+          "title": "Validar Transações",
+          "description": "O Ledger Live permite que você compre, venda, gerencie, troque e receba criptoativos enquanto permanece protegido. Você validará cada transação de criptoativos com sua Nano."
+        },
+        "setUpNanoWallet": {
+          "title": "Vamos configurar sua Nano!",
+          "description": "Vamos começar configurando a segurança da sua Nano.",
+          "CTA": "Vamos lá!"
+        }
+      }
+    },
+    "quizz": {
+      "heading": "Quiz",
+      "title": "O jogo começou!",
+      "descr": "Responda 3 perguntas simples para evitar equívocos comuns sobre sua carteira hardware.",
+      "buttons": {
+        "start": "Vamos fazer o quiz",
+        "next": "Próxima Pergunta",
+        "finish": "Finalizar Quiz"
+      },
+      "questions": {
+        "1": {
+          "text": "Como usuário da Ledger, meus criptoativos são armazenados:",
+          "answers": {
+            "1": "Na minha Nano",
+            "2": "Na blockchain"
+          },
+          "results": {
+            "success": {
+              "title": "Parabéns!",
+              "text": "Seus criptoativos são sempre armazenados na blockchain. A sua carteira hardware guarda somente sua chave privada, que lhe dá acesso aos seus criptoativos."
+            },
+            "fail": {
+              "title": "Incorreto!",
+              "text": "Seus criptoativos são sempre armazenados na blockchain. A sua carteira hardware guarda somente sua chave privada, que lhe dá acesso aos seus criptoativos."
             }
           }
         },
-        "2" : {
-          "text" : "Se minha frase de recuperação não for mais segura ou privada...",
-          "answers" : {
-            "1" : "Sem problemas, a Ledger pode me enviar uma cópia",
-            "2" : "Minhas criptomoedas não estão mais seguras e preciso transferi-las para um lugar seguro"
-          },
-          "results" : {
-            "success" : {
-              "title" : "Parabéns!",
-              "text" : "Qualquer pessoa que souber sua frase de recuperação poderá tomar seus criptoativos. \nCaso a perca, você deve transferir rapidamente seus criptoativos para um local seguro."
-            },
-            "fail" : {
-              "title" : "Incorreto!",
-              "text" : "Qualquer pessoa que souber sua frase de recuperação poderá tomar seus criptoativos. \nCaso a perca, você deve transferir rapidamente seus criptoativos para um local seguro."
+        "2": {
+          "text": "Se minha frase de recuperação não for mais segura ou privada...",
+          "answers": {
+            "1": "Sem problemas, a Ledger pode me enviar uma cópia",
+            "2": "Minhas criptomoedas não estão mais seguras e preciso transferi-las para um lugar seguro"
+          },
+          "results": {
+            "success": {
+              "title": "Parabéns!",
+              "text": "Qualquer pessoa que souber sua frase de recuperação poderá tomar seus criptoativos. \nCaso a perca, você deve transferir rapidamente seus criptoativos para um local seguro."
+            },
+            "fail": {
+              "title": "Incorreto!",
+              "text": "Qualquer pessoa que souber sua frase de recuperação poderá tomar seus criptoativos. \nCaso a perca, você deve transferir rapidamente seus criptoativos para um local seguro."
             }
           }
         },
-        "3" : {
-          "text" : "Quando eu conecto minha Nano ao aplicativo Ledger, minha chave privada...",
-          "answers" : {
-            "1" : "Permanece desconectada",
-            "2" : "Se conecta brevemente à internet"
-          },
-          "results" : {
-            "success" : {
-              "title" : "Parabéns!",
-              "text" : "Sua chave privada permanece sempre desconectada da internet na sua carteira hardware. Mesmo quando conectado à sua Nano, o aplicativo da Ledger não pode acessar sua chave privada. Você precisa autorizar fisicamente cada transação no seu dispositivo."
-            },
-            "fail" : {
-              "title" : "Incorreto!",
-              "text" : "Sua chave privada permanece sempre desconectada da internet na sua carteira hardware. Mesmo quando conectado à sua Nano, o aplicativo da Ledger não pode acessar sua chave privada. Você precisa autorizar fisicamente cada transação no seu dispositivo."
+        "3": {
+          "text": "Quando eu conecto minha Nano ao aplicativo Ledger, minha chave privada...",
+          "answers": {
+            "1": "Permanece desconectada",
+            "2": "Se conecta brevemente à internet"
+          },
+          "results": {
+            "success": {
+              "title": "Parabéns!",
+              "text": "Sua chave privada permanece sempre desconectada da internet na sua carteira hardware. Mesmo quando conectado à sua Nano, o aplicativo da Ledger não pode acessar sua chave privada. Você precisa autorizar fisicamente cada transação no seu dispositivo."
+            },
+            "fail": {
+              "title": "Incorreto!",
+              "text": "Sua chave privada permanece sempre desconectada da internet na sua carteira hardware. Mesmo quando conectado à sua Nano, o aplicativo da Ledger não pode acessar sua chave privada. Você precisa autorizar fisicamente cada transação no seu dispositivo."
             }
           }
         }
       }
     }
   },
-  "connectTroubleshooting" : {
-    "desc" : "Está tendo problemas para conectar seu dispositivo?",
-    "cta" : "Resolver",
-    "solution" : "Solução nº {{number}}",
-    "applesInstructions" : "Instruções da Apple",
-    "nextSolution" : "Próxima Solução",
-    "previousSolution" : "Solução Anterior",
-    "followSteps" : "Siga estes passos",
-    "supportArticle" : "Artigo de suporte",
-    "connecting" : "Conectando...",
-    "connected" : "Conectado!",
-    "backToPortfolio" : "Voltar ao Portfólio",
-    "steps" : {
-      "entry" : {
-        "title" : "Solução de problemas de conexão USB",
-        "desc" : "Parece haver um problema ao conectar seu dispositivo. Não se preocupe, você pode tentar diferentes soluções até que seu dispositivo se conecte!",
-        "cta" : "Vamos resolver isso!",
-        "back" : "Voltar"
-      },
-      "1" : {
-        "windows" : {
-          "title" : "Executar Ledger Live como Administrador",
-          "bullets" : {
-            "0" : "Sair do Ledger Live.",
-            "1" : "Clique com o botão direito do mouse no aplicativo Ledger Live.",
-            "2" : "Selecione \"Executar como Administrador\".",
-            "3" : "Conecte e desbloqueie seu dispositivo para ver se ele foi detectado."
+  "connectTroubleshooting": {
+    "desc": "Está tendo problemas para conectar seu dispositivo?",
+    "cta": "Resolver",
+    "solution": "Solução nº {{number}}",
+    "applesInstructions": "Instruções da Apple",
+    "nextSolution": "Próxima Solução",
+    "previousSolution": "Solução Anterior",
+    "followSteps": "Siga estes passos",
+    "supportArticle": "Artigo de suporte",
+    "connecting": "Conectando...",
+    "connected": "Conectado!",
+    "backToPortfolio": "Voltar ao Portfólio",
+    "steps": {
+      "entry": {
+        "title": "Solução de problemas de conexão USB",
+        "desc": "Parece haver um problema ao conectar seu dispositivo. Não se preocupe, você pode tentar diferentes soluções até que seu dispositivo se conecte!",
+        "cta": "Vamos resolver isso!",
+        "back": "Voltar"
+      },
+      "1": {
+        "windows": {
+          "title": "Executar Ledger Live como Administrador",
+          "bullets": {
+            "0": "Sair do Ledger Live.",
+            "1": "Clique com o botão direito do mouse no aplicativo Ledger Live.",
+            "2": "Selecione \"Executar como Administrador\".",
+            "3": "Conecte e desbloqueie seu dispositivo para ver se ele foi detectado."
           }
         },
-        "linux" : {
-          "title" : "Atualize as regras do udev no Linux",
-          "desc" : "Clique no botão abaixo para adicionar regras do udev. Em seguida, conecte e desbloqueie seu dispositivo para ver se ele foi detectado.",
-          "cta" : "Definir Regras",
-          "bullets" : {
-            "0" : "Insira o seguinte comando em um terminal para adicionar automaticamente as regras e recarregar o udev.",
-            "1" : "Conecte e desbloqueie seu dispositivo para ver se ele foi detectado."
+        "linux": {
+          "title": "Atualize as regras do udev no Linux",
+          "desc": "Clique no botão abaixo para adicionar regras do udev. Em seguida, conecte e desbloqueie seu dispositivo para ver se ele foi detectado.",
+          "cta": "Definir Regras",
+          "bullets": {
+            "0": "Insira o seguinte comando em um terminal para adicionar automaticamente as regras e recarregar o udev.",
+            "1": "Conecte e desbloqueie seu dispositivo para ver se ele foi detectado."
           }
         }
       },
-      "2" : {
-        "usbPort" : {
-          "title" : "Tente diferentes portas USB",
-          "bullets" : {
-            "0" : "Use uma porta USB diferente em seu computador.",
-            "1" : "Remova quaisquer dongles USB.",
-            "2" : "Conecte e desbloqueie seu dispositivo para ver se ele foi detectado."
+      "2": {
+        "usbPort": {
+          "title": "Tente diferentes portas USB",
+          "bullets": {
+            "0": "Use uma porta USB diferente em seu computador.",
+            "1": "Remova quaisquer dongles USB.",
+            "2": "Conecte e desbloqueie seu dispositivo para ver se ele foi detectado."
           }
         },
-        "usbCable" : {
-          "title" : "Mude o cabo USB",
-          "bullets" : {
-            "0" : "Use o cabo USB original se possível.",
-            "1" : "Tente um cabo USB diferente, certificando-se de que ele suporta a transferência de dados.",
-            "2" : "Conecte e desbloqueie seu dispositivo para ver se ele foi detectado."
+        "usbCable": {
+          "title": "Mude o cabo USB",
+          "bullets": {
+            "0": "Use o cabo USB original se possível.",
+            "1": "Tente um cabo USB diferente, certificando-se de que ele suporta a transferência de dados.",
+            "2": "Conecte e desbloqueie seu dispositivo para ver se ele foi detectado."
           }
         },
-        "restart" : {
-          "title" : "Reinicie seu computador",
-          "bullets" : {
-            "0" : "Reinicie seu computador.",
-            "1" : "Inicie o Ledger Live.",
-            "2" : "Conecte e desbloqueie seu dispositivo para ver se ele foi detectado."
+        "restart": {
+          "title": "Reinicie seu computador",
+          "bullets": {
+            "0": "Reinicie seu computador.",
+            "1": "Inicie o Ledger Live.",
+            "2": "Conecte e desbloqueie seu dispositivo para ver se ele foi detectado."
           }
         },
-        "antiVirus" : {
-          "title" : "Desligue quaisquer antivírus e VPNs",
-          "bullets" : {
-            "0" : "Desligue quaisquer softwares antivírus, firewalls e VPNs.",
-            "1" : "Conecte e desbloqueie seu dispositivo para ver se ele foi detectado.",
-            "2" : "Adicione o Ledger Live à lista de dispositivos confiáveis em seu antivírus, se isso funcionar."
+        "antiVirus": {
+          "title": "Desligue quaisquer antivírus e VPNs",
+          "bullets": {
+            "0": "Desligue quaisquer softwares antivírus, firewalls e VPNs.",
+            "1": "Conecte e desbloqueie seu dispositivo para ver se ele foi detectado.",
+            "2": "Adicione o Ledger Live à lista de dispositivos confiáveis em seu antivírus, se isso funcionar."
           }
         },
-        "anotherComputer" : {
-          "title" : "Tente em outro computador",
-          "bullets" : {
-            "0" : "Acesse <0>{{link}}</0> em outro computador para baixar e instalar o Ledger Live.",
-            "1" : "Conecte e desbloqueie seu dispositivo para ver se ele foi detectado."
+        "anotherComputer": {
+          "title": "Tente em outro computador",
+          "bullets": {
+            "0": "Acesse <0>{{link}}</0> em outro computador para baixar e instalar o Ledger Live.",
+            "1": "Conecte e desbloqueie seu dispositivo para ver se ele foi detectado."
           }
         }
       },
-      "3" : {
-        "windows" : {
-          "title" : "Atualize os drivers do dispositivo USB",
-          "bullets" : {
-            "0" : "Visite <0>{{link}}</0>",
-            "1" : "Siga as instruções para atualizar os drivers dos dispositivos USB.",
-            "2" : "Conecte e desbloqueie seu dispositivo para ver se ele foi detectado."
+      "3": {
+        "windows": {
+          "title": "Atualize os drivers do dispositivo USB",
+          "bullets": {
+            "0": "Visite <0>{{link}}</0>",
+            "1": "Siga as instruções para atualizar os drivers dos dispositivos USB.",
+            "2": "Conecte e desbloqueie seu dispositivo para ver se ele foi detectado."
           }
         },
-        "mac" : {
-          "0" : {
-            "title" : "Habilite o acesso total ao disco",
-            "bullets" : {
-              "0" : "Abra “Preferências do sistema”.",
-              "1" : "Vá para “Segurança e privacidade”.",
-              "2" : "Na aba \"Privacidade\", vá para \"Acesso total ao disco\" na coluna da esquerda.",
-              "3" : "Adicione “Ledger Live”.",
-              "4" : "Conecte e desbloqueie seu dispositivo para ver se ele foi detectado."
+        "mac": {
+          "0": {
+            "title": "Habilite o acesso total ao disco",
+            "bullets": {
+              "0": "Abra “Preferências do sistema”.",
+              "1": "Vá para “Segurança e privacidade”.",
+              "2": "Na aba \"Privacidade\", vá para \"Acesso total ao disco\" na coluna da esquerda.",
+              "3": "Adicione “Ledger Live”.",
+              "4": "Conecte e desbloqueie seu dispositivo para ver se ele foi detectado."
             }
           },
-          "1" : {
-            "title" : "Redefinir NVRAM",
-            "link" : "Instruções da Apple",
-            "bullets" : {
-              "0" : "Se seu Mac tiver um processador Intel, siga <0>{{link}}</0> para redefinir a NVRAM.",
-              "1" : "Conecte e desbloqueie seu dispositivo para ver se ele foi detectado."
+          "1": {
+            "title": "Redefinir NVRAM",
+            "link": "Instruções da Apple",
+            "bullets": {
+              "0": "Se seu Mac tiver um processador Intel, siga <0>{{link}}</0> para redefinir a NVRAM.",
+              "1": "Conecte e desbloqueie seu dispositivo para ver se ele foi detectado."
             }
           }
         }
       },
-      "4" : {
-        "deviceSelection" : {
-          "title" : "Qual é seu dispositivo?",
-          "desc" : "Se você tem uma Nano S, você pode tentar reparar o firmware do seu dispositivo. Para usuários da Nano X e Blue, contate o Suporte Ledger"
-        },
-        "notFixed" : {
-          "title" : " O problema de conexão USB ainda não foi corrigido?",
-          "desc" : "Se você já tentou todas as soluções possíveis, contate o Suporte Ledger. Caso contrário, siga as instruções das soluções que você ainda não tentou.",
-          "back" : "Voltar ao portfólio",
-          "cta" : "Contatar Suporte"
-        },
-        "repair" : {
-          "title" : "Repare sua Nano S",
-          "desc" : "Qual é a mensagem exibida no seu dispositivo?",
-          "mcuOutdated" : "Firmware do MCU desatualizado",
-          "mcuNotGenuine" : "Firmware do MCU não autêntico",
-          "repairInstructions" : "Siga as instruções de reparo do dispositivo",
-          "updateInstructions" : "Siga as instruções de atualização do dispositivo",
-          "somethingElse" : "Outras Opções"
-        }
-      }
-    }
-  },
-  "SignMessageConfirm" : {
-    "stringHash" : "Hash da mensagem",
-    "domainHash" : "Hash do domínio",
-    "messageHash" : "Hash da mensagem",
-    "message" : "Mensagem"
-  },
-  "TransactionConfirm" : {
-    "title" : "Confirme a operação no seu dispositivo para finalizá-la",
-    "warning" : "Sempre verifique se o endereço exibido no seu dispositivo corresponde exatamente ao fornecido por{{recipientWording}}",
-    "secureContract" : "Verifique os detalhes do depósito no seu dispositivo antes de enviá-lo. O endereço do contrato é fornecido com segurança para que você não precise verificá-lo.",
-    "verifyData" : "Sempre verifique os detalhes da operação no seu dispositivo.",
-    "warningWording" : {
-    },
-    "titleWording" : {
-      "send" : "Confirme no seu dispositivo para finalizar a operação",
-      "claimReward" : "Confirme no seu dispositivo para finalizar a operação",
-      "freeze" : "Confirme no seu dispositivo para finalizar a operação",
-      "unfreeze" : "Confirme no seu dispositivo para finalizar a operação",
-      "vote" : "Confirme no seu dispositivo para finalizar a operação",
-      "delegate" : "Confirme no seu dispositivo para finalizar a operação",
-      "undelegate" : "Confirme no seu dispositivo para finalizar a operação",
-      "redelegate" : "Confirme no seu dispositivo para finalizar a operação",
-      "claimRewardCompound" : "Confirme no seu dispositivo para finalizar a operação",
-      "nominate" : "Confirme no seu dispositivo para finalizar a operação",
-      "chill" : "Confirme no seu dispositivo para finalizar a operação",
-      "bond" : "Confirme no seu dispositivo para finalizar a operação",
-      "unbond" : "Confirme no seu dispositivo para finalizar a operação",
-      "rebond" : "Confirme no seu dispositivo para finalizar a operação",
-      "withdrawUnbonded" : "Confirme no seu dispositivo para finalizar a operação",
-      "setController" : "Confirme no seu dispositivo para finalizar a operação"
-    },
-    "recipientWording" : {
-      "send" : "destinatário",
-      "delegate" : "validador",
-      "redelegate" : "validador",
-      "undelegate" : "validador",
-      "claimReward" : "destinatário das recompensas",
-      "claimRewardCompound" : "validador que receberá as recompensas",
-      "optIn" : "destinatário",
-      "nominate" : "validador",
-      "erc721" : {
-        "transfer" : "destinatário"
-      },
-      "erc1155" : {
-        "transfer" : "destinatário"
-      }
-    },
-    "votes" : "Votos ({{count}})"
-  },
-  "RecipientField" : {
-    "placeholder" : "Inserir endereço de {{currencyName}}"
-  },
-  "Terms" : {
-    "title" : "Termos de uso",
-    "description" : "Dedique alguns minutos para ler nossos termos de serviço e nossa política de privacidade",
-    "termsLabel" : "Termos de serviço",
-    "privacyLabel" : "Política de privacidade",
-    "switchLabel" : "Eu li e aceito os termos de serviço e a política de privacidade",
-    "cta" : "Entrar no aplicativo Ledger"
-  },
-  "updatedTerms" : {
-    "title" : "Atualização dos Termos de uso",
-    "body" : {
-      "intro" : "Olá! Atualizamos nossos Termos de Uso do Ledger Live com o objetivo de torná-los mais claros e refletir os novos serviços e recursos disponíveis no Ledger Live. As principais atualizações estão focadas:",
-      "bulletPoints" : ["Esclarecer quais serviços estão disponíveis e como funcionam", "Explicar como funcionam as taxas de serviços", "Melhorar nosso processo de notificação para garantir que você seja devidamente informado de quaisquer novas alterações em nossos Termos de uso"],
-      "agreement" : "Ao clicar em \"Continuar\" você concorda que leu e aceitou os Termos de uso abaixo."
-    },
-    "link" : "Termos de uso",
-    "cta" : "Continuar"
-  },
-  "families" : {
-    "cardano" : {
-      "memoPlaceholder" : "Opcional",
-      "memo" : "Memo"
-    },
-    "stellar" : {
-      "memo" : "Memo",
-      "memoType" : {
-        "MEMO_TEXT" : "Texto do memo",
-        "NO_MEMO" : "Sem Memo",
-        "MEMO_ID" : "ID do memo",
-        "MEMO_HASH" : "Hash do memo",
-        "MEMO_RETURN" : "Retorno do memo"
-      },
-      "memoWarningText" : "Ao usar um memo, verifique cuidadosamente o tipo de memo usado com o destinatário",
-      "fee" : "Taxas",
-      "feeInfoText" : "As transações na rede Stellar requerem uma taxa de transação mínima de 0,00001 XLM",
-      "suggested" : "Sugerido",
-      "recommendedFee" : "Taxa Recomendada",
-      "recommenndedFeeInfo" : "Você pode enviar esta transação com uma taxa mais baixa do que a recomendada, mas ela pode não ser concluída",
-      "networkCongestion" : "congestionamento de rede",
-      "networkCongestionLevel" : {
-        "LOW" : "Baixo",
-        "MEDIUM" : "Médio",
-        "HIGH" : "Alto"
-      },
-      "assetCode" : "Código do ativo",
-      "assetIssuer" : "Emissor do ativo"
-    },
-    "cosmos" : {
-      "memo" : "Memo",
-      "memoPlaceholder" : "Opcional",
-      "memoWarningText" : "Ao usar um memo, verifique cuidadosamente as informações com o destinatário"
-    },
-    "solana" : {
-      "memo" : "Memo",
-      "memoPlaceholder" : "Opcional"
-    }
-  },
-  "errors" : {
-    "NoSuchAppOnProvider" : {
-      "title" : "O aplicativo {{appName}} não pode ser encontrado para sua configuração específica.",
-      "description" : "Tente reinstalar o aplicativo através do Manager"
-    },
-    "countervaluesUnavailable" : {
-      "title" : "Não foi possível fornecer um contravalor para este ativo no momento"
-    },
-    "generic" : {
-      "title" : "{{message}}",
-      "description" : "Algo deu errado. Tente novamente ou contate o Suporte Ledger"
-    },
-    "AccountAwaitingSendPendingOperations" : {
-      "title" : "Há uma operação pendente para esta conta.",
-      "description" : "Aguarde a operação terminar."
-    },
-    "AccountNameRequired" : {
-      "title" : "É necessário um nome de conta",
-      "description" : "Insira um nome de conta"
-    },
-    "AccountNeedResync" : {
-      "title" : "Tente Novamente",
-      "description" : "A conta está desatualizada. Sincronização necessária"
-    },
-    "AccountNotSupported" : {
-      "title" : "Conta não compatível.",
-      "description" : "Tente novamente ou entre em contato com o Suporte Ledger ({{reason}})"
-    },
-    "AlgorandASANotOptInInRecipient" : {
-      "title" : "A conta do destinatário não aderiu ao ASA selecionado."
-    },
-    "AmountRequired" : {
-      "title" : "Quantia Necessária"
-    },
-    "NoAccessToCamera" : {
-      "title" : "Certifique-se de que seu sistema tem uma câmera, que ela não está sendo usada por outro aplicativo e que o Ledger Live tem permissão para usá-la.",
-      "description" : ""
-    },
-    "ClaimRewardsFeesWarning" : {
-      "title" : "As recompensas são menores do que as taxas estimadas para resgatá-las",
-      "description" : ""
-    },
-    "CompoundLowerAllowanceOfActiveAccountError" : {
-      "title" : "Você não pode reduzir a quantia aprovada enquanto tiver um depósito ativo."
-    },
-    "CosmosBroadcastCodeInternal" : {
-      "title" : "Algo deu errado (Erro nº 1)",
-      "description" : "Entre em contato com o Suporte Ledger"
-    },
-    "CosmosBroadcastCodeTxDecode" : {
-      "title" : "Algo deu errado (Erro nº 2)",
-      "description" : "Entre em contato com o Suporte Ledger"
-    },
-    "CosmosBroadcastCodeInvalidSequence" : {
-      "title" : "Sequência Inválida",
-      "description" : "Tente a operação novamente"
-    },
-    "CosmosBroadcastCodeUnauthorized" : {
-      "title" : "Assinatura não autorizada",
-      "description" : "Esta conta não está autorizada a assinar esta transação"
-    },
-    "CosmosBroadcastCodeInsufficientFunds" : {
-      "title" : "Fundos Insuficientes",
-      "description" : "Certifique-se de que a conta usada tem fundos suficientes e tente novamente"
-    },
-    "CosmosBroadcastCodeUnknownRequest" : {
-      "title" : "Algo deu errado (Erro nº 6)",
-      "description" : "Entre em contato com o Suporte Ledger"
-    },
-    "CosmosBroadcastCodeInvalidAddress" : {
-      "title" : "Endereço Inválido",
-      "description" : "Verifique o endereço e tente novamente"
-    },
-    "CosmosBroadcastCodeInvalidPubKey" : {
-      "title" : "Algo deu errado (Erro nº 8)",
-      "description" : "Entre em contato com o Suporte Ledger"
-    },
-    "CosmosBroadcastCodeUnknownAddress" : {
-      "title" : "Endereço Desconhecido",
-      "description" : "Verifique o endereço e tente novamente"
-    },
-    "CosmosBroadcastCodeInsufficientCoins" : {
-      "title" : "Moedas Insuficientes",
-      "description" : "Certifique-se de que a conta usada tem fundos suficientes e tente novamente"
-    },
-    "CosmosBroadcastCodeInvalidCoins" : {
-      "title" : "Algo deu errado (Erro nº 11)",
-      "description" : "Entre em contato com o Suporte Ledger"
-    },
-    "CosmosBroadcastCodeOutOfGas" : {
-      "title" : "Algo deu errado (Erro nº 12)",
-      "description" : "Entre em contato com o Suporte Ledger"
-    },
-    "CosmosBroadcastCodeMemoTooLarge" : {
-      "title" : "O campo memo está muito longo",
-      "description" : "Reduza o tamanho do texto do memo e tente novamente"
-    },
-    "CosmosBroadcastCodeInsufficientFee" : {
-      "title" : "Algo deu errado (Erro nº 14)",
-      "description" : "Entre em contato com o Suporte Ledger"
-    },
-    "CosmosBroadcastCodeTooManySignatures" : {
-      "title" : "Algo deu errado (Erro nº 15)",
-      "description" : "Entre em contato com o Suporte Ledger"
-    },
-    "CosmosBroadcastCodeGasOverflow" : {
-      "title" : "Algo deu errado (Erro nº 16)",
-      "description" : "Entre em contato com o Suporte Ledger"
-    },
-    "CosmosBroadcastCodeNoSignatures" : {
-      "title" : "Algo deu errado (Erro nº 17)",
-      "description" : "Entre em contato com o Suporte Ledger"
-    },
-    "CosmosDelegateAllFundsWarning" : {
-      "title" : "Certifique-se de ter saldo suficiente para futuras taxas de transação"
-    },
-    "CurrencyNotSupported" : {
-      "title" : "{{currencyName}} não é compatível",
-      "description" : "Este criptoativo ainda não é compatível. Entre em contato com o Suporte Ledger."
-    },
-    "DeviceNotGenuine" : {
-      "title" : "Possivelmente não autêntico",
-      "description" : "Solicitar assistência do Suporte Ledger"
-    },
-    "DeviceGenuineSocketEarlyClose" : {
-      "title" : "Tente novamente (genuine-close)",
-      "description" : null
-    },
-    "DeviceInOSUExpected" : {
-      "title" : "A atualização falhou",
-      "description" : "Tente novamente ou contate o Suporte Ledger"
-    },
-    "DeviceHalted" : {
-      "title" : "Reinicie seu dispositivo Ledger e tente novamente",
-      "description" : "Ocorreu um erro inesperado. Tente Novamente"
-    },
-    "DeviceNotOnboarded" : {
-      "title" : "Seu dispositivo ainda não está pronto para ser usado",
-      "description" : "Configure seu dispositivo antes de utilizá-lo com o Ledger Live."
-    },
-    "DeviceSocketFail" : {
-      "title" : "Reinicie seu dispositivo Ledger e tente novamente",
-      "description" : "Ocorreu um erro inesperado. Tente Novamente. ({{message}})"
-    },
-    "DeviceSocketNoBulkStatus" : {
-      "title" : "Falha de conexão",
-      "description" : "Tente Novamente."
-    },
-    "DisconnectedDevice" : {
-      "title" : "Parece que seu dispositivo está desconectado",
-      "description" : "Reconecte e tente novamente."
-    },
-    "DisconnectedDeviceDuringOperation" : {
-      "title" : "Parece que seu dispositivo está desconectado",
-      "description" : "Reconecte e tente novamente."
-    },
-    "EnpointConfig" : {
-      "title" : "Endpoint inválido",
-      "description" : "Forneça um endpoint válido"
-    },
-    "FeeEstimationFailed" : {
-      "title" : "Desculpe, falha na estimativa de taxas",
-      "description" : "Tente configurar uma taxa personalizada (status: {{status}})"
-    },
-    "FirmwareOrAppUpdateRequired" : {
-      "title" : "Atualização de firmware ou de aplicativos necessária",
-      "description" : "Use o Manager para desinstalar todos os aplicativos e verifique se há uma atualização de firmware disponível antes de reinstalá-los"
-    },
-    "LatestFirmwareVersionRequired" : {
-      "title" : "Atualizar firmware da Nano",
-      "description" : "Para acessar este recurso, atualize o firmware do seu dispositivo para a versão mais recente"
-    },
-    "FirmwareNotRecognized" : {
-      "title" : "O firmware do dispositivo não foi reconhecido",
-      "description" : "Entre em contato com o Suporte Ledger"
-    },
-    "HardResetFail" : {
-      "title" : "Não foi possível redefinir",
-      "description" : "Se o problema persistir, tente novamente ou contate o Suporte Ledger."
-    },
-    "LatestMCUInstalledError" : {
-      "title" : "Não há nada para atualizar",
-      "description" : "Se você não conseguir usar seu dispositivo, contate o Suporte Ledger."
-    },
-    "LedgerAPI4xx" : {
-      "title" : "{{message}}",
-      "description" : "Verifique sua conexão e tente novamente ou contate o Suporte Ledger."
-    },
-    "LedgerAPI5xx" : {
-      "title" : "Tente Novamente.",
-      "description" : "O servidor não conseguiu processar sua solicitação. Tente novamente mais tarde ou contate o Suporte Ledger. {{message}}"
-    },
-    "LedgerAPINotAvailable" : {
-      "title" : "Os serviços de {{currencyName}} estão indisponíveis",
-      "description" : "Tente novamente ou contate o Suporte Ledger"
-    },
-    "ManagerAppAlreadyInstalled" : {
-      "title" : "Desculpe, já está instalado",
-      "description" : "Verifique quais aplicativos já estão instalados no seu dispositivo."
-    },
-    "ManagerAppDepInstallRequired" : {
-      "title" : "Aplicativo {{dependency}} necessário",
-      "description" : "Se o aplicativo {{dependency}} já estiver instalado, reinstale-o na versão mais recente"
-    },
-    "ManagerAppDepUninstallRequired" : {
-      "title" : "Este aplicativo é necessário",
-      "description" : "Primeiro, você deve desinstalar todos os aplicativos que exigem o aplicativo {{appName}}"
-    },
-    "ManagerDeviceLocked" : {
-      "title" : "Seu dispositivo está bloqueado",
-      "description" : "Desbloqueie seu dispositivo"
-    },
-    "ManagerFirmwareNotEnoughSpace" : {
-      "title" : "Desinstale todos os aplicativos do seu dispositivo",
-      "description" : "As chaves privadas para acessar seus criptoativos permanecerão seguras no seu dispositivo e devem ser respaldadas pela sua folha de recuperação."
-    },
-    "ManagerNotEnoughSpace" : {
-      "title" : "Não há armazenamento suficiente",
-      "description" : "Desinstale alguns aplicativos para liberar espaço. As chaves privadas para acessar seus criptoativos permanecerão seguras no seu dispositivo."
-    },
-    "ManagerQuitPage" : {
-      "install" : {
-        "title" : "Finalizar a instalação de aplicativo em andamento?",
-        "description" : "Sair do Manager encerrará a instalação do aplicativo. Finalize a instalação para instalar os aplicativos na fila.",
-        "stay" : "Finalizar Instalação"
-      },
-      "uninstall" : {
-        "title" : "Finalizar a desinstalação de aplicativo em andamento?",
-        "description" : "Sair do Manager encerrará as desinstalações de aplicativo em andamento.",
-        "stay" : "Finalizar Desinstalação"
-      },
-      "update" : {
-        "title" : "Finalizar as atualizações de aplicativo em andamento?",
-        "description" : "Sair do Manager encerrará as atualizações de aplicativo em andamento.",
-        "stay" : "Finalizar Atualizações"
-      },
-      "quit" : "Sair do Manager"
-    },
-    "ManagerUninstallBTCDep" : {
-      "title" : "Este aplicativo é necessário",
-      "description" : "Desinstale o aplicativo Bitcoin ou Ethereum por último"
-    },
-    "NetworkDown" : {
-      "title" : "A internet parece estar desconectada",
-      "description" : "Verifique sua conexão à internet."
-    },
-    "NoAddressesFound" : {
-      "title" : "Nenhuma conta encontrada",
-      "description" : "Algo deu errado com o cálculo do endereço, tente novamente ou contate o Suporte Ledger"
-    },
-    "NotEnoughBalance" : {
-      "title" : "Fundos Insuficientes",
-      "description" : "Certifique-se de que a conta tem fundos suficientes."
-    },
-    "NotEnoughBalanceBecauseDestinationNotCreated" : {
-      "title" : "Endereço do destinatário inativo. Envie pelo menos {{minimalAmount}} para ativá-lo"
-    },
-    "NotEnoughGas" : {
-      "title" : "O saldo da conta principal é insuficiente para as taxas de rede"
-    },
-    "PasswordsDontMatch" : {
-      "title" : "As senhas não correspondem",
-      "description" : "Tente Novamente"
-    },
-    "PasswordIncorrect" : {
-      "title" : "A senha inserida está incorreta",
-      "description" : "Tente Novamente"
-    },
-    "QuantityNeedsToBePositive" : {
-      "title" : "A quantidade precisa ser maior que 0"
-    },
-    "RPCHostRequired" : {
-      "title" : "Host necessário."
-    },
-    "RPCHostInvalid" : {
-      "title" : "Insira um host válido."
-    },
-    "RPCUserRequired" : {
-      "title" : "Nome de usuário RPC necessário"
-    },
-    "RPCPassRequired" : {
-      "title" : "Senha RPC necessária"
-    },
-    "SatStackAccessDown" : {
-      "title" : "Não foi possível se conectar ao node completo",
-      "description" : "Verifique se o SatStack e seu node estão em execução. Se o problema persistir, verifique a configuração do seu node completo nas Configurações."
-    },
-    "SatStackStillSyncing" : {
-      "title" : "Sincronização de node em andamento...",
-      "description" : "Aguarde enquanto seu node está sincronizando. Não é possível enviar, pois os saldos da sua conta de Bitcoin podem estar incorretos."
-    },
-    "SatStackVersionTooOld" : {
-      "title" : "Atualize o SatStack",
-      "description" : "A versão do SatStack que você está usando é muito antiga e pode conter bugs ou incompatibilidades."
-    },
-    "SatStackDescriptorNotImported" : {
-      "title" : "Conta não buscada pelo node completo",
-      "description" : "Configure seu node completo para buscar as contas associadas a este dispositivo. Seu node completo deve primeiro buscar esta conta na blockchain para que você possa adicioná-la ao seu portfólio."
-    },
-    "SwapGenericAPIError" : {
-      "title" : "Algo deu errado",
-      "description" : "A transação de troca não foi concluída. Tente novamente ou contate o suporte."
-    },
-    "TimeoutError" : {
-      "title" : "O servidor demorou muito para responder",
-      "description" : "Tente Novamente."
-    },
-    "TimeoutTagged" : {
-      "title" : "O servidor demorou muito para responder ({{tag}})",
-      "description" : "Tempo limite atingido."
-    },
-    "TransportError" : {
-      "title" : "Algo deu errado. Reconecte seu dispositivo",
-      "description" : "{{message}}"
-    },
-    "TransportRaceCondition" : {
-      "title" : "Algo deu errado. Reconecte seu dispositivo",
-      "description" : "{{message}}"
-    },
-    "TransportStatusError" : {
-      "title" : "Algo deu errado. Reconecte seu dispositivo",
-      "description" : "{{message}}"
-    },
-    "DeviceShouldStayInApp" : {
-      "title" : "Abra o aplicativo {{appName}}",
-      "description" : "Mantenha o aplicativo {{appName}} aberto enquanto encontramos suas contas"
-    },
-    "UnexpectedBootloader" : {
-      "title" : "Seu dispositivo não pode estar no modo Bootloader",
-      "description" : "Reinicie seu dispositivo sem tocar nos botões quando o logotipo aparecer. Contate o Suporte Ledger se o problema persistir."
-    },
-    "UserRefusedAllowManager" : {
-      "title" : "Manager negado no dispositivo"
-    },
-    "UserRefusedFirmwareUpdate" : {
-      "title" : "Atualização cancelada no dispositivo",
-      "description" : "Todos os aplicativos do seu dispositivo foram desinstalados. Mantenha seu dispositivo atualizado para se beneficiar das melhorias de segurança e funcionalidade."
-    },
-    "UserRefusedOnDevice" : {
-      "title" : "Ação Rejeitada",
-      "description" : "O usuário rejeitou a operação no dispositivo"
-    },
-    "TransactionRefusedOnDevice" : {
-      "title" : "Operação negada no dispositivo",
-      "description" : "Tente novamente ou contate o Suporte Ledger em caso de dúvidas"
-    },
-    "UserRefusedAddress" : {
-      "title" : "Endereço de recepção rejeitado",
-      "description" : "Tente novamente ou contate o Suporte Ledger em caso de dúvidas"
-    },
-    "UpdateYourApp" : {
-      "title" : "Atualização de aplicativo necessária",
-      "description" : "Desinstale e reinstale o aplicativo {{managerAppName}} no Manager"
-    },
-    "DeviceOnDashboardExpected" : {
-      "title" : "Voltar ao Painel Principal",
-      "description" : "Navegue de volta ao Painel Principal no seu dispositivo"
-    },
-    "WebsocketConnectionError" : {
-      "title" : "Tente novamente (erro de conexão)",
-      "description" : null
-    },
-    "WebsocketConnectionFailed" : {
-      "title" : "Tente novamente (conexão encerrada)",
-      "description" : null
-    },
-    "WrongDeviceForAccount" : {
-      "title" : "Algo deu errado",
-      "description" : "Verifique se sua carteira hardware está configurada com a frase de recuperação ou passphrase associada à conta selecionada."
-    },
-    "DeviceAppVerifyNotSupported" : {
-      "title" : "Atualização de aplicativo necessária",
-      "description" : "Desinstale e reinstale o aplicativo {{managerAppName}} no Manager"
-    },
-    "InvalidAddress" : {
-      "title" : "Este não é um endereço válido de {{currencyName}}"
-    },
-    "InvalidAddressBecauseAlreadyDelegated" : {
-      "title" : "Sua conta já está delegada a este validador"
-    },
-    "InvalidAddressBecauseDestinationIsAlsoSource" : {
-      "title" : "O endereço do destinatário é o mesmo que o endereço do remetente"
-    },
-    "CantOpenDevice" : {
-      "title" : "Desculpe, falha de conexão",
-      "description" : "Dispositivo detectado mas a conexão falhou. Se o problema persistir, tente novamente ou contate o Suporte Ledger."
-    },
-    "ETHAddressNonEIP" : {
-      "title" : "Verificação automática indisponível: verificar o endereço com cuidado.",
-      "description" : null
-    },
-    "EthAppNftNotSupported" : {
-      "title" : "Operação não disponível para este dispositivo",
-      "description" : "A função de enviar NFT só está disponível para Nano X. Visite nossa plataforma de suporte ao cliente para saber como enviar um NFT com uma Nano S."
-    },
-    "CantScanQRCode" : {
-      "title" : "Não foi possível escanear o QR Code: verificação automática não compatível com este endereço."
-    },
-    "FeeNotLoaded" : {
-      "title" : "Não foi possível carregar as taxas. Defina as taxas manualmente"
-    },
-    "FeeRequired" : {
-      "title" : "Taxas Necessárias"
-    },
-    "GasLessThanEstimate" : {
-      "title" : "Isto pode ser baixo demais Por favor, aumente"
-    },
-    "UnknownMCU" : {
-      "title" : "Versão de MCU desconhecida",
-      "description" : "Entre em contato com o Suporte Ledger"
-    },
-    "MCUNotGenuineToDashboard" : {
-      "title" : "Acesse o painel principal para atualizar",
-      "description" : "",
-      "list" : {
-        "1" : "Desconecte e reconecte o cabo USB sem pressionar nenhum botão.",
-        "2" : "Pressione os dois botões juntos três vezes para exibir o painel principal.",
-        "3" : "Abra o Manager e clique em Atualizar firmware."
-      }
-    },
-    "UnavailableTezosOriginatedAccountReceive" : {
-      "title" : "Não é possível receber em subcontas",
-      "description" : "Se você deseja receber fundos, use a conta principal"
-    },
-    "UnavailableTezosOriginatedAccountSend" : {
-      "title" : "Ainda não é possível enviar de subcontas",
-      "description" : "Este recurso será adicionado posteriormente devido a mudanças introduzidas recentemente pela atualização Babylon."
-    },
-    "RecommendUndelegation" : {
-      "title" : "Desdelegue a conta antes de esvaziá-la"
-    },
-    "RecommendSubAccountsToEmpty" : {
-      "title" : "Esvazie todas as subcontas primeiro"
-    },
-    "NotSupportedLegacyAddress" : {
-      "title" : "Este formato de endereço legacy não é mais compatível"
-    },
-    "BtcUnmatchedApp" : {
-      "title" : "Aplicativo Errado",
-      "description" : "Abra o aplicativo '{{managerAppName}}' no seu dispositivo"
-    },
-    "DeviceNameInvalid" : {
-      "title" : "Escolha um nome de dispositivo sem '{{invalidCharacters}}'"
-    },
-    "LedgerAPIErrorWithMessage" : {
-      "title" : "{{message}}",
-      "description" : "Tente novamente ou contate o Suporte Ledger"
-    },
-    "ManagerAppRelyOnBTC" : {
-      "title" : "Aplicativos Bitcoin e Ethereum necessários",
-      "description" : "Instale primeiro os aplicativos Bitcoin e Ethereum mais recentes."
-    },
-    "UserRefusedDeviceNameChange" : {
-      "title" : "Renomeação cancelada no dispositivo",
-      "description" : "Tente novamente e permita a renomeação no seu dispositivo"
-    },
-    "SyncError" : {
-      "title" : "Erro de sincronização",
-      "description" : "Algumas contas não puderam ser sincronizadas."
-    },
-    "TronNoFrozenForBandwidth" : {
-      "title" : "Sem ativos para descongelar",
-      "description" : "Você não tem ativos associados a Largura de Banda para descongelar"
-    },
-    "TronNoFrozenForEnergy" : {
-      "title" : "Sem ativos para descongelar",
-      "description" : "Você não tem ativos associados a Energia para descongelar"
-    },
-    "TronUnfreezeNotExpired" : {
-      "title" : "Descongelamento ainda indisponível",
-      "description" : "Você precisa esperar 3 dias após sua última operação de congelamento"
-    },
-    "TronVoteRequired" : {
-      "title" : "Pelo menos 1 voto é necessário"
-    },
-    "TronInvalidVoteCount" : {
-      "title" : "O formato do voto está incorreto",
-      "description" : "Você pode votar usando apenas números redondos"
-    },
-    "TronRewardNotAvailable" : {
-      "title" : "Recompensa ainda não pode ser resgatada",
-      "description" : "Você precisa esperar 24 horas entre resgates"
-    },
-    "TronNoReward" : {
-      "title" : "Não há recompensas para resgatar"
-    },
-    "TronInvalidFreezeAmount" : {
-      "title" : "Quantia a ser congelada não pode ser menor que 1"
-    },
-    "TronSendTrc20ToNewAccountForbidden" : {
-      "title" : "Enviar TRC20 para uma nova conta não a ativará",
-      "description" : "A conta do destinatário deve ser ativada antes de enviar TRC20 a ela. Envie TRX ou TRC10 a uma conta para ativá-la."
-    },
-    "TronUnexpectedFees" : {
-      "title" : "Taxas adicionais podem ser aplicadas"
-    },
-    "TronNotEnoughTronPower" : {
-      "title" : "Não há votos suficientes disponíveis"
-    },
-    "TronTransactionExpired" : {
-      "title" : "A transação expirou",
-      "description" : "A assinatura deve ser aplicada dentro de 30 segundos. Tente Novamente."
-    },
-    "TronNotEnoughEnergy" : {
-      "title" : "Energia insuficiente para enviar este token"
-    },
-    "PairingFailed" : {
-      "title" : "Emparelhamento sem sucesso",
-      "description" : "Tente novamente ou contate o Suporte Ledger em caso de dúvidas."
-    },
-    "GenuineCheckFailed" : {
-      "title" : "Falha da verificação de autenticidade",
-      "description" : "Algo deu errado. Tente novamente ou contate o Suporte Ledger em caso de dúvidas."
-    },
-    "EthAppPleaseEnableContractData" : {
-      "title" : "Habilite os dados de contrato nas configurações do aplicativo Ethereum"
-    },
-    "InvalidXRPTag" : {
-      "title" : "Tag de destino XRP inválida"
-    },
-    "NotEnoughBalanceToDelegate" : {
-      "title" : "Saldo insuficiente para delegar"
-    },
-    "NotEnoughDelegationBalance" : {
-      "title" : "Saldo insuficiente para delegar"
-    },
-    "NotEnoughBalanceInParentAccount" : {
-      "title" : "Saldo insuficiente na conta principal"
-    },
-    "quantityNeedsToBePositive" : {
-      "title" : "Quantidade precisa ser pelo menos 1"
-    },
-    "NotEnoughSpendableBalance" : {
-      "title" : "O saldo não pode ser inferior a {{minimumAmount}}"
-    },
-    "WrongAppForCurrency" : {
-      "title" : "Abra o aplicativo {{expected}}"
-    },
-    "FeeTooHigh" : {
-      "title" : "As taxas de rede estão acima de 10% da quantia"
-    },
-    "SourceHasMultiSign" : {
-      "title" : "Desative a assinatura múltipla para enviar {{currencyName}}"
-    },
-    "SwapExchangeRateAmountTooLow" : {
-      "title" : "A quantia deve ser pelo menos {{minAmountFromFormatted}}"
-    },
-    "SwapExchangeRateAmountTooHigh" : {
-      "title" : "A quantia deve ser menor que {{maxAmountFromFormatted}}"
-    },
-    "PolkadotElectionClosed" : {
-      "title" : "A eleição dos validadores deve ser encerrada"
-    },
-    "PolkadotNotValidator" : {
-      "title" : "Alguns endereços selecionados não são validadores"
-    },
-    "PolkadotLowBondedBalance" : {
-      "title" : "Todos os ativos vinculados serão desvinculados se < 1 DOT"
-    },
-    "PolkadotNoUnlockedBalance" : {
-      "title" : "Você não tem ativos desvinculados"
-    },
-    "PolkadotNoNominations" : {
-      "title" : "Você não tem nomeações"
-    },
-    "PolkadotAllFundsWarning" : {
-      "title" : "Certifique-se de ter saldo suficiente para futuras taxas de transação"
-    },
-    "PolkadotDoMaxSendInstead" : {
-      "title" : "O saldo não pode ser inferior a {{minimumBalance}}. Enviar máximo para conta vazia."
-    },
-    "PolkadotBondMinimumAmount" : {
-      "title" : "Você deve vincular pelo menos {{minimumBondAmount}}."
-    },
-    "PolkadotBondMinimumAmountWarning" : {
-      "title" : "Seu saldo vinculado deve ser de pelo menos {{minimumBondBalance}}."
-    },
-    "PolkadotMaxUnbonding" : {
-      "title" : "Você excedeu o limite de desvinculação"
-    },
-    "PolkadotValidatorsRequired" : {
-      "title" : "Você deve selecionar pelo menos um validador"
-    },
-    "ServiceStatusWarning" : {
-      "title" : "{{message}}",
-      "description" : ""
-    },
-    "TaprootNotActivated" : {
-      "title" : "Não é seguro enviar para um endereço taproot antes da ativação da mainnet"
-    },
-    "SolanaAccountNotFunded" : {
-      "title" : "Conta sem saldo"
-    },
-    "SolanaMemoIsTooLong" : {
-      "title" : "O memo é muito longo. O comprimento máximo é {{maxLength}}"
-    },
-    "SolanaAddressOfEd25519" : {
-      "title" : "Endereço fora da curva ed25519"
-    },
-    "SolanaUseAllAmountStakeWarning" : {
-      "title" : "Certifique-se de ter saldo suficiente para futuras taxas de transação"
-    },
-    "SolanaTxSimulationFailedWhilePendingOp" : {
-      "title" : "Sua transação anterior ainda não foi processada. Aguarde um momento e verifique seu histórico de transações antes de tentar novamente."
-    },
-    "SolanaTxConfirmationTimeout" : {
-      "title" : "Sua transação pode ter falhado. Aguarde um momento e verifique seu histórico de transações antes de tentar novamente."
-    },
-    "NotEnoughNftOwned" : {
-      "title" : "Você excedeu o número de tokens disponíveis"
-    },
-    "CardanoMinAmountError" : {
-      "title" : "A quantia mínima a ser enviada é {{amount}} ADA"
-    },
-    "CardanoNotEnoughFunds" : {
-      "title" : "Certifique-se de ter fundos suficientes para pagar as taxas"
-    },
-    "StellarWrongMemoFormat" : {
-      "title" : "O formato do memo está incorreto"
-    },
-    "StellarMemoRecommended" : {
-      "title" : "Pode ser necessário um memo ao enviar a este destinatário"
-    },
-    "StellarAssetNotAccepted" : {
-      "title" : "Este destinatário ainda não tem uma trustline para {{assetCode}}"
-    },
-    "StellarAssetRequired" : {
-      "title" : "Um ativo Stellar deve ser selecionado antes de adicionar uma trustline"
-    },
-    "StellarAssetNotFound" : {
-      "title" : "Não foi possível encontrar o ativo Stellar selecionado"
-    },
-    "StellarNotEnoughNativeBalance" : {
-      "title" : "Fundos Insuficientes",
-      "description" : "Certifique-se de que a conta tenha fundos suficientes para cobrir a taxa de transação"
-    },
-    "StellarFeeSmallerThanRecommended" : {
-      "title" : "A taxa selecionada é menor do que a taxa recomendada"
-    },
-    "StellarFeeSmallerThanBase" : {
-      "title" : "A taxa mínima de transação é de 0,00001 XLM"
-    },
-    "StellarNotEnoughNativeBalanceToAddTrustline" : {
-      "title" : "Fundos Insuficientes",
-      "description" : "Certifique-se de que a conta tem fundos suficientes para cobrir a nova trustline"
-    },
-    "StellarMuxedAccountNotExist" : {
-      "title" : "A conta Stellar não existe"
-    },
-    "StellarSourceHasMultiSign" : {
-      "title" : "Desabilite a multiassinatura para fazer transações Stellar"
-    }
-  },
-  "cryptoOrg" : {
-    "memo" : "Memo",
-    "memoPlaceholder" : "Opcional",
-    "memoWarningText" : "Ao usar um memo, verifique cuidadosamente as informações com o destinatário"
-  },
-  "hedera" : {
-    "name" : "hedera",
-    "createHederaAccountHelp" : {
-      "text" : "Consulte este artigo de suporte sobre",
-      "link" : "como criar uma conta Hedera"
-    },
-    "currentAddress" : {
-      "messageIfVirtual" : "Seu endereço {{name}} não pode ser confirmado no seu dispositivo Ledger. Use por sua própria conta e risco."
-    },
-    "send" : {
-      "memo" : {
-        "label" : "Memo (opcional)",
-        "characterCount" : "{{memoLength}} / {{memoMaxLength}}"
-      }
-    }
-  },
-  "drawers" : {
-    "selectCurrency" : {
-      "title" : "escolher ativo"
-    },
-    "selectAccount" : {
-      "title" : "escolher conta"
+      "4": {
+        "deviceSelection": {
+          "title": "Qual é seu dispositivo?",
+          "desc": "Se você tem uma Nano S, você pode tentar reparar o firmware do seu dispositivo. Para usuários da Nano X e Blue, contate o Suporte Ledger"
+        },
+        "notFixed": {
+          "title": " O problema de conexão USB ainda não foi corrigido?",
+          "desc": "Se você já tentou todas as soluções possíveis, contate o Suporte Ledger. Caso contrário, siga as instruções das soluções que você ainda não tentou.",
+          "back": "Voltar ao portfólio",
+          "cta": "Contatar Suporte"
+        },
+        "repair": {
+          "title": "Repare sua Nano S",
+          "desc": "Qual é a mensagem exibida no seu dispositivo?",
+          "mcuOutdated": "Firmware do MCU desatualizado",
+          "mcuNotGenuine": "Firmware do MCU não autêntico",
+          "repairInstructions": "Siga as instruções de reparo do dispositivo",
+          "updateInstructions": "Siga as instruções de atualização do dispositivo",
+          "somethingElse": "Outras Opções"
+        }
+      }
+    }
+  },
+  "SignMessageConfirm": {
+    "stringHash": "Hash da mensagem",
+    "domainHash": "Hash do domínio",
+    "messageHash": "Hash da mensagem",
+    "message": "Mensagem"
+  },
+  "TransactionConfirm": {
+    "title": "Confirme a operação no seu dispositivo para finalizá-la",
+    "warning": "Sempre verifique se o endereço exibido no seu dispositivo corresponde exatamente ao fornecido por{{recipientWording}}",
+    "secureContract": "Verifique os detalhes do depósito no seu dispositivo antes de enviá-lo. O endereço do contrato é fornecido com segurança para que você não precise verificá-lo.",
+    "verifyData": "Sempre verifique os detalhes da operação no seu dispositivo.",
+    "warningWording": {},
+    "titleWording": {
+      "send": "Confirme no seu dispositivo para finalizar a operação",
+      "claimReward": "Confirme no seu dispositivo para finalizar a operação",
+      "freeze": "Confirme no seu dispositivo para finalizar a operação",
+      "unfreeze": "Confirme no seu dispositivo para finalizar a operação",
+      "vote": "Confirme no seu dispositivo para finalizar a operação",
+      "delegate": "Confirme no seu dispositivo para finalizar a operação",
+      "undelegate": "Confirme no seu dispositivo para finalizar a operação",
+      "redelegate": "Confirme no seu dispositivo para finalizar a operação",
+      "claimRewardCompound": "Confirme no seu dispositivo para finalizar a operação",
+      "nominate": "Confirme no seu dispositivo para finalizar a operação",
+      "chill": "Confirme no seu dispositivo para finalizar a operação",
+      "bond": "Confirme no seu dispositivo para finalizar a operação",
+      "unbond": "Confirme no seu dispositivo para finalizar a operação",
+      "rebond": "Confirme no seu dispositivo para finalizar a operação",
+      "withdrawUnbonded": "Confirme no seu dispositivo para finalizar a operação",
+      "setController": "Confirme no seu dispositivo para finalizar a operação"
+    },
+    "recipientWording": {
+      "send": "destinatário",
+      "delegate": "validador",
+      "redelegate": "validador",
+      "undelegate": "validador",
+      "claimReward": "destinatário das recompensas",
+      "claimRewardCompound": "validador que receberá as recompensas",
+      "optIn": "destinatário",
+      "nominate": "validador",
+      "erc721": {
+        "transfer": "destinatário"
+      },
+      "erc1155": {
+        "transfer": "destinatário"
+      }
+    },
+    "votes": "Votos ({{count}})"
+  },
+  "RecipientField": {
+    "placeholder": "Inserir endereço de {{currencyName}}"
+  },
+  "Terms": {
+    "title": "Termos de uso",
+    "description": "Dedique alguns minutos para ler nossos termos de serviço e nossa política de privacidade",
+    "termsLabel": "Termos de serviço",
+    "privacyLabel": "Política de privacidade",
+    "switchLabel": "Eu li e aceito os termos de serviço e a política de privacidade",
+    "cta": "Entrar no aplicativo Ledger"
+  },
+  "updatedTerms": {
+    "title": "Atualização dos Termos de uso",
+    "body": {
+      "intro": "Olá! Atualizamos nossos Termos de Uso do Ledger Live com o objetivo de torná-los mais claros e refletir os novos serviços e recursos disponíveis no Ledger Live. As principais atualizações estão focadas:",
+      "bulletPoints": [
+        "Esclarecer quais serviços estão disponíveis e como funcionam",
+        "Explicar como funcionam as taxas de serviços",
+        "Melhorar nosso processo de notificação para garantir que você seja devidamente informado de quaisquer novas alterações em nossos Termos de uso"
+      ],
+      "agreement": "Ao clicar em \"Continuar\" você concorda que leu e aceitou os Termos de uso abaixo."
+    },
+    "link": "Termos de uso",
+    "cta": "Continuar"
+  },
+  "families": {
+    "cardano": {
+      "memoPlaceholder": "Opcional",
+      "memo": "Memo"
+    },
+    "stellar": {
+      "memo": "Memo",
+      "memoType": {
+        "MEMO_TEXT": "Texto do memo",
+        "NO_MEMO": "Sem Memo",
+        "MEMO_ID": "ID do memo",
+        "MEMO_HASH": "Hash do memo",
+        "MEMO_RETURN": "Retorno do memo"
+      },
+      "memoWarningText": "Ao usar um memo, verifique cuidadosamente o tipo de memo usado com o destinatário",
+      "fee": "Taxas",
+      "feeInfoText": "As transações na rede Stellar requerem uma taxa de transação mínima de 0,00001 XLM",
+      "suggested": "Sugerido",
+      "recommendedFee": "Taxa Recomendada",
+      "recommenndedFeeInfo": "Você pode enviar esta transação com uma taxa mais baixa do que a recomendada, mas ela pode não ser concluída",
+      "networkCongestion": "congestionamento de rede",
+      "networkCongestionLevel": {
+        "LOW": "Baixo",
+        "MEDIUM": "Médio",
+        "HIGH": "Alto"
+      },
+      "assetCode": "Código do ativo",
+      "assetIssuer": "Emissor do ativo"
+    },
+    "cosmos": {
+      "memo": "Memo",
+      "memoPlaceholder": "Opcional",
+      "memoWarningText": "Ao usar um memo, verifique cuidadosamente as informações com o destinatário"
+    },
+    "solana": {
+      "memo": "Memo",
+      "memoPlaceholder": "Opcional"
+    }
+  },
+  "errors": {
+    "NoSuchAppOnProvider": {
+      "title": "O aplicativo {{appName}} não pode ser encontrado para sua configuração específica.",
+      "description": "Tente reinstalar o aplicativo através do Manager"
+    },
+    "countervaluesUnavailable": {
+      "title": "Não foi possível fornecer um contravalor para este ativo no momento"
+    },
+    "generic": {
+      "title": "{{message}}",
+      "description": "Algo deu errado. Tente novamente ou contate o Suporte Ledger"
+    },
+    "AccountAwaitingSendPendingOperations": {
+      "title": "Há uma operação pendente para esta conta.",
+      "description": "Aguarde a operação terminar."
+    },
+    "AccountNameRequired": {
+      "title": "É necessário um nome de conta",
+      "description": "Insira um nome de conta"
+    },
+    "AccountNeedResync": {
+      "title": "Tente Novamente",
+      "description": "A conta está desatualizada. Sincronização necessária"
+    },
+    "AccountNotSupported": {
+      "title": "Conta não compatível.",
+      "description": "Tente novamente ou entre em contato com o Suporte Ledger ({{reason}})"
+    },
+    "AlgorandASANotOptInInRecipient": {
+      "title": "A conta do destinatário não aderiu ao ASA selecionado."
+    },
+    "AmountRequired": {
+      "title": "Quantia Necessária"
+    },
+    "NoAccessToCamera": {
+      "title": "Certifique-se de que seu sistema tem uma câmera, que ela não está sendo usada por outro aplicativo e que o Ledger Live tem permissão para usá-la.",
+      "description": ""
+    },
+    "ClaimRewardsFeesWarning": {
+      "title": "As recompensas são menores do que as taxas estimadas para resgatá-las",
+      "description": ""
+    },
+    "CompoundLowerAllowanceOfActiveAccountError": {
+      "title": "Você não pode reduzir a quantia aprovada enquanto tiver um depósito ativo."
+    },
+    "CosmosBroadcastCodeInternal": {
+      "title": "Algo deu errado (Erro nº 1)",
+      "description": "Entre em contato com o Suporte Ledger"
+    },
+    "CosmosBroadcastCodeTxDecode": {
+      "title": "Algo deu errado (Erro nº 2)",
+      "description": "Entre em contato com o Suporte Ledger"
+    },
+    "CosmosBroadcastCodeInvalidSequence": {
+      "title": "Sequência Inválida",
+      "description": "Tente a operação novamente"
+    },
+    "CosmosBroadcastCodeUnauthorized": {
+      "title": "Assinatura não autorizada",
+      "description": "Esta conta não está autorizada a assinar esta transação"
+    },
+    "CosmosBroadcastCodeInsufficientFunds": {
+      "title": "Fundos Insuficientes",
+      "description": "Certifique-se de que a conta usada tem fundos suficientes e tente novamente"
+    },
+    "CosmosBroadcastCodeUnknownRequest": {
+      "title": "Algo deu errado (Erro nº 6)",
+      "description": "Entre em contato com o Suporte Ledger"
+    },
+    "CosmosBroadcastCodeInvalidAddress": {
+      "title": "Endereço Inválido",
+      "description": "Verifique o endereço e tente novamente"
+    },
+    "CosmosBroadcastCodeInvalidPubKey": {
+      "title": "Algo deu errado (Erro nº 8)",
+      "description": "Entre em contato com o Suporte Ledger"
+    },
+    "CosmosBroadcastCodeUnknownAddress": {
+      "title": "Endereço Desconhecido",
+      "description": "Verifique o endereço e tente novamente"
+    },
+    "CosmosBroadcastCodeInsufficientCoins": {
+      "title": "Moedas Insuficientes",
+      "description": "Certifique-se de que a conta usada tem fundos suficientes e tente novamente"
+    },
+    "CosmosBroadcastCodeInvalidCoins": {
+      "title": "Algo deu errado (Erro nº 11)",
+      "description": "Entre em contato com o Suporte Ledger"
+    },
+    "CosmosBroadcastCodeOutOfGas": {
+      "title": "Algo deu errado (Erro nº 12)",
+      "description": "Entre em contato com o Suporte Ledger"
+    },
+    "CosmosBroadcastCodeMemoTooLarge": {
+      "title": "O campo memo está muito longo",
+      "description": "Reduza o tamanho do texto do memo e tente novamente"
+    },
+    "CosmosBroadcastCodeInsufficientFee": {
+      "title": "Algo deu errado (Erro nº 14)",
+      "description": "Entre em contato com o Suporte Ledger"
+    },
+    "CosmosBroadcastCodeTooManySignatures": {
+      "title": "Algo deu errado (Erro nº 15)",
+      "description": "Entre em contato com o Suporte Ledger"
+    },
+    "CosmosBroadcastCodeGasOverflow": {
+      "title": "Algo deu errado (Erro nº 16)",
+      "description": "Entre em contato com o Suporte Ledger"
+    },
+    "CosmosBroadcastCodeNoSignatures": {
+      "title": "Algo deu errado (Erro nº 17)",
+      "description": "Entre em contato com o Suporte Ledger"
+    },
+    "CosmosDelegateAllFundsWarning": {
+      "title": "Certifique-se de ter saldo suficiente para futuras taxas de transação"
+    },
+    "CurrencyNotSupported": {
+      "title": "{{currencyName}} não é compatível",
+      "description": "Este criptoativo ainda não é compatível. Entre em contato com o Suporte Ledger."
+    },
+    "DeviceNotGenuine": {
+      "title": "Possivelmente não autêntico",
+      "description": "Solicitar assistência do Suporte Ledger"
+    },
+    "DeviceGenuineSocketEarlyClose": {
+      "title": "Tente novamente (genuine-close)",
+      "description": null
+    },
+    "DeviceInOSUExpected": {
+      "title": "A atualização falhou",
+      "description": "Tente novamente ou contate o Suporte Ledger"
+    },
+    "DeviceHalted": {
+      "title": "Reinicie seu dispositivo Ledger e tente novamente",
+      "description": "Ocorreu um erro inesperado. Tente Novamente"
+    },
+    "DeviceNotOnboarded": {
+      "title": "Seu dispositivo ainda não está pronto para ser usado",
+      "description": "Configure seu dispositivo antes de utilizá-lo com o Ledger Live."
+    },
+    "DeviceSocketFail": {
+      "title": "Reinicie seu dispositivo Ledger e tente novamente",
+      "description": "Ocorreu um erro inesperado. Tente Novamente. ({{message}})"
+    },
+    "DeviceSocketNoBulkStatus": {
+      "title": "Falha de conexão",
+      "description": "Tente Novamente."
+    },
+    "DisconnectedDevice": {
+      "title": "Parece que seu dispositivo está desconectado",
+      "description": "Reconecte e tente novamente."
+    },
+    "DisconnectedDeviceDuringOperation": {
+      "title": "Parece que seu dispositivo está desconectado",
+      "description": "Reconecte e tente novamente."
+    },
+    "EnpointConfig": {
+      "title": "Endpoint inválido",
+      "description": "Forneça um endpoint válido"
+    },
+    "FeeEstimationFailed": {
+      "title": "Desculpe, falha na estimativa de taxas",
+      "description": "Tente configurar uma taxa personalizada (status: {{status}})"
+    },
+    "FirmwareOrAppUpdateRequired": {
+      "title": "Atualização de firmware ou de aplicativos necessária",
+      "description": "Use o Manager para desinstalar todos os aplicativos e verifique se há uma atualização de firmware disponível antes de reinstalá-los"
+    },
+    "LatestFirmwareVersionRequired": {
+      "title": "Atualizar firmware da Nano",
+      "description": "Para acessar este recurso, atualize o firmware do seu dispositivo para a versão mais recente"
+    },
+    "FirmwareNotRecognized": {
+      "title": "O firmware do dispositivo não foi reconhecido",
+      "description": "Entre em contato com o Suporte Ledger"
+    },
+    "HardResetFail": {
+      "title": "Não foi possível redefinir",
+      "description": "Se o problema persistir, tente novamente ou contate o Suporte Ledger."
+    },
+    "LatestMCUInstalledError": {
+      "title": "Não há nada para atualizar",
+      "description": "Se você não conseguir usar seu dispositivo, contate o Suporte Ledger."
+    },
+    "LedgerAPI4xx": {
+      "title": "{{message}}",
+      "description": "Verifique sua conexão e tente novamente ou contate o Suporte Ledger."
+    },
+    "LedgerAPI5xx": {
+      "title": "Tente Novamente.",
+      "description": "O servidor não conseguiu processar sua solicitação. Tente novamente mais tarde ou contate o Suporte Ledger. {{message}}"
+    },
+    "LedgerAPINotAvailable": {
+      "title": "Os serviços de {{currencyName}} estão indisponíveis",
+      "description": "Tente novamente ou contate o Suporte Ledger"
+    },
+    "ManagerAppAlreadyInstalled": {
+      "title": "Desculpe, já está instalado",
+      "description": "Verifique quais aplicativos já estão instalados no seu dispositivo."
+    },
+    "ManagerAppDepInstallRequired": {
+      "title": "Aplicativo {{dependency}} necessário",
+      "description": "Se o aplicativo {{dependency}} já estiver instalado, reinstale-o na versão mais recente"
+    },
+    "ManagerAppDepUninstallRequired": {
+      "title": "Este aplicativo é necessário",
+      "description": "Primeiro, você deve desinstalar todos os aplicativos que exigem o aplicativo {{appName}}"
+    },
+    "ManagerDeviceLocked": {
+      "title": "Seu dispositivo está bloqueado",
+      "description": "Desbloqueie seu dispositivo"
+    },
+    "ManagerFirmwareNotEnoughSpace": {
+      "title": "Desinstale todos os aplicativos do seu dispositivo",
+      "description": "As chaves privadas para acessar seus criptoativos permanecerão seguras no seu dispositivo e devem ser respaldadas pela sua folha de recuperação."
+    },
+    "ManagerNotEnoughSpace": {
+      "title": "Não há armazenamento suficiente",
+      "description": "Desinstale alguns aplicativos para liberar espaço. As chaves privadas para acessar seus criptoativos permanecerão seguras no seu dispositivo."
+    },
+    "ManagerQuitPage": {
+      "install": {
+        "title": "Finalizar a instalação de aplicativo em andamento?",
+        "description": "Sair do Manager encerrará a instalação do aplicativo. Finalize a instalação para instalar os aplicativos na fila.",
+        "stay": "Finalizar Instalação"
+      },
+      "uninstall": {
+        "title": "Finalizar a desinstalação de aplicativo em andamento?",
+        "description": "Sair do Manager encerrará as desinstalações de aplicativo em andamento.",
+        "stay": "Finalizar Desinstalação"
+      },
+      "update": {
+        "title": "Finalizar as atualizações de aplicativo em andamento?",
+        "description": "Sair do Manager encerrará as atualizações de aplicativo em andamento.",
+        "stay": "Finalizar Atualizações"
+      },
+      "quit": "Sair do Manager"
+    },
+    "ManagerUninstallBTCDep": {
+      "title": "Este aplicativo é necessário",
+      "description": "Desinstale o aplicativo Bitcoin ou Ethereum por último"
+    },
+    "NetworkDown": {
+      "title": "A internet parece estar desconectada",
+      "description": "Verifique sua conexão à internet."
+    },
+    "NoAddressesFound": {
+      "title": "Nenhuma conta encontrada",
+      "description": "Algo deu errado com o cálculo do endereço, tente novamente ou contate o Suporte Ledger"
+    },
+    "NotEnoughBalance": {
+      "title": "Fundos Insuficientes",
+      "description": "Certifique-se de que a conta tem fundos suficientes."
+    },
+    "NotEnoughBalanceBecauseDestinationNotCreated": {
+      "title": "Endereço do destinatário inativo. Envie pelo menos {{minimalAmount}} para ativá-lo"
+    },
+    "NotEnoughGas": {
+      "title": "O saldo da conta principal é insuficiente para as taxas de rede"
+    },
+    "PasswordsDontMatch": {
+      "title": "As senhas não correspondem",
+      "description": "Tente Novamente"
+    },
+    "PasswordIncorrect": {
+      "title": "A senha inserida está incorreta",
+      "description": "Tente Novamente"
+    },
+    "QuantityNeedsToBePositive": {
+      "title": "A quantidade precisa ser maior que 0"
+    },
+    "RPCHostRequired": {
+      "title": "Host necessário."
+    },
+    "RPCHostInvalid": {
+      "title": "Insira um host válido."
+    },
+    "RPCUserRequired": {
+      "title": "Nome de usuário RPC necessário"
+    },
+    "RPCPassRequired": {
+      "title": "Senha RPC necessária"
+    },
+    "SatStackAccessDown": {
+      "title": "Não foi possível se conectar ao node completo",
+      "description": "Verifique se o SatStack e seu node estão em execução. Se o problema persistir, verifique a configuração do seu node completo nas Configurações."
+    },
+    "SatStackStillSyncing": {
+      "title": "Sincronização de node em andamento...",
+      "description": "Aguarde enquanto seu node está sincronizando. Não é possível enviar, pois os saldos da sua conta de Bitcoin podem estar incorretos."
+    },
+    "SatStackVersionTooOld": {
+      "title": "Atualize o SatStack",
+      "description": "A versão do SatStack que você está usando é muito antiga e pode conter bugs ou incompatibilidades."
+    },
+    "SatStackDescriptorNotImported": {
+      "title": "Conta não buscada pelo node completo",
+      "description": "Configure seu node completo para buscar as contas associadas a este dispositivo. Seu node completo deve primeiro buscar esta conta na blockchain para que você possa adicioná-la ao seu portfólio."
+    },
+    "SwapGenericAPIError": {
+      "title": "Algo deu errado",
+      "description": "A transação de troca não foi concluída. Tente novamente ou contate o suporte."
+    },
+    "TimeoutError": {
+      "title": "O servidor demorou muito para responder",
+      "description": "Tente Novamente."
+    },
+    "TimeoutTagged": {
+      "title": "O servidor demorou muito para responder ({{tag}})",
+      "description": "Tempo limite atingido."
+    },
+    "TransportError": {
+      "title": "Algo deu errado. Reconecte seu dispositivo",
+      "description": "{{message}}"
+    },
+    "TransportRaceCondition": {
+      "title": "Algo deu errado. Reconecte seu dispositivo",
+      "description": "{{message}}"
+    },
+    "TransportStatusError": {
+      "title": "Algo deu errado. Reconecte seu dispositivo",
+      "description": "{{message}}"
+    },
+    "DeviceShouldStayInApp": {
+      "title": "Abra o aplicativo {{appName}}",
+      "description": "Mantenha o aplicativo {{appName}} aberto enquanto encontramos suas contas"
+    },
+    "UnexpectedBootloader": {
+      "title": "Seu dispositivo não pode estar no modo Bootloader",
+      "description": "Reinicie seu dispositivo sem tocar nos botões quando o logotipo aparecer. Contate o Suporte Ledger se o problema persistir."
+    },
+    "UserRefusedAllowManager": {
+      "title": "Manager negado no dispositivo"
+    },
+    "UserRefusedFirmwareUpdate": {
+      "title": "Atualização cancelada no dispositivo",
+      "description": "Todos os aplicativos do seu dispositivo foram desinstalados. Mantenha seu dispositivo atualizado para se beneficiar das melhorias de segurança e funcionalidade."
+    },
+    "UserRefusedOnDevice": {
+      "title": "Ação Rejeitada",
+      "description": "O usuário rejeitou a operação no dispositivo"
+    },
+    "TransactionRefusedOnDevice": {
+      "title": "Operação negada no dispositivo",
+      "description": "Tente novamente ou contate o Suporte Ledger em caso de dúvidas"
+    },
+    "UserRefusedAddress": {
+      "title": "Endereço de recepção rejeitado",
+      "description": "Tente novamente ou contate o Suporte Ledger em caso de dúvidas"
+    },
+    "UpdateYourApp": {
+      "title": "Atualização de aplicativo necessária",
+      "description": "Desinstale e reinstale o aplicativo {{managerAppName}} no Manager"
+    },
+    "DeviceOnDashboardExpected": {
+      "title": "Voltar ao Painel Principal",
+      "description": "Navegue de volta ao Painel Principal no seu dispositivo"
+    },
+    "WebsocketConnectionError": {
+      "title": "Tente novamente (erro de conexão)",
+      "description": null
+    },
+    "WebsocketConnectionFailed": {
+      "title": "Tente novamente (conexão encerrada)",
+      "description": null
+    },
+    "WrongDeviceForAccount": {
+      "title": "Algo deu errado",
+      "description": "Verifique se sua carteira hardware está configurada com a frase de recuperação ou passphrase associada à conta selecionada."
+    },
+    "DeviceAppVerifyNotSupported": {
+      "title": "Atualização de aplicativo necessária",
+      "description": "Desinstale e reinstale o aplicativo {{managerAppName}} no Manager"
+    },
+    "InvalidAddress": {
+      "title": "Este não é um endereço válido de {{currencyName}}"
+    },
+    "InvalidAddressBecauseAlreadyDelegated": {
+      "title": "Sua conta já está delegada a este validador"
+    },
+    "InvalidAddressBecauseDestinationIsAlsoSource": {
+      "title": "O endereço do destinatário é o mesmo que o endereço do remetente"
+    },
+    "CantOpenDevice": {
+      "title": "Desculpe, falha de conexão",
+      "description": "Dispositivo detectado mas a conexão falhou. Se o problema persistir, tente novamente ou contate o Suporte Ledger."
+    },
+    "ETHAddressNonEIP": {
+      "title": "Verificação automática indisponível: verificar o endereço com cuidado.",
+      "description": null
+    },
+    "EthAppNftNotSupported": {
+      "title": "Operação não disponível para este dispositivo",
+      "description": "A função de enviar NFT só está disponível para Nano X. Visite nossa plataforma de suporte ao cliente para saber como enviar um NFT com uma Nano S."
+    },
+    "CantScanQRCode": {
+      "title": "Não foi possível escanear o QR Code: verificação automática não compatível com este endereço."
+    },
+    "FeeNotLoaded": {
+      "title": "Não foi possível carregar as taxas. Defina as taxas manualmente"
+    },
+    "FeeRequired": {
+      "title": "Taxas Necessárias"
+    },
+    "GasLessThanEstimate": {
+      "title": "Isto pode ser baixo demais Por favor, aumente"
+    },
+    "UnknownMCU": {
+      "title": "Versão de MCU desconhecida",
+      "description": "Entre em contato com o Suporte Ledger"
+    },
+    "MCUNotGenuineToDashboard": {
+      "title": "Acesse o painel principal para atualizar",
+      "description": "",
+      "list": {
+        "1": "Desconecte e reconecte o cabo USB sem pressionar nenhum botão.",
+        "2": "Pressione os dois botões juntos três vezes para exibir o painel principal.",
+        "3": "Abra o Manager e clique em Atualizar firmware."
+      }
+    },
+    "UnavailableTezosOriginatedAccountReceive": {
+      "title": "Não é possível receber em subcontas",
+      "description": "Se você deseja receber fundos, use a conta principal"
+    },
+    "UnavailableTezosOriginatedAccountSend": {
+      "title": "Ainda não é possível enviar de subcontas",
+      "description": "Este recurso será adicionado posteriormente devido a mudanças introduzidas recentemente pela atualização Babylon."
+    },
+    "RecommendUndelegation": {
+      "title": "Desdelegue a conta antes de esvaziá-la"
+    },
+    "RecommendSubAccountsToEmpty": {
+      "title": "Esvazie todas as subcontas primeiro"
+    },
+    "NotSupportedLegacyAddress": {
+      "title": "Este formato de endereço legacy não é mais compatível"
+    },
+    "BtcUnmatchedApp": {
+      "title": "Aplicativo Errado",
+      "description": "Abra o aplicativo '{{managerAppName}}' no seu dispositivo"
+    },
+    "DeviceNameInvalid": {
+      "title": "Escolha um nome de dispositivo sem '{{invalidCharacters}}'"
+    },
+    "LedgerAPIErrorWithMessage": {
+      "title": "{{message}}",
+      "description": "Tente novamente ou contate o Suporte Ledger"
+    },
+    "ManagerAppRelyOnBTC": {
+      "title": "Aplicativos Bitcoin e Ethereum necessários",
+      "description": "Instale primeiro os aplicativos Bitcoin e Ethereum mais recentes."
+    },
+    "UserRefusedDeviceNameChange": {
+      "title": "Renomeação cancelada no dispositivo",
+      "description": "Tente novamente e permita a renomeação no seu dispositivo"
+    },
+    "SyncError": {
+      "title": "Erro de sincronização",
+      "description": "Algumas contas não puderam ser sincronizadas."
+    },
+    "TronNoFrozenForBandwidth": {
+      "title": "Sem ativos para descongelar",
+      "description": "Você não tem ativos associados a Largura de Banda para descongelar"
+    },
+    "TronNoFrozenForEnergy": {
+      "title": "Sem ativos para descongelar",
+      "description": "Você não tem ativos associados a Energia para descongelar"
+    },
+    "TronUnfreezeNotExpired": {
+      "title": "Descongelamento ainda indisponível",
+      "description": "Você precisa esperar 3 dias após sua última operação de congelamento"
+    },
+    "TronVoteRequired": {
+      "title": "Pelo menos 1 voto é necessário"
+    },
+    "TronInvalidVoteCount": {
+      "title": "O formato do voto está incorreto",
+      "description": "Você pode votar usando apenas números redondos"
+    },
+    "TronRewardNotAvailable": {
+      "title": "Recompensa ainda não pode ser resgatada",
+      "description": "Você precisa esperar 24 horas entre resgates"
+    },
+    "TronNoReward": {
+      "title": "Não há recompensas para resgatar"
+    },
+    "TronInvalidFreezeAmount": {
+      "title": "Quantia a ser congelada não pode ser menor que 1"
+    },
+    "TronSendTrc20ToNewAccountForbidden": {
+      "title": "Enviar TRC20 para uma nova conta não a ativará",
+      "description": "A conta do destinatário deve ser ativada antes de enviar TRC20 a ela. Envie TRX ou TRC10 a uma conta para ativá-la."
+    },
+    "TronUnexpectedFees": {
+      "title": "Taxas adicionais podem ser aplicadas"
+    },
+    "TronNotEnoughTronPower": {
+      "title": "Não há votos suficientes disponíveis"
+    },
+    "TronTransactionExpired": {
+      "title": "A transação expirou",
+      "description": "A assinatura deve ser aplicada dentro de 30 segundos. Tente Novamente."
+    },
+    "TronNotEnoughEnergy": {
+      "title": "Energia insuficiente para enviar este token"
+    },
+    "PairingFailed": {
+      "title": "Emparelhamento sem sucesso",
+      "description": "Tente novamente ou contate o Suporte Ledger em caso de dúvidas."
+    },
+    "GenuineCheckFailed": {
+      "title": "Falha da verificação de autenticidade",
+      "description": "Algo deu errado. Tente novamente ou contate o Suporte Ledger em caso de dúvidas."
+    },
+    "EthAppPleaseEnableContractData": {
+      "title": "Habilite os dados de contrato nas configurações do aplicativo Ethereum"
+    },
+    "InvalidXRPTag": {
+      "title": "Tag de destino XRP inválida"
+    },
+    "NotEnoughBalanceToDelegate": {
+      "title": "Saldo insuficiente para delegar"
+    },
+    "NotEnoughDelegationBalance": {
+      "title": "Saldo insuficiente para delegar"
+    },
+    "NotEnoughBalanceInParentAccount": {
+      "title": "Saldo insuficiente na conta principal"
+    },
+    "quantityNeedsToBePositive": {
+      "title": "Quantidade precisa ser pelo menos 1"
+    },
+    "NotEnoughSpendableBalance": {
+      "title": "O saldo não pode ser inferior a {{minimumAmount}}"
+    },
+    "WrongAppForCurrency": {
+      "title": "Abra o aplicativo {{expected}}"
+    },
+    "FeeTooHigh": {
+      "title": "As taxas de rede estão acima de 10% da quantia"
+    },
+    "SourceHasMultiSign": {
+      "title": "Desative a assinatura múltipla para enviar {{currencyName}}"
+    },
+    "SwapExchangeRateAmountTooLow": {
+      "title": "A quantia deve ser pelo menos {{minAmountFromFormatted}}"
+    },
+    "SwapExchangeRateAmountTooHigh": {
+      "title": "A quantia deve ser menor que {{maxAmountFromFormatted}}"
+    },
+    "PolkadotElectionClosed": {
+      "title": "A eleição dos validadores deve ser encerrada"
+    },
+    "PolkadotNotValidator": {
+      "title": "Alguns endereços selecionados não são validadores"
+    },
+    "PolkadotLowBondedBalance": {
+      "title": "Todos os ativos vinculados serão desvinculados se < 1 DOT"
+    },
+    "PolkadotNoUnlockedBalance": {
+      "title": "Você não tem ativos desvinculados"
+    },
+    "PolkadotNoNominations": {
+      "title": "Você não tem nomeações"
+    },
+    "PolkadotAllFundsWarning": {
+      "title": "Certifique-se de ter saldo suficiente para futuras taxas de transação"
+    },
+    "PolkadotDoMaxSendInstead": {
+      "title": "O saldo não pode ser inferior a {{minimumBalance}}. Enviar máximo para conta vazia."
+    },
+    "PolkadotBondMinimumAmount": {
+      "title": "Você deve vincular pelo menos {{minimumBondAmount}}."
+    },
+    "PolkadotBondMinimumAmountWarning": {
+      "title": "Seu saldo vinculado deve ser de pelo menos {{minimumBondBalance}}."
+    },
+    "PolkadotMaxUnbonding": {
+      "title": "Você excedeu o limite de desvinculação"
+    },
+    "PolkadotValidatorsRequired": {
+      "title": "Você deve selecionar pelo menos um validador"
+    },
+    "ServiceStatusWarning": {
+      "title": "{{message}}",
+      "description": ""
+    },
+    "TaprootNotActivated": {
+      "title": "Não é seguro enviar para um endereço taproot antes da ativação da mainnet"
+    },
+    "SolanaAccountNotFunded": {
+      "title": "Conta sem saldo"
+    },
+    "SolanaMemoIsTooLong": {
+      "title": "O memo é muito longo. O comprimento máximo é {{maxLength}}"
+    },
+    "SolanaAddressOfEd25519": {
+      "title": "Endereço fora da curva ed25519"
+    },
+    "SolanaUseAllAmountStakeWarning": {
+      "title": "Certifique-se de ter saldo suficiente para futuras taxas de transação"
+    },
+    "SolanaTxSimulationFailedWhilePendingOp": {
+      "title": "Sua transação anterior ainda não foi processada. Aguarde um momento e verifique seu histórico de transações antes de tentar novamente."
+    },
+    "SolanaTxConfirmationTimeout": {
+      "title": "Sua transação pode ter falhado. Aguarde um momento e verifique seu histórico de transações antes de tentar novamente."
+    },
+    "NotEnoughNftOwned": {
+      "title": "Você excedeu o número de tokens disponíveis"
+    },
+    "CardanoMinAmountError": {
+      "title": "A quantia mínima a ser enviada é {{amount}} ADA"
+    },
+    "CardanoNotEnoughFunds": {
+      "title": "Certifique-se de ter fundos suficientes para pagar as taxas"
+    },
+    "StellarWrongMemoFormat": {
+      "title": "O formato do memo está incorreto"
+    },
+    "StellarMemoRecommended": {
+      "title": "Pode ser necessário um memo ao enviar a este destinatário"
+    },
+    "StellarAssetNotAccepted": {
+      "title": "Este destinatário ainda não tem uma trustline para {{assetCode}}"
+    },
+    "StellarAssetRequired": {
+      "title": "Um ativo Stellar deve ser selecionado antes de adicionar uma trustline"
+    },
+    "StellarAssetNotFound": {
+      "title": "Não foi possível encontrar o ativo Stellar selecionado"
+    },
+    "StellarNotEnoughNativeBalance": {
+      "title": "Fundos Insuficientes",
+      "description": "Certifique-se de que a conta tenha fundos suficientes para cobrir a taxa de transação"
+    },
+    "StellarFeeSmallerThanRecommended": {
+      "title": "A taxa selecionada é menor do que a taxa recomendada"
+    },
+    "StellarFeeSmallerThanBase": {
+      "title": "A taxa mínima de transação é de 0,00001 XLM"
+    },
+    "StellarNotEnoughNativeBalanceToAddTrustline": {
+      "title": "Fundos Insuficientes",
+      "description": "Certifique-se de que a conta tem fundos suficientes para cobrir a nova trustline"
+    },
+    "StellarMuxedAccountNotExist": {
+      "title": "A conta Stellar não existe"
+    },
+    "StellarSourceHasMultiSign": {
+      "title": "Desabilite a multiassinatura para fazer transações Stellar"
+    }
+  },
+  "cryptoOrg": {
+    "memo": "Memo",
+    "memoPlaceholder": "Opcional",
+    "memoWarningText": "Ao usar um memo, verifique cuidadosamente as informações com o destinatário"
+  },
+  "hedera": {
+    "name": "hedera",
+    "createHederaAccountHelp": {
+      "text": "Consulte este artigo de suporte sobre",
+      "link": "como criar uma conta Hedera"
+    },
+    "currentAddress": {
+      "messageIfVirtual": "Seu endereço {{name}} não pode ser confirmado no seu dispositivo Ledger. Use por sua própria conta e risco."
+    },
+    "send": {
+      "memo": {
+        "label": "Memo (opcional)",
+        "characterCount": "{{memoLength}} / {{memoMaxLength}}"
+      }
+    }
+  },
+  "drawers": {
+    "selectCurrency": {
+      "title": "escolher ativo"
+    },
+    "selectAccount": {
+      "title": "escolher conta"
     }
   }
 }