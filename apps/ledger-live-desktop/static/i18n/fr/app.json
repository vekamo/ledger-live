--- conflicted
+++ resolved
@@ -1,7414 +1,4971 @@
 {
-  "calendar" : {
-    "today" : "Aujourd’hui",
-    "tomorrow" : "Demain",
-    "yesterday" : "Hier",
-    "transactionDate" : "Date de la transaction"
-  },
-  "platform" : {
-    "flows" : {
-      "requestAccount" : {
-        "title" : "Sélectionner un compte"
-      },
-      "broadcast" : {
-        "toast" : {
-          "title" : "Transaction envoyée",
-          "text" : "Cliquez ici pour voir les détails de l’opération."
-        }
-      }
-    },
-    "app" : {
-      "informations" : {
-        "title" : "Informations",
-        "website" : "Site"
-      }
-    },
-    "catalog" : {
-      "title" : "Discover",
-      "branch" : {
-        "soon" : "À découvrir prochainement",
-        "experimental" : "Expérimental",
-        "debug" : "Débugger"
-      },
-      "banner" : {
-        "title" : "Découvrez le Catalogue d’apps Live",
-        "description" : "Nous mettons tout en œuvre pour vous ouvrir les portes du monde de la DeFi, des NFT et bien plus encore. En toute sécurité depuis Ledger Live !"
-      },
-      "twitterBanner" : {
-        "description" : "Indiquez-nous le service que vous rêvez de voir dans Ledger Live avec le hashtag",
-        "tweetText" : "La prochaine app à intégrer Ledger Live devrait être..."
-      },
-      "pollCTA" : {
-        "title" : "Sondage",
-        "description" : "Quel service aimeriez-vous voir dans Ledger Live ?",
-        "button" : "Voter"
-      },
-      "developerCTA" : {
-        "title" : "Pour les développeurs",
-        "description" : "Toutes les informations dont vous avez besoin pour intégrer vos applications dans Ledger Live.",
-        "button" : "Accéder au portail"
-      }
-    },
-    "disclaimer" : {
-      "title" : "Application externe",
-      "description" : "Vous allez être redirigé(e) vers une application non exploitée par Ledger.",
-      "legalAdvice" : "Cette application n’est pas exploitée par Ledger. Ledger ne saurait être tenue responsable de toute perte de fonds ou qualité de service due à cette application.\n\nVérifiez toujours les informations affichées sur votre appareil.",
-      "checkbox" : "Ne plus me le rappeler",
-      "CTA" : "Continuer"
-    }
-  },
-  "common" : {
-    "never" : "Jamais",
-    "apply" : "Appliquer",
-    "done" : "Terminé",
-    "confirm" : "Confirmer",
-    "reject" : "Refuser",
-    "cancel" : "Annuler",
-    "getSupport" : "Obtenir de l’aide",
-    "delete" : "Retirer ce compte du Portefeuille",
-    "launch" : "Lancer",
-    "continue" : "Continuer",
-    "previous" : "Précédent",
-    "learnMore" : "En savoir plus",
-    "help" : "Aide",
-    "needHelp" : "Besoin d’aide ?",
-    "areYouSure" : "Êtes-vous sûr(e) ?",
-    "selectAccount" : "Sélectionner un compte",
-    "selectAccountNoOption" : "Aucun compte correspondant à \"{{accountName}}\"",
-    "selectCurrency" : "Choisir un crypto-actif",
-    "selectCurrencyNoOption" : "Aucun crypto-actif \"{{currencyName}}\"",
-    "selectCurrencyEmptyOption" : "Aucun crypto-actif",
-    "selectValidatorNoOption" : "Aucun validateur correspondant à \"{{accountName}}\"",
-    "selectNoResults" : "Aucun résultat trouvé pour \"{{query}}\"",
-    "sortBy" : "Trier par",
-    "save" : "Enregistrer",
-    "lock" : "Verrouiller",
-    "showMore" : "Afficher plus",
-    "back" : "Retour",
-    "reset" : "Réinitialiser",
-    "retry" : "Réessayer",
-    "range" : "Période",
-    "stop" : "Arrêter",
-    "updateNow" : "Mettre à jour",
-    "close" : "Fermer",
-    "eastern" : "Est",
-    "western" : "Ouest",
-    "reverify" : "Revérifier",
-    "verify" : "Vérifier",
-    "verifyMyAddress" : "Vérifier mon adresse",
-    "copy" : "Copier",
-    "copied" : "Copié",
-    "addressCopied" : "Adresse copiée",
-    "addressCopiedSuspicious" : "Différence entre l’adresse copiée et celle dans le presse-papiers.",
-    "experimentalFeature" : "Expérimental",
-    "information" : "Informations",
-    "search" : "Rechercher...",
-    "searchWithoutEllipsis" : "Rechercher",
-    "manage" : "Gérer",
-    "lockScreen" : {
-      "title" : "Bienvenue",
-      "subTitle" : null,
-      "description" : "Entrez votre mot de passe pour continuer",
-      "inputPlaceholder" : "Saisissez votre mot de passe",
-      "lostPassword" : "Mot de passe oublié"
-    },
-    "sync" : {
-      "syncing" : "Synchronisation...",
-      "upToDate" : "Synchronisé",
-      "outdated" : "En pause",
-      "needsMigration" : "Cliquez pour mettre le compte à jour",
-      "error" : "Erreur de synchronisation",
-      "refresh" : "Actualiser",
-      "devTools" : "Outils développeurs"
-    },
-    "exchange" : "Échanger",
-    "info" : "Informations",
-    "connectDevice" : "Connectez votre appareil"
-  },
-  "devices" : {
-    "nanoS" : "Nano S",
-    "nanoSP" : "Nano S Plus",
-    "nanoX" : "Nano X",
-    "blue" : "Blue"
-  },
-  "operation" : {
-    "type" : {
-      "IN" : "Reçu",
-      "OUT" : "Envoyé",
-      "NFT_IN" : "NFT reçu",
-      "NFT_OUT" : "NFT envoyé",
-      "CREATE" : "Créé",
-      "REVEAL" : "Révélé",
-      "DELEGATE" : "Délégué",
-      "REDELEGATE" : "Redélégué",
-      "UNDELEGATE" : "Délégation interrompue",
-      "SUPPLY" : "Déposé",
-      "REDEEM" : "Retiré",
-      "APPROVE" : "Approuvé",
-      "VOTE" : "Voté",
-      "FREEZE" : "Gelé",
-      "UNFREEZE" : "Dégelé",
-      "REWARD" : "Récompense demandée",
-      "FEES" : "Frais",
-      "OPT_IN" : "Activé",
-      "OPT_OUT" : "Désactivé",
-      "CLOSE_ACCOUNT" : "Compte fermé",
-      "BOND" : "Lié",
-      "UNBOND" : "Délié",
-      "REWARD_PAYOUT" : "Récompense",
-      "SLASH" : "Slashé",
-      "WITHDRAW_UNBONDED" : "Retiré",
-      "NOMINATE" : "Nomination",
-      "CHILL" : "Retirer les nominations",
-<<<<<<< HEAD
-      "SET_CONTROLLER" : "Définir contrôleur"
-=======
-      "SET_CONTROLLER" : "Définir contrôleur",
-      "LOCK" : "Immobilisé",
-      "UNLOCK" : "Dégelé",
-      "WITHDRAW" : "Retiré",
-      "REVOKE" : "Révoqué",
-      "ACTIVATE" : "Activé",
-      "REGISTER" : "Enregistré"
->>>>>>> c7fef602
-    }
-  },
-  "byteSize" : {
-    "bytes" : "{{size}} octets",
-    "kbUnit" : "{{size}} Ko",
-    "mbUnit" : "{{size}} Mo"
-  },
-  "time" : {
-    "minute" : "Minute",
-    "minute_plural" : "Minutes",
-    "hour" : "Heure",
-    "hour_plural" : "Heures",
-    "range" : {
-      "day" : "1J",
-      "week" : "1S",
-      "month" : "1M",
-      "year" : "1A",
-      "all" : "TOUT"
-    }
-  },
-  "fees" : {
-    "advanced" : "Avancé",
-    "custom" : "Personnalisé",
-    "fast" : "Rapide",
-    "high" : "Élevé",
-    "low" : "Bas",
-    "slow" : "Lent",
-    "standard" : "Standard",
-    "medium" : "Moyen",
-    "feesAmount" : "Montant des frais"
-  },
-  "sidebar" : {
-    "card" : "Carte",
-    "learn" : "Apprendre",
-    "menu" : "Menu",
-    "stars" : "Comptes favoris",
-    "accounts" : "Comptes",
-<<<<<<< HEAD
-    "manager" : "Gestionnaire",
-=======
-    "manager" : "My Ledger",
->>>>>>> c7fef602
-    "exchange" : "Acheter / Vendre",
-    "swap" : "Swap",
-    "lend" : "Prêter",
-    "catalog" : "Discover",
-    "market" : "Marché"
-  },
-  "stars" : {
-    "placeholder" : "Mettez une étoile sur un compte pour l’afficher ici.",
-    "tooltip" : "Ajouter aux favoris"
-  },
-  "bridge" : {
-    "modalTitle" : "Ouvrir pont de connexion (\"bridge\").",
-    "openHeader" : "Exposer les comptes de votre appareil via WebSocket",
-    "openDescription" : "Ouvrir un pont de connexion (\"bridge\") expose tous vos comptes à des applications tierces.",
-    "openedHeader" : "Pont de connexion (\"bridge\") {{appName}} ouvert",
-    "openedDescription" : "Vous pouvez maintenant accéder à votre compte {{appName}} sur une application web tierce via WebSocket.",
-    "completeHeader" : "Session terminée",
-    "completeDescription" : "Le pont de connexion WebSocket est maintenant fermé.",
-    "openButton" : "Ouvrir",
-    "disconnectButton" : "Déconnecter"
-  },
-  "swap2" : {
-    "title" : "Swap",
-    "tabs" : {
-      "exchange" : "Swap",
-      "history" : "Historique",
-      "kyc" : "Vérification"
-    },
-    "form" : {
-      "changeCTA" : "Modifier",
-      "ratesDrawer" : {
-        "title" : "Taux",
-        "quote" : "Prix",
-        "receive" : "Reçu"
-      },
-      "details" : {
-        "label" : {
-          "provider" : "Prestataire",
-          "rate" : "Taux",
-          "fees" : "Frais de réseau",
-          "target" : "Compte bénéficiaire"
-        },
-        "tooltip" : {
-          "provider" : "Prestataire",
-          "rate" : "Taux",
-          "fees" : "Frais"
-        },
-        "noAccount" : "Créez un compte pour recevoir des {{name}}.",
-        "noAccountCTA" : "Ajouter un compte"
-      },
-      "from" : {
-        "title" : "De",
-        "max" : "Max",
-        "accountPlaceholder" : "Choisir la source",
-        "currencyDisabledTooltip" : "Pas encore disponible au swap"
-      },
-      "to" : {
-        "title" : "À"
-      },
-      "notAvailable" : {
-        "title" : "Le swap n’est pas encore disponible pour votre territoire.",
-        "content" : "Merci pour votre patience.<br/>Nous lancerons cette fonctionnalité très rapidement."
-      },
-      "providers" : {
-        "kyc" : {
-          "required" : "Vous devez passer la vérification d’identité.",
-          "complete" : "Vérifier",
-          "update" : "Actualiser",
-          "rejected" : "Vérification d’identité rejetée, merci de recommencer.",
-          "rejectedContactProviderSupport" : "Vérification rejetée, contactez l’assistance de {{providerName}}",
-          "updateRequired" : "Complétez ou mettez à jour votre vérification d’identité",
-          "status" : {
-            "pending" : "En attente",
-            "approved" : "Approuvé",
-            "closed" : "Rejeté",
-            "upgradeRequired" : "Incomplet"
+  "calendar": {
+    "today": "Aujourd’hui",
+    "tomorrow": "Demain",
+    "yesterday": "Hier",
+    "transactionDate": "Date de la transaction"
+  },
+  "platform": {
+    "flows": {
+      "requestAccount": {
+        "title": "Sélectionner un compte"
+      },
+      "broadcast": {
+        "toast": {
+          "title": "Transaction envoyée",
+          "text": "Cliquez ici pour voir les détails de l’opération."
+        }
+      }
+    },
+    "app": {
+      "informations": {
+        "title": "Informations",
+        "website": "Site"
+      }
+    },
+    "catalog": {
+      "title": "Discover",
+      "branch": {
+        "soon": "À découvrir prochainement",
+        "experimental": "Expérimental",
+        "debug": "Débugger"
+      },
+      "banner": {
+        "title": "Découvrez le Catalogue d’apps Live",
+        "description": "Nous mettons tout en œuvre pour vous ouvrir les portes du monde de la DeFi, des NFT et bien plus encore. En toute sécurité depuis Ledger Live !"
+      },
+      "twitterBanner": {
+        "description": "Indiquez-nous le service que vous rêvez de voir dans Ledger Live avec le hashtag",
+        "tweetText": "La prochaine app à intégrer Ledger Live devrait être..."
+      },
+      "pollCTA": {
+        "title": "Sondage",
+        "description": "Quel service aimeriez-vous voir dans Ledger Live ?",
+        "button": "Voter"
+      },
+      "developerCTA": {
+        "title": "Pour les développeurs",
+        "description": "Toutes les informations dont vous avez besoin pour intégrer vos applications dans Ledger Live.",
+        "button": "Accéder au portail"
+      }
+    },
+    "disclaimer": {
+      "title": "Application externe",
+      "description": "Vous allez être redirigé(e) vers une application non exploitée par Ledger.",
+      "legalAdvice": "Cette application n’est pas exploitée par Ledger. Ledger ne saurait être tenue responsable de toute perte de fonds ou qualité de service due à cette application.\n\nVérifiez toujours les informations affichées sur votre appareil.",
+      "checkbox": "Ne plus me le rappeler",
+      "CTA": "Continuer"
+    }
+  },
+  "common": {
+    "never": "Jamais",
+    "apply": "Appliquer",
+    "done": "Terminé",
+    "confirm": "Confirmer",
+    "reject": "Refuser",
+    "cancel": "Annuler",
+    "getSupport": "Obtenir de l’aide",
+    "delete": "Retirer ce compte du Portefeuille",
+    "launch": "Lancer",
+    "continue": "Continuer",
+    "previous": "Précédent",
+    "learnMore": "En savoir plus",
+    "help": "Aide",
+    "needHelp": "Besoin d’aide ?",
+    "areYouSure": "Êtes-vous sûr(e) ?",
+    "selectAccount": "Sélectionner un compte",
+    "selectAccountNoOption": "Aucun compte correspondant à \"{{accountName}}\"",
+    "selectCurrency": "Choisir un crypto-actif",
+    "selectCurrencyNoOption": "Aucun crypto-actif \"{{currencyName}}\"",
+    "selectCurrencyEmptyOption": "Aucun crypto-actif",
+    "selectValidatorNoOption": "Aucun validateur correspondant à \"{{accountName}}\"",
+    "selectNoResults": "Aucun résultat trouvé pour \"{{query}}\"",
+    "sortBy": "Trier par",
+    "save": "Enregistrer",
+    "lock": "Verrouiller",
+    "showMore": "Afficher plus",
+    "back": "Retour",
+    "reset": "Réinitialiser",
+    "retry": "Réessayer",
+    "range": "Période",
+    "stop": "Arrêter",
+    "updateNow": "Mettre à jour",
+    "close": "Fermer",
+    "eastern": "Est",
+    "western": "Ouest",
+    "reverify": "Revérifier",
+    "verify": "Vérifier",
+    "verifyMyAddress": "Vérifier mon adresse",
+    "copy": "Copier",
+    "copied": "Copié",
+    "addressCopied": "Adresse copiée",
+    "addressCopiedSuspicious": "Différence entre l’adresse copiée et celle dans le presse-papiers.",
+    "experimentalFeature": "Expérimental",
+    "information": "Informations",
+    "search": "Rechercher...",
+    "searchWithoutEllipsis": "Rechercher",
+    "manage": "Gérer",
+    "lockScreen": {
+      "title": "Bienvenue",
+      "subTitle": null,
+      "description": "Entrez votre mot de passe pour continuer",
+      "inputPlaceholder": "Saisissez votre mot de passe",
+      "lostPassword": "Mot de passe oublié"
+    },
+    "sync": {
+      "syncing": "Synchronisation...",
+      "upToDate": "Synchronisé",
+      "outdated": "En pause",
+      "needsMigration": "Cliquez pour mettre le compte à jour",
+      "error": "Erreur de synchronisation",
+      "refresh": "Actualiser",
+      "devTools": "Outils développeurs"
+    },
+    "exchange": "Échanger",
+    "info": "Informations",
+    "connectDevice": "Connectez votre appareil"
+  },
+  "devices": {
+    "nanoS": "Nano S",
+    "nanoSP": "Nano S Plus",
+    "nanoX": "Nano X",
+    "blue": "Blue"
+  },
+  "operation": {
+    "type": {
+      "IN": "Reçu",
+      "OUT": "Envoyé",
+      "NFT_IN": "NFT reçu",
+      "NFT_OUT": "NFT envoyé",
+      "CREATE": "Créé",
+      "REVEAL": "Révélé",
+      "DELEGATE": "Délégué",
+      "REDELEGATE": "Redélégué",
+      "UNDELEGATE": "Délégation interrompue",
+      "SUPPLY": "Déposé",
+      "REDEEM": "Retiré",
+      "APPROVE": "Approuvé",
+      "VOTE": "Voté",
+      "FREEZE": "Gelé",
+      "UNFREEZE": "Dégelé",
+      "REWARD": "Récompense demandée",
+      "FEES": "Frais",
+      "OPT_IN": "Activé",
+      "OPT_OUT": "Désactivé",
+      "CLOSE_ACCOUNT": "Compte fermé",
+      "BOND": "Lié",
+      "UNBOND": "Délié",
+      "REWARD_PAYOUT": "Récompense",
+      "SLASH": "Slashé",
+      "WITHDRAW_UNBONDED": "Retiré",
+      "NOMINATE": "Nomination",
+      "CHILL": "Retirer les nominations",
+      "SET_CONTROLLER": "Définir contrôleur",
+      "LOCK": "Immobilisé",
+      "UNLOCK": "Dégelé",
+      "WITHDRAW": "Retiré",
+      "REVOKE": "Révoqué",
+      "ACTIVATE": "Activé",
+      "REGISTER": "Enregistré"
+    }
+  },
+  "byteSize": {
+    "bytes": "{{size}} octets",
+    "kbUnit": "{{size}} Ko",
+    "mbUnit": "{{size}} Mo"
+  },
+  "time": {
+    "minute": "Minute",
+    "minute_plural": "Minutes",
+    "hour": "Heure",
+    "hour_plural": "Heures",
+    "range": {
+      "day": "1J",
+      "week": "1S",
+      "month": "1M",
+      "year": "1A",
+      "all": "TOUT"
+    }
+  },
+  "fees": {
+    "advanced": "Avancé",
+    "custom": "Personnalisé",
+    "fast": "Rapide",
+    "high": "Élevé",
+    "low": "Bas",
+    "slow": "Lent",
+    "standard": "Standard",
+    "medium": "Moyen",
+    "feesAmount": "Montant des frais"
+  },
+  "sidebar": {
+    "card": "Carte",
+    "learn": "Apprendre",
+    "menu": "Menu",
+    "stars": "Comptes favoris",
+    "accounts": "Comptes",
+    "manager": "My Ledger",
+    "exchange": "Acheter / Vendre",
+    "swap": "Swap",
+    "lend": "Prêter",
+    "catalog": "Discover",
+    "market": "Marché"
+  },
+  "stars": {
+    "placeholder": "Mettez une étoile sur un compte pour l’afficher ici.",
+    "tooltip": "Ajouter aux favoris"
+  },
+  "bridge": {
+    "modalTitle": "Ouvrir pont de connexion (\"bridge\").",
+    "openHeader": "Exposer les comptes de votre appareil via WebSocket",
+    "openDescription": "Ouvrir un pont de connexion (\"bridge\") expose tous vos comptes à des applications tierces.",
+    "openedHeader": "Pont de connexion (\"bridge\") {{appName}} ouvert",
+    "openedDescription": "Vous pouvez maintenant accéder à votre compte {{appName}} sur une application web tierce via WebSocket.",
+    "completeHeader": "Session terminée",
+    "completeDescription": "Le pont de connexion WebSocket est maintenant fermé.",
+    "openButton": "Ouvrir",
+    "disconnectButton": "Déconnecter"
+  },
+  "swap2": {
+    "title": "Swap",
+    "tabs": {
+      "exchange": "Swap",
+      "history": "Historique",
+      "kyc": "Vérification"
+    },
+    "form": {
+      "changeCTA": "Modifier",
+      "ratesDrawer": {
+        "title": "Taux",
+        "quote": "Prix",
+        "receive": "Reçu"
+      },
+      "details": {
+        "label": {
+          "provider": "Prestataire",
+          "rate": "Taux",
+          "fees": "Frais de réseau",
+          "target": "Compte bénéficiaire"
+        },
+        "tooltip": {
+          "provider": "Prestataire",
+          "rate": "Taux",
+          "fees": "Frais"
+        },
+        "noAccount": "Créez un compte pour recevoir des {{name}}.",
+        "noAccountCTA": "Ajouter un compte"
+      },
+      "from": {
+        "title": "De",
+        "max": "Max",
+        "accountPlaceholder": "Choisir la source",
+        "currencyDisabledTooltip": "Pas encore disponible au swap"
+      },
+      "to": {
+        "title": "À"
+      },
+      "notAvailable": {
+        "title": "Le swap n’est pas encore disponible pour votre territoire.",
+        "content": "Merci pour votre patience.<br/>Nous lancerons cette fonctionnalité très rapidement."
+      },
+      "providers": {
+        "kyc": {
+          "required": "Vous devez passer la vérification d’identité.",
+          "complete": "Vérifier",
+          "update": "Actualiser",
+          "rejected": "Vérification d’identité rejetée, merci de recommencer.",
+          "rejectedContactProviderSupport": "Vérification rejetée, contactez l’assistance de {{providerName}}",
+          "updateRequired": "Complétez ou mettez à jour votre vérification d’identité",
+          "status": {
+            "pending": "En attente",
+            "approved": "Approuvé",
+            "closed": "Rejeté",
+            "upgradeRequired": "Incomplet"
           }
         },
-        "login" : {
-          "required" : "Connectez-vous pour utiliser ce prestataire.",
-          "complete" : "Me connecter"
-        },
-        "mfa" : {
-          "required" : "Configurez une authentification multifactorielle pour utiliser ce prestataire.",
-          "complete" : "Configurer une MFA"
-        },
-        "withdrawalsBlockedError" : {
-          "message" : "Votre retrait a été bloqué par {{providerName}}.\n\n Pour en savoir plus, contactez leur service d’assistance."
-        }
-      }
-    },
-    "history" : {
-      "disclaimer" : "Vos transactions swap sur Ledger Live pour l’ordinateur ne sont pas synchronisées avec votre application Ledger Live pour le mobile.",
-      "empty" : {
-        "title" : "Vos swaps réalisés apparaîtront ici.",
-        "description" : "Vous n’avez pas encore effectué de swaps ou Ledger Live a été réinitialisé depuis votre dernier swap."
-      },
-      "export" : "Exporter les opérations",
-      "exporting" : "Exportation..."
-    },
-    "kyc" : {
-      "updateRequired" : "La vérification d’identité est impossible si l’application n’est pas à jour.",
-      "wyre" : {
-        "disclaimer" : "LEDGER recueille vos données pour le compte de WYRE et les lui transfère pour réaliser votre vérification d’identité. Consultez notre",
-        "policy" : "Politique de confidentialité",
-        "title" : "Vérifier votre identité",
-        "subtitle" : "Saisissez vos données pour échanger avec Wyre.",
-        "cta" : "Continuer",
-        "pending" : {
-          "cta" : "Continuer",
-          "title" : "Vos données ont été envoyées pour validation.",
-          "subtitle" : "L’examen de ces informations ne prend souvent que quelques minutes.",
-          "link" : "En savoir plus sur la vérification d’identité",
-          "info" : "Vérification d’identité : envoyée"
-        },
-        "closed" : {
-          "cta" : "Réinitialiser",
-          "title" : "Demande de vérification rejetée",
-          "subtitle" : "Wyre a refusé les données que vous avez fournies.",
-          "link" : "En savoir plus"
-        },
-        "form" : {
-          "firstName" : "Prénom",
-          "lastName" : "Nom de famille",
-          "street1" : "Adresse postale ligne 1",
-          "street2" : "Adresse postale ligne 2",
-          "city" : "Ville",
-          "state" : "État–région",
-          "country" : "Pays",
-          "postalCode" : "Code postal",
-          "dateOfBirth" : "Date de naissance",
-          "firstNamePlaceholder" : "Saisissez votre prénom",
-          "lastNamePlaceholder" : "Saisissez votre nom",
-          "street1Placeholder" : "Ex : 13 rue Rosa Parks",
-          "street2Placeholder" : "Ex : 13 rue Rosa Parks",
-          "cityPlaceholder" : "Ex : Abbeville",
-          "postalCodePlaceholder" : "Saisissez votre code postal",
-          "dateOfBirthPlaceholder" : "MM/JJ/AAAA",
-          "firstNameError" : "Entrez votre prénom pour continuer.",
-          "lastNameError" : "Entrez votre nom pour continuer.",
-          "street1Error" : "Entrez votre adresse.",
-          "cityError" : "Entrez la ville où vous habitez aux États-Unis.",
-          "postalCodeError" : "Saisissez un code postal américain valide.",
-          "dateOfBirthError" : "Entrez votre date de naissance.",
-          "dateOfBirthValidationError" : "Entrez une date de naissance valide."
-        }
-      }
-    },
-    "exchangeDrawer" : {
-      "title" : "Confirmer l’échange",
-      "completed" : {
-        "title" : "Transaction bien émise",
-        "description" : "Votre opération de swap a été envoyée au réseau pour confirmation. Veuillez attendre que votre transaction soit confirmée, puis que le prestataire traite et vous envoie vos {{targetCurrency}}.",
-        "disclaimer" : "Notez bien l’identifiant de votre swap au cas où vous auriez besoin de contacter <0>l’assistance de <0>{{provider}}</0></0>.",
-        "seeDetails" : "Voir les détails"
-      }
-    }
-  },
-  "swap" : {
-    "title" : "Swap",
-    "titleCrypto" : "Échanger {{currency}}",
-    "whatIsSwap" : "Qu’est-ce que le Swap ?",
-    "decentralizedSwapAvailable" : "Pour certains échanges, vous pouvez utiliser le Swap décentralisé. Découvrez <0>ParaSwap</0> et <1>1inch</1>.",
-    "paraswap" : {
-      "cta" : " Jeter un œil",
-      "description" : "Vous cherchez ParaSwap ? Il se trouve maintenant dans l’onglet Discover."
-    },
-    "tabs" : {
-      "exchange" : "Échanger",
-      "history" : "Historique"
-    },
-    "history" : {
-      "disclaimer" : "Vos transactions swap sur Ledger Live pour l’ordinateur ne sont pas synchronisées avec votre application Ledger Live pour le mobile.",
-      "empty" : {
-        "title" : "Vos swaps réalisés apparaîtront ici.",
-        "description" : "Vous n’avez pas encore effectué de swaps ou Ledger Live a été réinitialisé depuis votre dernier swap."
-      }
-    },
-    "landing" : {
-      "title" : "Échanger ses actifs",
-      "continue" : "Continuer",
-      "sorry" : "Service temporairement indisponible ou non disponible dans votre région"
-    },
-    "missingApp" : {
-      "title" : "Merci d’installer l’application {{appName}} sur votre appareil.",
-<<<<<<< HEAD
-      "subtitle" : "Accédez au Gestionnaire et installez l’application {{appName}} pour échanger vos actifs.",
-      "cta" : "Aller dans le Gestionnaire"
-    },
-    "outdatedApp" : {
-      "title" : "Merci de mettre à jour l’application {{appName}} sur votre appareil",
-      "subtitle" : "Accédez au Gestionnaire et installez l’application {{appName}} pour échanger vos actifs.",
-      "cta" : "Aller dans le Gestionnaire"
-=======
-      "subtitle" : "Accédez à My Ledger et installez l’application {{appName}} pour échanger vos actifs.",
-      "cta" : "Accéder à My Ledger"
-    },
-    "outdatedApp" : {
-      "title" : "Merci de mettre à jour l’application {{appName}} sur votre appareil",
-      "subtitle" : "Accédez à My Ledger et mettez à jour l’application {{appName}} pour échanger vos actifs.",
-      "cta" : "Accéder à My Ledger"
->>>>>>> c7fef602
-    },
-    "providers" : {
-      "title" : "Choisir un prestataire pour le swap",
-      "learnMore" : "Qu’est-ce que le Swap ?",
-      "kycRequired" : "Vérification d’identité nécessaire",
-      "cta" : "Continuer",
-      "kyc" : {
-        "notAvailable" : "{{provider}} non disponible dans votre région",
-        "status" : {
-          "required" : "Vérification d’identité nécessaire",
-          "pending" : "Vérification d'identité en attente",
-          "approved" : "Vérification d’identité approuvée",
-          "closed" : "Vérification d'identité rejetée"
-        }
-      }
-    },
-    "ip" : {
-      "title" : "Bienvenue dans le Swap",
-      "subtitle" : "Échangez des crypto-actifs depuis votre appareil Ledger.",
-      "disclaimer" : "En continuant, vous acceptez que vos données de localisation soient partagées avec des prestataires tiers dans le cadre de leurs procédures LCB/KYC."
-    },
-    "kyc" : {
-      "updateRequired" : "La vérification d’identité est impossible si l’application n’est pas à jour.",
-      "wyre" : {
-        "disclaimer" : "LEDGER recueille vos données pour le compte de WYRE et les lui transfère pour réaliser votre vérification d’identité. Consultez notre",
-        "policy" : "Politique de confidentialité",
-        "title" : "Vérifier votre identité",
-        "subtitle" : "Saisissez vos données pour échanger avec Wyre.",
-        "pending" : {
-          "cta" : "Continuer",
-          "title" : "En attente de validation",
-          "subtitle" : "Vos données ont été envoyées à Wyre pour validation.",
-          "link" : "En savoir plus sur la vérification d’identité"
-        },
-        "closed" : {
-          "cta" : "Réinitialiser",
-          "title" : "Demande de vérification rejetée",
-          "subtitle" : "Wyre a refusé les données que vous avez fournies.",
-          "link" : "En savoir plus"
-        },
-        "form" : {
-          "firstName" : "Prénom",
-          "lastName" : "Nom de famille",
-          "street1" : "Adresse postale ligne 1",
-          "street2" : "Adresse postale ligne 2",
-          "city" : "Ville",
-          "state" : "État–région",
-          "country" : "Pays",
-          "postalCode" : "Code postal",
-          "dateOfBirth" : "Date de naissance",
-          "firstNamePlaceholder" : "Saisissez votre prénom",
-          "lastNamePlaceholder" : "Saisissez votre nom",
-          "street1Placeholder" : "Ex : 13 rue Rosa Parks",
-          "street2Placeholder" : "Ex : 13 rue Rosa Parks",
-          "cityPlaceholder" : "Ex : Abbeville",
-          "postalCodePlaceholder" : "Saisissez votre code postal",
-          "dateOfBirthPlaceholder" : "MM/JJ/AAAA",
-          "firstNameError" : "Entrez votre prénom pour continuer.",
-          "lastNameError" : "Entrez votre nom pour continuer.",
-          "street1Error" : "Entrez votre adresse.",
-          "cityError" : "Entrez la ville où vous habitez aux États-Unis.",
-          "postalCodeError" : "Saisissez un code postal américain valide.",
-          "dateOfBirthError" : "Entrez votre date de naissance.",
-          "dateOfBirthValidationError" : "Entrez une date de naissance valide."
-        }
-      }
-    },
-    "form" : {
-      "resetKYC" : "Réinitialisez le processus et mettez à jour Ledger Live.",
-      "resetKYCCTA" : "Réinitialiser",
-      "amount" : "Montant",
-      "from" : {
-        "title" : "De",
-        "account" : "Compte",
-        "amount" : "Montant à envoyer",
-        "currency" : "Crypto-actif"
-      },
-      "to" : {
-        "title" : "À",
-        "account" : "Compte",
-        "amount" : "Montant à recevoir",
-        "currency" : "Crypto-actif",
-        "addAccountCTA" : "Ajouter un nouveau compte"
-      },
-      "tradeMethod" : {
-        "title" : "Taux",
-        "float" : "Taux variable",
-        "floatUnavailable" : "Le taux variable n’est pas pris en charge pour cette paire.",
-        "fixed" : "Taux fixe",
-        "fixedUnavailable" : "Le taux fixe n’est pas pris en charge pour cette paire.",
-        "floatDesc" : "Le montant peut varier en fonction du marché.",
-        "fixedDesc" : "Le montant final ne varie pas même si le marché fluctue. Les mises à jour ont lieu toutes les 60 secondes.",
-        "by" : "Fourni par"
-      },
-      "exchange" : "Échanger",
-      "helpCTA" : "Qu’est-ce que le Swap ?",
-      "bubble" : "Nous utilisons un taux fixe. C’est le montant exact que vous allez recevoir.",
-      "noAccounts" : "Vous n’avez pas de compte {{currencyName}} avec un solde.",
-      "noApp" : "Application {{currencyName}} non installée",
-      "outdatedApp" : "Mise à jour de l’application {{currencyName}} disponible",
-      "loadingRates" : "Chargement des taux..."
-    },
-    "unauthorizedRatesModal" : {
-      "title" : "Mise à jour de Ledger Live nécessaire",
-      "subtitle" : "Veuillez mettre à jour Ledger Live et vérifier à nouveau votre identité pour échanger avec Wyre",
-      "cta" : "Réinitialiser la vérification"
-    },
-    "resetThirdPartyDataModal" : {
-      "title" : "Supprimer vos données locales partagées avec des tiers",
-      "subtitle" : "Vous vous apprêtez à supprimer vos données stockées localement qui sont partagées avec des tiers. Vous devrez peut-être soumettre à nouveau votre vérification d’identité et/ou vous reconnecter pour accéder aux services fournis par nos partenaires.",
-      "cta" : "Confirmer"
-    },
-    "modal" : {
-      "title" : "Swap",
-      "steps" : {
-        "summary" : {
-          "title" : "Récapitulatif",
-          "from" : "De",
-          "to" : "À",
-          "toExchange" : "Montant à envoyer",
-          "toReceive" : "Montant à recevoir",
-          "terms" : "Conditions d’utilisation",
-          "disclaimer" : {
-            "description" : "En choisissant Confirmer, je reconnais et j’accepte que ce service soit exclusivement soumis aux Conditions d’utilisation de <0>{{provider}}</0>.",
-            "acceptedDescription" : "Ce service est exclusivement soumis aux Conditions d’utilisation de <0>{{provider}}</0>."
-          },
-          "details" : {
-            "provider" : "Prestataire",
-            "tradeMethod" : {
-              "title" : "Type",
-              "float" : "Taux variable",
-              "fixed" : "Taux fixe"
-            },
-            "address" : "Adresse"
+        "login": {
+          "required": "Connectez-vous pour utiliser ce prestataire.",
+          "complete": "Me connecter"
+        },
+        "mfa": {
+          "required": "Configurez une authentification multifactorielle pour utiliser ce prestataire.",
+          "complete": "Configurer une MFA"
+        },
+        "withdrawalsBlockedError": {
+          "message": "Votre retrait a été bloqué par {{providerName}}.\n\n Pour en savoir plus, contactez leur service d’assistance."
+        }
+      }
+    },
+    "history": {
+      "disclaimer": "Vos transactions swap sur Ledger Live pour l’ordinateur ne sont pas synchronisées avec votre application Ledger Live pour le mobile.",
+      "empty": {
+        "title": "Vos swaps réalisés apparaîtront ici.",
+        "description": "Vous n’avez pas encore effectué de swaps ou Ledger Live a été réinitialisé depuis votre dernier swap."
+      },
+      "export": "Exporter les opérations",
+      "exporting": "Exportation..."
+    },
+    "kyc": {
+      "updateRequired": "La vérification d’identité est impossible si l’application n’est pas à jour.",
+      "wyre": {
+        "disclaimer": "LEDGER recueille vos données pour le compte de WYRE et les lui transfère pour réaliser votre vérification d’identité. Consultez notre",
+        "policy": "Politique de confidentialité",
+        "title": "Vérifier votre identité",
+        "subtitle": "Saisissez vos données pour échanger avec Wyre.",
+        "cta": "Continuer",
+        "pending": {
+          "cta": "Continuer",
+          "title": "Vos données ont été envoyées pour validation.",
+          "subtitle": "L’examen de ces informations ne prend souvent que quelques minutes.",
+          "link": "En savoir plus sur la vérification d’identité",
+          "info": "Vérification d’identité : envoyée"
+        },
+        "closed": {
+          "cta": "Réinitialiser",
+          "title": "Demande de vérification rejetée",
+          "subtitle": "Wyre a refusé les données que vous avez fournies.",
+          "link": "En savoir plus"
+        },
+        "form": {
+          "firstName": "Prénom",
+          "lastName": "Nom de famille",
+          "street1": "Adresse postale ligne 1",
+          "street2": "Adresse postale ligne 2",
+          "city": "Ville",
+          "state": "État–région",
+          "country": "Pays",
+          "postalCode": "Code postal",
+          "dateOfBirth": "Date de naissance",
+          "firstNamePlaceholder": "Saisissez votre prénom",
+          "lastNamePlaceholder": "Saisissez votre nom",
+          "street1Placeholder": "Ex : 13 rue Rosa Parks",
+          "street2Placeholder": "Ex : 13 rue Rosa Parks",
+          "cityPlaceholder": "Ex : Abbeville",
+          "postalCodePlaceholder": "Saisissez votre code postal",
+          "dateOfBirthPlaceholder": "MM/JJ/AAAA",
+          "firstNameError": "Entrez votre prénom pour continuer.",
+          "lastNameError": "Entrez votre nom pour continuer.",
+          "street1Error": "Entrez votre adresse.",
+          "cityError": "Entrez la ville où vous habitez aux États-Unis.",
+          "postalCodeError": "Saisissez un code postal américain valide.",
+          "dateOfBirthError": "Entrez votre date de naissance.",
+          "dateOfBirthValidationError": "Entrez une date de naissance valide."
+        }
+      }
+    },
+    "exchangeDrawer": {
+      "title": "Confirmer l’échange",
+      "completed": {
+        "title": "Transaction bien émise",
+        "description": "Votre opération de swap a été envoyée au réseau pour confirmation. Veuillez attendre que votre transaction soit confirmée, puis que le prestataire traite et vous envoie vos {{targetCurrency}}.",
+        "disclaimer": "Notez bien l’identifiant de votre swap au cas où vous auriez besoin de contacter <0>l’assistance de <0>{{provider}}</0></0>.",
+        "seeDetails": "Voir les détails"
+      }
+    }
+  },
+  "swap": {
+    "title": "Swap",
+    "titleCrypto": "Échanger {{currency}}",
+    "whatIsSwap": "Qu’est-ce que le Swap ?",
+    "decentralizedSwapAvailable": "Pour certains échanges, vous pouvez utiliser le Swap décentralisé. Découvrez <0>ParaSwap</0> et <1>1inch</1>.",
+    "paraswap": {
+      "cta": " Jeter un œil",
+      "description": "Vous cherchez ParaSwap ? Il se trouve maintenant dans l’onglet Discover."
+    },
+    "tabs": {
+      "exchange": "Échanger",
+      "history": "Historique"
+    },
+    "history": {
+      "disclaimer": "Vos transactions swap sur Ledger Live pour l’ordinateur ne sont pas synchronisées avec votre application Ledger Live pour le mobile.",
+      "empty": {
+        "title": "Vos swaps réalisés apparaîtront ici.",
+        "description": "Vous n’avez pas encore effectué de swaps ou Ledger Live a été réinitialisé depuis votre dernier swap."
+      }
+    },
+    "landing": {
+      "title": "Échanger ses actifs",
+      "continue": "Continuer",
+      "sorry": "Service temporairement indisponible ou non disponible dans votre région"
+    },
+    "missingApp": {
+      "title": "Merci d’installer l’application {{appName}} sur votre appareil.",
+      "subtitle": "Accédez à My Ledger et installez l’application {{appName}} pour échanger vos actifs.",
+      "cta": "Accéder à My Ledger"
+    },
+    "outdatedApp": {
+      "title": "Merci de mettre à jour l’application {{appName}} sur votre appareil",
+      "subtitle": "Accédez à My Ledger et mettez à jour l’application {{appName}} pour échanger vos actifs.",
+      "cta": "Accéder à My Ledger"
+    },
+    "providers": {
+      "title": "Choisir un prestataire pour le swap",
+      "learnMore": "Qu’est-ce que le Swap ?",
+      "kycRequired": "Vérification d’identité nécessaire",
+      "cta": "Continuer",
+      "kyc": {
+        "notAvailable": "{{provider}} non disponible dans votre région",
+        "status": {
+          "required": "Vérification d’identité nécessaire",
+          "pending": "Vérification d'identité en attente",
+          "approved": "Vérification d’identité approuvée",
+          "closed": "Vérification d'identité rejetée"
+        }
+      }
+    },
+    "ip": {
+      "title": "Bienvenue dans le Swap",
+      "subtitle": "Échangez des crypto-actifs depuis votre appareil Ledger.",
+      "disclaimer": "En continuant, vous acceptez que vos données de localisation soient partagées avec des prestataires tiers dans le cadre de leurs procédures LCB/KYC."
+    },
+    "kyc": {
+      "updateRequired": "La vérification d’identité est impossible si l’application n’est pas à jour.",
+      "wyre": {
+        "disclaimer": "LEDGER recueille vos données pour le compte de WYRE et les lui transfère pour réaliser votre vérification d’identité. Consultez notre",
+        "policy": "Politique de confidentialité",
+        "title": "Vérifier votre identité",
+        "subtitle": "Saisissez vos données pour échanger avec Wyre.",
+        "pending": {
+          "cta": "Continuer",
+          "title": "En attente de validation",
+          "subtitle": "Vos données ont été envoyées à Wyre pour validation.",
+          "link": "En savoir plus sur la vérification d’identité"
+        },
+        "closed": {
+          "cta": "Réinitialiser",
+          "title": "Demande de vérification rejetée",
+          "subtitle": "Wyre a refusé les données que vous avez fournies.",
+          "link": "En savoir plus"
+        },
+        "form": {
+          "firstName": "Prénom",
+          "lastName": "Nom de famille",
+          "street1": "Adresse postale ligne 1",
+          "street2": "Adresse postale ligne 2",
+          "city": "Ville",
+          "state": "État–région",
+          "country": "Pays",
+          "postalCode": "Code postal",
+          "dateOfBirth": "Date de naissance",
+          "firstNamePlaceholder": "Saisissez votre prénom",
+          "lastNamePlaceholder": "Saisissez votre nom",
+          "street1Placeholder": "Ex : 13 rue Rosa Parks",
+          "street2Placeholder": "Ex : 13 rue Rosa Parks",
+          "cityPlaceholder": "Ex : Abbeville",
+          "postalCodePlaceholder": "Saisissez votre code postal",
+          "dateOfBirthPlaceholder": "MM/JJ/AAAA",
+          "firstNameError": "Entrez votre prénom pour continuer.",
+          "lastNameError": "Entrez votre nom pour continuer.",
+          "street1Error": "Entrez votre adresse.",
+          "cityError": "Entrez la ville où vous habitez aux États-Unis.",
+          "postalCodeError": "Saisissez un code postal américain valide.",
+          "dateOfBirthError": "Entrez votre date de naissance.",
+          "dateOfBirthValidationError": "Entrez une date de naissance valide."
+        }
+      }
+    },
+    "form": {
+      "resetKYC": "Réinitialisez le processus et mettez à jour Ledger Live.",
+      "resetKYCCTA": "Réinitialiser",
+      "amount": "Montant",
+      "from": {
+        "title": "De",
+        "account": "Compte",
+        "amount": "Montant à envoyer",
+        "currency": "Crypto-actif"
+      },
+      "to": {
+        "title": "À",
+        "account": "Compte",
+        "amount": "Montant à recevoir",
+        "currency": "Crypto-actif",
+        "addAccountCTA": "Ajouter un nouveau compte"
+      },
+      "tradeMethod": {
+        "title": "Taux",
+        "float": "Taux variable",
+        "floatUnavailable": "Le taux variable n’est pas pris en charge pour cette paire.",
+        "fixed": "Taux fixe",
+        "fixedUnavailable": "Le taux fixe n’est pas pris en charge pour cette paire.",
+        "floatDesc": "Le montant peut varier en fonction du marché.",
+        "fixedDesc": "Le montant final ne varie pas même si le marché fluctue. Les mises à jour ont lieu toutes les 60 secondes.",
+        "by": "Fourni par"
+      },
+      "exchange": "Échanger",
+      "helpCTA": "Qu’est-ce que le Swap ?",
+      "bubble": "Nous utilisons un taux fixe. C’est le montant exact que vous allez recevoir.",
+      "noAccounts": "Vous n’avez pas de compte {{currencyName}} avec un solde.",
+      "noApp": "Application {{currencyName}} non installée",
+      "outdatedApp": "Mise à jour de l’application {{currencyName}} disponible",
+      "loadingRates": "Chargement des taux..."
+    },
+    "unauthorizedRatesModal": {
+      "title": "Mise à jour de Ledger Live nécessaire",
+      "subtitle": "Veuillez mettre à jour Ledger Live et vérifier à nouveau votre identité pour échanger avec Wyre",
+      "cta": "Réinitialiser la vérification"
+    },
+    "resetThirdPartyDataModal": {
+      "title": "Supprimer vos données locales partagées avec des tiers",
+      "subtitle": "Vous vous apprêtez à supprimer vos données stockées localement qui sont partagées avec des tiers. Vous devrez peut-être soumettre à nouveau votre vérification d’identité et/ou vous reconnecter pour accéder aux services fournis par nos partenaires.",
+      "cta": "Confirmer"
+    },
+    "modal": {
+      "title": "Swap",
+      "steps": {
+        "summary": {
+          "title": "Récapitulatif",
+          "from": "De",
+          "to": "À",
+          "toExchange": "Montant à envoyer",
+          "toReceive": "Montant à recevoir",
+          "terms": "Conditions d’utilisation",
+          "disclaimer": {
+            "description": "En choisissant Confirmer, je reconnais et j’accepte que ce service soit exclusivement soumis aux Conditions d’utilisation de <0>{{provider}}</0>.",
+            "acceptedDescription": "Ce service est exclusivement soumis aux Conditions d’utilisation de <0>{{provider}}</0>."
+          },
+          "details": {
+            "provider": "Prestataire",
+            "tradeMethod": {
+              "title": "Type",
+              "float": "Taux variable",
+              "fixed": "Taux fixe"
+            },
+            "address": "Adresse"
           }
         },
-        "device" : {
-          "title" : "Appareil"
-        },
-        "dependencies" : {
-          "title" : "Vérifications des applications"
-        },
-        "finished" : {
-          "title" : "En attente",
-          "subtitle" : "Swap bien diffusé ",
-          "swap" : "Identifiant de votre swap :",
-          "seeDetails" : "Voir les détails",
-          "disclaimer" : "Notez bien l’identifiant de votre swap au cas où vous auriez besoin de contacter <0>l’assistance de <0>{{provider}}</0></0>.",
-          "description" : "Votre opération de swap a été envoyée au réseau pour confirmation. Cela peut prendre jusqu’à une heure avant que vous ne receviez vos {{targetCurrency}}."
-        }
-      }
-    },
-    "operationDetailsModal" : {
-      "title" : "Swap",
-      "provider" : "Prestataire",
-      "txid" : "Identifiant du swap",
-      "status" : "Statut",
-      "statusTooltips" : {
-        "expired" : "Pour plus d’informations, contactez le prestataire du service Swap avec l’identifiant de votre swap.",
-        "refunded" : "Pour plus d’informations, contactez le prestataire du service Swap avec l’identifiant de votre swap.",
-        "pending" : "Merci de patienter pendant que le prestataire du service Swap traite votre transaction.",
-        "onhold" : "Pour résoudre votre problème, contactez le prestataire du service Swap avec l’identifiant de votre swap.",
-        "finished" : "Votre swap a bien été réalisé."
-      },
-      "date" : "Date",
-      "from" : "De",
-      "fromAddress" : "Adresse d’origine",
-      "fromAddress_plural" : "Adresses d’origine",
-      "to" : "À",
-      "toProvider" : "Adresse du prestataire",
-      "initialAmount" : "Montant initial",
-      "creditedAmount" : "Montant crédité"
-    }
-  },
-  "lottieDebugger" : {
-    "buttonTitle" : "Tester"
-  },
-  "fullNode" : {
-    "status" : "Statut",
-    "connect" : "Connecter",
-    "disconnect" : "Déconnecter",
-    "checkNodeSettings" : "Vérifier les paramètres du nœud",
-    "edit" : "Modifier",
-    "modal" : {
-      "title" : "Connecter un nœud Bitcoin complet",
-      "disconnectTitle" : "Déconnecter le nœud complet",
-      "steps" : {
-        "landing" : {
-          "header" : "Démarrez votre nœud. Don’t trust, verify.",
-          "description" : "Un nœud Bitcoin valide toutes les transactions et tous les blocs. Il vous permet d’utiliser Bitcoin en vous passant des tiers de confiance tout en contribuant au réseau Bitcoin.",
-          "list" : {
-            "item1" : "Configurez Bitcoin Core sur un appareil ayant des ressources suffisantes.",
-            "item2" : "Attendez que votre nœud soit complètement synchronisé.",
-            "item3" : "Notez bien les identifiants RPC, l’adresse IP et le numéro de port de votre nœud."
-          },
-          "disclaimer" : "Pour exécuter un nœud complet, il faut un ordinateur disposant de ressources suffisantes et une connexion haut débit sans limitation de données."
-        },
-        "node" : {
-          "title" : "Nœud",
-          "connectionSteps" : {
-            "notConnected" : {
-              "header" : "Entrer les paramètres du nœud",
-              "disclaimer" : "Votre nœud doit être entièrement synchronisé avant de connecter Ledger Live.",
-              "fields" : {
-                "nodeHost" : {
-                  "title" : "Hôte",
-                  "tooltip" : "Laissez les valeurs par défaut si le nœud s’exécute sur cet ordinateur. Dans le cas contraire, remplacez l’adresse IP et le numéro de port du nœud."
+        "device": {
+          "title": "Appareil"
+        },
+        "dependencies": {
+          "title": "Vérifications des applications"
+        },
+        "finished": {
+          "title": "En attente",
+          "subtitle": "Swap bien diffusé ",
+          "swap": "Identifiant de votre swap :",
+          "seeDetails": "Voir les détails",
+          "disclaimer": "Notez bien l’identifiant de votre swap au cas où vous auriez besoin de contacter <0>l’assistance de <0>{{provider}}</0></0>.",
+          "description": "Votre opération de swap a été envoyée au réseau pour confirmation. Cela peut prendre jusqu’à une heure avant que vous ne receviez vos {{targetCurrency}}."
+        }
+      }
+    },
+    "operationDetailsModal": {
+      "title": "Swap",
+      "provider": "Prestataire",
+      "txid": "Identifiant du swap",
+      "status": "Statut",
+      "statusTooltips": {
+        "expired": "Pour plus d’informations, contactez le prestataire du service Swap avec l’identifiant de votre swap.",
+        "refunded": "Pour plus d’informations, contactez le prestataire du service Swap avec l’identifiant de votre swap.",
+        "pending": "Merci de patienter pendant que le prestataire du service Swap traite votre transaction.",
+        "onhold": "Pour résoudre votre problème, contactez le prestataire du service Swap avec l’identifiant de votre swap.",
+        "finished": "Votre swap a bien été réalisé."
+      },
+      "date": "Date",
+      "from": "De",
+      "fromAddress": "Adresse d’origine",
+      "fromAddress_plural": "Adresses d’origine",
+      "to": "À",
+      "toProvider": "Adresse du prestataire",
+      "initialAmount": "Montant initial",
+      "creditedAmount": "Montant crédité"
+    }
+  },
+  "lottieDebugger": {
+    "buttonTitle": "Tester"
+  },
+  "fullNode": {
+    "status": "Statut",
+    "connect": "Connecter",
+    "disconnect": "Déconnecter",
+    "checkNodeSettings": "Vérifier les paramètres du nœud",
+    "edit": "Modifier",
+    "modal": {
+      "title": "Connecter un nœud Bitcoin complet",
+      "disconnectTitle": "Déconnecter le nœud complet",
+      "steps": {
+        "landing": {
+          "header": "Démarrez votre nœud. Don’t trust, verify.",
+          "description": "Un nœud Bitcoin valide toutes les transactions et tous les blocs. Il vous permet d’utiliser Bitcoin en vous passant des tiers de confiance tout en contribuant au réseau Bitcoin.",
+          "list": {
+            "item1": "Configurez Bitcoin Core sur un appareil ayant des ressources suffisantes.",
+            "item2": "Attendez que votre nœud soit complètement synchronisé.",
+            "item3": "Notez bien les identifiants RPC, l’adresse IP et le numéro de port de votre nœud."
+          },
+          "disclaimer": "Pour exécuter un nœud complet, il faut un ordinateur disposant de ressources suffisantes et une connexion haut débit sans limitation de données."
+        },
+        "node": {
+          "title": "Nœud",
+          "connectionSteps": {
+            "notConnected": {
+              "header": "Entrer les paramètres du nœud",
+              "disclaimer": "Votre nœud doit être entièrement synchronisé avant de connecter Ledger Live.",
+              "fields": {
+                "nodeHost": {
+                  "title": "Hôte",
+                  "tooltip": "Laissez les valeurs par défaut si le nœud s’exécute sur cet ordinateur. Dans le cas contraire, remplacez l’adresse IP et le numéro de port du nœud."
                 },
-                "rpcCredentials" : {
-                  "title" : "Identifiants RPC",
-                  "tooltip" : "Entrez les nom d’utilisateur et mot de passe RPC de votre nœud. Ils se trouvent dans le fichier bitcoin.conf.",
-                  "usernamePlaceholder" : "Nom d’utilisateur",
-                  "passwordPlaceholder" : "Mot de passe"
+                "rpcCredentials": {
+                  "title": "Identifiants RPC",
+                  "tooltip": "Entrez les nom d’utilisateur et mot de passe RPC de votre nœud. Ils se trouvent dans le fichier bitcoin.conf.",
+                  "usernamePlaceholder": "Nom d’utilisateur",
+                  "passwordPlaceholder": "Mot de passe"
                 },
-                "tls" : {
-                  "title" : "Utiliser TLS",
-                  "tooltip" : "Activez le protocole Transport Layer Security (TLS) lorsque vous utilisez par exemple une solution de nœud hébergé."
+                "tls": {
+                  "title": "Utiliser TLS",
+                  "tooltip": "Activez le protocole Transport Layer Security (TLS) lorsque vous utilisez par exemple une solution de nœud hébergé."
                 }
               }
             },
-            "connecting" : {
-              "header" : "Test de la connexion du nœud",
-              "description" : "Veuillez patienter pendant que nous vérifions si votre nœud complet répond."
-            },
-            "success" : {
-              "header" : "Connexion du nœud complet réussie",
-              "description" : "Vous pouvez maintenant configurer votre nœud complet pour rechercher vos comptes sur la blockchain."
-            },
-            "failure" : {
-              "header" : "Nœud complet inaccessible",
-              "description" : "Merci de vous assurer que votre nœud est entièrement synchronisé et vérifier ses paramètres de connexion."
+            "connecting": {
+              "header": "Test de la connexion du nœud",
+              "description": "Veuillez patienter pendant que nous vérifions si votre nœud complet répond."
+            },
+            "success": {
+              "header": "Connexion du nœud complet réussie",
+              "description": "Vous pouvez maintenant configurer votre nœud complet pour rechercher vos comptes sur la blockchain."
+            },
+            "failure": {
+              "header": "Nœud complet inaccessible",
+              "description": "Merci de vous assurer que votre nœud est entièrement synchronisé et vérifier ses paramètres de connexion."
             }
           }
         },
-        "device" : {
-          "title" : "Appareil",
-          "connectionSteps" : {
-            "pending" : {
-              "header" : "Récupération des comptes depuis l’appareil",
-              "description" : "Merci de patienter pendant que les comptes à rechercher sont ajoutés au fichier de configuration du nœud."
-            },
-            "success" : {
-              "header" : "Comptes ajoutés à la configuration du nœud",
-              "description" : "Un fichier de configuration a été sauvegardé dans le dossier de données utilisateur. Il permet à l’application Ledger SatStack de se connecter à votre nœud complet et de rechercher vos comptes sur la blockchain.",
-              "cta" : "Voir les données utilisateur"
+        "device": {
+          "title": "Appareil",
+          "connectionSteps": {
+            "pending": {
+              "header": "Récupération des comptes depuis l’appareil",
+              "description": "Merci de patienter pendant que les comptes à rechercher sont ajoutés au fichier de configuration du nœud."
+            },
+            "success": {
+              "header": "Comptes ajoutés à la configuration du nœud",
+              "description": "Un fichier de configuration a été sauvegardé dans le dossier de données utilisateur. Il permet à l’application Ledger SatStack de se connecter à votre nœud complet et de rechercher vos comptes sur la blockchain.",
+              "cta": "Voir les données utilisateur"
             }
           }
         },
-        "accounts" : {
-          "title" : "Comptes",
-          "existing" : "Comptes existants à rechercher",
-          "toScan" : "Comptes à rechercher",
-          "toScanDescription" : "Comptes à rechercher pour chaque type d’adresse",
-          "toScanTooltip" : "Augmentez seulement si vous avez plus de 10 comptes BTC. La recherche initiale sera plus lente. "
-        },
-        "satstack" : {
-          "title" : "SatStack",
-          "connectionSteps" : {
-            "notConnected" : {
-              "header" : "Téléchargez et exécutez Ledger SatStack.",
-              "description" : "Ledger SatStack est une application qui permet à Ledger Live de parler à votre nœud. Merci de la télécharger et de l’exécuter avant de continuer.",
-              "disclaimer" : "SatStack doit s’exécuter pour que Ledger Live se connecte à votre nœud complet. Il peut être pratique de le configurer pour qu’il se lance automatiquement au démarrage de votre ordinateur.",
-              "cta" : "Télécharger SatStack"
-            },
-            "satstack-disconnected" : {
-              "header" : "SatStack inaccessible",
-              "description" : "Merci de vérifier que SatStack s’exécute sur cet ordinateur."
-            },
-            "satstack-outdated" : {
-              "header" : "Merci de mettre à jour SatStack",
-              "description" : "La version de SatStack que vous utilisez est trop ancienne et peut renfermer des bugs ou des incompatibilités."
-            },
-            "node-disconnected" : {
-              "header" : "Nœud complet inaccessible",
-              "description" : "Merci de vérifier que votre nœud est joignable et que les paramètres de connexion que vous avez saisis sont corrects."
-            },
-            "invalid-chain" : {
-              "header" : "Titre de la chaîne invalide",
-              "description" : "Description de chaîne invalide pour l’infobulle"
-            },
-            "initializing" : {
-              "header" : "Chargement",
-              "description" : ""
-            },
-            "ready" : {
-              "header" : "Prêt",
-              "description" : "Le nœud complet est entièrement synchronisé. Les soldes de vos comptes Bitcoin sont maintenant corrects."
-            },
-            "syncing" : {
-              "header" : "Synchronisation du nœud en cours…",
-              "description" : "Les transactions récentes peuvent ne pas encore être visibles. Les soldes des comptes Bitcoin peuvent donc être incorrects. Si possible, exécutez votre nœud en continu pour le garder à jour."
-            },
-            "scanning" : {
-              "header" : "Recherche du compte en cours...",
-              "description" : "Vous pouvez ajouter vos comptes une fois la recherche de compte effectuée. Tous les comptes Bitcoin précédemment ajoutés par les explorateurs de Ledger ont été supprimés."
+        "accounts": {
+          "title": "Comptes",
+          "existing": "Comptes existants à rechercher",
+          "toScan": "Comptes à rechercher",
+          "toScanDescription": "Comptes à rechercher pour chaque type d’adresse",
+          "toScanTooltip": "Augmentez seulement si vous avez plus de 10 comptes BTC. La recherche initiale sera plus lente. "
+        },
+        "satstack": {
+          "title": "SatStack",
+          "connectionSteps": {
+            "notConnected": {
+              "header": "Téléchargez et exécutez Ledger SatStack.",
+              "description": "Ledger SatStack est une application qui permet à Ledger Live de parler à votre nœud. Merci de la télécharger et de l’exécuter avant de continuer.",
+              "disclaimer": "SatStack doit s’exécuter pour que Ledger Live se connecte à votre nœud complet. Il peut être pratique de le configurer pour qu’il se lance automatiquement au démarrage de votre ordinateur.",
+              "cta": "Télécharger SatStack"
+            },
+            "satstack-disconnected": {
+              "header": "SatStack inaccessible",
+              "description": "Merci de vérifier que SatStack s’exécute sur cet ordinateur."
+            },
+            "satstack-outdated": {
+              "header": "Merci de mettre à jour SatStack",
+              "description": "La version de SatStack que vous utilisez est trop ancienne et peut renfermer des bugs ou des incompatibilités."
+            },
+            "node-disconnected": {
+              "header": "Nœud complet inaccessible",
+              "description": "Merci de vérifier que votre nœud est joignable et que les paramètres de connexion que vous avez saisis sont corrects."
+            },
+            "invalid-chain": {
+              "header": "Titre de la chaîne invalide",
+              "description": "Description de chaîne invalide pour l’infobulle"
+            },
+            "initializing": {
+              "header": "Chargement",
+              "description": ""
+            },
+            "ready": {
+              "header": "Prêt",
+              "description": "Le nœud complet est entièrement synchronisé. Les soldes de vos comptes Bitcoin sont maintenant corrects."
+            },
+            "syncing": {
+              "header": "Synchronisation du nœud en cours…",
+              "description": "Les transactions récentes peuvent ne pas encore être visibles. Les soldes des comptes Bitcoin peuvent donc être incorrects. Si possible, exécutez votre nœud en continu pour le garder à jour."
+            },
+            "scanning": {
+              "header": "Recherche du compte en cours...",
+              "description": "Vous pouvez ajouter vos comptes une fois la recherche de compte effectuée. Tous les comptes Bitcoin précédemment ajoutés par les explorateurs de Ledger ont été supprimés."
             }
           }
         },
-        "disconnect" : {
-          "cta" : "Déconnecter",
-          "description" : "Voulez-vous vraiment le déconnecter ? La déconnexion du nœud supprimera tous les comptes Bitcoin. Vous pouvez à nouveau ajouter vos comptes en utilisant les explorateurs de Ledger."
-        }
-      }
-    }
-  },
-  "account" : {
-    "subHeader" : {
-      "moreInfo" : "Plus d’informations",
-      "cardTitle" : "Propulsé par {{team}}",
-      "drawer" : {
-<<<<<<< HEAD
-        "title" : "Intégration :{{family}}",
-=======
-        "title" : "Intégration : {{family}}",
->>>>>>> c7fef602
-        "subTitle" : "L’intégration {{family}} a été réalisée par l’équipe {{team}}.",
-        "description" : "Ledger Live est une plateforme open source.",
-        "description2" : "Les développeurs du monde entier peuvent intégrer et construire sur Ledger Live.",
-        "description3" : "Cette intégration a été réalisée par {{team}} en collaboration avec Ledger."
-      }
-    },
-    "lastOperations" : "Dernières opérations",
-    "contractAddress" : "Contrat :",
-    "openInExplorer" : "Ouvrir dans l’explorateur",
-    "emptyState" : {
-      "title" : "Vous n’avez pas encore de crypto-actifs ?",
-      "desc" : "Assurez-vous que l’application <1><0>{{managerAppName}}</0></1> est installée et commencez à recevoir.",
-      "descToken" : "Assurez-vous que l’application <1><0>{{managerAppName}}</0></1> est installée pour recevoir des <3><0>{{ticker}}</0></3> et des tokens <5><0>{{tokenList}}</0></5>.",
-      "buttons" : {
-        "receiveFunds" : "Recevoir",
-        "buy" : "Acheter"
-      }
-    },
-    "settings" : {
-      "title" : "Modifier le compte",
-      "advancedLogs" : "Avancé",
-      "advancedTips" : "Votre xpub est une donnée sensible et privée. Faites preuve de prudence, en particulier lorsque vous la divulguez à des tiers.",
-      "accountName" : {
-        "title" : "Nom du compte",
-        "desc" : "Description du compte"
-      },
-      "unit" : {
-        "title" : "Unité",
-        "desc" : "Choisir l’unité à utiliser"
-      }
-    },
-    "availableBalance" : "Solde disponible",
-    "frozenAssets" : "Actifs gelés",
-    "bandwidth" : "Bande passante",
-    "energy" : "Énergie",
-    "stake" : "Staker",
-    "delegatedAssets" : "Actifs délégués",
-    "undelegating" : "Délégation interrompue",
-    "availableBalanceTooltip" : "Ce montant est disponible.",
-    "frozenAssetsTooltip" : "Les actifs gelés sont utilisés pour voter sur TRON. Cela représente votre nombre total de votes.",
-    "bandwidthTooltip" : "Geler des actifs pour gagner de la Bande passante",
-    "energyTooltip" : "Geler des actifs pour gagner de l’Énergie",
-    "delegatedTooltip" : "Les actifs délégués sont utilisés pour voter. Cela représente votre nombre total de votes.",
-<<<<<<< HEAD
-    "undelegatingTooltip" : "Les actifs dont la délégation est interrompue sont disponibles après {{timelockInDays}} jours."
-=======
-    "undelegatingTooltip" : "Les actifs dont la délégation est interrompue sont disponibles après {{timelockInDays}} jours.",
-    "banner" : {
-      "redelegation" : {
-        "title" : "Bon à savoir",
-        "description" : "Le validateur Ledger offre des frais de staking inférieurs à ceux prélevés par votre validateur actuel.",
-        "cta" : "Redéléguer avec Ledger"
-      },
-      "delegation" : {
-        "title" : "Bon à savoir",
-        "description" : "The Ledger validator stakes your {{asset}} at a commission of {{commission}}%.",
-        "cta" : "Staker avec Ledger"
-      }
-    }
->>>>>>> c7fef602
-  },
-  "exchange" : {
-    "chooseProvider" : "Choisissez parmi {{providerCount}} prestataire",
-    "chooseProviders" : "Choisissez parmi {{providerCount}} prestataires",
-    "title" : "Acheter et vendre des cryptos",
-    "reset" : "Réinitialiser",
-    "verifyAddress" : "Merci de confirmer que l’adresse affichée est identique à celle sur votre appareil",
-    "buy" : {
-      "header" : "Acheter des cryptos avec nos partenaires",
-      "title" : "Choisir un prestataire pour acheter des cryptos",
-      "buyFrom" : "Achetez de là où vous vous trouvez",
-      "cryptoSupported" : "cryptos prises en charge",
-      "payWith" : "Payez par carte ou via SEPA",
-      "tab" : "Acheter",
-      "coinify" : {
-        "header" : "Acheter des cryptos avec {{provider}}",
-        "title" : "Achetez des cryptos avec <0>{{provider}}</0>.",
-        "selectCrypto" : "Choisir un crypto-actif",
-        "selectAccount" : "Sélectionner un compte",
-        "continue" : "Continuer",
-        "addAccount" : "Ajouter un compte"
-      }
-    },
-    "sell" : {
-      "header" : "Vendre des cryptos avec nos partenaires",
-      "title" : "Vendez des cryptos avec <0>{{provider}}</0>.",
-      "tab" : "Vendre",
-      "selectCrypto" : "Choisir un crypto-actif",
-      "selectAccount" : "Sélectionner un compte",
-      "continue" : "Continuer"
-    }
-  },
-  "lend" : {
-    "title" : "Prêter",
-    "tabs" : {
-      "dashboard" : "Tableau de bord",
-      "opened" : "Prêts en cours",
-      "closed" : "Prêts clôturés",
-      "history" : "Historique"
-    },
-    "assets" : "Actifs à prêter",
-    "active" : "Comptes approuvés",
-    "lendAsset" : "Prêter",
-    "account" : {
-      "amountSupplied" : "Montant déposé",
-      "amountSuppliedTooltip" : "Montant prêté sur le réseau",
-      "currencyAPY" : "APY",
-      "currencyAPYTooltip" : "Rendement annuel d’un dépôt sans cesse capitalisé",
-      "accruedInterests" : "Intérêts courus",
-      "accruedInterestsTooltip" : "Intérêts produits par vos actifs prêtés",
-      "interestEarned" : "Intérêts gagnés",
-      "interestEarnedTooltip" : "Intérêts gagnés suite au retrait",
-      "openLoans" : "Prêts en cours",
-      "closedLoans" : "Prêts clôturés",
-      "amountRedeemed" : "Montant retiré",
-      "date" : "Date",
-      "info" : "Vous pouvez prêter des actifs directement depuis votre compte {{currency}} et gagner des intérêts.",
-      "howCompoundWorks" : "Fonctionnement du prêt sur Compound",
-      "lend" : "Dépôt des {{currency}}"
-    },
-    "emptyState" : {
-      "active" : {
-        "title" : "Prêter",
-        "description" : "Vous pouvez prêter des actifs directement depuis vos comptes Ethereum et gagner des intérêts.",
-        "cta" : "Fonctionnement du prêt sur Compound"
-      },
-      "closed" : {
-        "title" : "Vos prêts clôturés apparaîtront ici.",
-        "description" : "Vous n’avez pas encore fait de prêts.",
-        "cta" : "Déposer"
-      },
-      "opened" : {
-        "title" : "Vos prêts en cours apparaîtront ici.",
-        "description" : "Vous n’avez pas encore fait de prêts.",
-        "cta" : "Déposer"
-      },
-      "history" : {
-        "title" : "Historique",
-        "description" : "Visualisez l’historique de toutes vos opérations de prêt.",
-        "cta" : "Déposer"
-      }
-    },
-    "headers" : {
-      "active" : {
-        "accounts" : "Compte",
-        "amountSupplied" : "Prêts en cours",
-        "amountSuppliedTooltip" : "Montant déposé sur le réseau",
-        "accruedInterests" : "Solde des intérêts",
-        "accruedInterestsTooltip" : "Intérêts gagnés sur les prêts",
-        "status" : "Statut du compte",
-        "actions" : "Actions"
-      },
-      "status" : {
-        "enablingTooltip" : "Diffusion de la transaction en cours",
-        "toSupplyTooltip" : "Vous pouvez maintenant déposer vos actifs."
-      },
-      "types" : {
-        "enabling" : "Approbation",
-        "inactive" : "Inactif",
-        "supplying" : "Dépôt en cours",
-        "earning" : "Gains en cours"
-      },
-      "closed" : {
-        "assetLended" : "Actif",
-        "amountRedeemed" : "Montant du retrait",
-        "interestsEarned" : "Intérêts gagnés",
-        "date" : "Date"
-      },
-      "opened" : {
-        "assetLended" : "Actif",
-        "amount" : "Montant",
-        "accruedInterest" : "Intérêts courus",
-        "date" : "Date"
-      },
-      "rates" : {
-        "allAssets" : "Actif",
-        "totalBalance" : "Solde des actifs",
-        "totalBalanceTooltip" : "Montant disponible au prêt",
-        "currentAPY" : "APY du dépôt",
-        "currentAPYTooltip" : "Rendement annuel d’un dépôt sans cesse capitalisé",
-        "actions" : "Actions"
-      }
-    },
-    "manage" : {
-      "cta" : "Gérer les prêts",
-      "title" : "Gérer le prêt",
-      "enable" : {
-        "approve" : "Approuver",
-        "manageLimit" : "Gérer la limite",
-        "viewDetails" : "Voir les détails",
-        "info" : "Vous avez approuvé <0>{{amount}}</0> sur ce compte. Vous pouvez réduire le montant moyennant des frais.",
-        "infoNoLimit" : "Vous avez fini d’approuver ce compte. Vous pouvez réduire le montant moyennant des frais.",
-        "approvedWithLimit" : "Vous avez approuvé <0>{{value}}</0> sur ce compte.",
-        "enabling" : "Vous pouvez déposer des actifs une fois l’approbation du compte confirmée.",
-        "notEnabled" : "Vous devez approuver ce compte avant de pouvoir prêter des actifs.",
-        "notEnoughApproved" : "Vous devez augmenter la limite approuvée sur votre compte pour prêter."
-      },
-      "supply" : {
-        "title" : "Déposer",
-        "description" : "Entrez le montant de vos actifs à prêter sur le protocole."
-      },
-      "withdraw" : {
-        "title" : "Retirer",
-        "description" : "Retirez vos actifs du protocole vers votre compte Ledger."
-      }
-    },
-    "enable" : {
-      "title" : "Approuver un compte",
-      "steps" : {
-        "selectAccount" : {
-          "title" : "Sélectionnez un compte",
-          "selectLabel" : "Compte de prêt",
-          "cta" : "Approuver",
-          "alreadyEnabled" : "Compte approuvé"
-        },
-        "amount" : {
-          "title" : "Montant",
-          "summary" : "J’autorise le contrat intelligent <0>{{contractName}}</0> à accéder à mon compte <0>{{accountName}}</0> pour un montant <0>{{amount}}</0>.",
-          "limit" : "limité à {{amount}}",
-          "noLimit" : "sans limite de {{assetName}}",
-          "contractName" : "Compound {{currencyName}}",
-          "advanced" : "Avancé",
-          "amountLabel" : "Montant à approuver",
-          "amountLabelTooltip" : "Cela limite le montant mis à la disposition du contrat intelligent."
-        },
-        "connectDevice" : {
-          "title" : "Appareil"
-        },
-        "confirmation" : {
-          "title" : "Confirmation",
-          "success" : {
-            "title" : "Transaction bien envoyée",
-            "text" : "Votre approbation a été envoyée au réseau pour confirmation. Vous pourrez émettre des prêts une fois qu’elle aura été confirmée.",
-            "done" : "Fermer",
-            "info" : "Il peut y avoir un délai avant que les transactions apparaissent dans un explorateur et soient confirmées."
-          },
-          "broadcastError" : "Échec probable de votre transaction. Patientez un instant puis vérifiez l’historique des transactions avant de réessayer."
-        }
-      }
-    },
-    "withdraw" : {
-      "title" : "Retirer des actifs",
-      "steps" : {
-        "amount" : {
-          "title" : "Montant",
-          "advanced" : "Avancé",
-          "amountToWithdraw" : "Montant à retirer",
-          "withdrawAll" : "Retirer le maximum",
-          "placeholder" : "Retirer le maximum",
-          "maxWithdrawble" : "Montant maximal à retirer :"
-        },
-        "connectDevice" : {
-          "title" : "Appareil"
-        },
-        "confirmation" : {
-          "title" : "Confirmation",
-          "success" : {
-            "title" : "Demande de retrait bien envoyée",
-            "text" : "Vos actifs seront disponibles une fois que le réseau aura confirmé le retrait.",
-            "done" : "Fermer",
-            "cta" : "Voir les détails"
-          },
-          "broadcastError" : "Échec probable de votre transaction. Patientez un instant puis vérifiez l’historique des transactions avant de réessayer.",
-          "tooltip" : {
-            "amountWithdrawn" : "Le montant retiré est affiché en {{ tokenName }}. Les {{ tokenName }} sont des tokens ERC-20 que vous gagnez en prêtant vos actifs."
+        "disconnect": {
+          "cta": "Déconnecter",
+          "description": "Voulez-vous vraiment le déconnecter ? La déconnexion du nœud supprimera tous les comptes Bitcoin. Vous pouvez à nouveau ajouter vos comptes en utilisant les explorateurs de Ledger."
+        }
+      }
+    }
+  },
+  "account": {
+    "subHeader": {
+      "moreInfo": "Plus d’informations",
+      "cardTitle": "Propulsé par {{team}}",
+      "drawer": {
+        "title": "Intégration : {{family}}",
+        "subTitle": "L’intégration {{family}} a été réalisée par l’équipe {{team}}.",
+        "description": "Ledger Live est une plateforme open source.",
+        "description2": "Les développeurs du monde entier peuvent intégrer et construire sur Ledger Live.",
+        "description3": "Cette intégration a été réalisée par {{team}} en collaboration avec Ledger."
+      }
+    },
+    "lastOperations": "Dernières opérations",
+    "contractAddress": "Contrat :",
+    "openInExplorer": "Ouvrir dans l’explorateur",
+    "emptyState": {
+      "title": "Vous n’avez pas encore de crypto-actifs ?",
+      "desc": "Assurez-vous que l’application <1><0>{{managerAppName}}</0></1> est installée et commencez à recevoir.",
+      "descToken": "Assurez-vous que l’application <1><0>{{managerAppName}}</0></1> est installée pour recevoir des <3><0>{{ticker}}</0></3> et des tokens <5><0>{{tokenList}}</0></5>.",
+      "buttons": {
+        "receiveFunds": "Recevoir",
+        "buy": "Acheter"
+      }
+    },
+    "settings": {
+      "title": "Modifier le compte",
+      "advancedLogs": "Avancé",
+      "advancedTips": "Votre xpub est une donnée sensible et privée. Faites preuve de prudence, en particulier lorsque vous la divulguez à des tiers.",
+      "accountName": {
+        "title": "Nom du compte",
+        "desc": "Description du compte"
+      },
+      "unit": {
+        "title": "Unité",
+        "desc": "Choisir l’unité à utiliser"
+      }
+    },
+    "availableBalance": "Solde disponible",
+    "frozenAssets": "Actifs gelés",
+    "bandwidth": "Bande passante",
+    "energy": "Énergie",
+    "stake": "Staker",
+    "delegatedAssets": "Actifs délégués",
+    "undelegating": "Délégation interrompue",
+    "availableBalanceTooltip": "Ce montant est disponible.",
+    "frozenAssetsTooltip": "Les actifs gelés sont utilisés pour voter sur TRON. Cela représente votre nombre total de votes.",
+    "bandwidthTooltip": "Geler des actifs pour gagner de la Bande passante",
+    "energyTooltip": "Geler des actifs pour gagner de l’Énergie",
+    "delegatedTooltip": "Les actifs délégués sont utilisés pour voter. Cela représente votre nombre total de votes.",
+    "undelegatingTooltip": "Les actifs dont la délégation est interrompue sont disponibles après {{timelockInDays}} jours.",
+    "banner": {
+      "redelegation": {
+        "title": "Bon à savoir",
+        "description": "Le validateur Ledger offre des frais de staking inférieurs à ceux prélevés par votre validateur actuel.",
+        "cta": "Redéléguer avec Ledger"
+      },
+      "delegation": {
+        "title": "Bon à savoir",
+        "description": "The Ledger validator stakes your {{asset}} at a commission of {{commission}}%.",
+        "cta": "Staker avec Ledger"
+      }
+    }
+  },
+  "exchange": {
+    "chooseProvider": "Choisissez parmi {{providerCount}} prestataire",
+    "chooseProviders": "Choisissez parmi {{providerCount}} prestataires",
+    "title": "Acheter et vendre des cryptos",
+    "reset": "Réinitialiser",
+    "verifyAddress": "Merci de confirmer que l’adresse affichée est identique à celle sur votre appareil",
+    "buy": {
+      "header": "Acheter des cryptos avec nos partenaires",
+      "title": "Choisir un prestataire pour acheter des cryptos",
+      "buyFrom": "Achetez de là où vous vous trouvez",
+      "cryptoSupported": "cryptos prises en charge",
+      "payWith": "Payez par carte ou via SEPA",
+      "tab": "Acheter",
+      "coinify": {
+        "header": "Acheter des cryptos avec {{provider}}",
+        "title": "Achetez des cryptos avec <0>{{provider}}</0>.",
+        "selectCrypto": "Choisir un crypto-actif",
+        "selectAccount": "Sélectionner un compte",
+        "continue": "Continuer",
+        "addAccount": "Ajouter un compte"
+      }
+    },
+    "sell": {
+      "header": "Vendre des cryptos avec nos partenaires",
+      "title": "Vendez des cryptos avec <0>{{provider}}</0>.",
+      "tab": "Vendre",
+      "selectCrypto": "Choisir un crypto-actif",
+      "selectAccount": "Sélectionner un compte",
+      "continue": "Continuer"
+    }
+  },
+  "lend": {
+    "title": "Prêter",
+    "tabs": {
+      "dashboard": "Tableau de bord",
+      "opened": "Prêts en cours",
+      "closed": "Prêts clôturés",
+      "history": "Historique"
+    },
+    "assets": "Actifs à prêter",
+    "active": "Comptes approuvés",
+    "lendAsset": "Prêter",
+    "account": {
+      "amountSupplied": "Montant déposé",
+      "amountSuppliedTooltip": "Montant prêté sur le réseau",
+      "currencyAPY": "APY",
+      "currencyAPYTooltip": "Rendement annuel d’un dépôt sans cesse capitalisé",
+      "accruedInterests": "Intérêts courus",
+      "accruedInterestsTooltip": "Intérêts produits par vos actifs prêtés",
+      "interestEarned": "Intérêts gagnés",
+      "interestEarnedTooltip": "Intérêts gagnés suite au retrait",
+      "openLoans": "Prêts en cours",
+      "closedLoans": "Prêts clôturés",
+      "amountRedeemed": "Montant retiré",
+      "date": "Date",
+      "info": "Vous pouvez prêter des actifs directement depuis votre compte {{currency}} et gagner des intérêts.",
+      "howCompoundWorks": "Fonctionnement du prêt sur Compound",
+      "lend": "Dépôt des {{currency}}"
+    },
+    "emptyState": {
+      "active": {
+        "title": "Prêter",
+        "description": "Vous pouvez prêter des actifs directement depuis vos comptes Ethereum et gagner des intérêts.",
+        "cta": "Fonctionnement du prêt sur Compound"
+      },
+      "closed": {
+        "title": "Vos prêts clôturés apparaîtront ici.",
+        "description": "Vous n’avez pas encore fait de prêts.",
+        "cta": "Déposer"
+      },
+      "opened": {
+        "title": "Vos prêts en cours apparaîtront ici.",
+        "description": "Vous n’avez pas encore fait de prêts.",
+        "cta": "Déposer"
+      },
+      "history": {
+        "title": "Historique",
+        "description": "Visualisez l’historique de toutes vos opérations de prêt.",
+        "cta": "Déposer"
+      }
+    },
+    "headers": {
+      "active": {
+        "accounts": "Compte",
+        "amountSupplied": "Prêts en cours",
+        "amountSuppliedTooltip": "Montant déposé sur le réseau",
+        "accruedInterests": "Solde des intérêts",
+        "accruedInterestsTooltip": "Intérêts gagnés sur les prêts",
+        "status": "Statut du compte",
+        "actions": "Actions"
+      },
+      "status": {
+        "enablingTooltip": "Diffusion de la transaction en cours",
+        "toSupplyTooltip": "Vous pouvez maintenant déposer vos actifs."
+      },
+      "types": {
+        "enabling": "Approbation",
+        "inactive": "Inactif",
+        "supplying": "Dépôt en cours",
+        "earning": "Gains en cours"
+      },
+      "closed": {
+        "assetLended": "Actif",
+        "amountRedeemed": "Montant du retrait",
+        "interestsEarned": "Intérêts gagnés",
+        "date": "Date"
+      },
+      "opened": {
+        "assetLended": "Actif",
+        "amount": "Montant",
+        "accruedInterest": "Intérêts courus",
+        "date": "Date"
+      },
+      "rates": {
+        "allAssets": "Actif",
+        "totalBalance": "Solde des actifs",
+        "totalBalanceTooltip": "Montant disponible au prêt",
+        "currentAPY": "APY du dépôt",
+        "currentAPYTooltip": "Rendement annuel d’un dépôt sans cesse capitalisé",
+        "actions": "Actions"
+      }
+    },
+    "manage": {
+      "cta": "Gérer les prêts",
+      "title": "Gérer le prêt",
+      "enable": {
+        "approve": "Approuver",
+        "manageLimit": "Gérer la limite",
+        "viewDetails": "Voir les détails",
+        "info": "Vous avez approuvé <0>{{amount}}</0> sur ce compte. Vous pouvez réduire le montant moyennant des frais.",
+        "infoNoLimit": "Vous avez fini d’approuver ce compte. Vous pouvez réduire le montant moyennant des frais.",
+        "approvedWithLimit": "Vous avez approuvé <0>{{value}}</0> sur ce compte.",
+        "enabling": "Vous pouvez déposer des actifs une fois l’approbation du compte confirmée.",
+        "notEnabled": "Vous devez approuver ce compte avant de pouvoir prêter des actifs.",
+        "notEnoughApproved": "Vous devez augmenter la limite approuvée sur votre compte pour prêter."
+      },
+      "supply": {
+        "title": "Déposer",
+        "description": "Entrez le montant de vos actifs à prêter sur le protocole."
+      },
+      "withdraw": {
+        "title": "Retirer",
+        "description": "Retirez vos actifs du protocole vers votre compte Ledger."
+      }
+    },
+    "enable": {
+      "title": "Approuver un compte",
+      "steps": {
+        "selectAccount": {
+          "title": "Sélectionnez un compte",
+          "selectLabel": "Compte de prêt",
+          "cta": "Approuver",
+          "alreadyEnabled": "Compte approuvé"
+        },
+        "amount": {
+          "title": "Montant",
+          "summary": "J’autorise le contrat intelligent <0>{{contractName}}</0> à accéder à mon compte <0>{{accountName}}</0> pour un montant <0>{{amount}}</0>.",
+          "limit": "limité à {{amount}}",
+          "noLimit": "sans limite de {{assetName}}",
+          "contractName": "Compound {{currencyName}}",
+          "advanced": "Avancé",
+          "amountLabel": "Montant à approuver",
+          "amountLabelTooltip": "Cela limite le montant mis à la disposition du contrat intelligent."
+        },
+        "connectDevice": {
+          "title": "Appareil"
+        },
+        "confirmation": {
+          "title": "Confirmation",
+          "success": {
+            "title": "Transaction bien envoyée",
+            "text": "Votre approbation a été envoyée au réseau pour confirmation. Vous pourrez émettre des prêts une fois qu’elle aura été confirmée.",
+            "done": "Fermer",
+            "info": "Il peut y avoir un délai avant que les transactions apparaissent dans un explorateur et soient confirmées."
+          },
+          "broadcastError": "Échec probable de votre transaction. Patientez un instant puis vérifiez l’historique des transactions avant de réessayer."
+        }
+      }
+    },
+    "withdraw": {
+      "title": "Retirer des actifs",
+      "steps": {
+        "amount": {
+          "title": "Montant",
+          "advanced": "Avancé",
+          "amountToWithdraw": "Montant à retirer",
+          "withdrawAll": "Retirer le maximum",
+          "placeholder": "Retirer le maximum",
+          "maxWithdrawble": "Montant maximal à retirer :"
+        },
+        "connectDevice": {
+          "title": "Appareil"
+        },
+        "confirmation": {
+          "title": "Confirmation",
+          "success": {
+            "title": "Demande de retrait bien envoyée",
+            "text": "Vos actifs seront disponibles une fois que le réseau aura confirmé le retrait.",
+            "done": "Fermer",
+            "cta": "Voir les détails"
+          },
+          "broadcastError": "Échec probable de votre transaction. Patientez un instant puis vérifiez l’historique des transactions avant de réessayer.",
+          "tooltip": {
+            "amountWithdrawn": "Le montant retiré est affiché en {{ tokenName }}. Les {{ tokenName }} sont des tokens ERC-20 que vous gagnez en prêtant vos actifs."
           }
         }
       }
     },
-    "info" : {
-      "terms" : {
-        "title" : "Prêter des cryptos",
-        "subtitle" : "Prêter des actifs sur le protocole Compound",
-<<<<<<< HEAD
-        "description" : "Le protocole Compound vous permet de prêter et d’emprunter des actifs sur le réseau Ethereum. Vous pouvez prêter vos actifs et gagner des intérêts directement depuis votre compte Ledger Live.",
-=======
-        "description" : "Le protocole Compound vous permet de prêter et d’emprunter des actifs sur le réseau Ethereum. Vous pouvez prêter vos actifs et gagner des intérêts directement depuis votre compte Ledger.",
->>>>>>> c7fef602
-        "switchLabel" : "<1>J’ai lu et accepte les </1><0>Conditions d’utilisation</0><1>.</1>"
-      },
-      "steps" : {
-        "title" : "Étape <0>{{step}} / {{total}}</0>",
-        "1" : {
-          "subtitle" : "Approuver un compte pour permettre au protocole de",
-          "subtitle2" : "traiter vos futurs prêts.",
-          "description" : "Vous devez autoriser le contrat intelligent de Compound à transférer un certain montant d’actifs au protocole. L’activation d’un compte permet au protocole de traiter les futurs prêts."
-        },
-        "2" : {
-          "subtitle" : "Prêter des actifs pour gagner des intérêts",
-          "description" : "Une fois qu’un compte est approuvé, vous pouvez sélectionner un montant d’actifs à prêter, puis émettre une transaction vers le protocole. Les intérêts courent dès la confirmation de la transaction."
-        },
-        "3" : {
-          "subtitle" : "Retirer des actifs à tout moment",
-          "description" : "Vous pouvez retirer vos actifs et les intérêts perçus en partie ou totalité à tout moment depuis votre compte Ledger."
-        }
-      }
-    },
-    "supply" : {
-      "title" : "Déposer des actifs",
-      "steps" : {
-        "amount" : {
-          "title" : "Montant",
-          "amountToSupply" : "Montant à déposer",
-          "maxSupply" : "Montant maximal disponible :"
-        },
-        "device" : {
-          "title" : "Appareil"
-        },
-        "confirmation" : {
-          "title" : "Confirmation",
-          "success" : {
-            "title" : "Transaction bien envoyée",
-            "text" : "Vous commencerez à percevoir des intérêts une fois que le réseau aura confirmé le dépôt.",
-            "done" : "Fermer",
-            "cta" : "Voir les détails",
-            "info" : "Il peut y avoir un délai avant que les transactions apparaissent dans un explorateur et soient confirmées."
+    "info": {
+      "terms": {
+        "title": "Prêter des cryptos",
+        "subtitle": "Prêter des actifs sur le protocole Compound",
+        "description": "Le protocole Compound vous permet de prêter et d’emprunter des actifs sur le réseau Ethereum. Vous pouvez prêter vos actifs et gagner des intérêts directement depuis votre compte Ledger.",
+        "switchLabel": "<1>J’ai lu et accepte les </1><0>Conditions d’utilisation</0><1>.</1>"
+      },
+      "steps": {
+        "title": "Étape <0>{{step}} / {{total}}</0>",
+        "1": {
+          "subtitle": "Approuver un compte pour permettre au protocole de",
+          "subtitle2": "traiter vos futurs prêts.",
+          "description": "Vous devez autoriser le contrat intelligent de Compound à transférer un certain montant d’actifs au protocole. L’activation d’un compte permet au protocole de traiter les futurs prêts."
+        },
+        "2": {
+          "subtitle": "Prêter des actifs pour gagner des intérêts",
+          "description": "Une fois qu’un compte est approuvé, vous pouvez sélectionner un montant d’actifs à prêter, puis émettre une transaction vers le protocole. Les intérêts courent dès la confirmation de la transaction."
+        },
+        "3": {
+          "subtitle": "Retirer des actifs à tout moment",
+          "description": "Vous pouvez retirer vos actifs et les intérêts perçus en partie ou totalité à tout moment depuis votre compte Ledger."
+        }
+      }
+    },
+    "supply": {
+      "title": "Déposer des actifs",
+      "steps": {
+        "amount": {
+          "title": "Montant",
+          "amountToSupply": "Montant à déposer",
+          "maxSupply": "Montant maximal disponible :"
+        },
+        "device": {
+          "title": "Appareil"
+        },
+        "confirmation": {
+          "title": "Confirmation",
+          "success": {
+            "title": "Transaction bien envoyée",
+            "text": "Vous commencerez à percevoir des intérêts une fois que le réseau aura confirmé le dépôt.",
+            "done": "Fermer",
+            "cta": "Voir les détails",
+            "info": "Il peut y avoir un délai avant que les transactions apparaissent dans un explorateur et soient confirmées."
           }
         }
       }
     },
-    "noEthAccount" : {
-      "title" : "Merci de créer un compte ETH",
-      "description" : "<0>{{ asset }} ({{ ticker }})</0> est un token Ethereum ERC-20. Pour prêter des {{ ticker }}, installez l’application Ethereum et créez un compte Ethereum.",
-      "cta" : "Ajouter un compte"
-    },
-    "emptyAccountDeposit" : {
-      "title" : "Vous n’avez pas de compte {{ asset }}.",
-      "description" : "Pour déposer des fonds et prêter des cryptos, vous avez besoin d’un compte {{ asset }}. Recevez des fonds sur votre adresse Ethereum.",
-      "ctaBuy" : "Acheter des {{ asset }}",
-      "ctaReceive" : "Recevoir des {{ asset }}"
-    }
-  },
-  "accounts" : {
-    "title" : "Comptes",
-    "noResultFound" : "Aucun compte trouvé",
-    "order" : {
-      "name|asc" : "Nom A-Z",
-      "name|desc" : "Nom Z-A",
-      "balance|asc" : "Solde croissant",
-      "balance|desc" : "Solde décroissant"
-    },
-    "range" : {
-      "day" : "Jour",
-      "week" : "Semaine",
-      "month" : "Mois",
-      "year" : "Année",
-      "all" : "Tout"
-    },
-    "optionsMenu" : {
-      "title" : "Options",
-      "exportOperations" : "Exporter l’historique des opérations",
-      "exportToMobile" : "Exporter vers l’application mobile"
-    },
-    "contextMenu" : {
-      "star" : "Favori",
-      "receive" : "Recevoir",
-      "send" : "Envoyer",
-      "swap" : "Swap",
-      "buy" : "Acheter",
-      "sell" : "Vendre",
-      "edit" : "Modifier le compte",
-      "hideToken" : "Masquer le token"
-    }
-  },
-  "help" : {
-    "title" : "Aide",
-    "gettingStarted" : {
-      "title" : "Premiers pas",
-      "desc" : "Commencez ici."
-    },
-    "status" : {
-      "title" : "Statut de Ledger",
-      "desc" : "Vérifiez l’état de notre système."
-    },
-    "helpCenter" : {
-      "title" : "Assistance Ledger",
-      "desc" : "Obtenez de l’aide."
-    },
-    "ledgerAcademy" : {
-      "title" : "Ledger Academy",
-      "desc" : "En savoir plus sur les cryptos."
-    },
-    "facebook" : {
-      "title" : "Facebook",
-      "desc" : "Likez notre page."
-    },
-    "twitter" : {
-      "title" : "Twitter",
-      "desc" : "Suivez-nous."
-    },
-    "github" : {
-      "title" : "GitHub",
-      "desc" : "Examinez notre code."
-    }
-  },
-  "blacklistToken" : {
-    "title" : "Masquer le token",
-    "desc" : "Vous vous apprêtez à cacher tous vos comptes <1><0>{{tokenName}}</0></1>. Vous pouvez restaurer leur visibilité à tout moment à partir des <3>Paramètres</3>.",
-    "hideCTA" : "Masquer le token"
-  },
-  "hideNftCollection" : {
-    "title" : "Cacher la collection de NFT",
-    "desc" : "Vous vous apprêtez à cacher tous les NFT de la collection <1><0>{{collectionName}}</0></1>. Vous pouvez restaurer leur visibilité à tout moment à partir des <3>Paramètres</3>.",
-    "hideCTA" : "Cacher la collection de NFT"
-  },
-  "banners" : {
-    "cleanCache" : {
-      "title" : "La modification des paramètres expérimentaux nécessite de vider le cache.",
-      "cta" : "Vider le cache"
-    },
-    "migrate" : "Mise à jour des comptes Ledger Live disponible",
-    "genericTerminatedCrypto" : "{{coinName}} n’est plus pris en charge.",
-    "valentine" : {
-      "title" : "Saint-Valentin",
-      "description" : "Comme preuve de notre amour, Ledger réduit les frais d’achat et de vente sur Ledger Live."
-    },
-    "ledgerAcademy" : {
-      "title" : "Ledger Academy",
-      "description" : "Tout ce qu’il faut savoir sur la blockchain, la sécurité, les cryptomonnaies et votre appareil Ledger.",
-      "cta" : "Commencer à apprendre"
-    },
-    "stakeCosmos" : {
-      "title" : "Faire du staking avec Cosmos",
-      "description" : "Déléguez vos ATOM sur votre page Comptes et gagnez des récompenses dès aujourd’hui.",
-      "cta" : "Staker des Cosmos"
-    },
-    "buyCrypto" : {
-      "title" : "Acheter des cryptos",
-      "description" : "Achetez des crypto-actifs via notre partenaire et recevez-les directement dans votre compte Ledger.",
-      "cta" : "Acheter maintenant"
-    },
-    "familyPack" : {
-      "title" : "Family Pack",
-      "description" : "Faites entrer votre famille et vos amis dans la crypto avec 3 Ledger Nano S à prix mini.",
-      "cta" : "Acheter un Family Pack"
-    },
-    "polkaStake" : {
-      "title" : "Staking de Polkadot",
-      "description" : "Vous pouvez maintenant staker, sécuriser et gérer vos DOT directement dans Ledger Live."
-    },
-    "sell" : {
-      "title" : "Vendre des cryptos",
-      "description" : "Vendez vos bitcoins via notre partenaire sans sortir de Ledger Live."
-    },
-    "stakeAlgorand" : {
-      "title" : "Les récompenses avec Algorand",
-      "description" : "Profitez au mieux de vos ALGO. Ajoutez simplement des fonds à vos comptes et commencez à gagner des récompenses dès aujourd’hui."
-    },
-    "swap" : {
-      "title" : "Échanger des cryptos",
-      "description" : "Échangez une crypto contre une autre sur Ledger Live grâce à notre partenaire."
-    },
-    "lending" : {
-      "title" : "Prêter",
-      "description" : "Prêtez vos stablecoins sur le protocole Compound et gagnez des intérêts dès aujourd’hui."
-    },
-    "blackfriday" : {
-      "title" : "BLACK FRIDAY ",
-      "description" : "Profitez de 40 % de réduction sur les wallets Ledger avec le code promo BLACKFRIDAY20"
-    }
-  },
-  "signmessage" : {
-    "title" : "Signer le message",
-    "steps" : {
-      "summary" : {
-        "title" : "Récapitulatif"
-      },
-      "sign" : {
-        "title" : "Appareil"
-      }
-    }
-  },
-  "walletconnect" : {
-    "titleAccount" : "WalletConnect",
-    "disconnect" : "Déconnecter",
-    "disconnected" : "Déconnecté",
-    "connected" : "Connecté",
-    "connecting" : "Connexion en cours...",
-    "invalidAccount" : "Identifiant de compte invalide",
-    "steps" : {
-      "paste" : {
-        "title" : "Coller le lien",
-        "label" : "Adresse WalletConnect",
-        "placeholder" : "Coller le lien WalletConnect"
-      },
-      "confirm" : {
-        "title" : "Connecter",
-        "details" : "Souhaite se connecter au compte suivant via votre wallet :",
-        "deeplinkDetails" : "Souhaite se connecter à Ledger Live. Choisissez votre compte :",
-        "noAccount" : "Vous n’avez aucun compte compatible. Veuillez ajouter un compte compatible pour utiliser WalletConnect.",
-        "alreadyConnected" : "Ledger Live est déjà connecté à une dApp. Veuillez vous déconnecter de la dApp actuellement connectée, puis connectez Ledger Live à la nouvelle dApp."
-      }
-    },
-    "connectedscreen" : {
-      "info" : "Vous pouvez accéder à la dApp {{name}} sur votre navigateur.",
-      "warning" : "Partager des adresses de bénéficiaire par dApp n’est pas sécurisé. Utilisez toujours Ledger Live lorsque vous partagez votre adresse pour recevoir des fonds.",
-      "disconnected" : "Il y a un problème de connexion entre la dApp, WalletConnect et Ledger Live. Merci de patienter quelques instants ou de réessayer de vous connecter."
-    }
-  },
-  "dashboard" : {
-    "title" : "Portefeuille",
-    "emptyAccountTile" : {
-      "desc" : "Ajouter des comptes pour gérer plus de crypto-actifs",
-      "createAccount" : "Ajouter un compte"
-    },
-    "recentActivity" : "Dernières opérations",
-    "totalBalance" : "Solde total",
-    "transactionsPendingConfirmation" : "Certaines transactions ne sont pas encore confirmées. Elles apparaîtront dans votre solde et seront disponibles une fois confirmées."
-  },
-  "currentAddress" : {
-    "title" : "Adresse actuelle",
-    "for" : "Adresse pour <1><0>{{name}}</0></1>",
-    "messageIfUnverified" : "Merci de vérifier que l’adresse partagée est identique à celle sur votre appareil",
-    "messageIfSkipped" : "Vous n’avez pas vérifié votre adresse {{name}} sur votre appareil Ledger. Vérifiez-la pour une sécurité optimale.",
-    "showQrCode" : "Afficher le code QR",
-    "taprootWarning" : "Vérifiez que l’émetteur prend en charge Taproot"
-  },
-  "emptyState" : {
-    "dashboard" : {
-      "title" : "Installer des applications sur votre appareil",
-<<<<<<< HEAD
-      "desc" : "Allez dans le Gestionnaire pour installer des applications sur votre appareil. Vous pouvez ajouter des comptes une fois que vous avez des applications sur votre appareil.",
-      "buttons" : {
-        "installApp" : "Aller dans le Gestionnaire",
-=======
-      "desc" : "Accédez à My Ledger pour installer des applications sur votre Ledger. Vous pouvez ajouter des comptes une fois que vous avez des applications sur votre Ledger.",
-      "buttons" : {
-        "installApp" : "Accéder à My Ledger",
->>>>>>> c7fef602
-        "help" : "Aide"
-      }
-    },
-    "accounts" : {
-      "title" : "Ajouter un compte pour commencer",
-      "desc" : "Ajoutez un compte pour commencer à gérer vos crypto-actifs. Vous devez avoir installé l’application correspondant à ce crypto-actif sur votre appareil.",
-      "buttons" : {
-        "addAccount" : "Ajouter un compte",
-<<<<<<< HEAD
-        "installApp" : "Allez dans le Gestionnaire pour installer des applications",
-=======
-        "installApp" : "Accédez à My Ledger pour installer des applications",
->>>>>>> c7fef602
-        "help" : "Aide"
-      }
-    }
-  },
-  "genuinecheck" : {
-    "deviceInBootloader" : "L’appareil est en mode Bootloader. Choisissez <1>Continuer</1> pour le mettre à jour."
-  },
-  "learn" : {
-    "title" : "Apprendre",
-    "noConnection" : "Pas de connexion",
-    "noConnectionDesc" : "Aucune connexion Internet détectée. Veuillez vérifier votre connexion et réessayer.",
-    "sectionShows" : "Séries",
-    "sectionVideo" : "Vidéos",
-    "sectionPodcast" : "Podcasts",
-    "sectionArticles" : "Articles"
-  },
-  "market" : {
-    "title" : "Marché",
-    "currency" : "Devise",
-    "rangeLabel" : "Période",
-    "goBack" : "Retour",
-    "filters" : {
-      "title" : "Filtres",
-      "show" : "Afficher",
-      "all" : "Tout",
-      "isLedgerCompatible" : "Compatible avec Ledger Live",
-      "isFavorite" : "Actifs favoris",
-      "applyFilters" : "Appliquer filtres",
-      "clearAll" : "Tout effacer"
-    },
-    "marketList" : {
-      "crypto" : "Crypto",
-      "price" : "Cours",
-      "change" : "Modifier",
-      "marketCap" : "Capitalisation",
-      "last7d" : "7 derniers jours"
-    },
-    "detailsPage" : {
-      "priceStatistics" : "Statistiques du cours",
-      "tradingVolume" : "Volume de trading",
-      "24hLowHight" : "Bas / Haut (24h)",
-      "7dLowHigh" : "Bas / Haut (7j)",
-      "allTimeHigh" : "Haut (historique)",
-      "allTimeLow" : "Bas (historique)",
-      "marketCapRank" : "Rang",
-      "marketCapDominance" : "Position dominante",
-      "supply" : "Offre",
-      "circulatingSupply" : "Offre en circulation",
-      "totalSupply" : "Offre totale",
-      "maxSupply" : "Plafond",
-      "assetNotSupportedOnLedgerLive" : "Cet actif n’est pas pris en charge sur Ledger Live.",
-      "supportedCoinsAndTokens" : "Coins et tokens pris en charge"
-    },
-    "range" : {
-      "1H_label" : "1H",
-      "1D_label" : "1J",
-      "1W_label" : "1S",
-      "1M_label" : "1M",
-      "1Y_label" : "1A",
-      "1h" : "1H",
-      "24h" : "24H",
-      "7d" : "7J",
-      "30d" : "30J",
-      "1y" : "1A",
-      "1H_selectorLabel" : "Heure passée",
-      "1D_selectorLabel" : "Dernières 24h",
-      "1W_selectorLabel" : "Semaine passée",
-      "1M_selectorLabel" : "Mois passé",
-      "1Y_selectorLabel" : "Année passée"
-    },
-    "warnings" : {
-      "connectionError" : "Erreur de connexion",
-      "ledgerUnableToRetrieveData" : "Échec de la recherche des données par Ledger Live.",
-      "checkInternetAndReload" : "Veuillez vérifier votre connexion Internet et actualiser la page.",
-      "reload" : "Actualiser",
-      "noCryptosFound" : "Crypto non trouvée",
-      "noSearchResultsFor" : "Nous n’avons pas trouvé de cryptos correspondant à <0>{{search}}</0>. Veuillez réessayer avec un autre mot-clé.",
-      "noSearchResults" : "Nous n’avons trouvé aucun résultat.",
-      "retrySearchKeyword" : "Veuillez réessayer avec un autre mot-clé.",
-      "retrySearchParams" : "Veuillez réessayer avec des paramètres différents.",
-      "trackFavAssets" : "Surveillez vos favoris",
-      "clickOnStarIcon" : "Cliquez sur l’étoile à côté d’un actif pour l’ajouter à vos favoris.",
-      "browseAssets" : "Parcourir les actifs"
-    }
-  },
-  "NFT" : {
-    "viewer" : {
-      "actions" : {
-        "send" : "Envoyer",
-        "open" : "Ouvrir dans {{viewer}}"
-      },
-      "attributes" : {
-        "properties" : "Attributs",
-        "description" : "Description",
-        "tokenAddress" : "Adresse du token",
-        "tokenId" : "Identifiant du token",
-        "quantity" : "Nombre",
-        "floorPrice" : "Prix plancher"
-      }
-    },
-    "collections" : {
-      "title" : "Collections de NFT (tokens non fongibles)",
-      "receiveCTA" : "Recevoir NFT",
-      "galleryCTA" : "Voir la galerie",
-      "seeMore" : "Voir plus de collections",
-      "seeAll" : "Voir toutes les collections",
-      "seeLess" : "Voir moins",
-      "placeholder" : "Pour ajouter des NFT, il vous suffit de les recevoir sur votre adresse {{currency}}."
-    },
-    "gallery" : {
-      "title" : "Tous les NFT",
-      "collection" : {
-        "header" : {
-          "sendCTA" : "Envoyer",
-          "contract" : "Contrat : {{contract}}"
-        },
-        "operationList" : {
-          "header" : "Dernières opérations",
-          "OUT" : "Envoyé",
-          "IN" : "Reçu"
-        }
-      },
-      "tokensList" : {
-        "item" : {
-          "tokenId" : "Identifiant : {{tokenId}}"
-        }
-      }
-    }
-  },
-  "tokensList" : {
-    "title" : "Tokens",
-    "cta" : "Ajouter un token",
-    "placeholder" : "Pour ajouter des tokens, il vous suffit de les recevoir sur votre adresse {{currencyName}}.",
-    "link" : "En savoir plus",
-    "seeTokens" : "Afficher les tokens ({{tokenCount}})",
-    "hideTokens" : "Masquer les tokens ({{tokenCount}})",
-    "countTooltip" : "1 token",
-    "countTooltip_plural" : "{{count}} tokens",
-    "algorand" : {
-      "title" : "ASA (Actifs)",
-      "cta" : "Ajouter des ASA",
-      "placeholder" : "Vous pouvez ajouter des actifs à votre compte {{currencyName}}.",
-      "link" : "Fonctionnement des ASA",
-      "seeTokens" : "Afficher les ASA ({{tokenCount}})",
-      "hideTokens" : "Masquer les ASA ({{tokenCount}})"
-    },
-    "stellar" : {
-      "title" : "Actifs",
-      "cta" : "Ajouter un actif",
-      "placeholder" : "Vous pouvez ajouter des actifs à votre compte {{currencyName}}.",
-      "link" : "En savoir plus sur les actifs Stellar",
-      "seeTokens" : "Afficher les actifs ({{tokenCount}})",
-      "hideTokens" : "Masquer les actifs ({{tokenCount}})"
-    }
-  },
-  "subAccounts" : {
-    "title" : "Sous-comptes",
-    "seeSubAccounts" : "Afficher les sous-comptes ({{tokenCount}})",
-    "hideSubAccounts" : "Masquer les sous-comptes ({{tokenCount}})",
-    "countTooltip" : "1 sous-compte",
-    "countTooltip_plural" : "{{count}} sous-comptes"
-  },
-  "migrateAccounts" : {
-    "overview" : {
-      "title" : "Mise à jour des comptes Ledger Live",
-      "successTitle" : "Comptes bien mis à jour",
-      "successDescPlu" : "Vos comptes {{assets}} sont maintenant à jour et prêts à être utilisés.",
-      "successDesc" : "Votre compte {{assets}} est maintenant à jour et prêt à être utilisé.",
-      "mobileTitle" : "Exporter les comptes vers l’application mobile",
-      "mobileDesc" : "Appuyez sur le bouton ci-dessous pour exporter vos comptes mis à jour vers l’application Ledger Live pour le mobile.",
-      "mobileCTA" : "Exporter vers Ledger Live pour le mobile",
-      "description" : "Mettez vos comptes à jour pour bénéficier des nouvelles fonctionnalités de Ledger Live.",
-      "currency" : "Mise à jour nécessaire pour 1 compte {{currency}}",
-      "currency_plural" : "Mise à jour nécessaire pour {{count}} comptes {{currency}}",
-      "footer" : "Vous avez besoin de votre appareil Ledger pour terminer la mise à jour.",
-      "pendingDevices" : "Impossible de mettre à jour 1 compte. Veuillez connecter l’appareil associé au compte ci-dessous.",
-      "pendingDevices_plural" : "Impossible de mettre à jour {{totalMigratableAccounts}} comptes. Veuillez connecter l’appareil associé au compte ci-dessous.",
-      "doItLaterBtn" : "Plus tard"
-    },
-    "progress" : {
-      "finished" : {
-        "title" : "Mise à jour de {{currencyName}} terminée",
-        "description" : ""
-      },
-      "scanning" : {
-        "title" : "Mise à jour de {{currencyName}} en cours",
-        "description" : "Patientez pendant la mise à jour de vos comptes."
-      },
-      "finished-empty" : {
-        "title" : "Mise à jour de {{currencyName}} incomplète",
-        "description" : "Aucun compte {{currencyName}} à mettre à jour"
-      }
-    },
-    "cta" : {
-      "startUpdate" : "Démarrer la mise à jour",
-      "nextCurrency" : "Continuer la mise à jour de {{currency}}"
-    }
-  },
-  "addAccounts" : {
-    "title" : "Ajouter des comptes",
-    "breadcrumb" : {
-      "informations" : "Crypto-actif",
-      "connectDevice" : "Appareil",
-      "import" : "Comptes",
-      "finish" : "Confirmation"
-    },
-    "fullNodeReadyInfo" : "Les comptes seront ajoutés en utilisant votre nœud Bitcoin.",
-    "fullNodeConfigure" : "Configurer le nœud",
-    "tokensTip" : "{{token}} ({{ticker}}) est un token {{tokenType}}. Vous pouvez recevoir ces tokens directement sur un compte {{currency}}.",
-    "accountToImportSubtitle_plural" : "Ajouter des comptes existants",
-    "selectAll" : "Sélectionner tout ({{count}})",
-    "unselectAll" : "Désélectionner tout ({{count}})",
-    "noAccountToImport" : "Aucun compte {{currencyName}} existant à ajouter",
-    "success" : "Compte bien ajouté",
-    "success_plural" : "Comptes bien ajoutés",
-    "successDescription" : "Ajoutez davantage de comptes ou retournez au Portefeuille.",
-    "successDescription_plural" : "Ajoutez davantage de comptes ou retournez au Portefeuille.",
-    "createNewAccount" : {
-      "noOperationOnLastAccount" : "Impossible d’ajouter un nouveau compte avant d’avoir reçu des actifs sur votre compte <1><0>{{accountName}}</0></1>.",
-      "noAccountToCreate" : "Aucun compte <1><0>{{currencyName}}</0></1> trouvé",
-      "showAllAddressTypes" : "Afficher tous les types d’adresses",
-      "showAllAddressTypesTooltip" : "Ne changez le type d’adresse que si vous avez besoin de recevoir des {{family}} sur d’autres formats d’adresse."
-    },
-    "supportLinks" : {
-      "segwit_or_native_segwit" : "SegWit ou Native SegWit ?"
-    },
-    "cta" : {
-      "addMore" : "Ajouter davantage",
-      "add" : "Ajouter un compte",
-      "add_plural" : "Ajouter des comptes",
-      "addAccountName" : "Ajouter un compte {{currencyName}}",
-      "receive" : "Recevoir"
-    },
-    "sections" : {
-      "importable" : {
-        "title" : "Ajouter un compte existant"
-      },
-      "creatable" : {
-        "title" : "Ajouter un nouveau compte"
-      },
-      "imported" : {
-        "title" : "Comptes déjà présents dans le Portefeuille ({{count}})"
-      },
-      "migrate" : {
-        "title" : "Comptes à mettre à jour"
-      }
-    }
-  },
-  "operationDetails" : {
-    "whatIsThis" : "À quoi correspond cette opération ?",
-    "title" : "Détails de l’opération",
-    "type" : "Type",
-    "amount" : "Montant",
-    "account" : "Compte",
-    "date" : "Date",
-    "currentValue" : "Valeur actuelle",
-    "status" : "Statut",
-    "confirmed" : "Confirmée",
-    "failed" : "Échec",
-    "notConfirmed" : "Non confirmée",
-    "fees" : "Frais",
-    "noFees" : "Aucun frais",
-    "from" : "De",
-    "to" : "À",
-    "identifier" : "Identifiant de la transaction",
-    "viewOperation" : "Afficher dans l’explorateur",
-    "showMore" : "Afficher {{recipients}} autres",
-    "showLess" : "Afficher moins",
-    "tokenOperations" : "Opérations de tokens",
-    "subAccountOperations" : "Opérations du sous-compte",
-    "tokenTooltip" : "Cette opération est liée aux opérations de tokens suivantes",
-    "subAccountTooltip" : "Cette opération est liée aux opérations de sous-compte suivantes",
-    "internalOperations" : "Opérations internes",
-    "internalOpTooltip" : "Cette opération a des opérations internes.",
-    "details" : "Détails sur {{ currency }}",
-    "multipleAddresses" : "Pourquoi plusieurs adresses ?",
-    "nft" : {
-      "name" : "Nom du token",
-      "contract" : "Contrat du token",
-      "id" : "Identifiant token (NFT)",
-      "quantity" : "Nombre"
-    },
-    "extra" : {
-      "frozenAmount" : "Montant gelé",
-      "unfreezeAmount" : "Dégeler le montant",
-      "votes" : "Votes ({{number}})",
-      "votesAddress" : "<0>{{votes}}</0> pour <2>{{name}}</2>",
-      "validators" : "Validateurs",
-      "redelegated" : "Redéléguée",
-      "redelegatedFrom" : "Redéléguée de",
-      "redelegatedTo" : "Redéléguée à",
-      "redelegatedAmount" : "Montant redélégué",
-      "undelegated" : "Délégation interrompue",
-      "undelegatedFrom" : "Délégation interrompue de",
-      "undelegatedAmount" : "Montant de la délégation interrompue",
-      "rewardFrom" : "Récompense de",
-      "memo" : "Mémo",
-      "assetId" : "Identifiant de l’actif",
-      "rewards" : "Récompenses gagnées",
-      "autoClaimedRewards" : "Récompenses automatiques",
-      "bondedAmount" : "Montant lié",
-      "unbondedAmount" : "Montant délié",
-      "withdrawUnbondedAmount" : "Montant retiré",
-      "palletMethod" : "Méthode",
-      "transferAmount" : "Montant transféré",
-      "validatorsCount" : "Validateurs ({{number}})"
-    }
-  },
-  "operationList" : {
-    "noMoreOperations" : "Rien d’autre à afficher"
-  },
-  "DeviceAction" : {
-    "allowAppPermission" : "Ouvrez l’application {{wording}} sur votre appareil",
-    "allowAppPermissionSubtitleToken" : "pour gérer vos tokens {{token}}",
-    "allowManagerPermission" : "Autorisez {{wording}} sur l’appareil.",
-    "loading" : "Chargement...",
-    "connectAndUnlockDevice" : "Connectez et déverrouillez votre appareil.",
-    "unlockDevice" : "Déverrouillez votre appareil.",
-    "unlockDeviceAfterFirmwareUpdate" : "Patientez pendant la mise à jour du micrologiciel et déverrouillez votre appareil avec votre code PIN.",
-    "quitApp" : "Sortez de l’application sur votre appareil.",
-    "appNotInstalledTitle" : "Application nécessaire manquante",
-    "appNotInstalledTitle_plural" : "Applications nécessaires manquantes",
-<<<<<<< HEAD
-    "appNotInstalled" : "L’application {{appName}} est nécessaire pour terminer cette action. Utilisez le Gestionnaire pour l’installer sur votre appareil.",
-    "appNotInstalled_plural" : "Les applications {{appName}} sont nécessaires pour terminer cette action. Utilisez le Gestionnaire pour les installer sur votre appareil.",
-    "openManager" : "Ouvrir le Gestionnaire",
-    "openOnboarding" : "Configurer un appareil",
-    "outdated" : "Version de l’application obsolète",
-    "outdatedDesc" : "Une mise à jour importante est disponible pour l’application {{appName}} sur votre appareil. Merci d’aller dans le Gestionnaire pour mettre à jour.",
-=======
-    "appNotInstalled" : "L’application {{appName}} est nécessaire pour terminer cette action. Accédez à My Ledger pour l’installer sur votre Ledger.",
-    "appNotInstalled_plural" : "Les applications {{appName}} sont nécessaires pour terminer cette action. Accédez à My Ledger pour les installer sur votre Ledger.",
-    "openManager" : "Ouvrir My Ledger",
-    "openOnboarding" : "Configurer un appareil",
-    "outdated" : "Version de l’application obsolète",
-    "outdatedDesc" : "Une mise à jour importante est disponible pour l’application {{appName}} sur votre Ledger. Veuillez accéder à My Ledger pour la mettre à jour.",
->>>>>>> c7fef602
-    "installApp" : "Installation de l’application {{appName}}",
-    "installAppDescription" : "Merci d’attendre la fin de l’installation.",
-    "listApps" : "Vérification en cours des applications nécessaires",
-    "listAppsDescription" : "Merci de patienter pendant que nous nous assurons que vous avez toutes les applications requises.",
-    "swap" : {
-      "notice" : "Vérifiez les détails du swap sur votre appareil avant de l’envoyer. Les adresses sont échangées de manière sécurisée afin que vous n’ayez pas à les vérifier.",
-      "confirm" : "Confirmer la transaction de swap",
-      "amountSent" : "Montant à envoyer",
-      "amountReceived" : "Montant à recevoir",
-      "amountReceivedFloat" : "Montant à recevoir sans les frais de service",
-      "fees" : "Frais",
-      "provider" : "Prestataire",
-      "payoutNetworkFees" : "Frais de réception",
-      "payoutNetworkFeesTooltip" : "Ce montant n’apparaîtra pas sur votre appareil.",
-<<<<<<< HEAD
-      "acceptTerms" : "By validating this transaction, I accept\n<0>{{provider}}'s terms of use</0>"
-=======
-      "acceptTerms" : "En validant cette transaction, j’accepte\n<0>les Conditions d’utilisation de {{provider}}</0>."
->>>>>>> c7fef602
-    },
-    "swap2" : {
-      "amountSent" : "Montant à envoyer",
-      "amountReceived" : "Montant à recevoir",
-      "provider" : "Prestataire",
-      "fees" : "Frais de réseau",
-      "sourceAccount" : "Compte émetteur",
-      "targetAccount" : "Compte bénéficiaire"
-    },
-    "sell" : {
-      "notice" : "Vérifiez les détails de la vente sur votre appareil avant de l’envoyer. Les adresses sont échangées de manière sécurisée afin que vous n’ayez pas à les vérifier.",
-      "confirm" : "Confirmer la transaction de vente"
-    },
-    "fund" : {
-      "notice" : "Vérifiez les détails du dépôt sur votre appareil avant de l’envoyer. Les adresses sont échangées de manière sécurisée afin que vous n’ayez pas à les vérifier.",
-      "confirm" : "Confirmez la transaction de dépôt"
-    }
-  },
-  "manager" : {
-    "tabs" : {
-      "appCatalog" : "Catalogue d’applications",
-      "appCatalogSearch" : "Rechercher une application dans le catalogue",
-      "appsOnDevice" : "Applications installées",
-      "appOnDeviceSearch" : "Rechercher des applications installées..."
-    },
-    "disconnected" : {
-      "title" : "Une application est ouverte sur votre appareil ?",
-<<<<<<< HEAD
-      "subtitle" : "Rouvrir le Gestionnaire fermera l’application sur votre appareil.",
-      "ctaReopen" : "Rouvrir le Gestionnaire",
-=======
-      "subtitle" : "Rouvrir My Ledger fermera l’application sur votre appareil.",
-      "ctaReopen" : "Rouvrir My Ledger",
->>>>>>> c7fef602
-      "ctaPortfolio" : "Retour au Portefeuille"
-    },
-    "deviceStorage" : {
-      "freeSpace" : "<0>{{space}}</0> disponibles",
-      "noFreeSpace" : "Plus d’espace disponible",
-      "installed" : "Applications",
-      "capacity" : "Capacité",
-      "used" : "Utilisé",
-      "firmwareAvailable" : "Micrologiciel obsolète :",
-      "firmwareUpToDate" : "Le micrologiciel est à jour :",
-      "genuine" : "L’appareil est authentique.",
-      "incomplete" : "Certaines applications n’ont pas été reconnues. Merci de les désinstaller puis les réinstaller."
-    },
-    "applist" : {
-      "placeholder" : "Pas de résultat pour cette recherche avec les filtres choisis",
-      "placeholderNoAppsInstalled" : "Aucune application installée sur votre appareil",
-      "placeholderGoToCatalog" : "Allez dans le Catalogue pour installer des applications.",
-      "noResultsFound" : "Aucun résultat",
-      "noResultsDesc" : "Merci de vérifier l’orthographe et réessayer",
-      "filter" : {
-        "title" : "Afficher",
-        "all" : "Toutes",
-        "supported" : "Prises en charge par Ledger Live",
-        "installed" : "Installée",
-        "not_installed" : "Non installées"
-      },
-      "sort" : {
-        "title" : "Trier",
-        "name_asc" : "Nom A-Z",
-        "name_desc" : "Nom Z-A",
-        "marketcap_desc" : "Capitalisation"
-      },
-      "installSuccess" : {
-        "title" : "Application bien installée. Vous pouvez maintenant ajouter vos comptes {{app}}.",
-        "title_plural" : "Applications bien installées. Vous pouvez ajouter vos comptes",
-        "manageAccount" : "Gérer mes comptes"
-      },
-      "updatable" : {
-        "title" : "Mise à jour disponible",
-        "title_plural" : "Mises à jours disponibles",
-        "progressTitle" : "{{number}} mise à jour d’application",
-        "progressTitle_plural" : "{{number}} mises à jour d’applications",
-<<<<<<< HEAD
-        "progressWarning" : "Ne sortez pas du Gestionnaire pendant la mise à jour.",
-=======
-        "progressWarning" : "Ne sortez pas de My Ledger pendant la mise à jour.",
->>>>>>> c7fef602
-        "progress" : "Mises à jour..."
-      },
-      "item" : {
-        "version" : "Version {{version}}",
-        "installing" : "Installation...",
-        "uninstalling" : "Désinstallation...",
-        "updating" : "Mise à jour...",
-        "scheduled" : "En attente",
-        "update" : "Mise à jour disponible",
-        "updateAll" : "Tout mettre à jour",
-        "updateAllOutOfMemory" : "Espace de stockage insuffisant. Merci de désinstaller des applications",
-        "install" : "Installer",
-        "installed" : "Installée",
-        "updated" : "Mise à jour",
-        "uninstall" : "Désinstaller",
-        "notEnoughSpace" : "Espace insuffisant",
-        "supported" : "Prise en charge par Ledger Live",
-        "not_supported" : "Wallet externe requis",
-        "addAccount" : "Ajouter un compte",
-        "addAccountTooltip" : "Ajouter un compte {{appName}}",
-        "addAccountWarn" : "Veuillez attendre la fin du chargement",
-        "learnMore" : "En savoir plus",
-        "learnMoreTooltip" : "En savoir plus sur {{appName}}",
-        "removeTooltip" : "Désinstaller {{appName}}",
-        "useAppForToken" : "Gestion des tokens {{tokenType}}",
-        "tokenAppDisclaimer" : "Pour gérer des tokens {{tokenName}} {{tokenType}}, <1>installez l’application {{appName}}</1> et vérifiez que vous avez bien la <1>version {{tokenType}}</1> avant d’en envoyer <3>sur votre compte {{appName}}</3>.",
-        "tokenAppDisclaimerInstalled" : "Pour gérer <1>des tokens {{tokenName}} {{tokenType}}</1>, vérifiez que vous avez bien la <1>version {{tokenType}}</1> avant d’en envoyer <3>sur votre compte {{appName}}</3>.",
-        "goToAccounts" : "Accéder aux Comptes",
-        "intallParentApp" : "Installer l’application {{appName}}",
-        "plugin" : "Accéder à l’application",
-        "swap" : "Swap",
-        "tool" : "En savoir plus",
-        "app" : "En savoir plus"
-      },
-      "uninstall" : {
-        "title" : "Tout désinstaller",
-        "subtitle" : "Désinstaller toutes les applications ?",
-        "description" : "Rassurez-vous. Désinstaller des applications n’a pas d’effet sur vos crypto-actifs. Vous pouvez réinstaller vos applications depuis le Catalogue d’applications."
-      }
-    },
-    "apps" : {
-      "dependencyInstall" : {
-        "title" : "Application {{dependency}} requise",
-        "description" : "L’application {{dependency}} sera également installée car elle est requise pour l’application {{app}}.",
-        "confirm" : "Installer des applications"
-      },
-      "dependencyUninstall" : {
-        "title" : " Désinstaller {{app}} et les applications associées ?",
-        "showAll" : "Afficher les applications à désinstaller",
-        "description" : "Certaines des applications installées sont associées à l’application {{app}}. Elles seront également désinstallées.",
-        "confirm" : "Désinstaller {{app}} et les autres applications"
-      }
-    },
-    "firmware" : {
-      "updateLater" : "Annuler",
-      "seedReady" : "J’ai ma phrase de récupération.",
-      "dontHaveSeed" : "Vous n’avez pas votre phrase de récupération ? ",
-      "followTheGuide" : "Laissez-vous guider",
-      "removeApps" : "Désinstaller toutes les applications avant de mettre à jour",
-      "update" : "Mise à jour du micrologiciel",
-      "updateBtn" : "Mettre à jour le micrologiciel",
-      "banner" : {
-        "warning" : "Mise à jour {{latestFirmware}} du micrologiciel disponible",
-<<<<<<< HEAD
-        "cta" : "Accéder au Gestionnaire",
-=======
-        "cta" : "Accéder à My Ledger",
->>>>>>> c7fef602
-        "old" : {
-          "warning" : "La version du micrologiciel de l’appareil est trop ancienne pour être mise à jour. Contactez l’Assistance Ledger pour le remplacer.",
-          "cta" : "Contacter l’Assistance"
-        },
-        "cta2" : "Mettre à jour le micrologiciel"
-      },
-      "latest" : "Version {{version}} du micrologiciel disponible",
-      "contactSupport" : "Contacter l’Assistance",
-      "deprecated" : "La version du micrologiciel de l’appareil est trop ancienne pour être mise à jour. Contactez l’Assistance Ledger pour le remplacer.",
-      "prepareSeed" : "Assurez-vous par précaution que votre phrase de récupération de 24 mots est accessible et bien écrite sur votre feuille de récupération.",
-      "disclaimerTitle" : "Vous êtes sur le point d’installer la <1>version {{version}} du micrologiciel</1>.",
-      "downloadingUpdateDesc" : "Merci de patienter pendant le téléchargement du programme d’installation des mises à jour"
-    },
-    "modal" : {
-      "steps" : {
-        "downloadingUpdate" : "Téléchargement de la mise à jour",
-        "updateMCU" : "Mise à jour du micrologiciel",
-        "updating" : "Mise à jour du micrologiciel",
-        "reset" : "Préparation de l’appareil",
-        "osu" : "Installation de l’OSU...",
-        "flash-mcu" : "Mise à jour du MCU...",
-        "flash-bootloader" : "Mise à jour du Bootloader...",
-        "firmware" : "Mise à jour du micrologiciel...",
-        "flash" : "Préparation de votre appareil..."
-      },
-      "confirmIdentifier" : "Vérifier l’identifiant",
-      "confirmIdentifierText" : "Vérifiez que l’identifiant sur votre appareil est le même que l’identifiant affiché ci-dessous. Confirmez et saisissez votre code PIN si demandé.",
-      "identifier" : "Identifiant",
-      "preparation" : "Préparation",
-      "newFirmware" : "Nouveau micrologiciel {{version}}",
-      "confirmUpdate" : "Confirmez la mise à jour sur votre appareil.",
-      "mcuTitle" : "Terminer la mise à jour",
-      "mcuFirst" : "Déconnectez le câble USB de votre appareil.",
-      "mcuSecond" : "Maintenez le bouton gauche enfoncé tout en reconnectant le câble USB jusqu’à ce que l’écran <1><0>{{repairProcessing}}</0></1> apparaisse.",
-      "mcuPin" : "Merci d’attendre que la mise à jour soit terminée.",
-      "mcuSecondNanoX" : "Maintenez le bouton gauche enfoncé jusqu’à ce que <1><0>{{bootloaderOption}}</0></1> apparaisse. Appuyez sur les deux boutons pour confirmer et reconnecter votre appareil.",
-      "mcuBlueFirst" : "Appuyez sur le bouton latéral pendant 10 secondes pour éteindre l’appareil. Relâchez le bouton.",
-      "mcuBlueSecond" : "Faites un appui long sur le bouton pendant au moins 5 secondes jusqu’à ce que les options de Boot apparaissent. Sélectionnez le mode Bootloader.",
-      "successTitle" : "Micrologiciel mis à jour",
-      "successTextApps" : "Vous pouvez réinstaller vos applications sur votre appareil.",
-      "successTextNoApps" : "Vous pouvez maintenant installer des applications sur votre appareil.",
-      "sucessCTAApps" : "Réinstaller des applications",
-      "SuccessCTANoApps" : "Installer des applications",
-      "cancelReinstallCTA" : "Installer la mise à jour",
-      "resetSteps" : {
-        "first" : "1. Réinitialiser votre appareil",
-        "connect" : "Connectez votre {{deviceName}} à votre ordinateur à l’aide d’un câble USB.",
-        "turnOn" : "Appuyez sur le bouton de l’appareil pour l’allumer.",
-        "falsePin" : "Entrez trois codes PIN erronés pour réinitialiser votre appareil.",
-        "turnOff" : "Faites un appui long sur le bouton latéral jusqu’à ce que {{action}} apparaisse.",
-        "confirmTurnOff" : "Appuyez sur {{action}} pour confirmer.",
-        "second" : "2. Démarrer en mode {{mode}}",
-        "boot" : "Faites un appui long sur le bouton latéral jusqu’à ce que {{option}} apparaisse.",
-        "recoveryMode" : "Appuyez sur le Mode {{mode}}. Patientez jusqu’à ce que le tableau de bord apparaisse.",
-        "third" : "3. Désinstaller toutes les applications",
-<<<<<<< HEAD
-        "openLive" : "Ouvrez le Gestionnaire dans Ledger Live.",
-=======
-        "openLive" : "Ouvrez My Ledger dans Ledger Live.",
->>>>>>> c7fef602
-        "uninstall" : "Appuyez sur l’icône grise de la corbeille pour supprimer toutes les applications actuellement installées sur votre {{deviceName}}. Cela permet de faire de la place pour le programme d’installation du micrologiciel.",
-        "disclaimer" : "Remarque : vos fonds ne sont pas affectés par cette opération. Vos clés privées vous permettant d’accéder à vos crypto-actifs sont notées en toute sécurité sur votre feuille de récupération."
-      }
-    }
-  },
-  "claimReward" : {
-    "title" : "Demander les récompenses",
-    "steps" : {
-      "rewards" : {
-        "title" : "Récompenses",
-        "description" : "Félicitations. Vous avez gagné <1>{{amount}}</1> en votant pour des validateurs.",
-        "info" : "Les récompenses peuvent être demandées une fois toutes les 24 heures."
-      },
-      "connectDevice" : {
-        "title" : "Appareil"
-      },
-      "confirmation" : {
-        "title" : "Confirmation",
-        "success" : {
-          "title" : "Récompenses demandées",
-          "text" : "Vos récompenses ont été ajoutées à votre solde disponible.",
-          "cta" : "Voir les détails",
-          "done" : "Terminé"
-        },
-        "broadcastError" : "Échec probable de votre transaction. Patientez un instant puis vérifiez l’historique des transactions avant de réessayer."
-      }
-    }
-  },
-  "freeze" : {
-    "title" : "Geler les actifs",
-    "steps" : {
-      "amount" : {
-        "title" : "Montant",
-        "resourceInfo" : "Bande passante ou Énergie ?",
-        "bandwidthDescription" : "Les points de Bande passante sont utilisés pour effectuer des transactions sans payer de frais de réseau TRX. Choisissez Bande passante pour plus de transactions quotidiennes gratuites.",
-        "energyDescription" : "Les points d’Énergie sont requis pour exécuter des contrats intelligents. Si vous n’exécutez aucun contrat intelligent, il n’est pas nécessaire de gagner vos récompenses en Énergie.",
-        "amountLabel" : "Montant à geler",
-        "available" : "Disponible : {{amountAvailable}}",
-        "info" : "Les actifs gelés ne peuvent pas être envoyés pendant 3 jours."
-      },
-      "connectDevice" : {
-        "title" : "Appareil"
-      },
-      "confirmation" : {
-        "tooltip" : {
-          "title" : "Transaction en attente de validation",
-          "desc" : "Vous devez attendre une minute avant de pouvoir voter."
-        },
-        "title" : "Confirmation",
-        "success" : {
-          "title" : "",
-          "textNRG" : "Vous commencerez à gagner de l’Énergie une fois le gel confirmé par le réseau. Vous pourrez ensuite voter pour des super-représentants et gagner des récompenses.",
-          "text" : "Vous commencerez à gagner de la Bande passante une fois le gel confirmé par le réseau. Vous pourrez ensuite voter pour des super-représentants et gagner des récompenses.",
-          "votePending" : "Voter dans {{time}}",
-          "vote" : "Voter",
-          "later" : "Voter plus tard"
-        },
-        "broadcastError" : "Échec probable de votre transaction. Patientez un instant puis vérifiez l’historique des transactions avant de réessayer."
-      }
-    }
-  },
-  "unfreeze" : {
-    "title" : "Dégeler les actifs",
-    "steps" : {
-      "amount" : {
-        "title" : "Dégeler",
-        "info" : "Dégeler réduira {{resource}} et annulera vos votes."
-      },
-      "connectDevice" : {
-        "title" : "Appareil"
-      },
-      "confirmation" : {
-        "title" : "Confirmation",
-        "success" : {
-          "title" : "",
-          "text" : "Vos actifs ont bien été dégelés. Vos points {{resource}} seront réduits et vos votes seront annulés.",
-          "continue" : "Continuer"
-        },
-        "broadcastError" : "Échec probable de votre transaction. Patientez un instant puis vérifiez l’historique des transactions avant de réessayer."
-      }
-    }
-  },
-  "vote" : {
-    "title" : "Voter",
-    "titleExisting" : "Gérer les votes",
-    "steps" : {
-      "castVotes" : {
-        "max" : "Max",
-        "title" : "Voter",
-        "search" : "Rechercher par nom ou adresse...",
-        "totalVotes" : "Total des votes : {{total}}",
-        "selected" : "Sélectionné : {{total}}",
-        "maxSelected" : "Max sélectionné : {{total}}",
-        "allVotesAreUsed" : "Tous les actifs sont distribués.",
-        "maxUsed" : "Fonds insuffisants",
-        "validators" : "Validateurs ({{total}})",
-        "votes" : "Actifs disponibles : {{total}}",
-        "noResults" : "Aucun validateur trouvé pour \"<0>{{search}}</0>\"."
-      },
-      "connectDevice" : {
-        "title" : "Appareil"
-      },
-      "confirmation" : {
-        "title" : "Confirmation",
-        "success" : {
-          "title" : "Vos votes ont bien été émis.",
-          "text" : "",
-          "cta" : "Voir les détails"
-        },
-        "broadcastError" : "Échec probable de votre transaction. Patientez un instant puis vérifiez l’historique des transactions avant de réessayer."
-      }
-    }
-  },
-  "buy" : {
-    "title" : "Acheter",
-    "titleCrypto" : "Acheter {{currency}}",
-    "buyCTA" : "Acheter des {{currencyTicker}}",
-    "withoutDevice" : "Continuer sans mon appareil",
-    "connectWithoutDevice" : "Il est préférable d’utiliser votre appareil pour une sécurité optimale.",
-    "skipConnect" : "Continuer sans mon appareil"
-  },
-  "sell" : {
-    "title" : "Vendre",
-    "titleCrypto" : "Vendre des {{currency}}"
-  },
-  "receive" : {
-    "title" : "Recevoir",
-    "successTitle" : "Adresse partagée en toute sécurité",
-    "steps" : {
-      "chooseAccount" : {
-        "title" : "Compte",
-        "label" : "Compte à créditer",
-        "parentAccount" : "1. Sélectionnez le compte {{currencyName}}.",
-        "token" : "2. Sélectionnez un token.",
-        "verifyTokenType" : "Vérifiez que <0>{{token}}</0> est bien un token <0>{{tokenType}}</0>. Tout autre crypto-actif envoyé sur un compte {{currency}} risque d’être perdu.",
-        "warningTokenType" : "Envoyez uniquement des <0>{{ticker}}</0> ou tokens <0>{{tokenType}}</0> sur des comptes {{currency}}. Tout autre crypto-actif risque d’être définitivement perdu."
-      },
-      "connectDevice" : {
-        "title" : "Appareil",
-        "withoutDevice" : "Vous n’avez pas votre appareil ?"
-      },
-      "receiveFunds" : {
-        "title" : "Recevoir"
-      },
-      "warning" : {
-        "tezos" : {
-          "text" : "Le montant reçu sur un compte délégué sera ajouté au montant total qui est en staking. Merci de choisir un autre compte si cela ne vous convient pas."
-        }
-      }
-    }
-  },
-  "send" : {
-    "title" : "Envoyer",
-    "titleNft" : "Envoyer le NFT",
-    "totalSpent" : "Total à débiter",
-    "steps" : {
-      "recipient" : {
-        "title" : "Bénéficiaire",
-        "nftRecipient" : "NFT à envoyer"
-      },
-      "amount" : {
-        "title" : "Montant",
-        "banner" : "Montant maximal pouvant être envoyé :",
-        "fees" : "Frais",
-        "standard" : "Standard",
-        "advanced" : "Avancé",
-        "nftQuantity" : "Nombre"
-      },
-      "summary" : {
-        "title" : "Récapitulatif"
-      },
-      "device" : {
-        "title" : "Appareil"
-      },
-      "details" : {
-        "utxoLag" : "Cette transaction peut prendre plus de temps à être vérifiée et signée, car le compte a un nombre élevé de coins.",
-        "subaccountsWarning" : "Vous devez recharger ce compte avec des {{ currency }} afin d’envoyer les tokens de ce compte.",
-        "from" : "De",
-        "to" : "À",
-        "selectAccountDebit" : "Compte à débiter",
-        "recipientAddress" : "Adresse du bénéficiaire",
-        "amount" : "Montant",
-        "fees" : "Frais de réseau",
-        "useMax" : "Envoyer le maximum",
-        "rippleTag" : "Tag",
-        "rippleTagPlaceholder" : "Facultatif",
-        "ethereumGasLimit" : "Limite de gaz",
-        "ethereumGasPrice" : "Prix du gaz",
-        "unitPerByte" : "{{unit}} par byte",
-        "nft" : "NFT",
-        "nftQuantity" : "Nombre"
-      },
-      "verification" : {
-        "streaming" : {
-          "accurate" : "Chargement... ({{percentage}})",
-          "inaccurate" : "Chargement..."
-        }
-      },
-      "confirmation" : {
-        "title" : "Confirmation",
-        "success" : {
-          "title" : "Transaction effectuée",
-          "text" : "Le solde de votre compte sera mis à jour une fois que la blockchain aura confirmé la transaction.",
-          "cta" : "Voir les détails"
-        },
-        "pending" : {
-          "title" : "Diffusion de la transaction..."
-        },
-        "broadcastError" : "Échec probable de votre transaction. Patientez un instant puis vérifiez l’historique des transactions avant de réessayer."
-      },
-      "warning" : {
-        "tezos" : {
-          "text" : "Le montant à envoyer sera déduit du solde de votre compte délégué."
-        }
-      }
-    },
-    "footer" : {
-      "estimatedFees" : "Frais de réseau"
-    }
-  },
-  "sign" : {
-    "title" : "Signer la transaction"
-<<<<<<< HEAD
-  },
-  "releaseNotes" : {
-    "title" : "Notes de publication",
-    "version" : "Ledger Live {{versionNb}}"
-  },
-=======
-  },
-  "releaseNotes" : {
-    "title" : "Notes de publication",
-    "version" : "Ledger Live {{versionNb}}"
-  },
->>>>>>> c7fef602
-  "systemLanguageAvailable" : {
-    "title" : "Changer la langue de l’application ?",
-    "description" : {
-      "newSupport" : "Bonne nouvelle ! Grâce aux efforts de nos équipes, Ledger Live est maintenant disponible en {{language}}.",
-      "advice" : "Vous pouvez toujours changer la langue plus tard dans les Paramètres."
-    },
-    "switchButton" : "Basculer en {{language}}",
-    "no" : "Non, merci"
-  },
-  "distribution" : {
-    "asset" : "Actif",
-    "price" : "Cours",
-    "distribution" : "Répartition",
-    "amount" : "Montant",
-    "value" : "Valeur",
-    "showAll" : "Afficher tout",
-    "showLess" : "Afficher moins",
-    "header" : "Répartition des actifs ({{count}})"
-  },
-  "accountDistribution" : {
-    "account" : "Compte",
-    "distribution" : "Répartition",
-    "amount" : "Montant",
-    "value" : "Valeur",
-    "header" : "Répartition des comptes ({{count}})"
-  },
-  "cardano" : {
-    "account" : {
-      "stakingRewardsBanner" : {
-        "cardTitle" : "Le solde total ne comprend pas les récompenses de staking"
-      }
-    }
-  },
-  "tron" : {
-    "voting" : {
-      "emptyState" : {
-        "description" : "Vous pouvez maintenant gagner des récompenses en votant et en gelant vos actifs.",
-        "info" : "Fonctionnement du vote",
-        "votesDesc" : "Votez pour un ou plusieurs représentants pour commencer à gagner des récompenses de staking.",
-        "vote" : "Voter",
-        "voteExisting" : "Gérer les votes"
-<<<<<<< HEAD
-      },
-      "manageTP" : "Gérer les actifs",
-      "warnEarnRewards" : "Vous devez avoir un minimum de {{amount}} pour commencer à gagner des récompenses.",
-      "claimRewards" : "Demander les récompenses",
-      "nextRewardsDate" : "Date à laquelle vous pouvez demander vos récompenses : {{date}}.",
-      "claimAvailableRewards" : "Demander {{amount}}",
-      "header" : "Votes",
-      "percentageTP" : "% de votes exprimés",
-      "noRewards" : "Aucune récompense disponible",
-      "remainingVotes" : {
-        "title" : "Il vous reste {{amount}} votes.",
-        "description" : "Utilisez vos votes restants pour gagner encore plus de récompenses.",
-        "button" : "Voter maintenant"
-      },
-      "flow" : {
-        "steps" : {
-          "starter" : {
-            "description" : "Gelez vos TRX pour gagner des récompenses en toute sécurité en gardant le contrôle de vos actifs.",
-            "bullet" : {
-              "delegate" : "Vous conservez la propriété de vos actifs délégués.",
-              "access" : "Vous pouvez dégeler vos actifs après 3 jours.",
-              "ledger" : "Gelez et votez en toute sécurité avec votre appareil Ledger."
-            },
-            "help" : "Fonctionnement du vote",
-            "termsAndPrivacy" : "Déléguer ses droits de vote ne garantit pas de recevoir des récompenses de son super-représentant."
+    "noEthAccount": {
+      "title": "Merci de créer un compte ETH",
+      "description": "<0>{{ asset }} ({{ ticker }})</0> est un token Ethereum ERC-20. Pour prêter des {{ ticker }}, installez l’application Ethereum et créez un compte Ethereum.",
+      "cta": "Ajouter un compte"
+    },
+    "emptyAccountDeposit": {
+      "title": "Vous n’avez pas de compte {{ asset }}.",
+      "description": "Pour déposer des fonds et prêter des cryptos, vous avez besoin d’un compte {{ asset }}. Recevez des fonds sur votre adresse Ethereum.",
+      "ctaBuy": "Acheter des {{ asset }}",
+      "ctaReceive": "Recevoir des {{ asset }}"
+    }
+  },
+  "accounts": {
+    "title": "Comptes",
+    "noResultFound": "Aucun compte trouvé",
+    "order": {
+      "name|asc": "Nom A-Z",
+      "name|desc": "Nom Z-A",
+      "balance|asc": "Solde croissant",
+      "balance|desc": "Solde décroissant"
+    },
+    "range": {
+      "day": "Jour",
+      "week": "Semaine",
+      "month": "Mois",
+      "year": "Année",
+      "all": "Tout"
+    },
+    "optionsMenu": {
+      "title": "Options",
+      "exportOperations": "Exporter l’historique des opérations",
+      "exportToMobile": "Exporter vers l’application mobile"
+    },
+    "contextMenu": {
+      "star": "Favori",
+      "receive": "Recevoir",
+      "send": "Envoyer",
+      "swap": "Swap",
+      "buy": "Acheter",
+      "sell": "Vendre",
+      "edit": "Modifier le compte",
+      "hideToken": "Masquer le token"
+    }
+  },
+  "help": {
+    "title": "Aide",
+    "gettingStarted": {
+      "title": "Premiers pas",
+      "desc": "Commencez ici."
+    },
+    "status": {
+      "title": "Statut de Ledger",
+      "desc": "Vérifiez l’état de notre système."
+    },
+    "helpCenter": {
+      "title": "Assistance Ledger",
+      "desc": "Obtenez de l’aide."
+    },
+    "ledgerAcademy": {
+      "title": "Ledger Academy",
+      "desc": "En savoir plus sur les cryptos."
+    },
+    "facebook": {
+      "title": "Facebook",
+      "desc": "Likez notre page."
+    },
+    "twitter": {
+      "title": "Twitter",
+      "desc": "Suivez-nous."
+    },
+    "github": {
+      "title": "GitHub",
+      "desc": "Examinez notre code."
+    }
+  },
+  "blacklistToken": {
+    "title": "Masquer le token",
+    "desc": "Vous vous apprêtez à cacher tous vos comptes <1><0>{{tokenName}}</0></1>. Vous pouvez restaurer leur visibilité à tout moment à partir des <3>Paramètres</3>.",
+    "hideCTA": "Masquer le token"
+  },
+  "hideNftCollection": {
+    "title": "Cacher la collection de NFT",
+    "desc": "Vous vous apprêtez à cacher tous les NFT de la collection <1><0>{{collectionName}}</0></1>. Vous pouvez restaurer leur visibilité à tout moment à partir des <3>Paramètres</3>.",
+    "hideCTA": "Cacher la collection de NFT"
+  },
+  "banners": {
+    "cleanCache": {
+      "title": "La modification des paramètres expérimentaux nécessite de vider le cache.",
+      "cta": "Vider le cache"
+    },
+    "migrate": "Mise à jour des comptes Ledger Live disponible",
+    "genericTerminatedCrypto": "{{coinName}} n’est plus pris en charge.",
+    "valentine": {
+      "title": "Saint-Valentin",
+      "description": "Comme preuve de notre amour, Ledger réduit les frais d’achat et de vente sur Ledger Live."
+    },
+    "ledgerAcademy": {
+      "title": "Ledger Academy",
+      "description": "Tout ce qu’il faut savoir sur la blockchain, la sécurité, les cryptomonnaies et votre appareil Ledger.",
+      "cta": "Commencer à apprendre"
+    },
+    "stakeCosmos": {
+      "title": "Faire du staking avec Cosmos",
+      "description": "Déléguez vos ATOM sur votre page Comptes et gagnez des récompenses dès aujourd’hui.",
+      "cta": "Staker des Cosmos"
+    },
+    "buyCrypto": {
+      "title": "Acheter des cryptos",
+      "description": "Achetez des crypto-actifs via notre partenaire et recevez-les directement dans votre compte Ledger.",
+      "cta": "Acheter maintenant"
+    },
+    "familyPack": {
+      "title": "Family Pack",
+      "description": "Faites entrer votre famille et vos amis dans la crypto avec 3 Ledger Nano S à prix mini.",
+      "cta": "Acheter un Family Pack"
+    },
+    "polkaStake": {
+      "title": "Staking de Polkadot",
+      "description": "Vous pouvez maintenant staker, sécuriser et gérer vos DOT directement dans Ledger Live."
+    },
+    "sell": {
+      "title": "Vendre des cryptos",
+      "description": "Vendez vos bitcoins via notre partenaire sans sortir de Ledger Live."
+    },
+    "stakeAlgorand": {
+      "title": "Les récompenses avec Algorand",
+      "description": "Profitez au mieux de vos ALGO. Ajoutez simplement des fonds à vos comptes et commencez à gagner des récompenses dès aujourd’hui."
+    },
+    "swap": {
+      "title": "Échanger des cryptos",
+      "description": "Échangez une crypto contre une autre sur Ledger Live grâce à notre partenaire."
+    },
+    "lending": {
+      "title": "Prêter",
+      "description": "Prêtez vos stablecoins sur le protocole Compound et gagnez des intérêts dès aujourd’hui."
+    },
+    "blackfriday": {
+      "title": "BLACK FRIDAY ",
+      "description": "Profitez de 40 % de réduction sur les wallets Ledger avec le code promo BLACKFRIDAY20"
+    }
+  },
+  "signmessage": {
+    "title": "Signer le message",
+    "steps": {
+      "summary": {
+        "title": "Récapitulatif"
+      },
+      "sign": {
+        "title": "Appareil"
+      }
+    }
+  },
+  "walletconnect": {
+    "titleAccount": "WalletConnect",
+    "disconnect": "Déconnecter",
+    "disconnected": "Déconnecté",
+    "connected": "Connecté",
+    "connecting": "Connexion en cours...",
+    "invalidAccount": "Identifiant de compte invalide",
+    "steps": {
+      "paste": {
+        "title": "Coller le lien",
+        "label": "Adresse WalletConnect",
+        "placeholder": "Coller le lien WalletConnect"
+      },
+      "confirm": {
+        "title": "Connecter",
+        "details": "Souhaite se connecter au compte suivant via votre wallet :",
+        "deeplinkDetails": "Souhaite se connecter à Ledger Live. Choisissez votre compte :",
+        "noAccount": "Vous n’avez aucun compte compatible. Veuillez ajouter un compte compatible pour utiliser WalletConnect.",
+        "alreadyConnected": "Ledger Live est déjà connecté à une dApp. Veuillez vous déconnecter de la dApp actuellement connectée, puis connectez Ledger Live à la nouvelle dApp."
+      }
+    },
+    "connectedscreen": {
+      "info": "Vous pouvez accéder à la dApp {{name}} sur votre navigateur.",
+      "warning": "Partager des adresses de bénéficiaire par dApp n’est pas sécurisé. Utilisez toujours Ledger Live lorsque vous partagez votre adresse pour recevoir des fonds.",
+      "disconnected": "Il y a un problème de connexion entre la dApp, WalletConnect et Ledger Live. Merci de patienter quelques instants ou de réessayer de vous connecter."
+    }
+  },
+  "dashboard": {
+    "title": "Portefeuille",
+    "emptyAccountTile": {
+      "desc": "Ajouter des comptes pour gérer plus de crypto-actifs",
+      "createAccount": "Ajouter un compte"
+    },
+    "recentActivity": "Dernières opérations",
+    "totalBalance": "Solde total",
+    "transactionsPendingConfirmation": "Certaines transactions ne sont pas encore confirmées. Elles apparaîtront dans votre solde et seront disponibles une fois confirmées."
+  },
+  "currentAddress": {
+    "title": "Adresse actuelle",
+    "for": "Adresse pour <1><0>{{name}}</0></1>",
+    "messageIfUnverified": "Merci de vérifier que l’adresse partagée est identique à celle sur votre appareil",
+    "messageIfSkipped": "Vous n’avez pas vérifié votre adresse {{name}} sur votre appareil Ledger. Vérifiez-la pour une sécurité optimale.",
+    "showQrCode": "Afficher le code QR",
+    "taprootWarning": "Vérifiez que l’émetteur prend en charge Taproot"
+  },
+  "emptyState": {
+    "dashboard": {
+      "title": "Installer des applications sur votre appareil",
+      "desc": "Accédez à My Ledger pour installer des applications sur votre Ledger. Vous pouvez ajouter des comptes une fois que vous avez des applications sur votre Ledger.",
+      "buttons": {
+        "installApp": "Accéder à My Ledger",
+        "help": "Aide"
+      }
+    },
+    "accounts": {
+      "title": "Ajouter un compte pour commencer",
+      "desc": "Ajoutez un compte pour commencer à gérer vos crypto-actifs. Vous devez avoir installé l’application correspondant à ce crypto-actif sur votre appareil.",
+      "buttons": {
+        "addAccount": "Ajouter un compte",
+        "installApp": "Accédez à My Ledger pour installer des applications",
+        "help": "Aide"
+      }
+    }
+  },
+  "genuinecheck": {
+    "deviceInBootloader": "L’appareil est en mode Bootloader. Choisissez <1>Continuer</1> pour le mettre à jour."
+  },
+  "learn": {
+    "title": "Apprendre",
+    "noConnection": "Pas de connexion",
+    "noConnectionDesc": "Aucune connexion Internet détectée. Veuillez vérifier votre connexion et réessayer.",
+    "sectionShows": "Séries",
+    "sectionVideo": "Vidéos",
+    "sectionPodcast": "Podcasts",
+    "sectionArticles": "Articles"
+  },
+  "market": {
+    "title": "Marché",
+    "currency": "Devise",
+    "rangeLabel": "Période",
+    "goBack": "Retour",
+    "filters": {
+      "title": "Filtres",
+      "show": "Afficher",
+      "all": "Tout",
+      "isLedgerCompatible": "Compatible avec Ledger Live",
+      "isFavorite": "Actifs favoris",
+      "applyFilters": "Appliquer filtres",
+      "clearAll": "Tout effacer"
+    },
+    "marketList": {
+      "crypto": "Crypto",
+      "price": "Cours",
+      "change": "Modifier",
+      "marketCap": "Capitalisation",
+      "last7d": "7 derniers jours"
+    },
+    "detailsPage": {
+      "priceStatistics": "Statistiques du cours",
+      "tradingVolume": "Volume de trading",
+      "24hLowHight": "Bas / Haut (24h)",
+      "7dLowHigh": "Bas / Haut (7j)",
+      "allTimeHigh": "Haut (historique)",
+      "allTimeLow": "Bas (historique)",
+      "marketCapRank": "Rang",
+      "marketCapDominance": "Position dominante",
+      "supply": "Offre",
+      "circulatingSupply": "Offre en circulation",
+      "totalSupply": "Offre totale",
+      "maxSupply": "Plafond",
+      "assetNotSupportedOnLedgerLive": "Cet actif n’est pas pris en charge sur Ledger Live.",
+      "supportedCoinsAndTokens": "Coins et tokens pris en charge"
+    },
+    "range": {
+      "1H_label": "1H",
+      "1D_label": "1J",
+      "1W_label": "1S",
+      "1M_label": "1M",
+      "1Y_label": "1A",
+      "1h": "1H",
+      "24h": "24H",
+      "7d": "7J",
+      "30d": "30J",
+      "1y": "1A",
+      "1H_selectorLabel": "Heure passée",
+      "1D_selectorLabel": "Dernières 24h",
+      "1W_selectorLabel": "Semaine passée",
+      "1M_selectorLabel": "Mois passé",
+      "1Y_selectorLabel": "Année passée"
+    },
+    "warnings": {
+      "connectionError": "Erreur de connexion",
+      "ledgerUnableToRetrieveData": "Échec de la recherche des données par Ledger Live.",
+      "checkInternetAndReload": "Veuillez vérifier votre connexion Internet et actualiser la page.",
+      "reload": "Actualiser",
+      "noCryptosFound": "Crypto non trouvée",
+      "noSearchResultsFor": "Nous n’avons pas trouvé de cryptos correspondant à <0>{{search}}</0>. Veuillez réessayer avec un autre mot-clé.",
+      "noSearchResults": "Nous n’avons trouvé aucun résultat.",
+      "retrySearchKeyword": "Veuillez réessayer avec un autre mot-clé.",
+      "retrySearchParams": "Veuillez réessayer avec des paramètres différents.",
+      "trackFavAssets": "Surveillez vos favoris",
+      "clickOnStarIcon": "Cliquez sur l’étoile à côté d’un actif pour l’ajouter à vos favoris.",
+      "browseAssets": "Parcourir les actifs"
+    }
+  },
+  "NFT": {
+    "viewer": {
+      "actions": {
+        "send": "Envoyer",
+        "open": "Ouvrir dans {{viewer}}"
+      },
+      "attributes": {
+        "properties": "Attributs",
+        "description": "Description",
+        "tokenAddress": "Adresse du token",
+        "tokenId": "Identifiant du token",
+        "quantity": "Nombre",
+        "floorPrice": "Prix plancher"
+      }
+    },
+    "collections": {
+      "title": "Collections de NFT (tokens non fongibles)",
+      "receiveCTA": "Recevoir NFT",
+      "galleryCTA": "Voir la galerie",
+      "seeMore": "Voir plus de collections",
+      "seeAll": "Voir toutes les collections",
+      "seeLess": "Voir moins",
+      "placeholder": "Pour ajouter des NFT, il vous suffit de les recevoir sur votre adresse {{currency}}."
+    },
+    "gallery": {
+      "title": "Tous les NFT",
+      "collection": {
+        "header": {
+          "sendCTA": "Envoyer",
+          "contract": "Contrat : {{contract}}"
+        },
+        "operationList": {
+          "header": "Dernières opérations",
+          "OUT": "Envoyé",
+          "IN": "Reçu"
+        }
+      },
+      "tokensList": {
+        "item": {
+          "tokenId": "Identifiant : {{tokenId}}"
+        }
+      }
+    }
+  },
+  "tokensList": {
+    "title": "Tokens",
+    "cta": "Ajouter un token",
+    "placeholder": "Pour ajouter des tokens, il vous suffit de les recevoir sur votre adresse {{currencyName}}.",
+    "link": "En savoir plus",
+    "seeTokens": "Afficher les tokens ({{tokenCount}})",
+    "hideTokens": "Masquer les tokens ({{tokenCount}})",
+    "countTooltip": "1 token",
+    "countTooltip_plural": "{{count}} tokens",
+    "algorand": {
+      "title": "ASA (Actifs)",
+      "cta": "Ajouter des ASA",
+      "placeholder": "Vous pouvez ajouter des actifs à votre compte {{currencyName}}.",
+      "link": "Fonctionnement des ASA",
+      "seeTokens": "Afficher les ASA ({{tokenCount}})",
+      "hideTokens": "Masquer les ASA ({{tokenCount}})"
+    },
+    "stellar": {
+      "title": "Actifs",
+      "cta": "Ajouter un actif",
+      "placeholder": "Vous pouvez ajouter des actifs à votre compte {{currencyName}}.",
+      "link": "En savoir plus sur les actifs Stellar",
+      "seeTokens": "Afficher les actifs ({{tokenCount}})",
+      "hideTokens": "Masquer les actifs ({{tokenCount}})"
+    }
+  },
+  "subAccounts": {
+    "title": "Sous-comptes",
+    "seeSubAccounts": "Afficher les sous-comptes ({{tokenCount}})",
+    "hideSubAccounts": "Masquer les sous-comptes ({{tokenCount}})",
+    "countTooltip": "1 sous-compte",
+    "countTooltip_plural": "{{count}} sous-comptes"
+  },
+  "migrateAccounts": {
+    "overview": {
+      "title": "Mise à jour des comptes Ledger Live",
+      "successTitle": "Comptes bien mis à jour",
+      "successDescPlu": "Vos comptes {{assets}} sont maintenant à jour et prêts à être utilisés.",
+      "successDesc": "Votre compte {{assets}} est maintenant à jour et prêt à être utilisé.",
+      "mobileTitle": "Exporter les comptes vers l’application mobile",
+      "mobileDesc": "Appuyez sur le bouton ci-dessous pour exporter vos comptes mis à jour vers l’application Ledger Live pour le mobile.",
+      "mobileCTA": "Exporter vers Ledger Live pour le mobile",
+      "description": "Mettez vos comptes à jour pour bénéficier des nouvelles fonctionnalités de Ledger Live.",
+      "currency": "Mise à jour nécessaire pour 1 compte {{currency}}",
+      "currency_plural": "Mise à jour nécessaire pour {{count}} comptes {{currency}}",
+      "footer": "Vous avez besoin de votre appareil Ledger pour terminer la mise à jour.",
+      "pendingDevices": "Impossible de mettre à jour 1 compte. Veuillez connecter l’appareil associé au compte ci-dessous.",
+      "pendingDevices_plural": "Impossible de mettre à jour {{totalMigratableAccounts}} comptes. Veuillez connecter l’appareil associé au compte ci-dessous.",
+      "doItLaterBtn": "Plus tard"
+    },
+    "progress": {
+      "finished": {
+        "title": "Mise à jour de {{currencyName}} terminée",
+        "description": ""
+      },
+      "scanning": {
+        "title": "Mise à jour de {{currencyName}} en cours",
+        "description": "Patientez pendant la mise à jour de vos comptes."
+      },
+      "finished-empty": {
+        "title": "Mise à jour de {{currencyName}} incomplète",
+        "description": "Aucun compte {{currencyName}} à mettre à jour"
+      }
+    },
+    "cta": {
+      "startUpdate": "Démarrer la mise à jour",
+      "nextCurrency": "Continuer la mise à jour de {{currency}}"
+    }
+  },
+  "addAccounts": {
+    "title": "Ajouter des comptes",
+    "breadcrumb": {
+      "informations": "Crypto-actif",
+      "connectDevice": "Appareil",
+      "import": "Comptes",
+      "finish": "Confirmation"
+    },
+    "fullNodeReadyInfo": "Les comptes seront ajoutés en utilisant votre nœud Bitcoin.",
+    "fullNodeConfigure": "Configurer le nœud",
+    "tokensTip": "{{token}} ({{ticker}}) est un token {{tokenType}}. Vous pouvez recevoir ces tokens directement sur un compte {{currency}}.",
+    "accountToImportSubtitle_plural": "Ajouter des comptes existants",
+    "selectAll": "Sélectionner tout ({{count}})",
+    "unselectAll": "Désélectionner tout ({{count}})",
+    "noAccountToImport": "Aucun compte {{currencyName}} existant à ajouter",
+    "success": "Compte bien ajouté",
+    "success_plural": "Comptes bien ajoutés",
+    "successDescription": "Ajoutez davantage de comptes ou retournez au Portefeuille.",
+    "successDescription_plural": "Ajoutez davantage de comptes ou retournez au Portefeuille.",
+    "createNewAccount": {
+      "noOperationOnLastAccount": "Impossible d’ajouter un nouveau compte avant d’avoir reçu des actifs sur votre compte <1><0>{{accountName}}</0></1>.",
+      "noAccountToCreate": "Aucun compte <1><0>{{currencyName}}</0></1> trouvé",
+      "showAllAddressTypes": "Afficher tous les types d’adresses",
+      "showAllAddressTypesTooltip": "Ne changez le type d’adresse que si vous avez besoin de recevoir des {{family}} sur d’autres formats d’adresse."
+    },
+    "supportLinks": {
+      "segwit_or_native_segwit": "SegWit ou Native SegWit ?"
+    },
+    "cta": {
+      "addMore": "Ajouter davantage",
+      "add": "Ajouter un compte",
+      "add_plural": "Ajouter des comptes",
+      "addAccountName": "Ajouter un compte {{currencyName}}",
+      "receive": "Recevoir"
+    },
+    "sections": {
+      "importable": {
+        "title": "Ajouter un compte existant"
+      },
+      "creatable": {
+        "title": "Ajouter un nouveau compte"
+      },
+      "imported": {
+        "title": "Comptes déjà présents dans le Portefeuille ({{count}})"
+      },
+      "migrate": {
+        "title": "Comptes à mettre à jour"
+      }
+    }
+  },
+  "operationDetails": {
+    "whatIsThis": "À quoi correspond cette opération ?",
+    "title": "Détails de l’opération",
+    "type": "Type",
+    "amount": "Montant",
+    "account": "Compte",
+    "date": "Date",
+    "currentValue": "Valeur actuelle",
+    "status": "Statut",
+    "confirmed": "Confirmée",
+    "failed": "Échec",
+    "notConfirmed": "Non confirmée",
+    "fees": "Frais",
+    "noFees": "Aucun frais",
+    "from": "De",
+    "to": "À",
+    "identifier": "Identifiant de la transaction",
+    "viewOperation": "Afficher dans l’explorateur",
+    "showMore": "Afficher {{recipients}} autres",
+    "showLess": "Afficher moins",
+    "tokenOperations": "Opérations de tokens",
+    "subAccountOperations": "Opérations du sous-compte",
+    "tokenTooltip": "Cette opération est liée aux opérations de tokens suivantes",
+    "subAccountTooltip": "Cette opération est liée aux opérations de sous-compte suivantes",
+    "internalOperations": "Opérations internes",
+    "internalOpTooltip": "Cette opération a des opérations internes.",
+    "details": "Détails sur {{ currency }}",
+    "multipleAddresses": "Pourquoi plusieurs adresses ?",
+    "nft": {
+      "name": "Nom du token",
+      "contract": "Contrat du token",
+      "id": "Identifiant token (NFT)",
+      "quantity": "Nombre"
+    },
+    "extra": {
+      "frozenAmount": "Montant gelé",
+      "unfreezeAmount": "Dégeler le montant",
+      "votes": "Votes ({{number}})",
+      "votesAddress": "<0>{{votes}}</0> pour <2>{{name}}</2>",
+      "validators": "Validateurs",
+      "redelegated": "Redéléguée",
+      "redelegatedFrom": "Redéléguée de",
+      "redelegatedTo": "Redéléguée à",
+      "redelegatedAmount": "Montant redélégué",
+      "undelegated": "Délégation interrompue",
+      "undelegatedFrom": "Délégation interrompue de",
+      "undelegatedAmount": "Montant de la délégation interrompue",
+      "rewardFrom": "Récompense de",
+      "memo": "Mémo",
+      "assetId": "Identifiant de l’actif",
+      "rewards": "Récompenses gagnées",
+      "autoClaimedRewards": "Récompenses automatiques",
+      "bondedAmount": "Montant lié",
+      "unbondedAmount": "Montant délié",
+      "withdrawUnbondedAmount": "Montant retiré",
+      "palletMethod": "Méthode",
+      "transferAmount": "Montant transféré",
+      "validatorsCount": "Validateurs ({{number}})"
+    }
+  },
+  "operationList": {
+    "noMoreOperations": "Rien d’autre à afficher"
+  },
+  "DeviceAction": {
+    "allowAppPermission": "Ouvrez l’application {{wording}} sur votre appareil",
+    "allowAppPermissionSubtitleToken": "pour gérer vos tokens {{token}}",
+    "allowManagerPermission": "Autorisez {{wording}} sur l’appareil.",
+    "loading": "Chargement...",
+    "connectAndUnlockDevice": "Connectez et déverrouillez votre appareil.",
+    "unlockDevice": "Déverrouillez votre appareil.",
+    "unlockDeviceAfterFirmwareUpdate": "Patientez pendant la mise à jour du micrologiciel et déverrouillez votre appareil avec votre code PIN.",
+    "quitApp": "Sortez de l’application sur votre appareil.",
+    "appNotInstalledTitle": "Application nécessaire manquante",
+    "appNotInstalledTitle_plural": "Applications nécessaires manquantes",
+    "appNotInstalled": "L’application {{appName}} est nécessaire pour terminer cette action. Accédez à My Ledger pour l’installer sur votre Ledger.",
+    "appNotInstalled_plural": "Les applications {{appName}} sont nécessaires pour terminer cette action. Accédez à My Ledger pour les installer sur votre Ledger.",
+    "openManager": "Ouvrir My Ledger",
+    "openOnboarding": "Configurer un appareil",
+    "outdated": "Version de l’application obsolète",
+    "outdatedDesc": "Une mise à jour importante est disponible pour l’application {{appName}} sur votre Ledger. Veuillez accéder à My Ledger pour la mettre à jour.",
+    "installApp": "Installation de l’application {{appName}}",
+    "installAppDescription": "Merci d’attendre la fin de l’installation.",
+    "listApps": "Vérification en cours des applications nécessaires",
+    "listAppsDescription": "Merci de patienter pendant que nous nous assurons que vous avez toutes les applications requises.",
+    "swap": {
+      "notice": "Vérifiez les détails du swap sur votre appareil avant de l’envoyer. Les adresses sont échangées de manière sécurisée afin que vous n’ayez pas à les vérifier.",
+      "confirm": "Confirmer la transaction de swap",
+      "amountSent": "Montant à envoyer",
+      "amountReceived": "Montant à recevoir",
+      "amountReceivedFloat": "Montant à recevoir sans les frais de service",
+      "fees": "Frais",
+      "provider": "Prestataire",
+      "payoutNetworkFees": "Frais de réception",
+      "payoutNetworkFeesTooltip": "Ce montant n’apparaîtra pas sur votre appareil.",
+      "acceptTerms": "En validant cette transaction, j’accepte\n<0>les Conditions d’utilisation de {{provider}}</0>."
+    },
+    "swap2": {
+      "amountSent": "Montant à envoyer",
+      "amountReceived": "Montant à recevoir",
+      "provider": "Prestataire",
+      "fees": "Frais de réseau",
+      "sourceAccount": "Compte émetteur",
+      "targetAccount": "Compte bénéficiaire"
+    },
+    "sell": {
+      "notice": "Vérifiez les détails de la vente sur votre appareil avant de l’envoyer. Les adresses sont échangées de manière sécurisée afin que vous n’ayez pas à les vérifier.",
+      "confirm": "Confirmer la transaction de vente"
+    },
+    "fund": {
+      "notice": "Vérifiez les détails du dépôt sur votre appareil avant de l’envoyer. Les adresses sont échangées de manière sécurisée afin que vous n’ayez pas à les vérifier.",
+      "confirm": "Confirmez la transaction de dépôt"
+    }
+  },
+  "manager": {
+    "tabs": {
+      "appCatalog": "Catalogue d’applications",
+      "appCatalogSearch": "Rechercher une application dans le catalogue",
+      "appsOnDevice": "Applications installées",
+      "appOnDeviceSearch": "Rechercher des applications installées..."
+    },
+    "disconnected": {
+      "title": "Une application est ouverte sur votre appareil ?",
+      "subtitle": "Rouvrir My Ledger fermera l’application sur votre appareil.",
+      "ctaReopen": "Rouvrir My Ledger",
+      "ctaPortfolio": "Retour au Portefeuille"
+    },
+    "deviceStorage": {
+      "freeSpace": "<0>{{space}}</0> disponibles",
+      "noFreeSpace": "Plus d’espace disponible",
+      "installed": "Applications",
+      "capacity": "Capacité",
+      "used": "Utilisé",
+      "firmwareAvailable": "Micrologiciel obsolète :",
+      "firmwareUpToDate": "Le micrologiciel est à jour :",
+      "genuine": "L’appareil est authentique.",
+      "incomplete": "Certaines applications n’ont pas été reconnues. Merci de les désinstaller puis les réinstaller."
+    },
+    "applist": {
+      "placeholder": "Pas de résultat pour cette recherche avec les filtres choisis",
+      "placeholderNoAppsInstalled": "Aucune application installée sur votre appareil",
+      "placeholderGoToCatalog": "Allez dans le Catalogue pour installer des applications.",
+      "noResultsFound": "Aucun résultat",
+      "noResultsDesc": "Merci de vérifier l’orthographe et réessayer",
+      "filter": {
+        "title": "Afficher",
+        "all": "Toutes",
+        "supported": "Prises en charge par Ledger Live",
+        "installed": "Installée",
+        "not_installed": "Non installées"
+      },
+      "sort": {
+        "title": "Trier",
+        "name_asc": "Nom A-Z",
+        "name_desc": "Nom Z-A",
+        "marketcap_desc": "Capitalisation"
+      },
+      "installSuccess": {
+        "title": "Application bien installée. Vous pouvez maintenant ajouter vos comptes {{app}}.",
+        "title_plural": "Applications bien installées. Vous pouvez ajouter vos comptes",
+        "manageAccount": "Gérer mes comptes"
+      },
+      "updatable": {
+        "title": "Mise à jour disponible",
+        "title_plural": "Mises à jours disponibles",
+        "progressTitle": "{{number}} mise à jour d’application",
+        "progressTitle_plural": "{{number}} mises à jour d’applications",
+        "progressWarning": "Ne sortez pas de My Ledger pendant la mise à jour.",
+        "progress": "Mises à jour..."
+      },
+      "item": {
+        "version": "Version {{version}}",
+        "installing": "Installation...",
+        "uninstalling": "Désinstallation...",
+        "updating": "Mise à jour...",
+        "scheduled": "En attente",
+        "update": "Mise à jour disponible",
+        "updateAll": "Tout mettre à jour",
+        "updateAllOutOfMemory": "Espace de stockage insuffisant. Merci de désinstaller des applications",
+        "install": "Installer",
+        "installed": "Installée",
+        "updated": "Mise à jour",
+        "uninstall": "Désinstaller",
+        "notEnoughSpace": "Espace insuffisant",
+        "supported": "Prise en charge par Ledger Live",
+        "not_supported": "Wallet externe requis",
+        "addAccount": "Ajouter un compte",
+        "addAccountTooltip": "Ajouter un compte {{appName}}",
+        "addAccountWarn": "Veuillez attendre la fin du chargement",
+        "learnMore": "En savoir plus",
+        "learnMoreTooltip": "En savoir plus sur {{appName}}",
+        "removeTooltip": "Désinstaller {{appName}}",
+        "useAppForToken": "Gestion des tokens {{tokenType}}",
+        "tokenAppDisclaimer": "Pour gérer des tokens {{tokenName}} {{tokenType}}, <1>installez l’application {{appName}}</1> et vérifiez que vous avez bien la <1>version {{tokenType}}</1> avant d’en envoyer <3>sur votre compte {{appName}}</3>.",
+        "tokenAppDisclaimerInstalled": "Pour gérer <1>des tokens {{tokenName}} {{tokenType}}</1>, vérifiez que vous avez bien la <1>version {{tokenType}}</1> avant d’en envoyer <3>sur votre compte {{appName}}</3>.",
+        "goToAccounts": "Accéder aux Comptes",
+        "intallParentApp": "Installer l’application {{appName}}",
+        "plugin": "Accéder à l’application",
+        "swap": "Swap",
+        "tool": "En savoir plus",
+        "app": "En savoir plus"
+      },
+      "uninstall": {
+        "title": "Tout désinstaller",
+        "subtitle": "Désinstaller toutes les applications ?",
+        "description": "Rassurez-vous. Désinstaller des applications n’a pas d’effet sur vos crypto-actifs. Vous pouvez réinstaller vos applications depuis le Catalogue d’applications."
+      }
+    },
+    "apps": {
+      "dependencyInstall": {
+        "title": "Application {{dependency}} requise",
+        "description": "L’application {{dependency}} sera également installée car elle est requise pour l’application {{app}}.",
+        "confirm": "Installer des applications"
+      },
+      "dependencyUninstall": {
+        "title": " Désinstaller {{app}} et les applications associées ?",
+        "showAll": "Afficher les applications à désinstaller",
+        "description": "Certaines des applications installées sont associées à l’application {{app}}. Elles seront également désinstallées.",
+        "confirm": "Désinstaller {{app}} et les autres applications"
+      }
+    },
+    "firmware": {
+      "updateLater": "Annuler",
+      "seedReady": "J’ai ma phrase de récupération.",
+      "dontHaveSeed": "Vous n’avez pas votre phrase de récupération ? ",
+      "followTheGuide": "Laissez-vous guider",
+      "removeApps": "Désinstaller toutes les applications avant de mettre à jour",
+      "update": "Mise à jour du micrologiciel",
+      "updateBtn": "Mettre à jour le micrologiciel",
+      "banner": {
+        "warning": "Mise à jour {{latestFirmware}} du micrologiciel disponible",
+        "cta": "Accéder à My Ledger",
+        "old": {
+          "warning": "La version du micrologiciel de l’appareil est trop ancienne pour être mise à jour. Contactez l’Assistance Ledger pour le remplacer.",
+          "cta": "Contacter l’Assistance"
+        },
+        "cta2": "Mettre à jour le micrologiciel"
+      },
+      "latest": "Version {{version}} du micrologiciel disponible",
+      "contactSupport": "Contacter l’Assistance",
+      "deprecated": "La version du micrologiciel de l’appareil est trop ancienne pour être mise à jour. Contactez l’Assistance Ledger pour le remplacer.",
+      "prepareSeed": "Assurez-vous par précaution que votre phrase de récupération de 24 mots est accessible et bien écrite sur votre feuille de récupération.",
+      "disclaimerTitle": "Vous êtes sur le point d’installer la <1>version {{version}} du micrologiciel</1>.",
+      "downloadingUpdateDesc": "Merci de patienter pendant le téléchargement du programme d’installation des mises à jour"
+    },
+    "modal": {
+      "steps": {
+        "downloadingUpdate": "Téléchargement de la mise à jour",
+        "updateMCU": "Mise à jour du micrologiciel",
+        "updating": "Mise à jour du micrologiciel",
+        "reset": "Préparation de l’appareil",
+        "osu": "Installation de l’OSU...",
+        "flash-mcu": "Mise à jour du MCU...",
+        "flash-bootloader": "Mise à jour du Bootloader...",
+        "firmware": "Mise à jour du micrologiciel...",
+        "flash": "Préparation de votre appareil..."
+      },
+      "confirmIdentifier": "Vérifier l’identifiant",
+      "confirmIdentifierText": "Vérifiez que l’identifiant sur votre appareil est le même que l’identifiant affiché ci-dessous. Confirmez et saisissez votre code PIN si demandé.",
+      "identifier": "Identifiant",
+      "preparation": "Préparation",
+      "newFirmware": "Nouveau micrologiciel {{version}}",
+      "confirmUpdate": "Confirmez la mise à jour sur votre appareil.",
+      "mcuTitle": "Terminer la mise à jour",
+      "mcuFirst": "Déconnectez le câble USB de votre appareil.",
+      "mcuSecond": "Maintenez le bouton gauche enfoncé tout en reconnectant le câble USB jusqu’à ce que l’écran <1><0>{{repairProcessing}}</0></1> apparaisse.",
+      "mcuPin": "Merci d’attendre que la mise à jour soit terminée.",
+      "mcuSecondNanoX": "Maintenez le bouton gauche enfoncé jusqu’à ce que <1><0>{{bootloaderOption}}</0></1> apparaisse. Appuyez sur les deux boutons pour confirmer et reconnecter votre appareil.",
+      "mcuBlueFirst": "Appuyez sur le bouton latéral pendant 10 secondes pour éteindre l’appareil. Relâchez le bouton.",
+      "mcuBlueSecond": "Faites un appui long sur le bouton pendant au moins 5 secondes jusqu’à ce que les options de Boot apparaissent. Sélectionnez le mode Bootloader.",
+      "successTitle": "Micrologiciel mis à jour",
+      "successTextApps": "Vous pouvez réinstaller vos applications sur votre appareil.",
+      "successTextNoApps": "Vous pouvez maintenant installer des applications sur votre appareil.",
+      "sucessCTAApps": "Réinstaller des applications",
+      "SuccessCTANoApps": "Installer des applications",
+      "cancelReinstallCTA": "Installer la mise à jour",
+      "resetSteps": {
+        "first": "1. Réinitialiser votre appareil",
+        "connect": "Connectez votre {{deviceName}} à votre ordinateur à l’aide d’un câble USB.",
+        "turnOn": "Appuyez sur le bouton de l’appareil pour l’allumer.",
+        "falsePin": "Entrez trois codes PIN erronés pour réinitialiser votre appareil.",
+        "turnOff": "Faites un appui long sur le bouton latéral jusqu’à ce que {{action}} apparaisse.",
+        "confirmTurnOff": "Appuyez sur {{action}} pour confirmer.",
+        "second": "2. Démarrer en mode {{mode}}",
+        "boot": "Faites un appui long sur le bouton latéral jusqu’à ce que {{option}} apparaisse.",
+        "recoveryMode": "Appuyez sur le Mode {{mode}}. Patientez jusqu’à ce que le tableau de bord apparaisse.",
+        "third": "3. Désinstaller toutes les applications",
+        "openLive": "Ouvrez My Ledger dans Ledger Live.",
+        "uninstall": "Appuyez sur l’icône grise de la corbeille pour supprimer toutes les applications actuellement installées sur votre {{deviceName}}. Cela permet de faire de la place pour le programme d’installation du micrologiciel.",
+        "disclaimer": "Remarque : vos fonds ne sont pas affectés par cette opération. Vos clés privées vous permettant d’accéder à vos crypto-actifs sont notées en toute sécurité sur votre feuille de récupération."
+      }
+    }
+  },
+  "claimReward": {
+    "title": "Demander les récompenses",
+    "steps": {
+      "rewards": {
+        "title": "Récompenses",
+        "description": "Félicitations. Vous avez gagné <1>{{amount}}</1> en votant pour des validateurs.",
+        "info": "Les récompenses peuvent être demandées une fois toutes les 24 heures."
+      },
+      "connectDevice": {
+        "title": "Appareil"
+      },
+      "confirmation": {
+        "title": "Confirmation",
+        "success": {
+          "title": "Récompenses demandées",
+          "text": "Vos récompenses ont été ajoutées à votre solde disponible.",
+          "cta": "Voir les détails",
+          "done": "Terminé"
+        },
+        "broadcastError": "Échec probable de votre transaction. Patientez un instant puis vérifiez l’historique des transactions avant de réessayer."
+      }
+    }
+  },
+  "freeze": {
+    "title": "Geler les actifs",
+    "steps": {
+      "amount": {
+        "title": "Montant",
+        "resourceInfo": "Bande passante ou Énergie ?",
+        "bandwidthDescription": "Les points de Bande passante sont utilisés pour effectuer des transactions sans payer de frais de réseau TRX. Choisissez Bande passante pour plus de transactions quotidiennes gratuites.",
+        "energyDescription": "Les points d’Énergie sont requis pour exécuter des contrats intelligents. Si vous n’exécutez aucun contrat intelligent, il n’est pas nécessaire de gagner vos récompenses en Énergie.",
+        "amountLabel": "Montant à geler",
+        "available": "Disponible : {{amountAvailable}}",
+        "info": "Les actifs gelés ne peuvent pas être envoyés pendant 3 jours."
+      },
+      "connectDevice": {
+        "title": "Appareil"
+      },
+      "confirmation": {
+        "tooltip": {
+          "title": "Transaction en attente de validation",
+          "desc": "Vous devez attendre une minute avant de pouvoir voter."
+        },
+        "title": "Confirmation",
+        "success": {
+          "title": "",
+          "textNRG": "Vous commencerez à gagner de l’Énergie une fois le gel confirmé par le réseau. Vous pourrez ensuite voter pour des super-représentants et gagner des récompenses.",
+          "text": "Vous commencerez à gagner de la Bande passante une fois le gel confirmé par le réseau. Vous pourrez ensuite voter pour des super-représentants et gagner des récompenses.",
+          "votePending": "Voter dans {{time}}",
+          "vote": "Voter",
+          "later": "Voter plus tard"
+        },
+        "broadcastError": "Échec probable de votre transaction. Patientez un instant puis vérifiez l’historique des transactions avant de réessayer."
+      }
+    }
+  },
+  "unfreeze": {
+    "title": "Dégeler les actifs",
+    "steps": {
+      "amount": {
+        "title": "Dégeler",
+        "info": "Dégeler réduira {{resource}} et annulera vos votes."
+      },
+      "connectDevice": {
+        "title": "Appareil"
+      },
+      "confirmation": {
+        "title": "Confirmation",
+        "success": {
+          "title": "",
+          "text": "Vos actifs ont bien été dégelés. Vos points {{resource}} seront réduits et vos votes seront annulés.",
+          "continue": "Continuer"
+        },
+        "broadcastError": "Échec probable de votre transaction. Patientez un instant puis vérifiez l’historique des transactions avant de réessayer."
+      }
+    }
+  },
+  "vote": {
+    "title": "Voter",
+    "titleExisting": "Gérer les votes",
+    "steps": {
+      "castVotes": {
+        "max": "Max",
+        "title": "Voter",
+        "search": "Rechercher par nom ou adresse...",
+        "totalVotes": "Total des votes : {{total}}",
+        "selected": "Sélectionné : {{total}}",
+        "maxSelected": "Max sélectionné : {{total}}",
+        "allVotesAreUsed": "Tous les actifs sont distribués.",
+        "maxUsed": "Fonds insuffisants",
+        "validators": "Validateurs ({{total}})",
+        "votes": "Actifs disponibles : {{total}}",
+        "noResults": "Aucun validateur trouvé pour \"<0>{{search}}</0>\"."
+      },
+      "connectDevice": {
+        "title": "Appareil"
+      },
+      "confirmation": {
+        "title": "Confirmation",
+        "success": {
+          "title": "Vos votes ont bien été émis.",
+          "text": "",
+          "cta": "Voir les détails"
+        },
+        "broadcastError": "Échec probable de votre transaction. Patientez un instant puis vérifiez l’historique des transactions avant de réessayer."
+      }
+    }
+  },
+  "buy": {
+    "title": "Acheter",
+    "titleCrypto": "Acheter {{currency}}",
+    "buyCTA": "Acheter des {{currencyTicker}}",
+    "withoutDevice": "Continuer sans mon appareil",
+    "connectWithoutDevice": "Il est préférable d’utiliser votre appareil pour une sécurité optimale.",
+    "skipConnect": "Continuer sans mon appareil"
+  },
+  "sell": {
+    "title": "Vendre",
+    "titleCrypto": "Vendre des {{currency}}"
+  },
+  "receive": {
+    "title": "Recevoir",
+    "successTitle": "Adresse partagée en toute sécurité",
+    "steps": {
+      "chooseAccount": {
+        "title": "Compte",
+        "label": "Compte à créditer",
+        "parentAccount": "1. Sélectionnez le compte {{currencyName}}.",
+        "token": "2. Sélectionnez un token.",
+        "verifyTokenType": "Vérifiez que <0>{{token}}</0> est bien un token <0>{{tokenType}}</0>. Tout autre crypto-actif envoyé sur un compte {{currency}} risque d’être perdu.",
+        "warningTokenType": "Envoyez uniquement des <0>{{ticker}}</0> ou tokens <0>{{tokenType}}</0> sur des comptes {{currency}}. Tout autre crypto-actif risque d’être définitivement perdu."
+      },
+      "connectDevice": {
+        "title": "Appareil",
+        "withoutDevice": "Vous n’avez pas votre appareil ?"
+      },
+      "receiveFunds": {
+        "title": "Recevoir"
+      },
+      "warning": {
+        "tezos": {
+          "text": "Le montant reçu sur un compte délégué sera ajouté au montant total qui est en staking. Merci de choisir un autre compte si cela ne vous convient pas."
+        }
+      }
+    }
+  },
+  "send": {
+    "title": "Envoyer",
+    "titleNft": "Envoyer le NFT",
+    "totalSpent": "Total à débiter",
+    "steps": {
+      "recipient": {
+        "title": "Bénéficiaire",
+        "nftRecipient": "NFT à envoyer"
+      },
+      "amount": {
+        "title": "Montant",
+        "banner": "Montant maximal pouvant être envoyé :",
+        "fees": "Frais",
+        "standard": "Standard",
+        "advanced": "Avancé",
+        "nftQuantity": "Nombre"
+      },
+      "summary": {
+        "title": "Récapitulatif"
+      },
+      "device": {
+        "title": "Appareil"
+      },
+      "details": {
+        "utxoLag": "Cette transaction peut prendre plus de temps à être vérifiée et signée, car le compte a un nombre élevé de coins.",
+        "subaccountsWarning": "Vous devez recharger ce compte avec des {{ currency }} afin d’envoyer les tokens de ce compte.",
+        "from": "De",
+        "to": "À",
+        "selectAccountDebit": "Compte à débiter",
+        "recipientAddress": "Adresse du bénéficiaire",
+        "amount": "Montant",
+        "fees": "Frais de réseau",
+        "useMax": "Envoyer le maximum",
+        "rippleTag": "Tag",
+        "rippleTagPlaceholder": "Facultatif",
+        "ethereumGasLimit": "Limite de gaz",
+        "ethereumGasPrice": "Prix du gaz",
+        "unitPerByte": "{{unit}} par byte",
+        "nft": "NFT",
+        "nftQuantity": "Nombre"
+      },
+      "verification": {
+        "streaming": {
+          "accurate": "Chargement... ({{percentage}})",
+          "inaccurate": "Chargement..."
+        }
+      },
+      "confirmation": {
+        "title": "Confirmation",
+        "success": {
+          "title": "Transaction effectuée",
+          "text": "Le solde de votre compte sera mis à jour une fois que la blockchain aura confirmé la transaction.",
+          "cta": "Voir les détails"
+        },
+        "pending": {
+          "title": "Diffusion de la transaction..."
+        },
+        "broadcastError": "Échec probable de votre transaction. Patientez un instant puis vérifiez l’historique des transactions avant de réessayer."
+      },
+      "warning": {
+        "tezos": {
+          "text": "Le montant à envoyer sera déduit du solde de votre compte délégué."
+        }
+      }
+    },
+    "footer": {
+      "estimatedFees": "Frais de réseau"
+    }
+  },
+  "sign": {
+    "title": "Signer la transaction"
+  },
+  "releaseNotes": {
+    "title": "Notes de publication",
+    "version": "Ledger Live {{versionNb}}"
+  },
+  "systemLanguageAvailable": {
+    "title": "Changer la langue de l’application ?",
+    "description": {
+      "newSupport": "Bonne nouvelle ! Grâce aux efforts de nos équipes, Ledger Live est maintenant disponible en {{language}}.",
+      "advice": "Vous pouvez toujours changer la langue plus tard dans les Paramètres."
+    },
+    "switchButton": "Basculer en {{language}}",
+    "no": "Non, merci"
+  },
+  "distribution": {
+    "asset": "Actif",
+    "price": "Cours",
+    "distribution": "Répartition",
+    "amount": "Montant",
+    "value": "Valeur",
+    "showAll": "Afficher tout",
+    "showLess": "Afficher moins",
+    "header": "Répartition des actifs ({{count}})"
+  },
+  "accountDistribution": {
+    "account": "Compte",
+    "distribution": "Répartition",
+    "amount": "Montant",
+    "value": "Valeur",
+    "header": "Répartition des comptes ({{count}})"
+  },
+  "cardano": {
+    "account": {
+      "stakingRewardsBanner": {
+        "cardTitle": "Le solde total ne comprend pas les récompenses de staking"
+      }
+    }
+  },
+  "tron": {
+    "voting": {
+      "emptyState": {
+        "description": "Vous pouvez maintenant gagner des récompenses en votant et en gelant vos actifs.",
+        "info": "Fonctionnement du vote",
+        "votesDesc": "Votez pour un ou plusieurs représentants pour commencer à gagner des récompenses de staking.",
+        "vote": "Voter",
+        "voteExisting": "Gérer les votes"
+      },
+      "manageTP": "Gérer les actifs",
+      "warnEarnRewards": "Vous devez avoir un minimum de {{amount}} pour commencer à gagner des récompenses.",
+      "claimRewards": "Demander les récompenses",
+      "nextRewardsDate": "Date à laquelle vous pouvez demander vos récompenses : {{date}}.",
+      "claimAvailableRewards": "Demander {{amount}}",
+      "header": "Votes",
+      "percentageTP": "% de votes exprimés",
+      "noRewards": "Aucune récompense disponible",
+      "remainingVotes": {
+        "title": "Il vous reste {{amount}} votes.",
+        "description": "Utilisez vos votes restants pour gagner encore plus de récompenses.",
+        "button": "Voter maintenant"
+      },
+      "flow": {
+        "steps": {
+          "starter": {
+            "description": "Gelez vos TRX pour gagner des récompenses en toute sécurité en gardant le contrôle de vos actifs.",
+            "bullet": {
+              "delegate": "Vous conservez la propriété de vos actifs délégués.",
+              "access": "Vous pouvez dégeler vos actifs après 3 jours.",
+              "ledger": "Gelez et votez en toute sécurité avec votre appareil Ledger."
+            },
+            "help": "Fonctionnement du vote",
+            "termsAndPrivacy": "Déléguer ses droits de vote ne garantit pas de recevoir des récompenses de son super-représentant."
           }
         }
       }
     },
-    "manage" : {
-      "title" : "Gérer les actifs",
-      "freeze" : {
-        "title" : "Geler",
-        "description" : "Gelez vos TRX pour gagner de la Bande passante ou de l’Énergie. Vous pourrez également voter pour des super-représentants."
-      },
-      "unfreeze" : {
-        "title" : "Dégeler",
-        "description" : "Dégelez vos TRX pour les ajouter à votre solde disponible. Vous ne gagnerez plus de récompenses."
-      },
-      "vote" : {
-        "title" : "Voter",
-        "description" : "Votez pour des super-représentants pour gagner des récompenses.",
-        "steps" : {
-          "vote" : {
-            "title" : "Voter",
-            "description" : "Votez pour un ou plusieurs super-représentants pour commencer à gagner des récompenses.",
-            "footer" : {
-              "doNotShowAgain" : "Ne plus afficher",
-              "next" : "Voter"
-            },
-            "info" : {
-              "message" : "SR ou candidat ?",
-              "superRepresentative" : {
-                "title" : "Super-représentants (SR)",
-                "description" : "Les super-représentants jouent un rôle clé dans la gouvernance de la communauté TRON en assurant des fonctions de base, comme la génération de blocs et la tenue des comptes."
+    "manage": {
+      "title": "Gérer les actifs",
+      "freeze": {
+        "title": "Geler",
+        "description": "Gelez vos TRX pour gagner de la Bande passante ou de l’Énergie. Vous pourrez également voter pour des super-représentants."
+      },
+      "unfreeze": {
+        "title": "Dégeler",
+        "description": "Dégelez vos TRX pour les ajouter à votre solde disponible. Vous ne gagnerez plus de récompenses."
+      },
+      "vote": {
+        "title": "Voter",
+        "description": "Votez pour des super-représentants pour gagner des récompenses.",
+        "steps": {
+          "vote": {
+            "title": "Voter",
+            "description": "Votez pour un ou plusieurs super-représentants pour commencer à gagner des récompenses.",
+            "footer": {
+              "doNotShowAgain": "Ne plus afficher",
+              "next": "Voter"
+            },
+            "info": {
+              "message": "SR ou candidat ?",
+              "superRepresentative": {
+                "title": "Super-représentants (SR)",
+                "description": "Les super-représentants jouent un rôle clé dans la gouvernance de la communauté TRON en assurant des fonctions de base, comme la génération de blocs et la tenue des comptes."
               },
-              "candidates" : {
-                "title" : "Candidats",
-                "description" : "127 personnes élues par le vote de la communauté des détenteurs de tokens. Les votes sont mis à jour toutes les 6 heures."
+              "candidates": {
+                "title": "Candidats",
+                "description": "127 personnes élues par le vote de la communauté des détenteurs de tokens. Les votes sont mis à jour toutes les 6 heures."
               }
             }
           }
-=======
-      },
-      "manageTP" : "Gérer les actifs",
-      "warnEarnRewards" : "Vous devez avoir un minimum de {{amount}} pour commencer à gagner des récompenses.",
-      "claimRewards" : "Demander les récompenses",
-      "nextRewardsDate" : "Date à laquelle vous pouvez demander vos récompenses : {{date}}.",
-      "claimAvailableRewards" : "Demander {{amount}}",
-      "header" : "Votes",
-      "percentageTP" : "% de votes exprimés",
-      "noRewards" : "Aucune récompense disponible",
-      "remainingVotes" : {
-        "title" : "Il vous reste {{amount}} votes.",
-        "description" : "Utilisez vos votes restants pour gagner encore plus de récompenses.",
-        "button" : "Voter maintenant"
-      },
-      "flow" : {
-        "steps" : {
-          "starter" : {
-            "description" : "Gelez vos TRX pour gagner des récompenses en toute sécurité en gardant le contrôle de vos actifs.",
-            "bullet" : {
-              "delegate" : "Vous conservez la propriété de vos actifs délégués.",
-              "access" : "Vous pouvez dégeler vos actifs après 3 jours.",
-              "ledger" : "Gelez et votez en toute sécurité avec votre appareil Ledger."
-            },
-            "help" : "Fonctionnement du vote",
-            "termsAndPrivacy" : "Déléguer ses droits de vote ne garantit pas de recevoir des récompenses de son super-représentant."
+        }
+      }
+    }
+  },
+  "bitcoin": {
+    "inputSelected": "SÉLECTIONNÉ",
+    "toSpend": "Coins à dépenser",
+    "toReturn": "Coin à rendre",
+    "modalTitle": "Contrôle des coins",
+    "coincontrol": "Contrôle des coins",
+    "advanced": "Options avancées",
+    "ctaDisabled": "Compte ne contenant pas d’UTXO",
+    "whatIs": "En savoir plus sur ce paramètre",
+    "rbf": "Permettre à la transaction d’être remplaçable (Replace-By-Fee).",
+    "strategy": "Stratégie de sélection des coins",
+    "selected": "Coins sélectionnés par stratégie",
+    "amount": "Montant à envoyer :",
+    "replaceable": "Remplaçable",
+    "cannotSelect": {
+      "unconfirmed": "Vous ne pouvez pas sélectionner des coins parmi des transactions non confirmées et remplaçables.",
+      "pending": "Vous ne pouvez pas sélectionner des coins parmi des transactions en attente (hormis vos UTXO non dépensés)",
+      "last": "Vous devez au moins en sélectionner un."
+    },
+    "pending": "En attente",
+    "pickingStrategy": "Stratégie de sélection des UTXO",
+    "pickingStrategyLabels": {
+      "DEEP_OUTPUTS_FIRST": "Coins plus vieux en premier (FIFO)",
+      "OPTIMIZE_SIZE": "Réduire les frais (optimiser la taille)",
+      "MERGE_OUTPUTS": "Réduire les frais à venir (fusionner des coins)"
+    }
+  },
+  "celo": {
+    "account": {
+      "subHeader": {
+        "cardTitle": "Propulsé par Figment",
+        "moreInfo": "Plus d’informations",
+        "drawerTitle": "Propulsé par Figment",
+        "title": "Le token CELO désormais disponible sur Ledger Live",
+        "description": "Vous pouvez maintenant gérer et sécuriser vos tokens CELO via Ledger Live.",
+        "description2": "Le token Celo est natif de la chaîne Celo. Vous pouvez l’utiliser pour réaliser des transactions, le staking et de nombreuses fonctionnalités à venir.",
+        "website": "Propulsé par Figment"
+      }
+    },
+    "lockedBalance": "Solde immobilisé",
+    "lockedTooltip": "Vous devez immobiliser des actifs puis voter pour des groupes de validateurs pour gagner des récompenses.",
+    "nonvotingLockedBalance": "Solde immobilisé non utilisé pour voter",
+    "nonvotingLockedTooltip": "Solde des actifs immobilisés pouvant être utilisés pour voter",
+    "withdrawableBalance": "Solde pouvant être retiré",
+    "withdrawableTooltip": "CELO dégelés et transférables sur votre solde disponible",
+    "delegation": {
+      "activeTooltip": "Un vote actif génère des récompenses",
+      "pendingTooltip": "Un vote en attente ne génère pas de récompenses et doit être activé après 24h.",
+      "awaitingActivationTooltip": "Ce vote en attente peut maintenant être activé.",
+      "listHeader": "Délégations",
+      "add": "Ajouter",
+      "validatorGroup": "Groupe de validateurs",
+      "manageMultipleVoteWarning": "Vous devez activer ou révoquer les autres votes du même groupe de validateurs avant de gérer ce vote.",
+      "actions": {
+        "activate": "Activer",
+        "revoke": "Révoquer"
+      },
+      "emptyState": {
+        "description": "Vous pouvez gagner des récompenses CELO en déléguant vos actifs.",
+        "info": "Fonctionnement de la délégation",
+        "delegation": "Gagner des récompenses"
+      },
+      "earnRewards": {
+        "description": "Vous pouvez gagner des récompenses en déléguant vos CELO à un validateur.",
+        "bullet": {
+          "0": "Vous gardez la propriété de vos actifs délégués.",
+          "1": "Déléguez avec votre appareil Ledger.",
+          "2": "Les actifs seront disponibles une fois la délégation arrêtée."
+        },
+        "warning": "Choisissez votre validateur judicieusement : vous pouvez perdre une partie de vos actifs délégués si le validateur ne respecte pas les règles."
+      }
+    },
+    "manage": {
+      "title": "Gérer les actifs",
+      "titleWhenPendingRegistration": "Enregistrement du compte en attente",
+      "lock": {
+        "title": "Immobiliser",
+        "description": "Pour gagner des récompenses, vous devez d’abord immobiliser un montant. Vous devez ensuite voter pour des validateurs."
+      },
+      "unlock": {
+        "title": "Dégeler",
+        "description": "Pour libérer un montant immobilisé, vous devez d’abord le dégeler. Vous pourrez ensuite le retirer après la période de gel de 3 jours."
+      },
+      "withdraw": {
+        "title": "Retirer",
+        "description": "Pour verser un montant dégelé sur votre solde disponible, vous devez le retirer manuellement."
+      },
+      "vote": {
+        "title": "Voter",
+        "description": "Votez pour des groupes de validateurs. N’oubliez pas d’activer vos votes pour gagner des récompenses.",
+        "descriptionMaxVotes": "Vous pouvez voter pour un maximum de {{maxVotes}} groupes de validateurs. Révoquez un vote pour voter pour un nouveau groupe validateur."
+      },
+      "activate": {
+        "title": "Activer le vote",
+        "description": "Activez votre vote pour le groupe de validateurs."
+      },
+      "revoke": {
+        "title": "Révoquer le vote",
+        "description": "Révoquez votre vote pour le groupe de validateurs."
+      }
+    },
+    "lock": {
+      "title": "Immobiliser des actifs",
+      "steps": {
+        "amount": {
+          "title": "Montant",
+          "amountLabel": "Montant à immobiliser",
+          "availableLabel": "Disponible",
+          "maxLabel": "Max",
+          "info": "Les actifs immobilisés peuvent être dégelés à tout moment. Ils peuvent ensuite être retirés après 3 jours."
+        },
+        "connectDevice": {
+          "title": "Appareil"
+        },
+        "confirmation": {
+          "title": "Confirmation",
+          "success": {
+            "title": "Actifs bien immobilisés",
+            "text": "Vous pouvez voter pour des validateurs une fois que le réseau a confirmé votre transaction.",
+            "textVote": "Vous pourrez voter pour des validateurs une fois que le réseau aura confirmé votre transaction.",
+            "cta": "Voir les détails"
+          },
+          "pending": {
+            "title": "Immobilisation de vos actifs..."
+          },
+          "broadcastError": "Échec probable de votre transaction. Patientez un instant puis vérifiez l’historique des transactions avant de réessayer."
+        }
+      }
+    },
+    "unlock": {
+      "title": "Dégeler des actifs",
+      "steps": {
+        "amount": {
+          "title": "Montant",
+          "amountLabel": "Montant à dégeler",
+          "availableLabel": "Immobilisé",
+          "maxLabel": "Max",
+          "info": "Les actifs dégelés peuvent être retirés après une période de 3 jours.",
+          "learnMore": "En savoir plus"
+        },
+        "connectDevice": {
+          "title": "Appareil"
+        },
+        "confirmation": {
+          "title": "Confirmation",
+          "label": "Confirmation",
+          "success": {
+            "title": "Transaction de dégel bien envoyée",
+            "text": "Les actifs dégelés pourront être retirés après 3 jours.",
+            "cta": "Voir les détails"
+          },
+          "pending": {
+            "title": "Dégel de vos actifs en cours..."
+          },
+          "broadcastError": "Échec probable de votre transaction. Patientez un instant puis vérifiez l’historique des transactions avant de réessayer."
+        }
+      }
+    },
+    "simpleOperation": {
+      "modes": {
+        "register": {
+          "title": "Enregistrer un compte",
+          "description": "",
+          "info": "Avant d’immobiliser des CELO, vous devez enregistrer votre compte sur la blockchain."
+        }
+      },
+      "steps": {
+        "info": {
+          "title": "Informations"
+        },
+        "connectDevice": {
+          "title": "Appareil"
+        },
+        "confirmation": {
+          "title": "Confirmation",
+          "label": "Confirmation",
+          "modes": {
+            "register": {
+              "success": {
+                "title": "Compte bien enregistré",
+                "text": "L’opération apparaîtra dans votre historique sous peu.",
+                "cta": "Immobiliser"
+              }
+            }
+          },
+          "pending": {
+            "title": "Diffusion de la transaction..."
+          },
+          "broadcastError": "Échec probable de votre transaction. Patientez un instant puis vérifiez l’historique des transactions avant de réessayer."
+        }
+      }
+    },
+    "withdraw": {
+      "title": "Retirer des actifs",
+      "steps": {
+        "amount": {
+          "title": "Retirer"
+        },
+        "connectDevice": {
+          "title": "Appareil"
+        },
+        "confirmation": {
+          "title": "Confirmation",
+          "success": {
+            "title": "",
+            "text": "Vous avez bien retiré vos actifs. Le montant retiré sera crédité sur votre solde disponible.",
+            "cta": "Voir les détails"
+          },
+          "broadcastError": "Échec probable de votre transaction. Patientez un instant puis vérifiez l’historique des transactions avant de réessayer."
+        }
+      }
+    },
+    "vote": {
+      "title": "Voter",
+      "steps": {
+        "amount": {
+          "title": "Montant"
+        },
+        "connectDevice": {
+          "title": "Appareil"
+        },
+        "confirmation": {
+          "title": "Confirmation",
+          "success": {
+            "title": "Votre vote a bien été effectué.",
+            "text": "L’opération apparaîtra dans votre historique sous peu.",
+            "cta": "Voir les détails"
+          },
+          "broadcastError": "Échec probable de votre transaction. Patientez un instant puis vérifiez l’historique des transactions avant de réessayer."
+        },
+        "validatorGroup": {
+          "title": "Groupe de validateurs",
+          "ledgerByFigmentTC": "Conditions d’utilisation de Ledger by Figment",
+          "totalVotes": "Total des votes",
+          "commission": "Commission"
+        }
+      }
+    },
+    "activate": {
+      "title": "Activer les votes",
+      "steps": {
+        "vote": {
+          "title": "Voter"
+        },
+        "connectDevice": {
+          "title": "Appareil"
+        },
+        "confirmation": {
+          "title": "Confirmation",
+          "success": {
+            "title": "",
+            "text": "Votre vote a bien été activé.",
+            "cta": "Voir les détails"
+          },
+          "broadcastError": "Échec probable de votre transaction. Patientez un instant puis vérifiez l’historique des transactions avant de réessayer."
+        }
+      }
+    },
+    "revoke": {
+      "title": "Révoquer le vote",
+      "steps": {
+        "amount": {
+          "title": "Montant",
+          "amountLabel": "Montant à révoquer",
+          "availableLabel": "Disponible",
+          "maxLabel": "Max"
+        },
+        "connectDevice": {
+          "title": "Appareil"
+        },
+        "confirmation": {
+          "title": "Confirmation",
+          "success": {
+            "title": "Vos votes ont bien été révoqués.",
+            "text": "L’opération apparaîtra dans votre historique sous peu.",
+            "cta": "Voir les détails"
+          },
+          "broadcastError": "Échec probable de votre transaction. Patientez un instant puis vérifiez l’historique des transactions avant de réessayer."
+        },
+        "vote": {
+          "title": "Voter",
+          "active": "Actif",
+          "pending": "En attente",
+          "awaitingActivation": "En attente d’activation",
+          "info": "Seuls les votes révocables sont affichés dans cette fenêtre."
+        }
+      }
+    },
+    "alerts": {
+      "withdrawableAssets": "Vous pouvez effectuer un retrait.",
+      "activatableVotes": "Vos votes peuvent maintenant être activés."
+    }
+  },
+  "cosmos": {
+    "delegation": {
+      "emptyState": {
+        "description": "Vous pouvez gagner des récompenses ATOM en déléguant vos actifs.",
+        "info": "Fonctionnement de la délégation",
+        "delegation": "Gagner des récompenses"
+      },
+      "commission": "Commission",
+      "totalStake": "Stake total",
+      "claimRewards": "Demander les récompenses",
+      "header": "Délégation(s)",
+      "noRewards": "Aucune récompense disponible",
+      "delegate": "Ajouter",
+      "undelegate": "Interrompre la délégation",
+      "redelegate": "Redéléguer",
+      "redelegateDisabledTooltip": "Vous pouvez redéléguer dans <0>{{days}}</0>.",
+      "redelegateMaxDisabledTooltip": "Vous ne pouvez pas redéléguer à plus de <0>7</0> validateurs à la fois.",
+      "undelegateDisabledTooltip": "Vous ne pouvez pas interrompre la délégation de plus de <0>7</0> validateurs à la fois.",
+      "reward": "Demander les récompenses",
+      "currentDelegation": "Délégué : <0>{{amount}}</0>",
+      "estYield": "rendement estimé",
+      "activeTooltip": "Les montants délégués génèrent des récompenses.",
+      "inactiveTooltip": "Les montants dont la délégation est interrompue ne génèrent plus de récompenses.",
+      "minSafeWarning": "Fonds insuffisants",
+      "flow": {
+        "title": "Déléguer",
+        "steps": {
+          "starter": {
+            "description": "Vous pouvez gagner des récompenses en déléguant vos ATOM à un validateur.",
+            "bullet": [
+              "Vous gardez la propriété de vos actifs délégués.",
+              "Déléguez avec votre appareil Ledger.",
+              "Les actifs seront disponibles 21 jours après avoir mis fin à la délégation."
+            ],
+            "warning": {
+              "description": "Choisissez votre validateur judicieusement : vous pouvez perdre une partie de vos actifs délégués si le validateur ne respecte pas les règles."
+            }
+          },
+          "amount": {
+            "title": "Montant"
+          },
+          "validator": {
+            "title": "Validateurs"
+          },
+          "connectDevice": {
+            "title": "Appareil"
+          },
+          "confirmation": {
+            "title": "Confirmation",
+            "success": {
+              "title": "Actifs bien délégués",
+              "text": "Le solde de votre compte sera mis à jour une fois que la blockchain aura confirmé la transaction.",
+              "cta": "Voir les détails"
+            },
+            "broadcastError": "Échec probable de votre transaction. Patientez un instant puis vérifiez l’historique des transactions avant de réessayer."
           }
         }
       }
     },
-    "manage" : {
-      "title" : "Gérer les actifs",
-      "freeze" : {
-        "title" : "Geler",
-        "description" : "Gelez vos TRX pour gagner de la Bande passante ou de l’Énergie. Vous pourrez également voter pour des super-représentants."
-      },
-      "unfreeze" : {
-        "title" : "Dégeler",
-        "description" : "Dégelez vos TRX pour les ajouter à votre solde disponible. Vous ne gagnerez plus de récompenses."
-      },
-      "vote" : {
-        "title" : "Voter",
-        "description" : "Votez pour des super-représentants pour gagner des récompenses.",
-        "steps" : {
-          "vote" : {
-            "title" : "Voter",
-            "description" : "Votez pour un ou plusieurs super-représentants pour commencer à gagner des récompenses.",
-            "footer" : {
-              "doNotShowAgain" : "Ne plus afficher",
-              "next" : "Voter"
-            },
-            "info" : {
-              "message" : "SR ou candidat ?",
-              "superRepresentative" : {
-                "title" : "Super-représentants (SR)",
-                "description" : "Les super-représentants jouent un rôle clé dans la gouvernance de la communauté TRON en assurant des fonctions de base, comme la génération de blocs et la tenue des comptes."
-              },
-              "candidates" : {
-                "title" : "Candidats",
-                "description" : "127 personnes élues par le vote de la communauté des détenteurs de tokens. Les votes sont mis à jour toutes les 6 heures."
+    "claimRewards": {
+      "flow": {
+        "title": "Demander les récompenses",
+        "steps": {
+          "claimRewards": {
+            "title": "Récompenses",
+            "compound": "Capitaliser",
+            "claim": "Encaisser",
+            "compoundOrClaim": "Capitaliser ou encaisser",
+            "compoundDescription": "Les récompenses seront ajoutées au montant délégué.",
+            "claimDescription": "Les récompenses seront ajoutées au solde disponible.",
+            "compoundInfo": "Vous avez gagné <0>{{amount}}</0>. En choisissant Continuer, vous demanderez à percevoir immédiatement ce montant et il sera automatiquement délégué au même validateur.",
+            "claimInfo": "Vous avez gagné <0>{{amount}}</0> avec le validateur ci-dessous. En choisissant Continuer, vous demanderez à percevoir immédiatement ce montant et il sera automatiquement ajouté à votre solde disponible.",
+            "selectLabel": "Sélectionner une délégation"
+          },
+          "connectDevice": {
+            "title": "Appareil"
+          },
+          "confirmation": {
+            "title": "Confirmation",
+            "label": "Confirmation",
+            "success": {
+              "title": "Récompenses bien encaissées",
+              "titleCompound": "Récompenses bien capitalisées",
+              "text": "Vos récompenses ont été ajoutées à votre solde disponible.",
+              "textCompound": "Vos récompenses <0>{{amount}}</0> ont été automatiquement déléguées à <0>{{validator}}</0>.",
+              "cta": "Voir les détails"
+            },
+            "pending": {
+              "title": "Diffusion de la transaction..."
+            },
+            "broadcastError": "Échec probable de votre transaction. Patientez un instant puis vérifiez l’historique des transactions avant de réessayer."
+          }
+        }
+      }
+    },
+    "redelegation": {
+      "flow": {
+        "title": "Redéléguer des actifs",
+        "steps": {
+          "starter": {
+            "title": "Redélégation",
+            "description": "Redéléguez pour passer facilement d’un validateur à un autre. Notez que si vous changez à nouveau d’avis, vous devrez patienter. Lorsque vous redéléguez, vos actifs sont immobilisés pendant 21 jours.",
+            "warning": "Choisissez votre validateur judicieusement. Une partie de vos actifs délégués peut être perdue si le validateur ne se comporte pas correctement. Vous pouvez avoir un maximum de <0>7 redélégations en attente</0>.",
+            "howDelegationWorks": "Fonctionnement de la délégation"
+          },
+          "validators": {
+            "title": "Validateurs",
+            "currentDelegation": "Délégation en cours",
+            "newDelegation": "Nouvelle délégation",
+            "chooseValidator": "Choisir un validateur",
+            "warning": "Si vous changez à nouveau d’avis, vous devrez attendre <0>21 jours</0> pour redéléguer à un autre validateur.",
+            "amountLabel": "Montant à redéléguer"
+          },
+          "device": {
+            "title": "Appareil"
+          },
+          "confirmation": {
+            "title": "Confirmation",
+            "success": {
+              "title": "Actifs bien redélégués",
+              "text": "La redélégation sera mise à jour une fois que la blockchain aura confirmé la transaction.",
+              "cta": "Voir les détails"
+            },
+            "broadcastError": "Échec probable de votre transaction. Patientez un instant puis vérifiez l’historique des transactions avant de réessayer."
+          }
+        }
+      }
+    },
+    "undelegation": {
+      "header": "Délégation(s) interrompue(s)",
+      "headerTooltip": "Disponibles après le gel de 21 jours",
+      "inactiveTooltip": "Les montants dont la délégation est interrompue ne génèrent plus de récompenses.",
+      "flow": {
+        "title": "Interrompre la délégation des actifs",
+        "steps": {
+          "amount": {
+            "title": "Montant",
+            "subtitle": "L’interruption de délégation est finalisée après <0>21 jours</0>.",
+            "warning": "Les récompenses seront immédiatement encaissées. Le montant de délégation interrompue sera versé sur votre solde disponible après la période de <0>verrouillage de 21 jours</0>.",
+            "fields": {
+              "validator": "Validateur",
+              "amount": "Montant à interrompre"
+            }
+          },
+          "device": {
+            "title": "Appareil"
+          },
+          "confirmation": {
+            "title": "Confirmation",
+            "success": {
+              "title": "Délégation des actifs bien interrompue",
+              "description": "<0>{{amount}}</0> ne sont plus délégués à <0>{{validator}}</0>.",
+              "cta": "Voir les détails"
+            },
+            "broadcastError": "Échec probable de votre transaction. Patientez un instant puis vérifiez l’historique des transactions avant de réessayer."
+          }
+        }
+      }
+    }
+  },
+  "algorand": {
+    "operationHasRewards": "Récompenses gagnées",
+    "operationEarnedRewards": "Vous avez gagné <0>{{amount}}</0> récompenses.",
+    "operationDetailsAmountBreakDown": "{{initialAmount}} (<0>+{{reward}}</0> récompenses gagnées)",
+    "optIn": {
+      "flow": {
+        "title": "Ajouter des ASA (Actif)",
+        "steps": {
+          "assets": {
+            "title": "ASA (Actifs)",
+            "info": "Pour ajouter un actif, vous devez émettre une transaction. Elle apparaîtra dans votre historique des transactions.",
+            "selectLabel": "Choisir un ASA (Actif)",
+            "disabledTooltip": "Cet ASA (Actif) est déjà dans votre compte Algorand."
+          },
+          "connectDevice": {
+            "title": "Appareil"
+          },
+          "confirmation": {
+            "title": "Confirmation",
+            "success": {
+              "title": "Actif {{token}} bien ajouté",
+              "text": "Vous pouvez maintenant recevoir et envoyer des actifs <0>{{token}}</0> sur votre compte Algorand.",
+              "cta": "Voir les détails"
+            },
+            "broadcastError": "Échec probable de votre transaction. Patientez un instant puis vérifiez l’historique des transactions avant de réessayer."
+          }
+        }
+      }
+    },
+    "claimRewards": {
+      "header": "Récompenses",
+      "tooltip": "Les récompenses Algorand sont distribuées régulièrement et sont demandées automatiquement lorsque vous effectuez une transaction.",
+      "cta": "Demander les récompenses",
+      "rewardsDisabledTooltip": "Vous n’avez aucune récompense. Les récompenses Algorand sont demandées automatiquement lorsque vous effectuez une transaction. Recevez des ALGO pour commencer à gagner des récompenses.",
+      "flow": {
+        "title": "Demander les récompenses",
+        "steps": {
+          "starter": {
+            "description": "Recevez des récompenses Algorand en détenant simplement des ALGO dans votre portefeuille.",
+            "bullet": {
+              "delegate": "Un solde minimum de 1 ALGO est requis pour recevoir des récompenses.",
+              "access": "Augmentez le solde de votre compte pour recevoir plus de récompenses.",
+              "ledger": "Effectuez une transaction vers ou depuis le compte pour demander vos récompenses."
+            },
+            "learnMore": "Fonctionnement des récompenses Algorand",
+            "button": {
+              "cta": "Recevoir des ALGO"
+            }
+          },
+          "info": {
+            "title": "Récompenses",
+            "description": "Félicitations. Vous avez gagné {{amount}}. Choisissez Continuer pour demander vos récompenses.",
+            "info": "Il vous sera demandé de générer une transaction vide sur votre compte. Celle-ci ajoutera vos récompenses actuelles à votre solde moyennant des frais de transaction minimaux."
+          },
+          "connectDevice": {
+            "title": "Appareil"
+          },
+          "confirmation": {
+            "title": "Confirmation",
+            "success": {
+              "title": "Récompenses bien demandées",
+              "text": "Vos récompenses ont été ajoutées à votre solde disponible.",
+              "cta": "Voir les détails"
+            },
+            "broadcastError": "Échec probable de votre transaction. Patientez un instant puis vérifiez l’historique des transactions avant de réessayer."
+          }
+        }
+      }
+    }
+  },
+  "osmosis": {
+    "account": {
+      "subHeader": {
+        "cardTitle": "Propulsé par Figment",
+        "moreInfo": "Plus d’informations",
+        "drawerTitle": "Propulsé par Figment",
+        "title": "Le token OSMO désormais disponible sur Ledger Live",
+        "description": "Vous pouvez maintenant gérer et sécuriser vos tokens OSMO via Ledger Live.",
+        "description2": "Le token OSMO est natif de la chaîne Osmosis. Vous pouvez l’utiliser pour réaliser des transactions, le staking et de nombreuses fonctionnalités à venir.",
+        "website": "Propulsé par Figment"
+      }
+    },
+    "memo": "Mémo",
+    "memoPlaceholder": "Facultatif",
+    "memoWarningText": "Lorsque vous utilisez un mémo, vérifiez soigneusement les informations auprès du bénéficiaire.",
+    "delegation": {
+      "emptyState": {
+        "description": "Vous pouvez gagner des récompenses OSMO en déléguant vos actifs.",
+        "info": "Fonctionnement de la délégation",
+        "delegation": "Gagner des récompenses"
+      },
+      "commission": "Commission",
+      "totalStake": "Stake total",
+      "claimRewards": "Demander les récompenses",
+      "header": "Délégation(s)",
+      "noRewards": "Aucune récompense disponible",
+      "delegate": "Ajouter",
+      "undelegate": "Interrompre la délégation",
+      "redelegate": "Redéléguer",
+      "redelegateDisabledTooltip": "Vous pouvez redéléguer dans <0>{{days}}</0>.",
+      "redelegateMaxDisabledTooltip": "Vous ne pouvez pas redéléguer à plus de <0>7</0> validateurs à la fois.",
+      "undelegateDisabledTooltip": "Vous ne pouvez pas interrompre la délégation de plus de <0>7</0> validateurs à la fois.",
+      "reward": "Demander les récompenses",
+      "currentDelegation": "Délégué : <0>{{amount}}</0>",
+      "estYield": "rendement estimé",
+      "activeTooltip": "Les montants délégués génèrent des récompenses.",
+      "inactiveTooltip": "Les montants dont la délégation est interrompue ne génèrent plus de récompenses.",
+      "minSafeWarning": "Fonds insuffisants",
+      "flow": {
+        "title": "Déléguer",
+        "steps": {
+          "starter": {
+            "description": "Vous pouvez gagner des récompenses en déléguant vos OSMO à un validateur.",
+            "bullet": [
+              "Vous gardez la propriété de vos actifs délégués.",
+              "Déléguez avec votre appareil Ledger.",
+              "Les actifs seront disponibles 14 jours après avoir mis fin à la délégation."
+            ],
+            "warning": {
+              "description": "Choisissez votre validateur judicieusement : vous pouvez perdre une partie de vos actifs délégués si le validateur ne respecte pas les règles."
+            }
+          },
+          "amount": {
+            "title": "Montant"
+          },
+          "validator": {
+            "title": "Validateurs"
+          },
+          "connectDevice": {
+            "title": "Appareil"
+          },
+          "confirmation": {
+            "title": "Confirmation",
+            "success": {
+              "title": "Actifs bien délégués",
+              "text": "Le solde de votre compte sera mis à jour une fois que la blockchain aura confirmé la transaction.",
+              "cta": "Voir les détails"
+            },
+            "broadcastError": "Échec probable de votre transaction. Patientez un instant puis vérifiez l’historique des transactions avant de réessayer."
+          }
+        }
+      }
+    },
+    "claimRewards": {
+      "flow": {
+        "title": "Demander les récompenses",
+        "steps": {
+          "claimRewards": {
+            "title": "Récompenses",
+            "compound": "Capitaliser",
+            "claim": "Encaisser",
+            "compoundOrClaim": "Capitaliser ou encaisser",
+            "compoundDescription": "Les récompenses seront ajoutées au montant délégué.",
+            "claimDescription": "Les récompenses seront ajoutées au solde disponible.",
+            "compoundInfo": "Vous avez gagné <0>{{amount}}</0>. En choisissant Continuer, vous demanderez à percevoir immédiatement ce montant et il sera automatiquement délégué au même validateur.",
+            "claimInfo": "Vous avez gagné <0>{{amount}}</0> avec le validateur ci-dessous. En choisissant Continuer, vous demanderez à percevoir immédiatement ce montant et il sera automatiquement ajouté à votre solde disponible.",
+            "selectLabel": "Sélectionner une délégation"
+          },
+          "connectDevice": {
+            "title": "Appareil"
+          },
+          "confirmation": {
+            "title": "Confirmation",
+            "label": "Confirmation",
+            "success": {
+              "title": "Récompenses bien encaissées",
+              "titleCompound": "Récompenses bien capitalisées",
+              "text": "Vos récompenses ont été ajoutées à votre solde disponible.",
+              "textCompound": "Vos récompenses <0>{{amount}}</0> ont été automatiquement déléguées à <0>{{validator}}</0>.",
+              "cta": "Voir les détails"
+            },
+            "pending": {
+              "title": "Diffusion de la transaction..."
+            },
+            "broadcastError": "Échec probable de votre transaction. Patientez un instant puis vérifiez l’historique des transactions avant de réessayer."
+          }
+        }
+      }
+    },
+    "redelegation": {
+      "flow": {
+        "title": "Redéléguer des actifs",
+        "steps": {
+          "starter": {
+            "title": "Redélégation",
+            "description": "Redéléguez pour passer facilement d’un validateur à un autre. Notez que si vous changez à nouveau d’avis, vous devrez patienter. Lorsque vous redéléguez, vos actifs sont immobilisés pendant 14 jours.",
+            "warning": "Choisissez votre validateur judicieusement : vous pouvez perdre une partie de vos actifs délégués si le validateur ne respecte pas les règles. Vous pouvez avoir un maximum de <0>7 redélégations en attente</0>.",
+            "howDelegationWorks": "Fonctionnement de la délégation"
+          },
+          "validators": {
+            "title": "Validateurs",
+            "currentDelegation": "Délégation en cours",
+            "newDelegation": "Nouvelle délégation",
+            "chooseValidator": "Choisir un validateur",
+            "warning": "Si vous changez à nouveau d’avis, vous devrez attendre <0>14 jours</0> pour redéléguer à un autre validateur.",
+            "amountLabel": "Montant à redéléguer"
+          },
+          "device": {
+            "title": "Appareil"
+          },
+          "confirmation": {
+            "title": "Confirmation",
+            "success": {
+              "title": "Actifs bien redélégués",
+              "text": "La redélégation sera mise à jour une fois que la blockchain aura confirmé la transaction.",
+              "cta": "Voir les détails"
+            },
+            "broadcastError": "Échec probable de votre transaction. Patientez un instant puis vérifiez l’historique des transactions avant de réessayer."
+          }
+        }
+      }
+    },
+    "undelegation": {
+      "header": "Délégation(s) interrompue(s)",
+      "headerTooltip": "Disponible après le verrouillage de 14 jours",
+      "inactiveTooltip": "Les montants dont la délégation est interrompue ne génèrent plus de récompenses.",
+      "flow": {
+        "title": "Interrompre la délégation des actifs",
+        "steps": {
+          "amount": {
+            "title": "Montant",
+            "subtitle": "L’interruption de délégation est finalisée après <0>14 jours</0>.",
+            "warning": "Les récompenses seront immédiatement encaissées. Le montant de délégation interrompue sera versé sur votre solde disponible après la période de <0>verrouillage de 14 jours</0>.",
+            "fields": {
+              "validator": "Validateur",
+              "amount": "Montant à interrompre"
+            }
+          },
+          "device": {
+            "title": "Appareil"
+          },
+          "confirmation": {
+            "title": "Confirmation",
+            "success": {
+              "title": "Délégation des actifs bien interrompue",
+              "description": "<0>{{amount}}</0> ne sont plus délégués à <0>{{validator}}</0>.",
+              "cta": "Voir les détails"
+            },
+            "broadcastError": "Échec probable de votre transaction. Patientez un instant puis vérifiez l’historique des transactions avant de réessayer."
+          }
+        }
+      }
+    }
+  },
+  "polkadot": {
+    "lockedBalance": "Lié",
+    "lockedTooltip": "Les actifs doivent être liés aux validateurs nommés avant de gagner des récompenses.",
+    "unlockingBalance": "En fin de liaison",
+    "unlockingTooltip": "Les actifs en fin de liaison restent immobilisés pendant 28 jours avant de pouvoir être retirés.",
+    "unlockedBalance": "Délié",
+    "unlockedTooltip": "Les actifs déliés peuvent maintenant être déplacés en utilisant l’opération de retrait.",
+    "networkFees": "Les frais de réseau sont automatiquement définis par le consensus de Polkadot. Vous ne pourrez pas les voir sur votre appareil.",
+    "bondedBalanceBelowMinimum": "Votre solde lié est inférieur au minimum requis ({{minimumBondBalance}}). Vos nominations risquent d’être supprimées.",
+    "nomination": {
+      "emptyState": {
+        "description": "Vous pouvez obtenir des récompenses en liant des actifs, puis en nommant un ou des validateur(s).",
+        "info": "Fonctionnement des nominations"
+      },
+      "header": "Nominations",
+      "nominate": "Nommer",
+      "setController": "Changer Contrôleur",
+      "chill": "Retirer les nominations",
+      "totalStake": "Stake total",
+      "amount": "Montant lié",
+      "commission": "Commission",
+      "active": "Actif",
+      "activeTooltip": "Ce validateur est élu et accumule des récompenses sur vos actifs liés.",
+      "inactive": "Inactif",
+      "inactiveTooltip": "Ce validateur est élu mais n’accumule pas de récompenses sur vos actifs liés.",
+      "waiting": "Non élu",
+      "waitingTooltip": "Ce validateur n’est pas élu et ne collecte donc pas de récompenses.",
+      "notValidator": "Pas un validateur",
+      "notValidatorTooltip": "Cette adresse n’est plus un validateur.",
+      "elected": "Élu",
+      "nominatorsCount": "{{nominatorsCount}} nominateurs",
+      "nominatorsTooltip": "Ce validateur est actuellement élu par {{count}} nominateurs.",
+      "oversubscribed": "Trop de nominateurs ({{nominatorsCount}})",
+      "oversubscribedTooltip": "Seuls les {{maxNominatorRewardedPerValidator}} nominateurs ayant le montant lié le plus élevé gagnent des récompenses.",
+      "hasPendingBondOperation": "Une opération de liaison est toujours en attente de confirmation.",
+      "electionOpen": "L’élection de nouveaux validateurs est en cours. Les opérations de staking sont donc indisponibles pendant 15 minutes.",
+      "electionOpenTooltip": "Cette opération est désactivée lors de l’élection des validateurs.",
+      "externalControllerTooltip": "Ce compte est contrôlé par un autre compte.",
+      "externalControllerUnsupported": "<0>Ce compte stash est contrôlé par un compte distinct dont l’adresse est <0>{{controllerAddress}}</0>.</0><1>Pour staker via Ledger Live, définissez ce compte stash comme son propre contrôleur.</1>",
+      "externalStashTooltip": "Ce compte contrôle un autre compte.",
+      "externalStashUnsupported": "<0>Ce compte est le contrôleur d’un compte stash distinct dont l’adresse est <0>{{stashAddress}}</0>.</0><1>Pour staker via Ledger Live, définissez ce compte stash comme son propre contrôleur.</1>",
+      "showInactiveNominations": "Afficher toutes les nominations ({{count}})",
+      "hideInactiveNominations": "Afficher uniquement les nominations actives",
+      "noActiveNominations": "Il n’y a aucune nomination active.",
+      "showAllUnlockings": "Afficher tous les montants en fin de liaison ({{count}})",
+      "hideAllUnlockings": "Masquer les montants en fin de liaison"
+    },
+    "unlockings": {
+      "header": "En fin de liaison",
+      "headerTooltip": "Disponible à la fin de la période de verrouillage de 28 jours",
+      "withdrawUnbonded": "Retirer ({{amount}})",
+      "withdrawTooltip": "Le montant délié sera crédité sur votre solde disponible.",
+      "noUnlockedWarning": "Aucun solde délié à retirer pour le moment",
+      "rebond": "Lier à nouveau",
+      "unbonded": "Délié"
+    },
+    "manage": {
+      "title": "Gérer les actifs",
+      "bond": {
+        "title": "Lier",
+        "description": "Pour gagner des récompenses, vous devez d’abord lier un montant. Vous devez ensuite nommer vos validateurs."
+      },
+      "unbond": {
+        "title": "Délier",
+        "description": "Pour libérer un montant lié, vous devez d’abord le délier. Vous pourrez le retirer après la période de fin de liaison de 28 jours."
+      },
+      "withdrawUnbonded": {
+        "title": "Retirer",
+        "description": "Pour verser un montant délié dans votre solde disponible, vous devez le retirer manuellement."
+      },
+      "nominate": {
+        "title": "Nommer",
+        "description": "Choisissez jusqu’à 16 validateurs. Pour gagner des récompenses, assurez-vous que vos nominations ont toutes le statut Actif."
+      },
+      "chill": {
+        "title": "Retirer les nominations",
+        "description": "Supprimez toutes vos nominations. Vous ne gagnerez plus de récompenses. Votre montant lié reste lié."
+      }
+    },
+    "nominate": {
+      "title": "Nommer",
+      "steps": {
+        "validators": {
+          "title": "Validateurs",
+          "notValidatorsRemoved": "Vous avez proposé {{count}} adresses qui ne sont plus des validateurs. Elles seront automatiquement supprimées de votre transaction de nomination.",
+          "maybeChill": "Supprimer les nominations à la place"
+        },
+        "connectDevice": {
+          "title": "Appareil"
+        },
+        "confirmation": {
+          "title": "Confirmation",
+          "label": "Confirmation",
+          "success": {
+            "title": "Validateurs bien nommés",
+            "text": "Vous commencerez à gagner des récompenses lorsque vos actifs seront liés à vos validateurs élus.",
+            "cta": "Voir les détails"
+          },
+          "pending": {
+            "title": "Diffusion de la transaction..."
+          },
+          "broadcastError": "Échec probable de votre transaction. Patientez un instant puis vérifiez l’historique des transactions avant de réessayer."
+        }
+      }
+    },
+    "bond": {
+      "title": "Lier les actifs",
+      "rewardDestination": {
+        "label": "Destination des récompenses",
+        "stash": "Solde disponible",
+        "stashDescription": "Vos récompenses sont ajoutées à votre solde disponible.",
+        "staked": "Solde lié",
+        "stakedDescription": "Les récompenses sont créditées sur votre solde lié.",
+        "optionTitle": "Note",
+        "optionDescription": "Une fois définie, l’option est fixée pour toute la durée de cette liaison. Si vous changez d’avis, consultez l’article ci-dessous"
+      },
+      "steps": {
+        "starter": {
+          "description": "Vous pouvez gagner des récompenses en liant vos actifs, puis en nommant vos validateurs.",
+          "bullet": [
+            "Vous gardez la propriété de vos actifs liés.",
+            "Nommez en utilisant votre appareil Ledger.",
+            "Vos actifs seront à nouveau disponibles 28 jours après avoir mis fin à la liaison."
+          ],
+          "help": "Fonctionnement des nominations",
+          "warning": "Choisissez votre validateur judicieusement : une partie de vos actifs liés peut être perdue si le validateur ne se comporte pas correctement."
+        },
+        "amount": {
+          "title": "Montant",
+          "amountLabel": "Montant à lier",
+          "availableLabel": "Disponible",
+          "maxLabel": "Max",
+          "info": "Les actifs liés peuvent être déliés à tout moment, mais la période de fin de liaison est de 28 jours.",
+          "learnMore": "En savoir plus"
+        },
+        "connectDevice": {
+          "title": "Appareil"
+        },
+        "confirmation": {
+          "tooltip": {
+            "title": "Transaction en attente de confirmation",
+            "desc": "Vous devez patienter un moment avant de nommer."
+          },
+          "title": "Confirmation",
+          "success": {
+            "title": "Actifs bien liés",
+            "text": "Vous pouvez nommer des validateurs une fois que le réseau aura confirmé votre transaction.",
+            "textNominate": "Vous pourrez nommer des validateurs une fois que le réseau aura confirmé votre transaction.",
+            "nominate": "Nommer",
+            "later": "Nommer plus tard"
+          },
+          "pending": {
+            "title": "Liaison de vos actifs en cours..."
+          },
+          "broadcastError": "Échec probable de votre transaction. Patientez un instant puis vérifiez l’historique des transactions avant de réessayer."
+        }
+      }
+    },
+    "rebond": {
+      "title": "Relier des actifs",
+      "steps": {
+        "amount": {
+          "title": "Montant",
+          "amountLabel": "Montant à relier",
+          "availableLabel": "En fin de liaison",
+          "maxLabel": "Max",
+          "info": "Les actifs reliés sont immédiatement ajoutés au montant lié.",
+          "learnMore": "En savoir plus"
+        },
+        "connectDevice": {
+          "title": "Appareil"
+        },
+        "confirmation": {
+          "title": "Confirmation",
+          "label": "Confirmation",
+          "success": {
+            "title": "Actifs bien reliés",
+            "text": "Le solde de votre compte sera mis à jour une fois que le réseau aura confirmé la transaction.",
+            "cta": "Voir les détails"
+          },
+          "pending": {
+            "title": "Nouvelle liaison de vos actifs en cours..."
+          },
+          "broadcastError": "Échec probable de votre transaction. Patientez un instant puis vérifiez l’historique des transactions avant de réessayer."
+        }
+      }
+    },
+    "unbond": {
+      "title": "Délier des actifs",
+      "steps": {
+        "amount": {
+          "title": "Montant",
+          "amountLabel": "Montant à délier",
+          "availableLabel": "Lié",
+          "maxLabel": "Max",
+          "info": "Les actifs déliés peuvent être retirés après la période de fin de liaison de 28 jours.",
+          "learnMore": "En savoir plus"
+        },
+        "connectDevice": {
+          "title": "Appareil"
+        },
+        "confirmation": {
+          "title": "Confirmation",
+          "label": "Confirmation",
+          "success": {
+            "title": "Transaction de fin de liaison bien envoyée",
+            "text": "Les actifs déliés peuvent être retirés après 28 jours.",
+            "cta": "Voir les détails"
+          },
+          "pending": {
+            "title": "Fin de liaison de vos actifs en cours..."
+          },
+          "broadcastError": "Échec probable de votre transaction. Patientez un instant puis vérifiez l’historique des transactions avant de réessayer."
+        }
+      }
+    },
+    "simpleOperation": {
+      "modes": {
+        "withdrawUnbonded": {
+          "title": "Retirer",
+          "description": "Après la période de fin de liaison de 28 jours, vous pouvez retirer vos actifs déliés.",
+          "info": "Vous pouvez ensuite retirer vos actifs déliés et les verser sur votre solde disponible."
+        },
+        "chill": {
+          "title": "Retirer les nominations",
+          "description": "Retire toutes les nominations et met fin au gain de récompenses.",
+          "info": "Les actifs liés restent liés. Si vous les déliez, ils seront disponibles après 28 jours."
+        },
+        "setController": {
+          "title": "Changer Contrôleur",
+          "description": "Définissez ce compte Ledger comme son propre contrôleur.",
+          "info": "Ledger Live ne prend pas en charge les opérations de comptes stash et contrôleur distincts."
+        }
+      },
+      "steps": {
+        "info": {
+          "title": "Informations"
+        },
+        "connectDevice": {
+          "title": "Appareil"
+        },
+        "confirmation": {
+          "title": "Confirmation",
+          "label": "Confirmation",
+          "success": {
+            "title": "Transaction bien émise",
+            "text": "L’opération apparaîtra dans votre historique sous peu.",
+            "cta": "Voir les détails"
+          },
+          "pending": {
+            "title": "Diffusion de la transaction..."
+          },
+          "broadcastError": "Échec probable de votre transaction. Patientez un instant puis vérifiez l’historique des transactions avant de réessayer."
+        }
+      }
+    }
+  },
+  "stellar": {
+    "addAsset": {
+      "title": "Ajouter un actif",
+      "steps": {
+        "assets": {
+          "title": "Actif",
+          "info": "L’ajout d’un actif nécessite l’émission d’une transaction accompagnée de frais de transaction minimaux. Elle apparaîtra dans votre historique des transactions.",
+          "selectLabel": "Choisir un actif",
+          "disabledTooltip": "Cet actif est déjà dans votre compte Stellar."
+        },
+        "connectDevice": {
+          "title": "Appareil"
+        },
+        "confirmation": {
+          "title": "Confirmation",
+          "success": {
+            "title": "Actif {{token}} bien ajouté",
+            "text": "Vous pouvez maintenant recevoir et envoyer des <0>{{token}}</0> sur votre compte Stellar.",
+            "cta": "Voir les détails"
+          },
+          "broadcastError": "Échec probable de votre transaction. Patientez un instant puis vérifiez l’historique des transactions avant de réessayer."
+        }
+      }
+    }
+  },
+  "solana": {
+    "common": {
+      "broadcastError": "Échec probable de votre transaction. Patientez un instant puis vérifiez l’historique des transactions avant de réessayer.",
+      "viewDetails": "Voir les détails",
+      "connectDevice": {
+        "title": "Appareil"
+      },
+      "confirmation": {
+        "title": "Confirmation"
+      }
+    },
+    "delegation": {
+      "totalStake": "Stake total",
+      "commission": "Commission",
+      "delegate": "Ajouter",
+      "listHeader": "Délégations",
+      "availableBalance": "Disponible au retrait",
+      "active": "Actif",
+      "activeTooltip": "Montant actif générant des récompenses",
+      "inactiveTooltip": "Montant inactif ne générant pas de récompenses",
+      "delegatedInfoTooltip": "Montant total délégué à des validateurs",
+      "withdrawableInfoTooltip": "Montant total pouvant être retiré des délégations",
+      "withdrawableTitle": "Disponible au retrait",
+      "statusUpdateNotice": "Le statut de la délégation sera mis à jour une fois la transaction confirmée.",
+      "ledgerByFigmentTC": "Conditions d’utilisation de Ledger by Figment",
+      "emptyState": {
+        "description": "Vous pouvez gagner des récompenses en SOL en déléguant vos actifs.",
+        "info": "Fonctionnement de la délégation",
+        "delegation": "Gagner des récompenses"
+      },
+      "earnRewards": {
+        "description": "Vous pouvez gagner des récompenses en déléguant vos SOL à un validateur.",
+        "bullet": {
+          "0": "Vous gardez la propriété de vos actifs délégués.",
+          "1": "Déléguez avec votre appareil Ledger.",
+          "2": "Les actifs seront disponibles une fois la délégation arrêtée."
+        },
+        "warning": "Choisissez votre validateur judicieusement : vous pouvez perdre une partie de vos actifs délégués si le validateur ne respecte pas les règles."
+      },
+      "flow": {
+        "title": "Déléguer",
+        "steps": {
+          "validator": {
+            "title": "Validateur"
+          },
+          "amount": {
+            "title": "Montant"
+          },
+          "confirmation": {
+            "success": {
+              "title": "Actifs bien délégués"
+            }
+          }
+        }
+      },
+      "withdraw": {
+        "flow": {
+          "title": "Retirer",
+          "steps": {
+            "amount": {
+              "title": "Montant"
+            },
+            "confirmation": {
+              "success": {
+                "title": "Retrait des actifs effectué",
+                "text": "Le solde de votre compte sera mis à jour une fois la transaction confirmée."
               }
             }
           }
         }
-      }
-    }
-  },
-  "bitcoin" : {
-    "inputSelected" : "SÉLECTIONNÉ",
-    "toSpend" : "Coins à dépenser",
-    "toReturn" : "Coin à rendre",
-    "modalTitle" : "Contrôle des coins",
-    "coincontrol" : "Contrôle des coins",
-    "advanced" : "Options avancées",
-    "ctaDisabled" : "Compte ne contenant pas d’UTXO",
-    "whatIs" : "En savoir plus sur ce paramètre",
-    "rbf" : "Permettre à la transaction d’être remplaçable (Replace-By-Fee).",
-    "strategy" : "Stratégie de sélection des coins",
-    "selected" : "Coins sélectionnés par stratégie",
-    "amount" : "Montant à envoyer :",
-    "replaceable" : "Remplaçable",
-    "cannotSelect" : {
-      "unconfirmed" : "Vous ne pouvez pas sélectionner des coins parmi des transactions non confirmées et remplaçables.",
-      "pending" : "Vous ne pouvez pas sélectionner des coins parmi des transactions en attente (hormis vos UTXO non dépensés)",
-      "last" : "Vous devez au moins en sélectionner un."
-    },
-    "pending" : "En attente",
-    "pickingStrategy" : "Stratégie de sélection des UTXO",
-    "pickingStrategyLabels" : {
-      "DEEP_OUTPUTS_FIRST" : "Coins plus vieux en premier (FIFO)",
-      "OPTIMIZE_SIZE" : "Réduire les frais (optimiser la taille)",
-      "MERGE_OUTPUTS" : "Réduire les frais à venir (fusionner des coins)"
-    }
-  },
-  "celo" : {
-    "account" : {
-      "subHeader" : {
-        "cardTitle" : "Propulsé par Figment",
-        "moreInfo" : "Plus d’informations",
-        "drawerTitle" : "Propulsé par Figment",
-        "title" : "Le token CELO désormais disponible sur Ledger Live",
-        "description" : "Vous pouvez maintenant gérer et sécuriser vos tokens CELO via Ledger Live.",
-        "description2" : "Le token Celo est natif de la chaîne Celo. Vous pouvez l’utiliser pour réaliser des transactions, le staking et de nombreuses fonctionnalités à venir.",
-        "website" : "Propulsé par Figment"
-      }
-    },
-    "lockedBalance" : "Solde immobilisé",
-    "lockedTooltip" : "Vous devez immobiliser des actifs puis voter pour des groupes de validateurs pour gagner des récompenses.",
-    "nonvotingLockedBalance" : "Solde immobilisé non utilisé pour voter",
-    "nonvotingLockedTooltip" : "Solde des actifs immobilisés pouvant être utilisés pour voter",
-    "withdrawableBalance" : "Solde pouvant être retiré",
-    "withdrawableTooltip" : "CELO dégelés et transférables sur votre solde disponible",
-    "delegation" : {
-      "activeTooltip" : "Un vote actif génère des récompenses",
-      "pendingTooltip" : "Un vote en attente ne génère pas de récompenses et doit être activé après 24h.",
-      "awaitingActivationTooltip" : "Ce vote en attente peut maintenant être activé.",
-      "listHeader" : "Délégations",
-      "add" : "Ajouter",
-      "validatorGroup" : "Groupe de validateurs",
-      "manageMultipleVoteWarning" : "Vous devez activer ou révoquer les autres votes du même groupe de validateurs avant de gérer ce vote.",
-      "actions" : {
-        "activate" : "Activer",
-        "revoke" : "Révoquer"
-      },
-      "emptyState" : {
-        "description" : "Vous pouvez gagner des récompenses CELO en déléguant vos actifs.",
-        "info" : "Fonctionnement de la délégation",
-        "delegation" : "Gagner des récompenses"
-      },
-      "earnRewards" : {
-        "description" : "Vous pouvez gagner des récompenses en déléguant vos CELO à un validateur.",
-        "bullet" : {
-          "0" : "Vous gardez la propriété de vos actifs délégués.",
-          "1" : "Déléguez avec votre appareil Ledger.",
-          "2" : "Les actifs seront disponibles une fois la délégation arrêtée."
-        },
-        "warning" : "Choisissez votre validateur judicieusement : vous pouvez perdre une partie de vos actifs délégués si le validateur ne respecte pas les règles."
-      }
-    },
-    "manage" : {
-      "title" : "Gérer les actifs",
-      "titleWhenPendingRegistration" : "Enregistrement du compte en attente",
-      "lock" : {
-        "title" : "Immobiliser",
-        "description" : "Pour gagner des récompenses, vous devez d’abord immobiliser un montant. Vous devez ensuite voter pour des validateurs."
-      },
-      "unlock" : {
-        "title" : "Dégeler",
-        "description" : "Pour libérer un montant immobilisé, vous devez d’abord le dégeler. Vous pourrez ensuite le retirer après la période de gel de 3 jours."
-      },
-      "withdraw" : {
-        "title" : "Retirer",
-        "description" : "Pour verser un montant dégelé sur votre solde disponible, vous devez le retirer manuellement."
-      },
-      "vote" : {
-        "title" : "Voter",
-        "description" : "Votez pour des groupes de validateurs. N’oubliez pas d’activer vos votes pour gagner des récompenses.",
-        "descriptionMaxVotes" : "Vous pouvez voter pour un maximum de {{maxVotes}} groupes de validateurs. Révoquez un vote pour voter pour un nouveau groupe validateur."
-      },
-      "activate" : {
-        "title" : "Activer le vote",
-        "description" : "Activez votre vote pour le groupe de validateurs."
-      },
-      "revoke" : {
-        "title" : "Révoquer le vote",
-        "description" : "Révoquez votre vote pour le groupe de validateurs."
-      }
-    },
-    "lock" : {
-      "title" : "Immobiliser des actifs",
-      "steps" : {
-        "amount" : {
-          "title" : "Montant",
-          "amountLabel" : "Montant à immobiliser",
-          "availableLabel" : "Disponible",
-          "maxLabel" : "Max",
-          "info" : "Les actifs immobilisés peuvent être dégelés à tout moment. Ils peuvent ensuite être retirés après 3 jours."
-        },
-        "connectDevice" : {
-          "title" : "Appareil"
-        },
-        "confirmation" : {
-          "title" : "Confirmation",
-          "success" : {
-            "title" : "Actifs bien immobilisés",
-            "text" : "Vous pouvez voter pour des validateurs une fois que le réseau a confirmé votre transaction.",
-            "textVote" : "Vous pourrez voter pour des validateurs une fois que le réseau aura confirmé votre transaction.",
-            "cta" : "Voir les détails"
-          },
-          "pending" : {
-            "title" : "Immobilisation de vos actifs..."
-          },
-          "broadcastError" : "Échec probable de votre transaction. Patientez un instant puis vérifiez l’historique des transactions avant de réessayer."
-        }
-      }
-    },
-    "unlock" : {
-      "title" : "Dégeler des actifs",
-      "steps" : {
-        "amount" : {
-          "title" : "Montant",
-          "amountLabel" : "Montant à dégeler",
-          "availableLabel" : "Immobilisé",
-          "maxLabel" : "Max",
-          "info" : "Les actifs dégelés peuvent être retirés après une période de 3 jours.",
-          "learnMore" : "En savoir plus"
-        },
-        "connectDevice" : {
-          "title" : "Appareil"
-        },
-        "confirmation" : {
-          "title" : "Confirmation",
-          "label" : "Confirmation",
-          "success" : {
-            "title" : "Transaction de dégel bien envoyée",
-            "text" : "Les actifs dégelés pourront être retirés après 3 jours.",
-            "cta" : "Voir les détails"
-          },
-          "pending" : {
-            "title" : "Dégel de vos actifs en cours..."
-          },
-          "broadcastError" : "Échec probable de votre transaction. Patientez un instant puis vérifiez l’historique des transactions avant de réessayer."
-        }
-      }
-    },
-    "simpleOperation" : {
-      "modes" : {
-        "register" : {
-          "title" : "Enregistrer un compte",
-          "description" : "",
-          "info" : "Avant d’immobiliser des CELO, vous devez enregistrer votre compte sur la blockchain."
->>>>>>> c7fef602
-        }
-      }
-    }
-  },
-  "bitcoin" : {
-    "inputSelected" : "SÉLECTIONNÉ",
-    "toSpend" : "Coins à dépenser",
-    "toReturn" : "Coin à rendre",
-    "modalTitle" : "Contrôle des coins",
-    "coincontrol" : "Contrôle des coins",
-    "advanced" : "Options avancées",
-    "ctaDisabled" : "Compte ne contenant pas d’UTXO",
-    "whatIs" : "En savoir plus sur ce paramètre",
-    "rbf" : "Permettre à la transaction d’être remplaçable (Replace-By-Fee).",
-    "strategy" : "Stratégie de sélection des coins",
-    "selected" : "Coins sélectionnés par stratégie",
-    "amount" : "Montant à envoyer :",
-    "replaceable" : "Remplaçable",
-    "cannotSelect" : {
-      "unconfirmed" : "Vous ne pouvez pas sélectionner des coins parmi des transactions non confirmées et remplaçables.",
-      "pending" : "Vous ne pouvez pas sélectionner des coins parmi des transactions en attente (hormis vos UTXO non dépensés)",
-      "last" : "Vous devez au moins en sélectionner un."
-    },
-    "pending" : "En attente",
-    "pickingStrategy" : "Stratégie de sélection des UTXO",
-    "pickingStrategyLabels" : {
-      "DEEP_OUTPUTS_FIRST" : "Coins plus vieux en premier (FIFO)",
-      "OPTIMIZE_SIZE" : "Réduire les frais (optimiser la taille)",
-      "MERGE_OUTPUTS" : "Réduire les frais à venir (fusionner des coins)"
-    }
-  },
-  "cosmos" : {
-    "delegation" : {
-      "emptyState" : {
-        "description" : "Vous pouvez gagner des récompenses ATOM en déléguant vos actifs.",
-        "info" : "Fonctionnement de la délégation",
-        "delegation" : "Gagner des récompenses"
-      },
-<<<<<<< HEAD
-      "commission" : "Commission",
-      "totalStake" : "Stake total",
-      "claimRewards" : "Demander les récompenses",
-      "header" : "Délégation(s)",
-      "noRewards" : "Aucune récompense disponible",
-      "delegate" : "Ajouter",
-      "undelegate" : "Interrompre la délégation",
-      "redelegate" : "Redéléguer",
-      "redelegateDisabledTooltip" : "Vous pouvez redéléguer dans <0>{{days}}</0>.",
-      "redelegateMaxDisabledTooltip" : "Vous ne pouvez pas redéléguer à plus de <0>7</0> validateurs à la fois.",
-      "undelegateDisabledTooltip" : "Vous ne pouvez pas interrompre la délégation de plus de <0>7</0> validateurs à la fois.",
-      "reward" : "Demander les récompenses",
-      "currentDelegation" : "Délégué : <0>{{amount}}</0>",
-      "estYield" : "rendement estimé",
-      "activeTooltip" : "Les montants délégués génèrent des récompenses.",
-      "inactiveTooltip" : "Les montants dont la délégation est interrompue ne génèrent plus de récompenses.",
-      "minSafeWarning" : "Fonds insuffisants",
-      "flow" : {
-        "title" : "Déléguer",
-        "steps" : {
-          "starter" : {
-            "description" : "Vous pouvez gagner des récompenses en déléguant vos ATOM à un validateur.",
-            "bullet" : ["Vous gardez la propriété de vos actifs délégués.", "Déléguez avec votre appareil Ledger.", "Les actifs seront disponibles 21 jours après avoir mis fin à la délégation."],
-            "warning" : {
-              "description" : "Choisissez votre validateur judicieusement : vous pouvez perdre une partie de vos actifs délégués si le validateur ne respecte pas les règles."
-            }
-=======
-      "steps" : {
-        "info" : {
-          "title" : "Informations"
-        },
-        "connectDevice" : {
-          "title" : "Appareil"
-        },
-        "confirmation" : {
-          "title" : "Confirmation",
-          "label" : "Confirmation",
-          "modes" : {
-            "register" : {
-              "success" : {
-                "title" : "Compte bien enregistré",
-                "text" : "L’opération apparaîtra dans votre historique sous peu.",
-                "cta" : "Immobiliser"
-              }
-            }
-          },
-          "pending" : {
-            "title" : "Diffusion de la transaction..."
-          },
-          "broadcastError" : "Échec probable de votre transaction. Patientez un instant puis vérifiez l’historique des transactions avant de réessayer."
-        }
-      }
-    },
-    "withdraw" : {
-      "title" : "Retirer des actifs",
-      "steps" : {
-        "amount" : {
-          "title" : "Retirer"
-        },
-        "connectDevice" : {
-          "title" : "Appareil"
-        },
-        "confirmation" : {
-          "title" : "Confirmation",
-          "success" : {
-            "title" : "",
-            "text" : "Vous avez bien retiré vos actifs. Le montant retiré sera crédité sur votre solde disponible.",
-            "cta" : "Voir les détails"
-          },
-          "broadcastError" : "Échec probable de votre transaction. Patientez un instant puis vérifiez l’historique des transactions avant de réessayer."
-        }
-      }
-    },
-    "vote" : {
-      "title" : "Voter",
-      "steps" : {
-        "amount" : {
-          "title" : "Montant"
-        },
-        "connectDevice" : {
-          "title" : "Appareil"
-        },
-        "confirmation" : {
-          "title" : "Confirmation",
-          "success" : {
-            "title" : "Votre vote a bien été effectué.",
-            "text" : "L’opération apparaîtra dans votre historique sous peu.",
-            "cta" : "Voir les détails"
-          },
-          "broadcastError" : "Échec probable de votre transaction. Patientez un instant puis vérifiez l’historique des transactions avant de réessayer."
-        },
-        "validatorGroup" : {
-          "title" : "Groupe de validateurs",
-          "ledgerByFigmentTC" : "Conditions d’utilisation de Ledger by Figment",
-          "totalVotes" : "Total des votes",
-          "commission" : "Commission"
-        }
-      }
-    },
-    "activate" : {
-      "title" : "Activer les votes",
-      "steps" : {
-        "vote" : {
-          "title" : "Voter"
-        },
-        "connectDevice" : {
-          "title" : "Appareil"
-        },
-        "confirmation" : {
-          "title" : "Confirmation",
-          "success" : {
-            "title" : "",
-            "text" : "Votre vote a bien été activé.",
-            "cta" : "Voir les détails"
-          },
-          "broadcastError" : "Échec probable de votre transaction. Patientez un instant puis vérifiez l’historique des transactions avant de réessayer."
-        }
-      }
-    },
-    "revoke" : {
-      "title" : "Révoquer le vote",
-      "steps" : {
-        "amount" : {
-          "title" : "Montant",
-          "amountLabel" : "Montant à révoquer",
-          "availableLabel" : "Disponible",
-          "maxLabel" : "Max"
-        },
-        "connectDevice" : {
-          "title" : "Appareil"
-        },
-        "confirmation" : {
-          "title" : "Confirmation",
-          "success" : {
-            "title" : "Vos votes ont bien été révoqués.",
-            "text" : "L’opération apparaîtra dans votre historique sous peu.",
-            "cta" : "Voir les détails"
-          },
-          "broadcastError" : "Échec probable de votre transaction. Patientez un instant puis vérifiez l’historique des transactions avant de réessayer."
-        },
-        "vote" : {
-          "title" : "Voter",
-          "active" : "Actif",
-          "pending" : "En attente",
-          "awaitingActivation" : "En attente d’activation",
-          "info" : "Seuls les votes révocables sont affichés dans cette fenêtre."
-        }
-      }
-    },
-    "alerts" : {
-      "withdrawableAssets" : "Vous pouvez effectuer un retrait.",
-      "activatableVotes" : "Vos votes peuvent maintenant être activés."
-    }
-  },
-  "cosmos" : {
-    "delegation" : {
-      "emptyState" : {
-        "description" : "Vous pouvez gagner des récompenses ATOM en déléguant vos actifs.",
-        "info" : "Fonctionnement de la délégation",
-        "delegation" : "Gagner des récompenses"
-      },
-      "commission" : "Commission",
-      "totalStake" : "Stake total",
-      "claimRewards" : "Demander les récompenses",
-      "header" : "Délégation(s)",
-      "noRewards" : "Aucune récompense disponible",
-      "delegate" : "Ajouter",
-      "undelegate" : "Interrompre la délégation",
-      "redelegate" : "Redéléguer",
-      "redelegateDisabledTooltip" : "Vous pouvez redéléguer dans <0>{{days}}</0>.",
-      "redelegateMaxDisabledTooltip" : "Vous ne pouvez pas redéléguer à plus de <0>7</0> validateurs à la fois.",
-      "undelegateDisabledTooltip" : "Vous ne pouvez pas interrompre la délégation de plus de <0>7</0> validateurs à la fois.",
-      "reward" : "Demander les récompenses",
-      "currentDelegation" : "Délégué : <0>{{amount}}</0>",
-      "estYield" : "rendement estimé",
-      "activeTooltip" : "Les montants délégués génèrent des récompenses.",
-      "inactiveTooltip" : "Les montants dont la délégation est interrompue ne génèrent plus de récompenses.",
-      "minSafeWarning" : "Fonds insuffisants",
-      "flow" : {
-        "title" : "Déléguer",
-        "steps" : {
-          "starter" : {
-            "description" : "Vous pouvez gagner des récompenses en déléguant vos ATOM à un validateur.",
-            "bullet" : ["Vous gardez la propriété de vos actifs délégués.", "Déléguez avec votre appareil Ledger.", "Les actifs seront disponibles 21 jours après avoir mis fin à la délégation."],
-            "warning" : {
-              "description" : "Choisissez votre validateur judicieusement : vous pouvez perdre une partie de vos actifs délégués si le validateur ne respecte pas les règles."
-            }
->>>>>>> c7fef602
-          },
-          "amount" : {
-            "title" : "Montant"
-          },
-          "validator" : {
-            "title" : "Validateurs"
-          },
-          "connectDevice" : {
-            "title" : "Appareil"
-          },
-          "confirmation" : {
-            "title" : "Confirmation",
-            "success" : {
-              "title" : "Actifs bien délégués",
-              "text" : "Le solde de votre compte sera mis à jour une fois que la blockchain aura confirmé la transaction.",
-              "cta" : "Voir les détails"
-            },
-            "broadcastError" : "Échec probable de votre transaction. Patientez un instant puis vérifiez l’historique des transactions avant de réessayer."
-          }
-        }
-      }
-    },
-    "claimRewards" : {
-      "flow" : {
-        "title" : "Demander les récompenses",
-        "steps" : {
-          "claimRewards" : {
-            "title" : "Récompenses",
-            "compound" : "Capitaliser",
-            "claim" : "Encaisser",
-            "compoundOrClaim" : "Capitaliser ou encaisser",
-            "compoundDescription" : "Les récompenses seront ajoutées au montant délégué.",
-            "claimDescription" : "Les récompenses seront ajoutées au solde disponible.",
-            "compoundInfo" : "Vous avez gagné <0>{{amount}}</0>. En choisissant Continuer, vous demanderez à percevoir immédiatement ce montant et il sera automatiquement délégué au même validateur.",
-            "claimInfo" : "Vous avez gagné <0>{{amount}}</0> avec le validateur ci-dessous. En choisissant Continuer, vous demanderez à percevoir immédiatement ce montant et il sera automatiquement ajouté à votre solde disponible.",
-            "selectLabel" : "Sélectionner une délégation"
-          },
-          "connectDevice" : {
-            "title" : "Appareil"
-          },
-          "confirmation" : {
-            "title" : "Confirmation",
-            "label" : "Confirmation",
-            "success" : {
-              "title" : "Récompenses bien encaissées",
-              "titleCompound" : "Récompenses bien capitalisées",
-              "text" : "Vos récompenses ont été ajoutées à votre solde disponible.",
-              "textCompound" : "Vos récompenses <0>{{amount}}</0> ont été automatiquement déléguées à <0>{{validator}}</0>.",
-              "cta" : "Voir les détails"
-            },
-            "pending" : {
-              "title" : "Diffusion de la transaction..."
-<<<<<<< HEAD
-=======
-            },
-            "broadcastError" : "Échec probable de votre transaction. Patientez un instant puis vérifiez l’historique des transactions avant de réessayer."
-          }
-        }
-      }
-    },
-    "redelegation" : {
-      "flow" : {
-        "title" : "Redéléguer des actifs",
-        "steps" : {
-          "starter" : {
-            "title" : "Redélégation",
-            "description" : "Redéléguez pour passer facilement d’un validateur à un autre. Notez que si vous changez à nouveau d’avis, vous devrez patienter. Lorsque vous redéléguez, vos actifs sont immobilisés pendant 21 jours.",
-            "warning" : "Choisissez votre validateur judicieusement. Une partie de vos actifs délégués peut être perdue si le validateur ne se comporte pas correctement. Vous pouvez avoir un maximum de <0>7 redélégations en attente</0>.",
-            "howDelegationWorks" : "Fonctionnement de la délégation"
-          },
-          "validators" : {
-            "title" : "Validateurs",
-            "currentDelegation" : "Délégation en cours",
-            "newDelegation" : "Nouvelle délégation",
-            "chooseValidator" : "Choisir un validateur",
-            "warning" : "Si vous changez à nouveau d’avis, vous devrez attendre <0>21 jours</0> pour redéléguer à un autre validateur.",
-            "amountLabel" : "Montant à redéléguer"
-          },
-          "device" : {
-            "title" : "Appareil"
-          },
-          "confirmation" : {
-            "title" : "Confirmation",
-            "success" : {
-              "title" : "Actifs bien redélégués",
-              "text" : "La redélégation sera mise à jour une fois que la blockchain aura confirmé la transaction.",
-              "cta" : "Voir les détails"
->>>>>>> c7fef602
-            },
-            "broadcastError" : "Échec probable de votre transaction. Patientez un instant puis vérifiez l’historique des transactions avant de réessayer."
-          }
-        }
-      }
-    },
-<<<<<<< HEAD
-    "redelegation" : {
-      "flow" : {
-        "title" : "Redéléguer des actifs",
-        "steps" : {
-          "starter" : {
-            "title" : "Redélégation",
-            "description" : "Redéléguez pour passer facilement d’un validateur à un autre. Notez que si vous changez à nouveau d’avis, vous devrez patienter. Lorsque vous redéléguez, vos actifs sont immobilisés pendant 21 jours.",
-            "warning" : "Choisissez votre validateur judicieusement. Une partie de vos actifs délégués peut être perdue si le validateur ne se comporte pas correctement. Vous pouvez avoir un maximum de <0>7 redélégations en attente</0>.",
-            "howDelegationWorks" : "Fonctionnement de la délégation"
-          },
-          "validators" : {
-            "title" : "Validateurs",
-            "currentDelegation" : "Délégation en cours",
-            "newDelegation" : "Nouvelle délégation",
-            "chooseValidator" : "Choisir un validateur",
-            "warning" : "Si vous changez à nouveau d’avis, vous devrez attendre <0>21 jours</0> pour redéléguer à un autre validateur.",
-            "amountLabel" : "Montant à redéléguer"
-          },
-          "device" : {
-            "title" : "Appareil"
-          },
-          "confirmation" : {
-            "title" : "Confirmation",
-            "success" : {
-              "title" : "Actifs bien redélégués",
-              "text" : "La redélégation sera mise à jour une fois que la blockchain aura confirmé la transaction.",
-              "cta" : "Voir les détails"
-            },
-            "broadcastError" : "Échec probable de votre transaction. Patientez un instant puis vérifiez l’historique des transactions avant de réessayer."
-          }
-        }
-      }
-    },
-=======
->>>>>>> c7fef602
-    "undelegation" : {
-      "header" : "Délégation(s) interrompue(s)",
-      "headerTooltip" : "Disponibles après le gel de 21 jours",
-      "inactiveTooltip" : "Les montants dont la délégation est interrompue ne génèrent plus de récompenses.",
-      "flow" : {
-        "title" : "Interrompre la délégation des actifs",
-        "steps" : {
-          "amount" : {
-            "title" : "Montant",
-            "subtitle" : "L’interruption de délégation est finalisée après <0>21 jours</0>.",
-            "warning" : "Les récompenses seront immédiatement encaissées. Le montant de délégation interrompue sera versé sur votre solde disponible après la période de <0>verrouillage de 21 jours</0>.",
-            "fields" : {
-              "validator" : "Validateur",
-              "amount" : "Montant à interrompre"
-            }
-          },
-          "device" : {
-            "title" : "Appareil"
-          },
-          "confirmation" : {
-            "title" : "Confirmation",
-            "success" : {
-              "title" : "Délégation des actifs bien interrompue",
-              "description" : "<0>{{amount}}</0> ne sont plus délégués à <0>{{validator}}</0>.",
-              "cta" : "Voir les détails"
-            },
-            "broadcastError" : "Échec probable de votre transaction. Patientez un instant puis vérifiez l’historique des transactions avant de réessayer."
-          }
-        }
-      }
-    }
-  },
-  "algorand" : {
-    "operationHasRewards" : "Récompenses gagnées",
-    "operationEarnedRewards" : "Vous avez gagné <0>{{amount}}</0> récompenses.",
-    "operationDetailsAmountBreakDown" : "{{initialAmount}} (<0>+{{reward}}</0> récompenses gagnées)",
-    "optIn" : {
-      "flow" : {
-        "title" : "Ajouter des ASA (Actif)",
-        "steps" : {
-          "assets" : {
-            "title" : "ASA (Actifs)",
-            "info" : "Pour ajouter un actif, vous devez émettre une transaction. Elle apparaîtra dans votre historique des transactions.",
-            "selectLabel" : "Choisir un ASA (Actif)",
-            "disabledTooltip" : "Cet ASA (Actif) est déjà dans votre compte Algorand."
-          },
-          "connectDevice" : {
-            "title" : "Appareil"
-          },
-          "confirmation" : {
-            "title" : "Confirmation",
-            "success" : {
-              "title" : "Actif {{token}} bien ajouté",
-              "text" : "Vous pouvez maintenant recevoir et envoyer des actifs <0>{{token}}</0> sur votre compte Algorand.",
-              "cta" : "Voir les détails"
-<<<<<<< HEAD
-            },
-            "broadcastError" : "Échec probable de votre transaction. Patientez un instant puis vérifiez l’historique des transactions avant de réessayer."
-          }
-        }
-      }
-    },
-    "claimRewards" : {
-      "header" : "Récompenses",
-      "tooltip" : "Les récompenses Algorand sont distribuées régulièrement et sont demandées automatiquement lorsque vous effectuez une transaction.",
-      "cta" : "Demander les récompenses",
-      "rewardsDisabledTooltip" : "Vous n’avez aucune récompense. Les récompenses Algorand sont demandées automatiquement lorsque vous effectuez une transaction. Recevez des ALGO pour commencer à gagner des récompenses.",
-      "flow" : {
-        "title" : "Demander les récompenses",
-        "steps" : {
-          "starter" : {
-            "description" : "Recevez des récompenses Algorand en détenant simplement des ALGO dans votre portefeuille.",
-            "bullet" : {
-              "delegate" : "Un solde minimum de 1 ALGO est requis pour recevoir des récompenses.",
-              "access" : "Augmentez le solde de votre compte pour recevoir plus de récompenses.",
-              "ledger" : "Effectuez une transaction vers ou depuis le compte pour demander vos récompenses."
-            },
-            "learnMore" : "Fonctionnement des récompenses Algorand",
-            "button" : {
-              "cta" : "Recevoir des ALGO"
-            }
-          },
-          "info" : {
-            "title" : "Récompenses",
-            "description" : "Félicitations. Vous avez gagné {{amount}}. Choisissez Continuer pour demander vos récompenses.",
-            "info" : "Il vous sera demandé de générer une transaction vide sur votre compte. Celle-ci ajoutera vos récompenses actuelles à votre solde moyennant des frais de transaction minimaux."
-          },
-          "connectDevice" : {
-            "title" : "Appareil"
-          },
-          "confirmation" : {
-            "title" : "Confirmation",
-            "success" : {
-              "title" : "Récompenses bien demandées",
-              "text" : "Vos récompenses ont été ajoutées à votre solde disponible.",
-              "cta" : "Voir les détails"
-            },
-=======
-            },
->>>>>>> c7fef602
-            "broadcastError" : "Échec probable de votre transaction. Patientez un instant puis vérifiez l’historique des transactions avant de réessayer."
-          }
-        }
-      }
-<<<<<<< HEAD
-    }
-  },
-  "osmosis" : {
-    "account" : {
-      "subHeader" : {
-        "cardTitle" : "Propulsé par Figment",
-        "moreInfo" : "Plus d’informations",
-        "drawerTitle" : "Propulsé par Figment",
-        "title" : "Le token OSMO désormais disponible sur Ledger Live",
-        "description" : "Vous pouvez maintenant gérer et sécuriser vos tokens OSMO via Ledger Live.",
-        "description2" : "Le token OSMO est natif de la chaîne Osmosis. Vous pouvez l’utiliser pour réaliser des transactions, le staking et de nombreuses fonctionnalités à venir.",
-        "website" : "Propulsé par Figment"
-      }
-    },
-    "memo" : "Mémo",
-    "memoPlaceholder" : "Facultatif",
-    "memoWarningText" : "Lorsque vous utilisez un mémo, vérifiez soigneusement les informations auprès du bénéficiaire.",
-    "delegation" : {
-      "emptyState" : {
-        "description" : "Vous pouvez gagner des récompenses OSMO en déléguant vos actifs.",
-        "info" : "Fonctionnement de la délégation",
-        "delegation" : "Gagner des récompenses"
-      },
-      "commission" : "Commission",
-      "totalStake" : "Stake total",
-      "claimRewards" : "Demander les récompenses",
-      "header" : "Délégation(s)",
-      "noRewards" : "Aucune récompense disponible",
-      "delegate" : "Ajouter",
-      "undelegate" : "Interrompre la délégation",
-      "redelegate" : "Redéléguer",
-      "redelegateDisabledTooltip" : "Vous pouvez redéléguer dans <0>{{days}}</0>.",
-      "redelegateMaxDisabledTooltip" : "Vous ne pouvez pas redéléguer à plus de <0>7</0> validateurs à la fois.",
-      "undelegateDisabledTooltip" : "Vous ne pouvez pas interrompre la délégation de plus de <0>7</0> validateurs à la fois.",
-      "reward" : "Demander les récompenses",
-      "currentDelegation" : "Délégué : <0>{{amount}}</0>",
-      "estYield" : "rendement estimé",
-      "activeTooltip" : "Les montants délégués génèrent des récompenses.",
-      "inactiveTooltip" : "Les montants dont la délégation est interrompue ne génèrent plus de récompenses.",
-      "minSafeWarning" : "Fonds insuffisants",
-      "flow" : {
-        "title" : "Déléguer",
-        "steps" : {
-          "starter" : {
-            "description" : "Vous pouvez gagner des récompenses en déléguant vos OSMO à un validateur.",
-            "bullet" : ["Vous gardez la propriété de vos actifs délégués.", "Déléguez avec votre appareil Ledger.", "Les actifs seront disponibles 14 jours après avoir mis fin à la délégation."],
-            "warning" : {
-              "description" : "Choisissez votre validateur judicieusement : vous pouvez perdre une partie de vos actifs délégués si le validateur ne respecte pas les règles."
-            }
-          },
-          "amount" : {
-            "title" : "Montant"
-          },
-          "validator" : {
-            "title" : "Validateurs"
-=======
-    },
-    "claimRewards" : {
-      "header" : "Récompenses",
-      "tooltip" : "Les récompenses Algorand sont distribuées régulièrement et sont demandées automatiquement lorsque vous effectuez une transaction.",
-      "cta" : "Demander les récompenses",
-      "rewardsDisabledTooltip" : "Vous n’avez aucune récompense. Les récompenses Algorand sont demandées automatiquement lorsque vous effectuez une transaction. Recevez des ALGO pour commencer à gagner des récompenses.",
-      "flow" : {
-        "title" : "Demander les récompenses",
-        "steps" : {
-          "starter" : {
-            "description" : "Recevez des récompenses Algorand en détenant simplement des ALGO dans votre portefeuille.",
-            "bullet" : {
-              "delegate" : "Un solde minimum de 1 ALGO est requis pour recevoir des récompenses.",
-              "access" : "Augmentez le solde de votre compte pour recevoir plus de récompenses.",
-              "ledger" : "Effectuez une transaction vers ou depuis le compte pour demander vos récompenses."
-            },
-            "learnMore" : "Fonctionnement des récompenses Algorand",
-            "button" : {
-              "cta" : "Recevoir des ALGO"
-            }
-          },
-          "info" : {
-            "title" : "Récompenses",
-            "description" : "Félicitations. Vous avez gagné {{amount}}. Choisissez Continuer pour demander vos récompenses.",
-            "info" : "Il vous sera demandé de générer une transaction vide sur votre compte. Celle-ci ajoutera vos récompenses actuelles à votre solde moyennant des frais de transaction minimaux."
->>>>>>> c7fef602
-          },
-          "connectDevice" : {
-            "title" : "Appareil"
-          },
-          "confirmation" : {
-            "title" : "Confirmation",
-            "success" : {
-<<<<<<< HEAD
-              "title" : "Actifs bien délégués",
-              "text" : "Le solde de votre compte sera mis à jour une fois que la blockchain aura confirmé la transaction.",
-=======
-              "title" : "Récompenses bien demandées",
-              "text" : "Vos récompenses ont été ajoutées à votre solde disponible.",
->>>>>>> c7fef602
-              "cta" : "Voir les détails"
-            },
-            "broadcastError" : "Échec probable de votre transaction. Patientez un instant puis vérifiez l’historique des transactions avant de réessayer."
-          }
-        }
-      }
-<<<<<<< HEAD
-    },
-    "claimRewards" : {
-      "flow" : {
-        "title" : "Demander les récompenses",
-        "steps" : {
-          "claimRewards" : {
-            "title" : "Récompenses",
-            "compound" : "Capitaliser",
-            "claim" : "Encaisser",
-            "compoundOrClaim" : "Capitaliser ou encaisser",
-            "compoundDescription" : "Les récompenses seront ajoutées au montant délégué.",
-            "claimDescription" : "Les récompenses seront ajoutées au solde disponible.",
-            "compoundInfo" : "Vous avez gagné <0>{{amount}}</0>. En choisissant Continuer, vous demanderez à percevoir immédiatement ce montant et il sera automatiquement délégué au même validateur.",
-            "claimInfo" : "Vous avez gagné <0>{{amount}}</0> avec le validateur ci-dessous. En choisissant Continuer, vous demanderez à percevoir immédiatement ce montant et il sera automatiquement ajouté à votre solde disponible.",
-            "selectLabel" : "Sélectionner une délégation"
-          },
-          "connectDevice" : {
-            "title" : "Appareil"
-          },
-=======
-    }
-  },
-  "osmosis" : {
-    "account" : {
-      "subHeader" : {
-        "cardTitle" : "Propulsé par Figment",
-        "moreInfo" : "Plus d’informations",
-        "drawerTitle" : "Propulsé par Figment",
-        "title" : "Le token OSMO désormais disponible sur Ledger Live",
-        "description" : "Vous pouvez maintenant gérer et sécuriser vos tokens OSMO via Ledger Live.",
-        "description2" : "Le token OSMO est natif de la chaîne Osmosis. Vous pouvez l’utiliser pour réaliser des transactions, le staking et de nombreuses fonctionnalités à venir.",
-        "website" : "Propulsé par Figment"
-      }
-    },
-    "memo" : "Mémo",
-    "memoPlaceholder" : "Facultatif",
-    "memoWarningText" : "Lorsque vous utilisez un mémo, vérifiez soigneusement les informations auprès du bénéficiaire.",
-    "delegation" : {
-      "emptyState" : {
-        "description" : "Vous pouvez gagner des récompenses OSMO en déléguant vos actifs.",
-        "info" : "Fonctionnement de la délégation",
-        "delegation" : "Gagner des récompenses"
-      },
-      "commission" : "Commission",
-      "totalStake" : "Stake total",
-      "claimRewards" : "Demander les récompenses",
-      "header" : "Délégation(s)",
-      "noRewards" : "Aucune récompense disponible",
-      "delegate" : "Ajouter",
-      "undelegate" : "Interrompre la délégation",
-      "redelegate" : "Redéléguer",
-      "redelegateDisabledTooltip" : "Vous pouvez redéléguer dans <0>{{days}}</0>.",
-      "redelegateMaxDisabledTooltip" : "Vous ne pouvez pas redéléguer à plus de <0>7</0> validateurs à la fois.",
-      "undelegateDisabledTooltip" : "Vous ne pouvez pas interrompre la délégation de plus de <0>7</0> validateurs à la fois.",
-      "reward" : "Demander les récompenses",
-      "currentDelegation" : "Délégué : <0>{{amount}}</0>",
-      "estYield" : "rendement estimé",
-      "activeTooltip" : "Les montants délégués génèrent des récompenses.",
-      "inactiveTooltip" : "Les montants dont la délégation est interrompue ne génèrent plus de récompenses.",
-      "minSafeWarning" : "Fonds insuffisants",
-      "flow" : {
-        "title" : "Déléguer",
-        "steps" : {
-          "starter" : {
-            "description" : "Vous pouvez gagner des récompenses en déléguant vos OSMO à un validateur.",
-            "bullet" : ["Vous gardez la propriété de vos actifs délégués.", "Déléguez avec votre appareil Ledger.", "Les actifs seront disponibles 14 jours après avoir mis fin à la délégation."],
-            "warning" : {
-              "description" : "Choisissez votre validateur judicieusement : vous pouvez perdre une partie de vos actifs délégués si le validateur ne respecte pas les règles."
-            }
-          },
-          "amount" : {
-            "title" : "Montant"
-          },
-          "validator" : {
-            "title" : "Validateurs"
-          },
-          "connectDevice" : {
-            "title" : "Appareil"
-          },
-          "confirmation" : {
-            "title" : "Confirmation",
-            "success" : {
-              "title" : "Actifs bien délégués",
-              "text" : "Le solde de votre compte sera mis à jour une fois que la blockchain aura confirmé la transaction.",
-              "cta" : "Voir les détails"
-            },
-            "broadcastError" : "Échec probable de votre transaction. Patientez un instant puis vérifiez l’historique des transactions avant de réessayer."
-          }
-        }
-      }
-    },
-    "claimRewards" : {
-      "flow" : {
-        "title" : "Demander les récompenses",
-        "steps" : {
-          "claimRewards" : {
-            "title" : "Récompenses",
-            "compound" : "Capitaliser",
-            "claim" : "Encaisser",
-            "compoundOrClaim" : "Capitaliser ou encaisser",
-            "compoundDescription" : "Les récompenses seront ajoutées au montant délégué.",
-            "claimDescription" : "Les récompenses seront ajoutées au solde disponible.",
-            "compoundInfo" : "Vous avez gagné <0>{{amount}}</0>. En choisissant Continuer, vous demanderez à percevoir immédiatement ce montant et il sera automatiquement délégué au même validateur.",
-            "claimInfo" : "Vous avez gagné <0>{{amount}}</0> avec le validateur ci-dessous. En choisissant Continuer, vous demanderez à percevoir immédiatement ce montant et il sera automatiquement ajouté à votre solde disponible.",
-            "selectLabel" : "Sélectionner une délégation"
-          },
-          "connectDevice" : {
-            "title" : "Appareil"
-          },
->>>>>>> c7fef602
-          "confirmation" : {
-            "title" : "Confirmation",
-            "label" : "Confirmation",
-            "success" : {
-              "title" : "Récompenses bien encaissées",
-              "titleCompound" : "Récompenses bien capitalisées",
-              "text" : "Vos récompenses ont été ajoutées à votre solde disponible.",
-              "textCompound" : "Vos récompenses <0>{{amount}}</0> ont été automatiquement déléguées à <0>{{validator}}</0>.",
-              "cta" : "Voir les détails"
-            },
-            "pending" : {
-              "title" : "Diffusion de la transaction..."
-            },
-            "broadcastError" : "Échec probable de votre transaction. Patientez un instant puis vérifiez l’historique des transactions avant de réessayer."
-          }
-        }
-      }
-    },
-    "redelegation" : {
-      "flow" : {
-        "title" : "Redéléguer des actifs",
-        "steps" : {
-          "starter" : {
-            "title" : "Redélégation",
-            "description" : "Redéléguez pour passer facilement d’un validateur à un autre. Notez que si vous changez à nouveau d’avis, vous devrez patienter. Lorsque vous redéléguez, vos actifs sont immobilisés pendant 14 jours.",
-            "warning" : "Choisissez votre validateur judicieusement : vous pouvez perdre une partie de vos actifs délégués si le validateur ne respecte pas les règles. Vous pouvez avoir un maximum de <0>7 redélégations en attente</0>.",
-            "howDelegationWorks" : "Fonctionnement de la délégation"
-          },
-          "validators" : {
-            "title" : "Validateurs",
-            "currentDelegation" : "Délégation en cours",
-            "newDelegation" : "Nouvelle délégation",
-            "chooseValidator" : "Choisir un validateur",
-            "warning" : "Si vous changez à nouveau d’avis, vous devrez attendre <0>14 jours</0> pour redéléguer à un autre validateur.",
-            "amountLabel" : "Montant à redéléguer"
-          },
-          "device" : {
-            "title" : "Appareil"
-          },
-          "confirmation" : {
-            "title" : "Confirmation",
-            "success" : {
-              "title" : "Actifs bien redélégués",
-              "text" : "La redélégation sera mise à jour une fois que la blockchain aura confirmé la transaction.",
-              "cta" : "Voir les détails"
-            },
-            "broadcastError" : "Échec probable de votre transaction. Patientez un instant puis vérifiez l’historique des transactions avant de réessayer."
-          }
-        }
-      }
-    },
-    "undelegation" : {
-      "header" : "Délégation(s) interrompue(s)",
-      "headerTooltip" : "Disponible après le verrouillage de 14 jours",
-      "inactiveTooltip" : "Les montants dont la délégation est interrompue ne génèrent plus de récompenses.",
-      "flow" : {
-        "title" : "Interrompre la délégation des actifs",
-        "steps" : {
-          "amount" : {
-            "title" : "Montant",
-            "subtitle" : "L’interruption de délégation est finalisée après <0>14 jours</0>.",
-            "warning" : "Les récompenses seront immédiatement encaissées. Le montant de délégation interrompue sera versé sur votre solde disponible après la période de <0>verrouillage de 14 jours</0>.",
-            "fields" : {
-              "validator" : "Validateur",
-              "amount" : "Montant à interrompre"
-            }
-          },
-          "device" : {
-            "title" : "Appareil"
-          },
-          "confirmation" : {
-            "title" : "Confirmation",
-            "success" : {
-              "title" : "Délégation des actifs bien interrompue",
-              "description" : "<0>{{amount}}</0> ne sont plus délégués à <0>{{validator}}</0>.",
-              "cta" : "Voir les détails"
-            },
-            "broadcastError" : "Échec probable de votre transaction. Patientez un instant puis vérifiez l’historique des transactions avant de réessayer."
-          }
-        }
-      }
-    }
-  },
-  "polkadot" : {
-    "lockedBalance" : "Lié",
-    "lockedTooltip" : "Les actifs doivent être liés aux validateurs nommés avant de gagner des récompenses.",
-    "unlockingBalance" : "En fin de liaison",
-    "unlockingTooltip" : "Les actifs en fin de liaison restent immobilisés pendant 28 jours avant de pouvoir être retirés.",
-    "unlockedBalance" : "Délié",
-    "unlockedTooltip" : "Les actifs déliés peuvent maintenant être déplacés en utilisant l’opération de retrait.",
-    "networkFees" : "Les frais de réseau sont automatiquement définis par le consensus de Polkadot. Vous ne pourrez pas les voir sur votre appareil.",
-    "bondedBalanceBelowMinimum" : "Votre solde lié est inférieur au minimum requis ({{minimumBondBalance}}). Vos nominations risquent d’être supprimées.",
-    "nomination" : {
-      "emptyState" : {
-        "description" : "Vous pouvez obtenir des récompenses en liant des actifs, puis en nommant un ou des validateur(s).",
-        "info" : "Fonctionnement des nominations"
-      },
-      "header" : "Nominations",
-      "nominate" : "Nommer",
-      "setController" : "Changer Contrôleur",
-      "chill" : "Retirer les nominations",
-      "totalStake" : "Stake total",
-      "amount" : "Montant lié",
-      "commission" : "Commission",
-      "active" : "Actif",
-      "activeTooltip" : "Ce validateur est élu et accumule des récompenses sur vos actifs liés.",
-      "inactive" : "Inactif",
-      "inactiveTooltip" : "Ce validateur est élu mais n’accumule pas de récompenses sur vos actifs liés.",
-      "waiting" : "Non élu",
-      "waitingTooltip" : "Ce validateur n’est pas élu et ne collecte donc pas de récompenses.",
-      "notValidator" : "Pas un validateur",
-      "notValidatorTooltip" : "Cette adresse n’est plus un validateur.",
-      "elected" : "Élu",
-      "nominatorsCount" : "{{nominatorsCount}} nominateurs",
-      "nominatorsTooltip" : "Ce validateur est actuellement élu par {{count}} nominateurs.",
-      "oversubscribed" : "Trop de nominateurs ({{nominatorsCount}})",
-      "oversubscribedTooltip" : "Seuls les {{maxNominatorRewardedPerValidator}} nominateurs ayant le montant lié le plus élevé gagnent des récompenses.",
-      "hasPendingBondOperation" : "Une opération de liaison est toujours en attente de confirmation.",
-      "electionOpen" : "L’élection de nouveaux validateurs est en cours. Les opérations de staking sont donc indisponibles pendant 15 minutes.",
-      "electionOpenTooltip" : "Cette opération est désactivée lors de l’élection des validateurs.",
-      "externalControllerTooltip" : "Ce compte est contrôlé par un autre compte.",
-      "externalControllerUnsupported" : "<0>Ce compte stash est contrôlé par un compte distinct dont l’adresse est <0>{{controllerAddress}}</0>.</0><1>Pour staker via Ledger Live, définissez ce compte stash comme son propre contrôleur.</1>",
-      "externalStashTooltip" : "Ce compte contrôle un autre compte.",
-      "externalStashUnsupported" : "<0>Ce compte est le contrôleur d’un compte stash distinct dont l’adresse est <0>{{stashAddress}}</0>.</0><1>Pour staker via Ledger Live, définissez ce compte stash comme son propre contrôleur.</1>",
-      "showInactiveNominations" : "Afficher toutes les nominations ({{count}})",
-      "hideInactiveNominations" : "Afficher uniquement les nominations actives",
-      "noActiveNominations" : "Il n’y a aucune nomination active.",
-      "showAllUnlockings" : "Afficher tous les montants en fin de liaison ({{count}})",
-      "hideAllUnlockings" : "Masquer les montants en fin de liaison"
-    },
-    "unlockings" : {
-      "header" : "En fin de liaison",
-      "headerTooltip" : "Disponible à la fin de la période de verrouillage de 28 jours",
-      "withdrawUnbonded" : "Retirer ({{amount}})",
-      "withdrawTooltip" : "Le montant délié sera crédité sur votre solde disponible.",
-      "noUnlockedWarning" : "Aucun solde délié à retirer pour le moment",
-      "rebond" : "Lier à nouveau",
-      "unbonded" : "Délié"
-    },
-    "manage" : {
-      "title" : "Gérer les actifs",
-      "bond" : {
-        "title" : "Lier",
-        "description" : "Pour gagner des récompenses, vous devez d’abord lier un montant. Vous devez ensuite nommer vos validateurs."
-      },
-      "unbond" : {
-        "title" : "Délier",
-        "description" : "Pour libérer un montant lié, vous devez d’abord le délier. Vous pourrez le retirer après la période de fin de liaison de 28 jours."
-      },
-      "withdrawUnbonded" : {
-        "title" : "Retirer",
-        "description" : "Pour verser un montant délié dans votre solde disponible, vous devez le retirer manuellement."
-      },
-      "nominate" : {
-        "title" : "Nommer",
-        "description" : "Choisissez jusqu’à 16 validateurs. Pour gagner des récompenses, assurez-vous que vos nominations ont toutes le statut Actif."
-      },
-      "chill" : {
-        "title" : "Retirer les nominations",
-        "description" : "Supprimez toutes vos nominations. Vous ne gagnerez plus de récompenses. Votre montant lié reste lié."
-      }
-    },
-    "nominate" : {
-      "title" : "Nommer",
-      "steps" : {
-        "validators" : {
-          "title" : "Validateurs",
-          "notValidatorsRemoved" : "Vous avez proposé {{count}} adresses qui ne sont plus des validateurs. Elles seront automatiquement supprimées de votre transaction de nomination.",
-          "maybeChill" : "Supprimer les nominations à la place"
-        },
-        "connectDevice" : {
-          "title" : "Appareil"
-        },
-        "confirmation" : {
-          "title" : "Confirmation",
-          "label" : "Confirmation",
-          "success" : {
-            "title" : "Validateurs bien nommés",
-            "text" : "Vous commencerez à gagner des récompenses lorsque vos actifs seront liés à vos validateurs élus.",
-            "cta" : "Voir les détails"
-          },
-          "pending" : {
-            "title" : "Diffusion de la transaction..."
-          },
-          "broadcastError" : "Échec probable de votre transaction. Patientez un instant puis vérifiez l’historique des transactions avant de réessayer."
-        }
-      }
-    },
-    "bond" : {
-      "title" : "Lier les actifs",
-      "rewardDestination" : {
-        "label" : "Destination des récompenses",
-        "stash" : "Solde disponible",
-        "stashDescription" : "Vos récompenses sont ajoutées à votre solde disponible.",
-        "staked" : "Solde lié",
-        "stakedDescription" : "Les récompenses sont créditées sur votre solde lié.",
-        "optionTitle" : "Note",
-        "optionDescription" : "Une fois définie, l’option est fixée pour toute la durée de cette liaison. Si vous changez d’avis, consultez l’article ci-dessous"
-      },
-      "steps" : {
-        "starter" : {
-          "description" : "Vous pouvez gagner des récompenses en liant vos actifs, puis en nommant vos validateurs.",
-          "bullet" : ["Vous gardez la propriété de vos actifs liés.", "Nommez en utilisant votre appareil Ledger.", "Vos actifs seront à nouveau disponibles 28 jours après avoir mis fin à la liaison."],
-          "help" : "Fonctionnement des nominations",
-          "warning" : "Choisissez votre validateur judicieusement : une partie de vos actifs liés peut être perdue si le validateur ne se comporte pas correctement."
-        },
-        "amount" : {
-          "title" : "Montant",
-          "amountLabel" : "Montant à lier",
-          "availableLabel" : "Disponible",
-          "maxLabel" : "Max",
-          "info" : "Les actifs liés peuvent être déliés à tout moment, mais la période de fin de liaison est de 28 jours.",
-          "learnMore" : "En savoir plus"
-        },
-        "connectDevice" : {
-          "title" : "Appareil"
-        },
-        "confirmation" : {
-          "tooltip" : {
-            "title" : "Transaction en attente de confirmation",
-            "desc" : "Vous devez patienter un moment avant de nommer."
-          },
-          "title" : "Confirmation",
-          "success" : {
-            "title" : "Actifs bien liés",
-            "text" : "Vous pouvez nommer des validateurs une fois que le réseau aura confirmé votre transaction.",
-            "textNominate" : "Vous pourrez nommer des validateurs une fois que le réseau aura confirmé votre transaction.",
-            "nominate" : "Nommer",
-            "later" : "Nommer plus tard"
-          },
-          "pending" : {
-            "title" : "Liaison de vos actifs en cours..."
-          },
-          "broadcastError" : "Échec probable de votre transaction. Patientez un instant puis vérifiez l’historique des transactions avant de réessayer."
-<<<<<<< HEAD
-        }
-      }
-    },
-    "rebond" : {
-      "title" : "Relier des actifs",
-      "steps" : {
-        "amount" : {
-          "title" : "Montant",
-          "amountLabel" : "Montant à relier",
-          "availableLabel" : "En fin de liaison",
-          "maxLabel" : "Max",
-          "info" : "Les actifs reliés sont immédiatement ajoutés au montant lié.",
-          "learnMore" : "En savoir plus"
-=======
-        }
-      }
-    },
-    "rebond" : {
-      "title" : "Relier des actifs",
-      "steps" : {
-        "amount" : {
-          "title" : "Montant",
-          "amountLabel" : "Montant à relier",
-          "availableLabel" : "En fin de liaison",
-          "maxLabel" : "Max",
-          "info" : "Les actifs reliés sont immédiatement ajoutés au montant lié.",
-          "learnMore" : "En savoir plus"
-        },
-        "connectDevice" : {
-          "title" : "Appareil"
-        },
-        "confirmation" : {
-          "title" : "Confirmation",
-          "label" : "Confirmation",
-          "success" : {
-            "title" : "Actifs bien reliés",
-            "text" : "Le solde de votre compte sera mis à jour une fois que le réseau aura confirmé la transaction.",
-            "cta" : "Voir les détails"
-          },
-          "pending" : {
-            "title" : "Nouvelle liaison de vos actifs en cours..."
-          },
-          "broadcastError" : "Échec probable de votre transaction. Patientez un instant puis vérifiez l’historique des transactions avant de réessayer."
-        }
-      }
-    },
-    "unbond" : {
-      "title" : "Délier des actifs",
-      "steps" : {
-        "amount" : {
-          "title" : "Montant",
-          "amountLabel" : "Montant à délier",
-          "availableLabel" : "Lié",
-          "maxLabel" : "Max",
-          "info" : "Les actifs déliés peuvent être retirés après la période de fin de liaison de 28 jours.",
-          "learnMore" : "En savoir plus"
-        },
-        "connectDevice" : {
-          "title" : "Appareil"
-        },
-        "confirmation" : {
-          "title" : "Confirmation",
-          "label" : "Confirmation",
-          "success" : {
-            "title" : "Transaction de fin de liaison bien envoyée",
-            "text" : "Les actifs déliés peuvent être retirés après 28 jours.",
-            "cta" : "Voir les détails"
-          },
-          "pending" : {
-            "title" : "Fin de liaison de vos actifs en cours..."
-          },
-          "broadcastError" : "Échec probable de votre transaction. Patientez un instant puis vérifiez l’historique des transactions avant de réessayer."
-        }
-      }
-    },
-    "simpleOperation" : {
-      "modes" : {
-        "withdrawUnbonded" : {
-          "title" : "Retirer",
-          "description" : "Après la période de fin de liaison de 28 jours, vous pouvez retirer vos actifs déliés.",
-          "info" : "Vous pouvez ensuite retirer vos actifs déliés et les verser sur votre solde disponible."
-        },
-        "chill" : {
-          "title" : "Retirer les nominations",
-          "description" : "Retire toutes les nominations et met fin au gain de récompenses.",
-          "info" : "Les actifs liés restent liés. Si vous les déliez, ils seront disponibles après 28 jours."
-        },
-        "setController" : {
-          "title" : "Changer Contrôleur",
-          "description" : "Définissez ce compte Ledger comme son propre contrôleur.",
-          "info" : "Ledger Live ne prend pas en charge les opérations de comptes stash et contrôleur distincts."
-        }
-      },
-      "steps" : {
-        "info" : {
-          "title" : "Informations"
->>>>>>> c7fef602
-        },
-        "connectDevice" : {
-          "title" : "Appareil"
-        },
-        "confirmation" : {
-          "title" : "Confirmation",
-          "label" : "Confirmation",
-          "success" : {
-<<<<<<< HEAD
-            "title" : "Actifs bien reliés",
-            "text" : "Le solde de votre compte sera mis à jour une fois que le réseau aura confirmé la transaction.",
-            "cta" : "Voir les détails"
-          },
-          "pending" : {
-            "title" : "Nouvelle liaison de vos actifs en cours..."
-=======
-            "title" : "Transaction bien émise",
-            "text" : "L’opération apparaîtra dans votre historique sous peu.",
-            "cta" : "Voir les détails"
-          },
-          "pending" : {
-            "title" : "Diffusion de la transaction..."
->>>>>>> c7fef602
-          },
-          "broadcastError" : "Échec probable de votre transaction. Patientez un instant puis vérifiez l’historique des transactions avant de réessayer."
-        }
-      }
-<<<<<<< HEAD
-    },
-    "unbond" : {
-      "title" : "Délier des actifs",
-      "steps" : {
-        "amount" : {
-          "title" : "Montant",
-          "amountLabel" : "Montant à délier",
-          "availableLabel" : "Lié",
-          "maxLabel" : "Max",
-          "info" : "Les actifs déliés peuvent être retirés après la période de fin de liaison de 28 jours.",
-          "learnMore" : "En savoir plus"
-=======
-    }
-  },
-  "stellar" : {
-    "addAsset" : {
-      "title" : "Ajouter un actif",
-      "steps" : {
-        "assets" : {
-          "title" : "Actif",
-          "info" : "L’ajout d’un actif nécessite l’émission d’une transaction accompagnée de frais de transaction minimaux. Elle apparaîtra dans votre historique des transactions.",
-          "selectLabel" : "Choisir un actif",
-          "disabledTooltip" : "Cet actif est déjà dans votre compte Stellar."
->>>>>>> c7fef602
-        },
-        "connectDevice" : {
-          "title" : "Appareil"
-        },
-        "confirmation" : {
-          "title" : "Confirmation",
-<<<<<<< HEAD
-          "label" : "Confirmation",
-          "success" : {
-            "title" : "Transaction de fin de liaison bien envoyée",
-            "text" : "Les actifs déliés peuvent être retirés après 28 jours.",
-            "cta" : "Voir les détails"
-          },
-          "pending" : {
-            "title" : "Fin de liaison de vos actifs en cours..."
-          },
-          "broadcastError" : "Échec probable de votre transaction. Patientez un instant puis vérifiez l’historique des transactions avant de réessayer."
-        }
-      }
-    },
-    "simpleOperation" : {
-      "modes" : {
-        "withdrawUnbonded" : {
-          "title" : "Retirer",
-          "description" : "Après la période de fin de liaison de 28 jours, vous pouvez retirer vos actifs déliés.",
-          "info" : "Vous pouvez ensuite retirer vos actifs déliés et les verser sur votre solde disponible."
-        },
-        "chill" : {
-          "title" : "Retirer les nominations",
-          "description" : "Retire toutes les nominations et met fin au gain de récompenses.",
-          "info" : "Les actifs liés restent liés. Si vous les déliez, ils seront disponibles après 28 jours."
-        },
-        "setController" : {
-          "title" : "Changer Contrôleur",
-          "description" : "Définissez ce compte Ledger comme son propre contrôleur.",
-          "info" : "Ledger Live ne prend pas en charge les opérations de comptes stash et contrôleur distincts."
-        }
-      },
-      "steps" : {
-        "info" : {
-          "title" : "Informations"
-        },
-        "connectDevice" : {
-          "title" : "Appareil"
-        },
-        "confirmation" : {
-          "title" : "Confirmation",
-          "label" : "Confirmation",
-          "success" : {
-            "title" : "Transaction bien émise",
-            "text" : "L’opération apparaîtra dans votre historique sous peu.",
-            "cta" : "Voir les détails"
-          },
-          "pending" : {
-            "title" : "Diffusion de la transaction..."
-          },
-          "broadcastError" : "Échec probable de votre transaction. Patientez un instant puis vérifiez l’historique des transactions avant de réessayer."
-        }
-      }
-    }
-  },
-  "stellar" : {
-    "addAsset" : {
-      "title" : "Ajouter un actif",
-      "steps" : {
-        "assets" : {
-          "title" : "Actif",
-          "info" : "L’ajout d’un actif nécessite l’émission d’une transaction accompagnée de frais de transaction minimaux. Elle apparaîtra dans votre historique des transactions.",
-          "selectLabel" : "Choisir un actif",
-          "disabledTooltip" : "Cet actif est déjà dans votre compte Stellar."
-        },
-        "connectDevice" : {
-          "title" : "Appareil"
-        },
-        "confirmation" : {
-          "title" : "Confirmation",
-          "success" : {
-            "title" : "Actif {{token}} bien ajouté",
-            "text" : "Vous pouvez maintenant recevoir et envoyer des <0>{{token}}</0> sur votre compte Stellar.",
-            "cta" : "Voir les détails"
-          },
-          "broadcastError" : "Échec probable de votre transaction. Patientez un instant puis vérifiez l’historique des transactions avant de réessayer."
-        }
-      }
-    }
-  },
-  "solana" : {
-    "common" : {
-      "broadcastError" : "Échec probable de votre transaction. Patientez un instant puis vérifiez l’historique des transactions avant de réessayer.",
-      "viewDetails" : "Voir les détails",
-      "connectDevice" : {
-        "title" : "Appareil"
-      },
-      "confirmation" : {
-        "title" : "Confirmation"
-      }
-    },
-    "delegation" : {
-      "totalStake" : "Stake total",
-      "commission" : "Commission",
-      "delegate" : "Ajouter",
-      "listHeader" : "Délégations",
-      "availableBalance" : "Disponible au retrait",
-      "active" : "Actif",
-      "activeTooltip" : "Montant actif générant des récompenses",
-      "inactiveTooltip" : "Montant inactif ne générant pas de récompenses",
-      "delegatedInfoTooltip" : "Montant total délégué à des validateurs",
-      "withdrawableInfoTooltip" : "Montant total pouvant être retiré des délégations",
-      "withdrawableTitle" : "Disponible au retrait",
-      "statusUpdateNotice" : "Le statut de la délégation sera mis à jour une fois la transaction confirmée.",
-      "ledgerByFigmentTC" : "Conditions d’utilisation de Ledger by Figment",
-      "emptyState" : {
-        "description" : "Vous pouvez gagner des récompenses en SOL en déléguant vos actifs.",
-        "info" : "Fonctionnement de la délégation",
-        "delegation" : "Gagner des récompenses"
-      },
-      "earnRewards" : {
-        "description" : "Vous pouvez gagner des récompenses en déléguant vos SOL à un validateur.",
-        "bullet" : {
-          "0" : "Vous gardez la propriété de vos actifs délégués.",
-          "1" : "Déléguez avec votre appareil Ledger.",
-          "2" : "Les actifs seront disponibles une fois la délégation arrêtée."
-        },
-        "warning" : "Choisissez votre validateur judicieusement : vous pouvez perdre une partie de vos actifs délégués si le validateur ne respecte pas les règles."
-      },
-      "flow" : {
-        "title" : "Déléguer",
-        "steps" : {
-          "validator" : {
-            "title" : "Validateur"
-          },
-          "amount" : {
-            "title" : "Montant"
-          },
-          "confirmation" : {
-            "success" : {
-              "title" : "Actifs bien délégués"
-            }
-          }
-        }
-      },
-      "withdraw" : {
-        "flow" : {
-          "title" : "Retirer",
-          "steps" : {
-            "amount" : {
-              "title" : "Montant"
-            },
-            "confirmation" : {
-              "success" : {
-                "title" : "Retrait des actifs effectué",
-                "text" : "Le solde de votre compte sera mis à jour une fois la transaction confirmée."
+      },
+      "activate": {
+        "flow": {
+          "title": "Activer",
+          "steps": {
+            "confirmation": {
+              "success": {
+                "title": "Activation de la délégation effectuée"
               }
             }
           }
         }
       },
-      "activate" : {
-        "flow" : {
-          "title" : "Activer",
-          "steps" : {
-            "confirmation" : {
-              "success" : {
-                "title" : "Activation de la délégation effectuée"
+      "reactivate": {
+        "flow": {
+          "title": "Réactiver",
+          "steps": {
+            "confirmation": {
+              "success": {
+                "title": "Réactivation de la délégation effectuée"
               }
             }
           }
         }
       },
-      "reactivate" : {
-        "flow" : {
-          "title" : "Réactiver",
-          "steps" : {
-            "confirmation" : {
-              "success" : {
-                "title" : "Réactivation de la délégation effectuée"
-=======
-          "success" : {
-            "title" : "Actif {{token}} bien ajouté",
-            "text" : "Vous pouvez maintenant recevoir et envoyer des <0>{{token}}</0> sur votre compte Stellar.",
-            "cta" : "Voir les détails"
-          },
-          "broadcastError" : "Échec probable de votre transaction. Patientez un instant puis vérifiez l’historique des transactions avant de réessayer."
-        }
-      }
-    }
-  },
-  "solana" : {
-    "common" : {
-      "broadcastError" : "Échec probable de votre transaction. Patientez un instant puis vérifiez l’historique des transactions avant de réessayer.",
-      "viewDetails" : "Voir les détails",
-      "connectDevice" : {
-        "title" : "Appareil"
-      },
-      "confirmation" : {
-        "title" : "Confirmation"
-      }
-    },
-    "delegation" : {
-      "totalStake" : "Stake total",
-      "commission" : "Commission",
-      "delegate" : "Ajouter",
-      "listHeader" : "Délégations",
-      "availableBalance" : "Disponible au retrait",
-      "active" : "Actif",
-      "activeTooltip" : "Montant actif générant des récompenses",
-      "inactiveTooltip" : "Montant inactif ne générant pas de récompenses",
-      "delegatedInfoTooltip" : "Montant total délégué à des validateurs",
-      "withdrawableInfoTooltip" : "Montant total pouvant être retiré des délégations",
-      "withdrawableTitle" : "Disponible au retrait",
-      "statusUpdateNotice" : "Le statut de la délégation sera mis à jour une fois la transaction confirmée.",
-      "ledgerByFigmentTC" : "Conditions d’utilisation de Ledger by Figment",
-      "emptyState" : {
-        "description" : "Vous pouvez gagner des récompenses en SOL en déléguant vos actifs.",
-        "info" : "Fonctionnement de la délégation",
-        "delegation" : "Gagner des récompenses"
-      },
-      "earnRewards" : {
-        "description" : "Vous pouvez gagner des récompenses en déléguant vos SOL à un validateur.",
-        "bullet" : {
-          "0" : "Vous gardez la propriété de vos actifs délégués.",
-          "1" : "Déléguez avec votre appareil Ledger.",
-          "2" : "Les actifs seront disponibles une fois la délégation arrêtée."
-        },
-        "warning" : "Choisissez votre validateur judicieusement : vous pouvez perdre une partie de vos actifs délégués si le validateur ne respecte pas les règles."
-      },
-      "flow" : {
-        "title" : "Déléguer",
-        "steps" : {
-          "validator" : {
-            "title" : "Validateur"
-          },
-          "amount" : {
-            "title" : "Montant"
-          },
-          "confirmation" : {
-            "success" : {
-              "title" : "Actifs bien délégués"
-            }
-          }
-        }
-      },
-      "withdraw" : {
-        "flow" : {
-          "title" : "Retirer",
-          "steps" : {
-            "amount" : {
-              "title" : "Montant"
-            },
-            "confirmation" : {
-              "success" : {
-                "title" : "Retrait des actifs effectué",
-                "text" : "Le solde de votre compte sera mis à jour une fois la transaction confirmée."
+      "deactivate": {
+        "flow": {
+          "title": "Désactiver",
+          "steps": {
+            "confirmation": {
+              "success": {
+                "title": "Désactivation de la délégation effectuée"
               }
             }
           }
         }
-      },
-      "activate" : {
-        "flow" : {
-          "title" : "Activer",
-          "steps" : {
-            "confirmation" : {
-              "success" : {
-                "title" : "Activation de la délégation effectuée"
-              }
+      }
+    }
+  },
+  "delegation": {
+    "title": "Gagner des récompenses",
+    "header": "Délégation",
+    "validator": "Validateur",
+    "yield": "Rendement estimé",
+    "address": "Adresse",
+    "transactionID": "Identifiant de la transaction",
+    "value": "Valeur",
+    "amount": "Montant",
+    "delegated": "Délégué",
+    "completionDate": "Date de réalisation",
+    "rewards": "Récompenses",
+    "duration": "Durée",
+    "durationJustStarted": "À l’instant",
+    "durationDays": "{{count}} jour",
+    "durationDays_plural": "{{count}} jours",
+    "howItWorks": "Fonctionnement de la délégation",
+    "delegationEarn": "Gagnez des récompenses de staking de {{name}} en déléguant votre compte.",
+    "earnRewards": "Gagner des récompenses",
+    "overdelegated": "Surdélégué",
+    "status": "Statut",
+    "flow": {
+      "steps": {
+        "starter": {
+          "title": "Gagner des récompenses de staking",
+          "description": "Déléguez votre compte Tezos à un validateur tiers pour gagner des récompenses de staking en toute sécurité tout en gardant le contrôle de vos actifs.",
+          "bullet": {
+            "delegate": "Vous conservez la propriété de vos comptes délégués.",
+            "access": "Vous pouvez accéder à vos actifs à tout moment.",
+            "ledger": "Déléguez en toute sécurité avec votre appareil Ledger."
+          },
+          "button": {
+            "cta": "Déléguer pour gagner des récompenses"
+          }
+        },
+        "account": {
+          "title": "Déléguer le compte",
+          "label": "Compte",
+          "toDelegate": "Compte à déléguer"
+        },
+        "summary": {
+          "title": "Déléguer le compte",
+          "label": "Récapitulatif",
+          "toDelegate": "Compte à déléguer",
+          "toUndelegate": "Compte avec une délégation à interrompre",
+          "validator": "Validateur",
+          "select": "Sélectionner",
+          "yield": "Rendement estimé {{amount}}",
+          "randomly": "Validateur choisi aléatoirement",
+          "termsAndPrivacy": "Déléguer ses droits de vote ne garantit pas de recevoir des récompenses de son validateur."
+        },
+        "validator": {
+          "title": "Sélectionner un validateur",
+          "description": "Vous pouvez sélectionner un validateur en comparant l’estimation des récompenses à recevoir.",
+          "customValidator": "Validateur personnalisé",
+          "providedBy": "Taux de rendements fournis par <1><0>{{name}}</0></1>"
+        },
+        "custom": {
+          "title": "Validateur personnalisé",
+          "text": "Merci de saisir l’adresse du validateur personnalisé auquel vous souhaitez déléguer votre compte.",
+          "button": "Utiliser ce validateur"
+        },
+        "undelegate": {
+          "title": "Interrompre la délégation du compte"
+        },
+        "confirmation": {
+          "title": "Confirmation",
+          "label": "Confirmation",
+          "success": {
+            "title": "Délégation envoyée",
+            "titleUndelegated": "Interrompre la délégation",
+            "text": "Transaction de délégation bien émise. En fonction du validateur, vous devriez recevoir vos premières récompenses sous 40 jours environ.",
+            "textUndelegated": "La délégation de votre compte se terminera une fois l’opération confirmée. Vous pouvez à nouveau déléguer votre compte à tout moment."
+          },
+          "broadcastError": "Échec probable de votre transaction. Patientez un instant puis vérifiez l’historique des transactions avant de réessayer."
+        }
+      }
+    },
+    "contextMenu": {
+      "topUp": "Recevoir plus",
+      "redelegate": "Changer validateur",
+      "stopDelegation": "Interr. délégation"
+    }
+  },
+  "asset": {
+    "notice": "Récapitulatif de tous les comptes {{currency}}"
+  },
+  "carousel": {
+    "hidden": {
+      "close": "Confirmer",
+      "undo": "Afficher à nouveau",
+      "disclaimer": "Cette bannière ne s’affichera plus tant qu’il n’y aura pas de nouvelles annonces."
+    }
+  },
+  "settings": {
+    "title": "Paramètres",
+    "discreet": "Mode discret",
+    "helpButton": "Aide",
+    "tabs": {
+      "display": "Général",
+      "currencies": "Crypto-actifs",
+      "help": "Aide",
+      "about": "À propos",
+      "experimental": "Fonctionnalités expérimentales",
+      "accounts": "Comptes",
+      "developer": "Développeurs"
+    },
+    "export": {
+      "accounts": {
+        "title": "Exporter les comptes",
+        "desc": "Ajoutez vos comptes dans Ledger Live pour le mobile. Notez que vos comptes se synchronisent avec la blockchain, pas entre les applications Ledger Live pour le mobile et pour l’ordinateur.",
+        "button": "Exporter"
+      },
+      "operations": {
+        "title": "Historique des opérations",
+        "desc": "Téléchargez sur votre ordinateur les opérations de vos comptes en fichier CSV."
+      },
+      "modal": {
+        "button": "Terminé",
+        "title": "Scanner pour exporter vers Ledger Live pour le mobile.",
+        "listTitle": "Sur l’application Ledger Live pour le mobile :",
+        "step1": "Appuyez sur <highlight><icon>+</icon></highlight> dans <highlight>Comptes</highlight>.",
+        "step2": "Appuyez sur <highlight>Importer les comptes de l’ordinateur</highlight>.",
+        "step3": "Scannez <highlight>le code QR</highlight> jusqu’à ce que la barre soit à 100 %."
+      }
+    },
+    "display": {
+      "language": "Langue d’affichage",
+      "languageDesc": "Choisissez la langue d’affichage de Ledger Live.",
+      "theme": "Mode",
+      "themeDesc": "Sélectionnez un mode.",
+      "counterValue": "Devise préférée",
+      "counterValueDesc": "Choisissez la devise dans laquelle afficher votre solde et vos opérations.",
+      "region": "Région",
+      "regionDesc": "Choisissez votre région pour personnaliser les formats de date, d’heure et de nombre.",
+      "stock": "Indicateur de marché régional",
+      "stockDesc": "Choisissez Ouest pour afficher les hausses du marché en bleu ou Est pour les afficher en rouge.",
+      "carouselVisibility": "Visibilité du carrousel",
+      "carouselVisibilityDesc": "Afficher le carrousel sur le Portefeuille."
+    },
+    "developer": {
+      "toast": {
+        "title": "Vous avez atteint le niveau Développeur !",
+        "text": "Bienvenue au pays des merveilles"
+      },
+      "debugApps": "Autoriser les Apps Debug",
+      "debugAppsDesc": "Affichez et autorisez l’ouverture des Platform Apps \"Debug\".",
+      "experimentalApps": "Autoriser les Apps Expérimentales",
+      "experimentalAppsDesc": "Affichez et autorisez l’ouverture des Platform Apps \"Expérimentales\".",
+      "catalogServer": "Définir le fournisseur du Catalogue",
+      "catalogServerDesc": "Choisissez entre plusieurs sources pour les Platform Apps.",
+      "enablePlatformDevTools": "Activer les Outils de développement Platform",
+      "enablePlatformDevToolsDesc": "Autorisez la fenêtre Outils de développement Platform.",
+      "featureFlagsTitle": "Indicateurs de fonctionnalités (feature flags) définis et utilisés dans Ledger Live",
+      "featureFlagsDesc": "Les valeurs remplacées seront réinitialisées lorsque l’application sera relancée. Seules les chaînes JSON valides sont acceptées.",
+      "featureFlagsEdit": "Modifier",
+      "featureFlagsRestore": "Restaurer",
+      "featureFlagsOverride": "Remplacer",
+      "addLocalApp": "Ajouter une app locale",
+      "addLocalAppDesc": "Parcourez vos fichiers et ajoutez une app locale avec un manifeste local.",
+      "addLocalAppButton": "Naviguer",
+      "runLocalAppDeleteButton": "Effacer",
+      "runLocalAppOpenButton": "Ouvrir",
+      "enableLearnStagingUrl": "Activer l’URL de test de la page Apprendre",
+      "enableLearnStagingUrlDesc": "Activez l’URL de test de la page Apprendre."
+    },
+    "currencies": {
+      "selectPlaceholder": "Crypto-actif",
+      "desc": "Sélectionnez un crypto-actif pour modifier ses paramètres.",
+      "placeholder": "Aucun paramètre pour cet actif",
+      "confirmationsNb": "Nombre de confirmations",
+      "confirmationsNbDesc": "Définissez le nombre de confirmations réseau voulu pour qu’une transaction soit marquée comme validée."
+    },
+    "profile": {
+      "password": "Verrouillage par mot de passe",
+      "passwordDesc": "Définissez un mot de passe pour protéger les données de Ledger Live sur votre ordinateur, y compris vos noms de comptes, soldes, transactions et adresses publiques.",
+      "passwordAutoLock": "Verrouillage automatique",
+      "passwordAutoLockDesc": "Verrouillez automatiquement Ledger Live en cas d’inactivité.",
+      "changePassword": "Changer le mot de passe",
+      "softResetTitle": "Vider le cache",
+      "softResetDesc": "Effacez le cache de Ledger Live pour forcer la resynchronisation avec la blockchain.",
+      "softReset": "Effacer",
+      "resetThirdPartyData": "Réinitialiser les données fournies à des tiers",
+      "resetThirdPartyDataDesc": "Supprimez toutes vos données stockées localement et partagées avec des tiers, qui sont utilisées pour accéder aux prestataires de transactions tiers.",
+      "hardResetTitle": "Réinitialiser Ledger Live",
+      "hardResetDesc": "Effacez toutes les données de Ledger Live stockées sur votre ordinateur, y compris vos comptes, l’historique de vos transactions et vos paramètres.",
+      "hardReset": "Réinitialiser",
+      "analytics": "Statistiques",
+      "analyticsDesc": "Autoriser les statistiques pour aider Ledger à améliorer l’expérience utilisateur. Ces statistiques comprennent les clics, les visites de pages, les redirections, les actions (envoyer, recevoir, verrouiller, etc.), les défilements en bas de page, les installations, désinstallations et mises à jour des applications, les versions des applications, le nombre de comptes, de crypto-actifs et d’opérations, la durée des sessions, le type d’appareil Ledger et de micrologiciel.",
+      "reportErrors": "Rapports de bugs",
+      "reportErrorsDesc": "Envoyer automatiquement des rapports pour aider Ledger à améliorer ses produits.",
+      "launchOnboarding": "Configuration de votre appareil",
+      "launchOnboardingDesc": "Configurez un nouvel appareil ou restaurez un appareil existant. Vos comptes et paramètres sont conservés."
+    },
+    "help": {
+      "version": "Version",
+      "releaseNotesBtn": "Détails",
+      "termsBtn": "Lire",
+      "faq": "Assistance Ledger",
+      "faqDesc": "En cas de problème, bénéficiez d’une aide pour utiliser Ledger Live avec votre wallet physique.",
+      "terms": "Conditions d’utilisation",
+      "termsDesc": "En utilisant Ledger Live, vous acceptez nos Conditions d’utilisation.",
+      "privacy": "Politique de confidentialité",
+      "privacyDesc": "Consultez notre Politique de confidentialité pour savoir quelles données personnelles nous collectons, à quelles fins et comment nous les utilisons."
+    },
+    "experimental": {
+      "disclaimer": "Il s’agit de fonctionnalités expérimentales fournies \"telles quelles\" pour notre communauté de passionné(e)s de la tech. Elles peuvent changer, casser ou être retirées à tout moment. En les activant, vous acceptez de les utiliser en toute connaissance de cause.",
+      "features": {
+        "apiTrongridProxy": {
+          "title": "Utiliser TronGrid.io",
+          "description": "Utilisez TronGrid sans proxy Ledger."
+        },
+        "experimentalCurrencies": {
+          "title": "Intégrations expérimentales",
+          "description": "Utilisez les intégrations expérimentales disponibles pour les crypto-actifs concernés."
+        },
+        "experimentalLanguages": {
+          "title": "Tester les traductions",
+          "description": "Affichez les langues non publiées dans la liste Langue d’affichage de l’onglet Général."
+        },
+        "managerDevMode": {
+          "title": "Mode développeur",
+          "description": "Affichez les applications développeurs et testnet dans My Ledger."
+        },
+        "scanForInvalidPaths": {
+          "title": "Recherche de compte étendue",
+          "description": "Recherchez des comptes ayant des chemins de dérivation erronés. Veuillez envoyer tout actif trouvé vers un compte classique."
+        },
+        "experimentalExplorers": {
+          "title": "API Explorateurs Expérimentales",
+          "description": "Testez une version en développement des explorateurs de blockchain de Ledger. Modifier ce paramètre peut affecter le solde des comptes, la synchronisation et la fonctionnalité Envoyer.\n(<0></0>)"
+        },
+        "keychainObservableRange": {
+          "title": "Gap limit personnalisée",
+          "description": "Personnalisez la gap limit pour tous les comptes. Une valeur supérieure à la valeur par défaut (20) permet de rechercher des cryptos sur les adresses publiques inutilisées. Réservé aux utilisateurs avancés : potentiels problèmes de compatibilité lors de la restauration des comptes."
+        },
+        "forceProvider": {
+          "title": "Fournisseur de My Ledger",
+          "description": "Changer le fournisseur d’applications dans My Ledger peut rendre impossible l’installation ou désinstallation d’applications sur votre appareil Ledger."
+        },
+        "testAnimations": {
+          "title": "Tester les animations Lottie",
+          "description": "Testez toutes les animations utilisées dans Ledger Live."
+        }
+      }
+    },
+    "hardResetModal": {
+      "title": "Réinitialiser Ledger Live",
+      "desc": "Réinitialisez Ledger Live pour effacer tous vos paramètres et comptes de votre ordinateur. Vous pouvez ensuite choisir votre mot de passe et rajouter vos comptes avec votre appareil Ledger. Les clés privées donnant accès à vos crypto-actifs restent protégées sur votre appareil Ledger. Elles sont également sauvegardées grâce à votre phrase de récupération.",
+      "warning": "La réinitialisation de Ledger Live effacera l’historique des transactions de swap de tous vos comptes."
+    },
+    "softResetModal": {
+      "title": "Vider le cache",
+      "desc": "Nettoyer le cache force une resynchronisation réseau. Vos paramètres et comptes sont conservés. Les clés privées donnant accès à vos crypto-actifs sont conservées en toute sécurité sur votre appareil Ledger et votre feuille de récupération."
+    },
+    "resetFallbackModal": {
+      "title": "Action requise de l’utilisateur",
+      "part1": "Impossible de supprimer le dossier cache. Merci de supprimer le dossier manuellement :",
+      "part2": "Appuyez sur le bouton Ouvrir le dossier. ",
+      "part3": "l’application va se fermer",
+      "part4": ", et supprimez manuellement le dossier SQlite.",
+      "part5": "Vous pouvez ensuite relancer l’application normalement."
+    },
+    "removeAccountModal": {
+      "title": "Supprimer le compte",
+      "desc": "Cela n’a pas d’effet sur vos crypto-actifs. Vous pourrez de nouveau ajouter vos comptes existants.",
+      "delete": "Retirer du Portefeuille",
+      "warning": "L’historique de vos transactions de swap en lien avec ce compte sera effacé."
+    },
+    "openUserDataDirectory": {
+      "title": "Voir les données utilisateur",
+      "desc": "Affichez les données utilisateur stockées sur votre ordinateur, y compris vos comptes, caches et paramètres.",
+      "btn": "Afficher"
+    },
+    "repairDevice": {
+      "title": "Réparer votre appareil Ledger",
+      "descSettings": "Restaurez votre appareil Ledger s’il s’est bloqué lors de la mise à jour du micrologiciel.",
+      "desc": "Pour les utilisateurs de Nano S, merci de sélectionner l’état affiché sur votre appareil. Pour les utilisateurs de Nano X et Blue, merci de consulter notre centre d’aide.",
+      "button": "Réparer"
+    },
+    "exportLogs": {
+      "title": "Enregistrer les logs",
+      "desc": "Sauvegarder les logs de Ledger Live peut être nécessaire à des fins de dépannage.",
+      "btn": "Sauvegarder"
+    },
+    "accounts": {
+      "hideEmptyTokens": {
+        "title": "Masquer les comptes de tokens vides",
+        "desc": "Cachez les tokens ayant un solde nul sur la page Comptes."
+      },
+      "tokenBlacklist": {
+        "title": "Tokens masqués",
+        "desc": "Vous pouvez masquer les tokens en vous rendant sur le compte parent, en faisant un clic droit sur le token et en sélectionnant Masquer le token.",
+        "count": "{{count}} token",
+        "count_plural": "{{count}} tokens"
+      },
+      "hiddenNftCollections": {
+        "title": "Collections de NFT cachées",
+        "desc": "Vous pouvez masquer des collections NFT en faisant un clic droit sur le nom de la collection et sélectionnant Cacher la collection de NFT.",
+        "count": "{{count}} collection",
+        "count_plural": "{{count}} collections"
+      },
+      "fullNode": {
+        "title": "Connecter un nœud Bitcoin complet",
+        "desc": "Configurez votre nœud Bitcoin complet pour synchroniser et envoyer des transactions sans passer par les explorateurs de Ledger."
+      }
+    }
+  },
+  "password": {
+    "inputFields": {
+      "newPassword": {
+        "label": "Nouveau mot de passe"
+      },
+      "confirmPassword": {
+        "label": "Confirmer le mot de passe"
+      },
+      "currentPassword": {
+        "label": "Mot de passe actuel"
+      }
+    },
+    "changePassword": {
+      "title": "Verrouillage par mot de passe",
+      "subTitle": "Changer le mot de passe"
+    },
+    "setPassword": {
+      "title": "Verrouillage par mot de passe",
+      "subTitle": "Définir le mot de passe",
+      "desc": "Gardez votre mot de passe en sécurité. Si vous le perdez, vous devrez réinitialiser Ledger Live et réinstaller vos comptes."
+    },
+    "disablePassword": {
+      "title": "Désactiver le verrouillage par mot de passe",
+      "desc": "Les données de Ledger Live seront stockées sur votre ordinateur sans être chiffrées. Ces données comprennent les noms, transactions et adresses publiques de vos comptes."
+    }
+  },
+  "update": {
+    "downloadInProgress": "Téléchargement de la mise à jour...",
+    "downloadProgress": "{{progress}} % terminés",
+    "checking": "Vérification de la mise à jour...",
+    "checkSuccess": "Mise à jour prête à être installée",
+    "quitAndInstall": "Installer maintenant",
+    "updateAvailable": "Mise à jour disponible vers la version Ledger Live {{version}}",
+    "error": "Erreur lors de la mise à jour. Merci de recommencer le téléchargement.",
+    "reDownload": "Recommencer le téléchargement",
+    "nightlyWarning": "Cette version ne peut pas être mise à jour automatiquement. Merci d’installer la dernière version manuellement.",
+    "downloadNow": "Télécharger la mise à jour"
+  },
+  "crash": {
+    "title": "Une erreur est survenue.",
+    "description": "Merci de consulter nos articles d’aide. Si le problème persiste, enregistrez vos logs en utilisant le bouton ci-dessous et transmettez-les à l’Assistance Ledger.",
+    "troubleshooting": "Cliquez ici pour voir les solutions proposées.",
+    "logs": "Enregistrer les logs",
+    "dataFolder": "Voir les données utilisateur"
+  },
+  "exportOperationsModal": {
+    "title": "Historique des opérations",
+    "desc": "Sélectionnez les comptes pour lesquels vous voulez sauvegarder l’historique des opérations.",
+    "descSuccess": "Le fichier CSV de votre historique des opérations a bien été enregistré dans le dossier sélectionné.",
+    "titleSuccess": "L’historique des opérations a bien été enregistré.",
+    "cta": "Sauvegarder",
+    "ctaSuccess": "Terminé",
+    "noAccounts": "Aucun compte à exporter",
+    "selectedAccounts": "Comptes à inclure",
+    "selectedAccounts_plural": "Comptes à inclure ({{count}})",
+    "disclaimer": "Les informations relatives aux devises de contrepartie mentionnées dans cet export de données sont purement indicatives. Il convient de ne pas se baser sur ces informations à des fins de comptabilité, fiscales, réglementaires ou juridiques. Ces informations ne représentent qu’une estimation de la valeur des actifs au moment des transactions et de l’export, sur la base des méthodes d’évaluation adoptées par le fournisseur du service Kaiko."
+  },
+  "language": {
+    "system": "Utiliser la langue du système",
+    "switcher": {
+      "en": "English",
+      "fr": "Français",
+      "ru": "Русский",
+      "es": "Español",
+      "zh": "中文（简体）",
+      "de": "Deutsch"
+    }
+  },
+  "theme": {
+    "system": "Sélectionnez le mode de l’interface",
+    "light": "Clair",
+    "dusk": "Crépuscule",
+    "dark": "Sombre"
+  },
+  "toastOverlay": {
+    "toastType": {
+      "announcement": "Actualités",
+      "operation": "Opération",
+      "achievement": "Succès"
+    },
+    "groupedToast": {
+      "text": "Vous avez {{count}} notifications non lues.",
+      "cta": "Voir les détails"
+    }
+  },
+  "informationCenter": {
+    "tooltip": "Fil d’informations",
+    "ongoingIncidentsTooltip": "{{count}} incident en cours",
+    "ongoingIncidentsTooltip_plural": "{{count}} incidents en cours",
+    "tabs": {
+      "announcements": "Actualités",
+      "announcementsUnseen": "Actualités ({{unseenCount}})",
+      "serviceStatus": "Statut",
+      "serviceStatusIncidentsOngoing": "Statut ({{incidentCount}})"
+    },
+    "serviceStatus": {
+      "statusOk": {
+        "title": "L’application Ledger Live fonctionne correctement.",
+        "description": "Des difficultés ? Visitez notre <0>page d’aide</0>"
+      },
+      "statusNotOk": {
+        "title": "L’application Ledger Live rencontre des problèmes.",
+        "learnMore": "En savoir plus"
+      }
+    },
+    "announcement": {
+      "emptyState": {
+        "title": "Aucune actualité pour l’instant",
+        "desc": "Vous trouverez ici toutes les actualités relatives à Ledger et Ledger Live."
+      }
+    }
+  },
+  "onboarding": {
+    "drawers": {
+      "pinHelp": {
+        "title": "Protéger votre code PIN",
+        "intro": "Vous choisissez votre code PIN lors de la configuration.",
+        "rules": {
+          "1": "Choisissez <0>toujours</0> votre propre code PIN.",
+          "2": "Entrez <0>toujours</0> votre code PIN à l’abri des regards.",
+          "3": "Modifiez votre code PIN si nécessaire.",
+          "4": "Trois saisies erronées du code PIN à la suite réinitialisent l’appareil.",
+          "5": "N’utilisez <0>jamais</0> un code PIN facile comme 0000, 123456 ou 55555555.",
+          "6": "Ne partagez <0>jamais</0> votre code PIN avec qui que ce soit. Pas même Ledger.",
+          "7": "N’utilisez <0>jamais</0> un code PIN que vous n’avez pas choisi vous-même.",
+          "8": "Ne sauvegardez <0>jamais</0> votre code PIN sur un ordinateur ou un téléphone."
+        }
+      },
+      "recoverySeed": {
+        "title1": "Comment fonctionne une phrase de récupération ?",
+        "paragraph1": "Votre phrase de récupération fonctionne comme une clé principale unique. Votre appareil Ledger l’utilise pour calculer les clés privées de chaque crypto-actif que vous possédez.",
+        "paragraph2": "Pour récupérer l’accès à vos cryptos, n’importe quel wallet peut utiliser votre phrase de récupération pour retrouver vos clés privées.",
+        "link": "En savoir plus sur la phrase de récupération",
+        "title2": "Qu’arrive-t-il si je perds l’accès à mon Nano ?",
+        "paragraph3": "Pas d’inquiétude, suivez ces étapes :",
+        "points": {
+          "1": "Achetez un nouveau wallet physique.",
+          "2": "Sélectionnez \"Restaurer une phrase de récupération sur un nouvel appareil\" dans l’application Ledger.",
+          "3": "Entrez votre phrase de récupération sur votre nouvel appareil pour récupérer l’accès à vos cryptos."
+        }
+      },
+      "whereToHide": {
+        "title": "Cacher votre phrase de récupération",
+        "points": {
+          "1": "Ne la saisissez <0>jamais</0> sur un ordinateur, téléphone ou autre appareil. Ne la prenez pas en photo.",
+          "2": "Ne la partagez <0>jamais</0> avec qui que ce soit.",
+          "3": "Conservez-la <0>toujours</0> en lieu sûr à l’abri des regards.",
+          "4": "Ledger ne vous demandera jamais votre phrase de récupération.",
+          "5": "Si quelqu’un vous la demande, ne la donnez pas. Partez du principe que c’est une arnaque."
+        }
+      }
+    },
+    "modals": {
+      "recoverySeedWarning": {
+        "contactSupportCTA": "Contacter l’Assistance",
+        "continueCTA": "Continuer",
+        "title": "Vérifiez le contenu de votre coffret.",
+        "description": "Si votre {{device}} est livré avec un code PIN ou une phrase de récupération, l’utiliser présente un risque. Contactez l’Assistance Ledger.",
+        "alert": "Utilisez uniquement la phrase de récupération affichée par votre appareil Ledger lors de sa configuration."
+      }
+    },
+    "alerts": {
+      "beCareful": {
+        "title": "Prenez votre temps",
+        "descr": "Assurez-vous de suivre les instructions de cette application à toutes les étapes du processus.",
+        "gotIt": "Compris"
+      },
+      "useLedgerSeeds": {
+        "title": "N’utilisez que les phrases de récupération générées par un appareil Ledger.",
+        "descr": "Ledger ne peut pas garantir la sécurité des phrases de récupération fournies par des tiers. Si votre phrase de récupération n’a pas été générée par un appareil Ledger, nous recommandons de configurer votre Nano comme un nouvel appareil.",
+        "gotIt": "Compris"
+      }
+    },
+    "screens": {
+      "welcome": {
+        "title": "Bienvenue sur Ledger",
+        "description": "Gérez vos cryptos en toute sécurité depuis votre ordinateur.",
+        "cta": "Commencer",
+        "noDevice": "Pas encore d’appareil ? <0>Achetez un Ledger Nano X</0>.",
+        "languageWarning": {
+          "title": "Commencez en {{language}}.",
+          "desc": "Nous ajoutons des langues supplémentaires afin de faciliter vos premiers pas avec Ledger. L’expérience Ledger sera bientôt entièrement disponible dans plusieurs langues.",
+          "cta": "Compris"
+        }
+      },
+      "selectDevice": {
+        "title": "Quel wallet Ledger avez-vous ?"
+      },
+      "selectUseCase": {
+        "greetings": "Bonjour",
+        "hasNoRecovery": "Vous n’avez jamais utilisé votre {{deviceName}} ?",
+        "hasRecovery": "Vous avez déjà une phrase de récupération ?",
+        "separator": "ou",
+        "switchDevice": "Autre appareil",
+        "options": {
+          "1": {
+            "heading": "Initialisation",
+            "title": "Configurer un {{deviceName}}",
+            "description": "Commencez par configurer votre nouvel appareil."
+          },
+          "2": {
+            "heading": "Connecter votre appareil",
+            "title": "Connecter un {{deviceName}}",
+            "description": "Si votre appareil est déjà configuré, connectez-le à l’application."
+          },
+          "3": {
+            "heading": "Restauration d’un appareil",
+            "title": "Restaurer une phrase de récupération sur un nouvel appareil",
+            "description": "Utilisez une phrase de récupération existante pour restaurer vos clés privées sur votre nouveau {{deviceName}}."
+          }
+        }
+      },
+      "tutorial": {
+        "steps": {
+          "getStarted": "Commencer",
+          "pinCode": "Code PIN",
+          "recoveryPhrase": "Phrase de récupération",
+          "hideRecoveryPhrase": "Cacher votre phrase de récupération",
+          "pairNano": "Connecter votre Nano"
+        },
+        "screens": {
+          "importYourRecoveryPhrase": {
+            "title": "Restaurez à partir d’une phrase de récupération",
+            "paragraph1": "Utilisez votre phrase de récupération afin de restaurer, remplacer ou sauvegarder votre wallet physique Ledger.",
+            "paragraph2": "Votre Nano va restaurer vos clés privées pour vous permettre d’accéder à vos cryptos et de les gérer.",
+            "buttons": {
+              "next": "Je suis prêt(e)",
+              "prev": "Étape précédente",
+              "help": "Besoin d’aide"
+            }
+          },
+          "howToGetStarted": {
+            "title": "Avant de démarrer la configuration :",
+            "rules": {
+              "1": "Comptez 30 minutes et prenez votre temps.",
+              "2": "Prenez un stylo et un papier pour écrire.",
+              "3": "Assurez-vous d’être seul(e) dans environnement sûr et calme."
+            },
+            "buttons": {
+              "next": "Je suis prêt(e)",
+              "prev": "Étape précédente"
+            }
+          },
+          "deviceHowTo": {
+            "turnOn": {
+              "title": "Allumer le Nano",
+              "descr": "Connectez votre appareil à votre ordinateur à l’aide d’un câble USB."
+            },
+            "browse": {
+              "title": "Naviguer",
+              "descr": "Apprenez à interagir avec votre appareil. Lisez les instructions à l’écran."
+            },
+            "select": {
+              "title": "Choisir \"Set up as new device\"",
+              "descr": "Appuyez simultanément sur les deux boutons pour valider."
+            },
+            "follow": {
+              "title": "Suivre les instructions",
+              "descr": "Revenez ici afin de suivre les instructions relatives à votre code PIN."
+            },
+            "buttons": {
+              "next": "Étape suivante",
+              "prev": "Étape précédente",
+              "help": "Besoin d’aide"
+            }
+          },
+          "deviceHowTo2": {
+            "turnOn": {
+              "title": "Allumer le Nano",
+              "descr": "Connectez votre appareil à votre ordinateur à l’aide d’un câble USB."
+            },
+            "browse": {
+              "title": "Naviguer",
+              "descr": "Apprenez à interagir avec votre appareil. Lisez les instructions à l’écran."
+            },
+            "select": {
+              "title": "Choisir \"Enter your recovery phrase\"",
+              "descr": "Sélectionnez \"Enter your recovery phrase\" (Entrez votre phrase de récupération). Appuyez simultanément sur les deux boutons pour valider."
+            },
+            "follow": {
+              "title": "Suivre les instructions",
+              "descr": "Revenez ici afin de suivre les instructions relatives à votre code PIN."
+            },
+            "buttons": {
+              "next": "Étape suivante",
+              "prev": "Étape précédente",
+              "help": "Besoin d’aide"
+            }
+          },
+          "pinCode": {
+            "title": "Code PIN",
+            "paragraph": "Votre code PIN est votre première couche de sécurité. Il protège l’accès physique à votre Nano et à votre clé privée. Votre code PIN doit comporter 4 à 8 chiffres.",
+            "disclaimer": "Je comprends que je dois choisir mon code PIN moi-même et le garder secret.",
+            "buttons": {
+              "next": "Configurer le code PIN",
+              "prev": "Étape précédente",
+              "help": "Besoin d’aide"
+            }
+          },
+          "quizSuccess": {
+            "title": "Vous êtes déjà pro.",
+            "paragraph": "Vous connaissez les précautions à adopter pour gérer vos cryptos en toute sécurité.\n\nIl ne vous reste qu’à connecter votre appareil.",
+            "buttons": {
+              "next": "Étape suivante",
+              "prev": "Étape précédente",
+              "help": "Besoin d’aide"
+            }
+          },
+          "quizFailure": {
+            "title": "Vous êtes sur le point de passer pro...",
+            "paragraph": "Pas d’inquiétude, Ledger sera là pour vous guider. Vous vous sentirez bientôt parfaitement à l’aise pour bien protéger vos cryptos.\n\nIl ne vous reste qu’à connecter votre appareil.",
+            "buttons": {
+              "next": "Étape suivante",
+              "prev": "Étape précédente"
+            }
+          },
+          "pinCodeHowTo": {
+            "setUp": {
+              "title": "Choisir un code PIN",
+              "descr": "Appuyez sur le bouton gauche ou droit pour changer le chiffre. Appuyez sur les deux boutons pour valider un chiffre. Sélectionnez <0></0> pour confirmer votre code PIN. Sélectionnez <1></1> pour effacer un chiffre."
+            },
+            "confirm": {
+              "title": "Confirmer le code PIN",
+              "descr": "Saisissez à nouveau votre code PIN pour le confirmer."
+            },
+            "buttons": {
+              "next": "Étape suivante",
+              "prev": "Étape précédente",
+              "help": "Besoin d’aide"
+            }
+          },
+          "existingRecoveryPhrase": {
+            "title": "Saisissez votre phrase de récupération",
+            "paragraph1": "Votre phrase de récupération (\"recovery phrase\") est la liste secrète de mots que vous avez mise en lieu sûr après avoir configuré votre nouveau wallet.",
+            "paragraph2": "Ledger ne conserve pas de copie de votre phrase de récupération.",
+            "disclaimer": "Je comprends que si je perds ma phrase de récupération, je ne pourrais plus accéder à mes cryptos au cas où je n’ai plus accès à mon Nano.",
+            "buttons": {
+              "next": "Saisir votre phrase de récupération",
+              "prev": "Étape précédente",
+              "help": "Besoin d’aide"
+            },
+            "warning": {
+              "title": "N’utilisez jamais une phrase de récupération que vous n’avez pas générée vous-même.",
+              "desc": "Vous devez être la seule personne à configurer le code PIN et la phrase de récupération de votre wallet Ledger. Si vous avez reçu un appareil avec une phrase de récupération fournie ou un code PIN déjà configuré, n’utilisez pas l’appareil et contactez l’Assistance Ledger.",
+              "supportLink": "Contacter l’Assistance"
+            }
+          },
+          "useRecoverySheet": {
+            "takeYourRecoverySheet": {
+              "title": "Utiliser votre feuille de récupération",
+              "descr": "Prenez la feuille de récupération vierge incluse avec votre Nano. Contactez l’Assistance Ledger si la feuille de récupération fournie n’était pas vierge."
+            },
+            "writeDownWords": {
+              "title": "Noter les 24 mots",
+              "descr": "Écrivez en position 1 sur la feuille de récupération le mot n°1 (\"Word #1\") affiché en gras sur votre Nano. Puis appuyez sur le bouton droit de votre Nano pour voir le mot n°2 (\"Word #2\") et écrivez-le en position 2.\n\nFaites cela pour tous les mots affichés en gras en respectant scrupuleusement l’ordre et l’orthographe. Appuyez sur le bouton gauche de votre Nano pour vérifier et ne pas faire d’erreur."
+            },
+            "buttons": {
+              "next": "Étape suivante",
+              "prev": "Étape précédente",
+              "help": "Besoin d’aide"
+            }
+          },
+          "newRecoveryPhrase": {
+            "title": "Phrase de récupération",
+            "paragraph1": "Votre phrase de récupération (\"recovery phrase\") est une liste secrète de 24 mots qui sauvegarde vos clés privées.",
+            "paragraph2": "Votre Nano génère une phrase de récupération unique. Ledger ne conserve pas de copie de celle-ci.",
+            "disclaimer": "Je comprends que si je perds cette phrase de récupération, je ne pourrais plus accéder à mes cryptos au cas où je n’ai plus accès à mon Nano.",
+            "buttons": {
+              "next": "Phrase de récupération",
+              "prev": "Étape précédente",
+              "help": "Besoin d’aide"
+            }
+          },
+          "recoveryHowTo": {
+            "grabRecovery": {
+              "title": "Prendre votre phrase de récupération"
+            },
+            "selectLength": {
+              "title": "Sélectionner la longueur de votre phrase de récupération",
+              "descr": "Sélectionnez \"24 words\" (24 mots), \"18 words\" (18 mots) ou \"12 words\" (12 mots). Vous devez entrer tous les mots de votre phrase de récupération."
+            },
+            "enterWord": {
+              "title": "Saisir le mot n°1 (\"Word #1\")",
+              "descr": "Saisissez les premières lettres du \"Word #1\" (Mot n°1) en les sélectionnant avec le bouton droit ou gauche. Appuyez sur les deux boutons pour valider chaque lettre."
+            },
+            "validateWord": {
+              "title": "Valider le mot n°1 (\"Word #1\")",
+              "descr": "Naviguez jusqu’au mot n°1 (\"Word #1\"). Appuyez sur les deux boutons pour valider."
+            },
+            "andNext": {
+              "title": "Faites pareil pour tous les mots."
+            },
+            "buttons": {
+              "next": "Étape suivante",
+              "prev": "Étape précédente",
+              "help": "Besoin d’aide"
+            }
+          },
+          "recoveryHowTo3": {
+            "reEnterWord": {
+              "title": "Confirmer votre phrase de récupération",
+              "descr": "Appuyez sur le bouton droit pour faire défiler les mots jusqu’à ce que vous trouviez le mot n°1 (\"Word #1\"). Validez en appuyant sur les deux boutons."
+            },
+            "repeat": {
+              "title": "Faites pareil pour tous les mots."
+            },
+            "buttons": {
+              "next": "Étape suivante",
+              "prev": "Étape précédente",
+              "help": "Besoin d’aide"
+            }
+          },
+          "genuineCheck": {
+            "success": {
+              "title": "Rien à signaler",
+              "desc": "Votre Ledger {{deviceName}} est authentique et est prêt à être utilisé avec l’application Ledger Live."
+            },
+            "buttons": {
+              "next": "Continuer",
+              "prev": "Étape précédente",
+              "help": "Besoin d’aide"
+            }
+          },
+          "hideRecoveryPhrase": {
+            "title": "Cachez votre phrase de récupération",
+            "paragraph": "Votre phrase de récupération est votre seule façon d’accéder à vos cryptos si vous ne pouvez plus utiliser votre Nano. La garder en lieu sûr est crucial.",
+            "keepItOffline": "Saisissez ces mots uniquement sur un wallet physique, pas sur un ordinateur ni sur un téléphone.",
+            "neverShowToAnyone": "Ne partagez jamais vos 24 mots avec qui que ce soit. Pas même Ledger.",
+            "buttons": {
+              "next": "Compris",
+              "prev": "Étape précédente",
+              "help": "Besoin d’aide",
+              "learn": "Apprendre à cacher votre phrase de récupération"
+            }
+          },
+          "pairMyNano": {
+            "title": "Vérification de l’authenticité",
+            "paragraph": "Nous allons nous assurer que votre Nano est authentique. Ce contrôle est facile et rapide.",
+            "buttons": {
+              "next": "Vérifier mon Nano",
+              "prev": "Étape précédente",
+              "help": "Besoin d’aide"
             }
           }
         }
-      },
-      "reactivate" : {
-        "flow" : {
-          "title" : "Réactiver",
-          "steps" : {
-            "confirmation" : {
-              "success" : {
-                "title" : "Réactivation de la délégation effectuée"
-              }
+      }
+    },
+    "pedagogy": {
+      "heading": "Les bases",
+      "screens": {
+        "accessYourCoins": {
+          "title": "Accédez à vos cryptos",
+          "description": "Vos crypto-actifs sont stockés sur la blockchain. Vous avez besoin d’une clé privée pour y accéder et les gérer."
+        },
+        "ownYourPrivateKey": {
+          "title": "Détenez votre clé privée",
+          "description": "Votre clé privée est stockée dans votre Nano. Vous devez être la seule personne à la posséder pour conserver le contrôle de votre argent."
+        },
+        "stayOffline": {
+          "title": "Restez hors ligne",
+          "description": "Votre Nano est un wallet physique de stockage à froid. Cela signifie que votre clé privée n’est jamais exposée sur Internet, même lorsque vous utilisez Ledger Live."
+        },
+        "validateTransactions": {
+          "title": "Validez vos transactions",
+          "description": "Achetez, vendez, gérez, échangez et gagnez des cryptos en toute sécurité sur Ledger Live. Vous devez valider chaque transaction de cryptos avec votre Nano."
+        },
+        "setUpNanoWallet": {
+          "title": "Configurez votre Nano",
+          "description": "Commencez par configurer les paramètres de votre nouveau Nano.",
+          "CTA": "Configurer le Nano"
+        }
+      }
+    },
+    "quizz": {
+      "heading": "Quiz",
+      "title": "Faites le quiz",
+      "descr": "Répondez à 3 questions rapides pour mieux comprendre votre wallet physique.",
+      "buttons": {
+        "start": "Répondre aux questions",
+        "next": "Question suivante",
+        "finish": "Finir le quiz"
+      },
+      "questions": {
+        "1": {
+          "text": "Les cryptos sécurisées par mon appareil Ledger sont stockées :",
+          "answers": {
+            "1": "Sur mon Nano",
+            "2": "Sur la blockchain"
+          },
+          "results": {
+            "success": {
+              "title": "Félicitations !",
+              "text": "Vos cryptos sont toujours stockées sur la blockchain. Votre wallet physique ne détient que votre clé privée, qui vous donne accès à vos cryptos."
+            },
+            "fail": {
+              "title": "Incorrect",
+              "text": "Vos cryptos sont toujours stockées sur la blockchain. Votre wallet physique ne détient que votre clé privée, qui vous donne accès à vos cryptos."
             }
           }
-        }
-      },
-      "deactivate" : {
-        "flow" : {
-          "title" : "Désactiver",
-          "steps" : {
-            "confirmation" : {
-              "success" : {
-                "title" : "Désactivation de la délégation effectuée"
->>>>>>> c7fef602
-              }
+        },
+        "2": {
+          "text": "Si ma phrase de récupération n’est plus en sécurité ou que quelqu’un la connaît :",
+          "answers": {
+            "1": "Pas de souci, Ledger m’en enverra une copie.",
+            "2": "Mes cryptos ne sont plus en sécurité et je dois les transférer en lieu sûr."
+          },
+          "results": {
+            "success": {
+              "title": "Félicitations !",
+              "text": "Toute personne qui connaît votre phrase de récupération peut voler vos crypto-actifs. \nSi vous la perdez, vous devez rapidement mettre vos cryptos en lieu sûr."
+            },
+            "fail": {
+              "title": "Incorrect",
+              "text": "Toute personne qui connaît votre phrase de récupération peut voler vos crypto-actifs. \nSi vous la perdez, vous devez rapidement mettre vos cryptos en lieu sûr."
             }
           }
-        }
-      }
-    }
-  },
-  "delegation" : {
-    "title" : "Gagner des récompenses",
-    "header" : "Délégation",
-    "validator" : "Validateur",
-    "yield" : "Rendement estimé",
-    "address" : "Adresse",
-    "transactionID" : "Identifiant de la transaction",
-    "value" : "Valeur",
-    "amount" : "Montant",
-    "delegated" : "Délégué",
-    "completionDate" : "Date de réalisation",
-    "rewards" : "Récompenses",
-    "duration" : "Durée",
-    "durationJustStarted" : "À l’instant",
-    "durationDays" : "{{count}} jour",
-    "durationDays_plural" : "{{count}} jours",
-    "howItWorks" : "Fonctionnement de la délégation",
-    "delegationEarn" : "Gagnez des récompenses de staking de {{name}} en déléguant votre compte.",
-    "earnRewards" : "Gagner des récompenses",
-    "overdelegated" : "Surdélégué",
-    "status" : "Statut",
-    "flow" : {
-      "steps" : {
-        "starter" : {
-          "title" : "Gagner des récompenses de staking",
-          "description" : "Déléguez votre compte Tezos à un validateur tiers pour gagner des récompenses de staking en toute sécurité tout en gardant le contrôle de vos actifs.",
-          "bullet" : {
-            "delegate" : "Vous conservez la propriété de vos comptes délégués.",
-            "access" : "Vous pouvez accéder à vos actifs à tout moment.",
-            "ledger" : "Déléguez en toute sécurité avec votre appareil Ledger."
-          },
-<<<<<<< HEAD
-          "amount" : {
-            "title" : "Montant"
-          },
-          "validator" : {
-            "title" : "Validateurs"
-          },
-          "connectDevice" : {
-            "title" : "Appareil"
-          },
-          "confirmation" : {
-            "title" : "Confirmation",
-            "success" : {
-              "title" : "Actifs bien délégués",
-              "text" : "Le solde de votre compte sera mis à jour une fois que la blockchain aura confirmé la transaction.",
-              "cta" : "Voir les détails"
-            },
-            "broadcastError" : "Échec probable de votre transaction. Patientez un instant puis vérifiez l’historique des transactions avant de réessayer."
-=======
-          "button" : {
-            "cta" : "Déléguer pour gagner des récompenses"
-          }
-        },
-        "account" : {
-          "title" : "Déléguer le compte",
-          "label" : "Compte",
-          "toDelegate" : "Compte à déléguer"
-        },
-        "summary" : {
-          "title" : "Déléguer le compte",
-          "label" : "Récapitulatif",
-          "toDelegate" : "Compte à déléguer",
-          "toUndelegate" : "Compte avec une délégation à interrompre",
-          "validator" : "Validateur",
-          "select" : "Sélectionner",
-          "yield" : "Rendement estimé {{amount}}",
-          "randomly" : "Validateur choisi aléatoirement",
-          "termsAndPrivacy" : "Déléguer ses droits de vote ne garantit pas de recevoir des récompenses de son validateur."
-        },
-        "validator" : {
-          "title" : "Sélectionner un validateur",
-          "description" : "Vous pouvez sélectionner un validateur en comparant l’estimation des récompenses à recevoir.",
-          "customValidator" : "Validateur personnalisé",
-          "providedBy" : "Taux de rendements fournis par <1><0>{{name}}</0></1>"
-        },
-        "custom" : {
-          "title" : "Validateur personnalisé",
-          "text" : "Merci de saisir l’adresse du validateur personnalisé auquel vous souhaitez déléguer votre compte.",
-          "button" : "Utiliser ce validateur"
-        },
-        "undelegate" : {
-          "title" : "Interrompre la délégation du compte"
-        },
-        "confirmation" : {
-          "title" : "Confirmation",
-          "label" : "Confirmation",
-          "success" : {
-            "title" : "Délégation envoyée",
-            "titleUndelegated" : "Interrompre la délégation",
-            "text" : "Transaction de délégation bien émise. En fonction du validateur, vous devriez recevoir vos premières récompenses sous 40 jours environ.",
-            "textUndelegated" : "La délégation de votre compte se terminera une fois l’opération confirmée. Vous pouvez à nouveau déléguer votre compte à tout moment."
-          },
-          "broadcastError" : "Échec probable de votre transaction. Patientez un instant puis vérifiez l’historique des transactions avant de réessayer."
-        }
-      }
-    },
-    "contextMenu" : {
-      "topUp" : "Recevoir plus",
-      "redelegate" : "Changer validateur",
-      "stopDelegation" : "Interr. délégation"
-    }
-  },
-  "asset" : {
-    "notice" : "Récapitulatif de tous les comptes {{currency}}"
-  },
-  "carousel" : {
-    "hidden" : {
-      "close" : "Confirmer",
-      "undo" : "Afficher à nouveau",
-      "disclaimer" : "Cette bannière ne s’affichera plus tant qu’il n’y aura pas de nouvelles annonces."
-    }
-  },
-  "settings" : {
-    "title" : "Paramètres",
-    "discreet" : "Mode discret",
-    "helpButton" : "Aide",
-    "tabs" : {
-      "display" : "Général",
-      "currencies" : "Crypto-actifs",
-      "help" : "Aide",
-      "about" : "À propos",
-      "experimental" : "Fonctionnalités expérimentales",
-      "accounts" : "Comptes",
-      "developer" : "Développeurs"
-    },
-    "export" : {
-      "accounts" : {
-        "title" : "Exporter les comptes",
-        "desc" : "Ajoutez vos comptes dans Ledger Live pour le mobile. Notez que vos comptes se synchronisent avec la blockchain, pas entre les applications Ledger Live pour le mobile et pour l’ordinateur.",
-        "button" : "Exporter"
-      },
-      "operations" : {
-        "title" : "Historique des opérations",
-        "desc" : "Téléchargez sur votre ordinateur les opérations de vos comptes en fichier CSV."
-      },
-      "modal" : {
-        "button" : "Terminé",
-        "title" : "Scanner pour exporter vers Ledger Live pour le mobile.",
-        "listTitle" : "Sur l’application Ledger Live pour le mobile :",
-        "step1" : "Appuyez sur <highlight><icon>+</icon></highlight> dans <highlight>Comptes</highlight>.",
-        "step2" : "Appuyez sur <highlight>Importer les comptes de l’ordinateur</highlight>.",
-        "step3" : "Scannez <highlight>le code QR</highlight> jusqu’à ce que la barre soit à 100 %."
-      }
-    },
-    "display" : {
-      "language" : "Langue d’affichage",
-      "languageDesc" : "Choisissez la langue d’affichage de Ledger Live.",
-      "theme" : "Mode",
-      "themeDesc" : "Sélectionnez un mode.",
-      "counterValue" : "Devise préférée",
-      "counterValueDesc" : "Choisissez la devise dans laquelle afficher votre solde et vos opérations.",
-      "region" : "Région",
-      "regionDesc" : "Choisissez votre région pour personnaliser les formats de date, d’heure et de nombre.",
-      "stock" : "Indicateur de marché régional",
-      "stockDesc" : "Choisissez Ouest pour afficher les hausses du marché en bleu ou Est pour les afficher en rouge.",
-      "carouselVisibility" : "Visibilité du carrousel",
-      "carouselVisibilityDesc" : "Afficher le carrousel sur le Portefeuille."
-    },
-    "developer" : {
-      "toast" : {
-        "title" : "Vous avez atteint le niveau Développeur !",
-        "text" : "Bienvenue au pays des merveilles"
-      },
-      "debugApps" : "Autoriser les Apps Debug",
-      "debugAppsDesc" : "Affichez et autorisez l’ouverture des Platform Apps \"Debug\".",
-      "experimentalApps" : "Autoriser les Apps Expérimentales",
-      "experimentalAppsDesc" : "Affichez et autorisez l’ouverture des Platform Apps \"Expérimentales\".",
-      "catalogServer" : "Définir le fournisseur du Catalogue",
-      "catalogServerDesc" : "Choisissez entre plusieurs sources pour les Platform Apps.",
-      "enablePlatformDevTools" : "Activer les Outils de développement Platform",
-      "enablePlatformDevToolsDesc" : "Autorisez la fenêtre Outils de développement Platform.",
-      "featureFlagsTitle" : "Indicateurs de fonctionnalités (feature flags) définis et utilisés dans Ledger Live",
-      "featureFlagsDesc" : "Les valeurs remplacées seront réinitialisées lorsque l’application sera relancée. Seules les chaînes JSON valides sont acceptées.",
-      "featureFlagsEdit" : "Modifier",
-      "featureFlagsRestore" : "Restaurer",
-      "featureFlagsOverride" : "Remplacer",
-      "addLocalApp" : "Ajouter une app locale",
-      "addLocalAppDesc" : "Parcourez vos fichiers et ajoutez une app locale avec un manifeste local.",
-      "addLocalAppButton" : "Naviguer",
-      "runLocalAppDeleteButton" : "Effacer",
-      "runLocalAppOpenButton" : "Ouvrir",
-      "enableLearnStagingUrl" : "Activer l’URL de test de la page Apprendre",
-      "enableLearnStagingUrlDesc" : "Activez l’URL de test de la page Apprendre."
-    },
-    "currencies" : {
-      "selectPlaceholder" : "Crypto-actif",
-      "desc" : "Sélectionnez un crypto-actif pour modifier ses paramètres.",
-      "placeholder" : "Aucun paramètre pour cet actif",
-      "confirmationsNb" : "Nombre de confirmations",
-      "confirmationsNbDesc" : "Définissez le nombre de confirmations réseau voulu pour qu’une transaction soit marquée comme validée."
-    },
-    "profile" : {
-      "password" : "Verrouillage par mot de passe",
-      "passwordDesc" : "Définissez un mot de passe pour protéger les données de Ledger Live sur votre ordinateur, y compris vos noms de comptes, soldes, transactions et adresses publiques.",
-      "passwordAutoLock" : "Verrouillage automatique",
-      "passwordAutoLockDesc" : "Verrouillez automatiquement Ledger Live en cas d’inactivité.",
-      "changePassword" : "Changer le mot de passe",
-      "softResetTitle" : "Vider le cache",
-      "softResetDesc" : "Effacez le cache de Ledger Live pour forcer la resynchronisation avec la blockchain.",
-      "softReset" : "Effacer",
-      "resetThirdPartyData" : "Réinitialiser les données fournies à des tiers",
-      "resetThirdPartyDataDesc" : "Supprimez toutes vos données stockées localement et partagées avec des tiers, qui sont utilisées pour accéder aux prestataires de transactions tiers.",
-      "hardResetTitle" : "Réinitialiser Ledger Live",
-      "hardResetDesc" : "Effacez toutes les données de Ledger Live stockées sur votre ordinateur, y compris vos comptes, l’historique de vos transactions et vos paramètres.",
-      "hardReset" : "Réinitialiser",
-      "analytics" : "Statistiques",
-      "analyticsDesc" : "Autoriser les statistiques pour aider Ledger à améliorer l’expérience utilisateur. Ces statistiques comprennent les clics, les visites de pages, les redirections, les actions (envoyer, recevoir, verrouiller, etc.), les défilements en bas de page, les installations, désinstallations et mises à jour des applications, les versions des applications, le nombre de comptes, de crypto-actifs et d’opérations, la durée des sessions, le type d’appareil Ledger et de micrologiciel.",
-      "reportErrors" : "Rapports de bugs",
-      "reportErrorsDesc" : "Envoyer automatiquement des rapports pour aider Ledger à améliorer ses produits.",
-      "launchOnboarding" : "Configuration de votre appareil",
-      "launchOnboardingDesc" : "Configurez un nouvel appareil ou restaurez un appareil existant. Vos comptes et paramètres sont conservés."
-    },
-    "help" : {
-      "version" : "Version",
-      "releaseNotesBtn" : "Détails",
-      "termsBtn" : "Lire",
-      "faq" : "Assistance Ledger",
-      "faqDesc" : "En cas de problème, bénéficiez d’une aide pour utiliser Ledger Live avec votre wallet physique.",
-      "terms" : "Conditions d’utilisation",
-      "termsDesc" : "En utilisant Ledger Live, vous acceptez nos Conditions d’utilisation.",
-      "privacy" : "Politique de confidentialité",
-      "privacyDesc" : "Consultez notre Politique de confidentialité pour savoir quelles données personnelles nous collectons, à quelles fins et comment nous les utilisons."
-    },
-    "experimental" : {
-      "disclaimer" : "Il s’agit de fonctionnalités expérimentales fournies \"telles quelles\" pour notre communauté de passionné(e)s de la tech. Elles peuvent changer, casser ou être retirées à tout moment. En les activant, vous acceptez de les utiliser en toute connaissance de cause.",
-      "features" : {
-        "apiTrongridProxy" : {
-          "title" : "Utiliser TronGrid.io",
-          "description" : "Utilisez TronGrid sans proxy Ledger."
-        },
-        "experimentalCurrencies" : {
-          "title" : "Intégrations expérimentales",
-          "description" : "Utilisez les intégrations expérimentales disponibles pour les crypto-actifs concernés."
-        },
-        "experimentalLanguages" : {
-          "title" : "Tester les traductions",
-          "description" : "Affichez les langues non publiées dans la liste Langue d’affichage de l’onglet Général."
-        },
-        "managerDevMode" : {
-          "title" : "Mode développeur",
-          "description" : "Affichez les applications développeurs et testnet dans My Ledger."
-        },
-        "scanForInvalidPaths" : {
-          "title" : "Recherche de compte étendue",
-          "description" : "Recherchez des comptes ayant des chemins de dérivation erronés. Veuillez envoyer tout actif trouvé vers un compte classique."
-        },
-        "experimentalExplorers" : {
-          "title" : "API Explorateurs Expérimentales",
-          "description" : "Testez une version en développement des explorateurs de blockchain de Ledger. Modifier ce paramètre peut affecter le solde des comptes, la synchronisation et la fonctionnalité Envoyer.\n(<0></0>)"
-        },
-        "keychainObservableRange" : {
-          "title" : "Gap limit personnalisée",
-          "description" : "Personnalisez la gap limit pour tous les comptes. Une valeur supérieure à la valeur par défaut (20) permet de rechercher des cryptos sur les adresses publiques inutilisées. Réservé aux utilisateurs avancés : potentiels problèmes de compatibilité lors de la restauration des comptes."
-        },
-        "forceProvider" : {
-          "title" : "Fournisseur de My Ledger",
-          "description" : "Changer le fournisseur d’applications dans My Ledger peut rendre impossible l’installation ou désinstallation d’applications sur votre appareil Ledger."
-        },
-        "testAnimations" : {
-          "title" : "Tester les animations Lottie",
-          "description" : "Testez toutes les animations utilisées dans Ledger Live."
-        }
-      }
-    },
-    "hardResetModal" : {
-      "title" : "Réinitialiser Ledger Live",
-      "desc" : "Réinitialisez Ledger Live pour effacer tous vos paramètres et comptes de votre ordinateur. Vous pouvez ensuite choisir votre mot de passe et rajouter vos comptes avec votre appareil Ledger. Les clés privées donnant accès à vos crypto-actifs restent protégées sur votre appareil Ledger. Elles sont également sauvegardées grâce à votre phrase de récupération.",
-      "warning" : "La réinitialisation de Ledger Live effacera l’historique des transactions de swap de tous vos comptes."
-    },
-    "softResetModal" : {
-      "title" : "Vider le cache",
-      "desc" : "Nettoyer le cache force une resynchronisation réseau. Vos paramètres et comptes sont conservés. Les clés privées donnant accès à vos crypto-actifs sont conservées en toute sécurité sur votre appareil Ledger et votre feuille de récupération."
-    },
-    "resetFallbackModal" : {
-      "title" : "Action requise de l’utilisateur",
-      "part1" : "Impossible de supprimer le dossier cache. Merci de supprimer le dossier manuellement :",
-      "part2" : "Appuyez sur le bouton Ouvrir le dossier. ",
-      "part3" : "l’application va se fermer",
-      "part4" : ", et supprimez manuellement le dossier SQlite.",
-      "part5" : "Vous pouvez ensuite relancer l’application normalement."
-    },
-    "removeAccountModal" : {
-      "title" : "Supprimer le compte",
-      "desc" : "Cela n’a pas d’effet sur vos crypto-actifs. Vous pourrez de nouveau ajouter vos comptes existants.",
-      "delete" : "Retirer du Portefeuille",
-      "warning" : "L’historique de vos transactions de swap en lien avec ce compte sera effacé."
-    },
-    "openUserDataDirectory" : {
-      "title" : "Voir les données utilisateur",
-      "desc" : "Affichez les données utilisateur stockées sur votre ordinateur, y compris vos comptes, caches et paramètres.",
-      "btn" : "Afficher"
-    },
-    "repairDevice" : {
-      "title" : "Réparer votre appareil Ledger",
-      "descSettings" : "Restaurez votre appareil Ledger s’il s’est bloqué lors de la mise à jour du micrologiciel.",
-      "desc" : "Pour les utilisateurs de Nano S, merci de sélectionner l’état affiché sur votre appareil. Pour les utilisateurs de Nano X et Blue, merci de consulter notre centre d’aide.",
-      "button" : "Réparer"
-    },
-    "exportLogs" : {
-      "title" : "Enregistrer les logs",
-      "desc" : "Sauvegarder les logs de Ledger Live peut être nécessaire à des fins de dépannage.",
-      "btn" : "Sauvegarder"
-    },
-    "accounts" : {
-      "hideEmptyTokens" : {
-        "title" : "Masquer les comptes de tokens vides",
-        "desc" : "Cachez les tokens ayant un solde nul sur la page Comptes."
-      },
-      "tokenBlacklist" : {
-        "title" : "Tokens masqués",
-        "desc" : "Vous pouvez masquer les tokens en vous rendant sur le compte parent, en faisant un clic droit sur le token et en sélectionnant Masquer le token.",
-        "count" : "{{count}} token",
-        "count_plural" : "{{count}} tokens"
-      },
-      "hiddenNftCollections" : {
-        "title" : "Collections de NFT cachées",
-        "desc" : "Vous pouvez masquer des collections NFT en faisant un clic droit sur le nom de la collection et sélectionnant Cacher la collection de NFT.",
-        "count" : "{{count}} collection",
-        "count_plural" : "{{count}} collections"
-      },
-      "fullNode" : {
-        "title" : "Connecter un nœud Bitcoin complet",
-        "desc" : "Configurez votre nœud Bitcoin complet pour synchroniser et envoyer des transactions sans passer par les explorateurs de Ledger."
-      }
-    }
-  },
-  "password" : {
-    "inputFields" : {
-      "newPassword" : {
-        "label" : "Nouveau mot de passe"
-      },
-      "confirmPassword" : {
-        "label" : "Confirmer le mot de passe"
-      },
-      "currentPassword" : {
-        "label" : "Mot de passe actuel"
-      }
-    },
-    "changePassword" : {
-      "title" : "Verrouillage par mot de passe",
-      "subTitle" : "Changer le mot de passe"
-    },
-    "setPassword" : {
-      "title" : "Verrouillage par mot de passe",
-      "subTitle" : "Définir le mot de passe",
-      "desc" : "Gardez votre mot de passe en sécurité. Si vous le perdez, vous devrez réinitialiser Ledger Live et réinstaller vos comptes."
-    },
-    "disablePassword" : {
-      "title" : "Désactiver le verrouillage par mot de passe",
-      "desc" : "Les données de Ledger Live seront stockées sur votre ordinateur sans être chiffrées. Ces données comprennent les noms, transactions et adresses publiques de vos comptes."
-    }
-  },
-  "update" : {
-    "downloadInProgress" : "Téléchargement de la mise à jour...",
-    "downloadProgress" : "{{progress}} % terminés",
-    "checking" : "Vérification de la mise à jour...",
-    "checkSuccess" : "Mise à jour prête à être installée",
-    "quitAndInstall" : "Installer maintenant",
-    "updateAvailable" : "Mise à jour disponible vers la version Ledger Live {{version}}",
-    "error" : "Erreur lors de la mise à jour. Merci de recommencer le téléchargement.",
-    "reDownload" : "Recommencer le téléchargement",
-    "nightlyWarning" : "Cette version ne peut pas être mise à jour automatiquement. Merci d’installer la dernière version manuellement.",
-    "downloadNow" : "Télécharger la mise à jour"
-  },
-  "crash" : {
-    "title" : "Une erreur est survenue.",
-    "description" : "Merci de consulter nos articles d’aide. Si le problème persiste, enregistrez vos logs en utilisant le bouton ci-dessous et transmettez-les à l’Assistance Ledger.",
-    "troubleshooting" : "Cliquez ici pour voir les solutions proposées.",
-    "logs" : "Enregistrer les logs",
-    "dataFolder" : "Voir les données utilisateur"
-  },
-  "exportOperationsModal" : {
-    "title" : "Historique des opérations",
-    "desc" : "Sélectionnez les comptes pour lesquels vous voulez sauvegarder l’historique des opérations.",
-    "descSuccess" : "Le fichier CSV de votre historique des opérations a bien été enregistré dans le dossier sélectionné.",
-    "titleSuccess" : "L’historique des opérations a bien été enregistré.",
-    "cta" : "Sauvegarder",
-    "ctaSuccess" : "Terminé",
-    "noAccounts" : "Aucun compte à exporter",
-    "selectedAccounts" : "Comptes à inclure",
-    "selectedAccounts_plural" : "Comptes à inclure ({{count}})",
-    "disclaimer" : "Les informations relatives aux devises de contrepartie mentionnées dans cet export de données sont purement indicatives. Il convient de ne pas se baser sur ces informations à des fins de comptabilité, fiscales, réglementaires ou juridiques. Ces informations ne représentent qu’une estimation de la valeur des actifs au moment des transactions et de l’export, sur la base des méthodes d’évaluation adoptées par le fournisseur du service Kaiko."
-  },
-  "language" : {
-    "system" : "Utiliser la langue du système",
-    "switcher" : {
-      "en" : "English",
-      "fr" : "Français",
-      "ru" : "Русский",
-      "es" : "Español",
-      "zh" : "中文（简体）",
-      "de" : "Deutsch"
-    }
-  },
-  "theme" : {
-    "system" : "Sélectionnez le mode de l’interface",
-    "light" : "Clair",
-    "dusk" : "Crépuscule",
-    "dark" : "Sombre"
-  },
-  "toastOverlay" : {
-    "toastType" : {
-      "announcement" : "Actualités",
-      "operation" : "Opération",
-      "achievement" : "Succès"
-    },
-    "groupedToast" : {
-      "text" : "Vous avez {{count}} notifications non lues.",
-      "cta" : "Voir les détails"
-    }
-  },
-  "informationCenter" : {
-    "tooltip" : "Fil d’informations",
-    "ongoingIncidentsTooltip" : "{{count}} incident en cours",
-    "ongoingIncidentsTooltip_plural" : "{{count}} incidents en cours",
-    "tabs" : {
-      "announcements" : "Actualités",
-      "announcementsUnseen" : "Actualités ({{unseenCount}})",
-      "serviceStatus" : "Statut",
-      "serviceStatusIncidentsOngoing" : "Statut ({{incidentCount}})"
-    },
-    "serviceStatus" : {
-      "statusOk" : {
-        "title" : "L’application Ledger Live fonctionne correctement.",
-        "description" : "Des difficultés ? Visitez notre <0>page d’aide</0>"
-      },
-      "statusNotOk" : {
-        "title" : "L’application Ledger Live rencontre des problèmes.",
-        "learnMore" : "En savoir plus"
-      }
-    },
-    "announcement" : {
-      "emptyState" : {
-        "title" : "Aucune actualité pour l’instant",
-        "desc" : "Vous trouverez ici toutes les actualités relatives à Ledger et Ledger Live."
-      }
-    }
-  },
-  "onboarding" : {
-    "drawers" : {
-      "pinHelp" : {
-        "title" : "Protéger votre code PIN",
-        "intro" : "Vous choisissez votre code PIN lors de la configuration.",
-        "rules" : {
-          "1" : "Choisissez <0>toujours</0> votre propre code PIN.",
-          "2" : "Entrez <0>toujours</0> votre code PIN à l’abri des regards.",
-          "3" : "Modifiez votre code PIN si nécessaire.",
-          "4" : "Trois saisies erronées du code PIN à la suite réinitialisent l’appareil.",
-          "5" : "N’utilisez <0>jamais</0> un code PIN facile comme 0000, 123456 ou 55555555.",
-          "6" : "Ne partagez <0>jamais</0> votre code PIN avec qui que ce soit. Pas même Ledger.",
-          "7" : "N’utilisez <0>jamais</0> un code PIN que vous n’avez pas choisi vous-même.",
-          "8" : "Ne sauvegardez <0>jamais</0> votre code PIN sur un ordinateur ou un téléphone."
-        }
-      },
-      "recoverySeed" : {
-        "title1" : "Comment fonctionne une phrase de récupération ?",
-        "paragraph1" : "Votre phrase de récupération fonctionne comme une clé principale unique. Votre appareil Ledger l’utilise pour calculer les clés privées de chaque crypto-actif que vous possédez.",
-        "paragraph2" : "Pour récupérer l’accès à vos cryptos, n’importe quel wallet peut utiliser votre phrase de récupération pour retrouver vos clés privées.",
-        "link" : "En savoir plus sur la phrase de récupération",
-        "title2" : "Qu’arrive-t-il si je perds l’accès à mon Nano ?",
-        "paragraph3" : "Pas d’inquiétude, suivez ces étapes :",
-        "points" : {
-          "1" : "Achetez un nouveau wallet physique.",
-          "2" : "Sélectionnez \"Restaurer une phrase de récupération sur un nouvel appareil\" dans l’application Ledger.",
-          "3" : "Entrez votre phrase de récupération sur votre nouvel appareil pour récupérer l’accès à vos cryptos."
-        }
-      },
-      "whereToHide" : {
-        "title" : "Cacher votre phrase de récupération",
-        "points" : {
-          "1" : "Ne la saisissez <0>jamais</0> sur un ordinateur, téléphone ou autre appareil. Ne la prenez pas en photo.",
-          "2" : "Ne la partagez <0>jamais</0> avec qui que ce soit.",
-          "3" : "Conservez-la <0>toujours</0> en lieu sûr à l’abri des regards.",
-          "4" : "Ledger ne vous demandera jamais votre phrase de récupération.",
-          "5" : "Si quelqu’un vous la demande, ne la donnez pas. Partez du principe que c’est une arnaque."
-        }
-      }
-    },
-    "modals" : {
-      "recoverySeedWarning" : {
-        "contactSupportCTA" : "Contacter l’Assistance",
-        "continueCTA" : "Continuer",
-        "title" : "Vérifiez le contenu de votre coffret.",
-        "description" : "Si votre {{device}} est livré avec un code PIN ou une phrase de récupération, l’utiliser présente un risque. Contactez l’Assistance Ledger.",
-        "alert" : "Utilisez uniquement la phrase de récupération affichée par votre appareil Ledger lors de sa configuration."
-      }
-    },
-    "alerts" : {
-      "beCareful" : {
-        "title" : "Prenez votre temps",
-        "descr" : "Assurez-vous de suivre les instructions de cette application à toutes les étapes du processus.",
-        "gotIt" : "Compris"
-      },
-      "useLedgerSeeds" : {
-        "title" : "N’utilisez que les phrases de récupération générées par un appareil Ledger.",
-        "descr" : "Ledger ne peut pas garantir la sécurité des phrases de récupération fournies par des tiers. Si votre phrase de récupération n’a pas été générée par un appareil Ledger, nous recommandons de configurer votre Nano comme un nouvel appareil.",
-        "gotIt" : "Compris"
-      }
-    },
-    "screens" : {
-      "welcome" : {
-        "title" : "Bienvenue sur Ledger",
-        "description" : "Gérez vos cryptos en toute sécurité depuis votre ordinateur.",
-        "cta" : "Commencer",
-        "noDevice" : "Pas encore d’appareil ? <0>Achetez un Ledger Nano X</0>.",
-        "languageWarning" : {
-          "title" : "Commencez en {{language}}.",
-          "desc" : "Nous ajoutons des langues supplémentaires afin de faciliter vos premiers pas avec Ledger. L’expérience Ledger sera bientôt entièrement disponible dans plusieurs langues.",
-          "cta" : "Compris"
-        }
-      },
-      "selectDevice" : {
-        "title" : "Quel wallet Ledger avez-vous ?"
-      },
-      "selectUseCase" : {
-        "greetings" : "Bonjour",
-        "hasNoRecovery" : "Vous n’avez jamais utilisé votre {{deviceName}} ?",
-        "hasRecovery" : "Vous avez déjà une phrase de récupération ?",
-        "separator" : "ou",
-        "switchDevice" : "Autre appareil",
-        "options" : {
-          "1" : {
-            "heading" : "Initialisation",
-            "title" : "Configurer un {{deviceName}}",
-            "description" : "Commencez par configurer votre nouvel appareil."
-          },
-          "2" : {
-            "heading" : "Connecter votre appareil",
-            "title" : "Connecter un {{deviceName}}",
-            "description" : "Si votre appareil est déjà configuré, connectez-le à l’application."
-          },
-          "3" : {
-            "heading" : "Restauration d’un appareil",
-            "title" : "Restaurer une phrase de récupération sur un nouvel appareil",
-            "description" : "Utilisez une phrase de récupération existante pour restaurer vos clés privées sur votre nouveau {{deviceName}}."
-          }
-        }
-      },
-      "tutorial" : {
-        "steps" : {
-          "getStarted" : "Commencer",
-          "pinCode" : "Code PIN",
-          "recoveryPhrase" : "Phrase de récupération",
-          "hideRecoveryPhrase" : "Cacher votre phrase de récupération",
-          "pairNano" : "Connecter votre Nano"
-        },
-        "screens" : {
-          "importYourRecoveryPhrase" : {
-            "title" : "Restaurez à partir d’une phrase de récupération",
-            "paragraph1" : "Utilisez votre phrase de récupération afin de restaurer, remplacer ou sauvegarder votre wallet physique Ledger.",
-            "paragraph2" : "Votre Nano va restaurer vos clés privées pour vous permettre d’accéder à vos cryptos et de les gérer.",
-            "buttons" : {
-              "next" : "Je suis prêt(e)",
-              "prev" : "Étape précédente",
-              "help" : "Besoin d’aide"
-            }
-          },
-          "howToGetStarted" : {
-            "title" : "Avant de démarrer la configuration :",
-            "rules" : {
-              "1" : "Comptez 30 minutes et prenez votre temps.",
-              "2" : "Prenez un stylo et un papier pour écrire.",
-              "3" : "Assurez-vous d’être seul(e) dans environnement sûr et calme."
-            },
-            "buttons" : {
-              "next" : "Je suis prêt(e)",
-              "prev" : "Étape précédente"
-            }
-          },
-          "deviceHowTo" : {
-            "turnOn" : {
-              "title" : "Allumer le Nano",
-              "descr" : "Connectez votre appareil à votre ordinateur à l’aide d’un câble USB."
-            },
-            "browse" : {
-              "title" : "Naviguer",
-              "descr" : "Apprenez à interagir avec votre appareil. Lisez les instructions à l’écran."
-            },
-            "select" : {
-              "title" : "Choisir \"Set up as new device\"",
-              "descr" : "Appuyez simultanément sur les deux boutons pour valider."
-            },
-            "follow" : {
-              "title" : "Suivre les instructions",
-              "descr" : "Revenez ici afin de suivre les instructions relatives à votre code PIN."
-            },
-            "buttons" : {
-              "next" : "Étape suivante",
-              "prev" : "Étape précédente",
-              "help" : "Besoin d’aide"
-            }
-          },
-          "deviceHowTo2" : {
-            "turnOn" : {
-              "title" : "Allumer le Nano",
-              "descr" : "Connectez votre appareil à votre ordinateur à l’aide d’un câble USB."
-            },
-            "browse" : {
-              "title" : "Naviguer",
-              "descr" : "Apprenez à interagir avec votre appareil. Lisez les instructions à l’écran."
-            },
-            "select" : {
-              "title" : "Choisir \"Enter your recovery phrase\"",
-              "descr" : "Sélectionnez \"Enter your recovery phrase\" (Entrez votre phrase de récupération). Appuyez simultanément sur les deux boutons pour valider."
-            },
-            "follow" : {
-              "title" : "Suivre les instructions",
-              "descr" : "Revenez ici afin de suivre les instructions relatives à votre code PIN."
-            },
-            "buttons" : {
-              "next" : "Étape suivante",
-              "prev" : "Étape précédente",
-              "help" : "Besoin d’aide"
-            }
-          },
-          "pinCode" : {
-            "title" : "Code PIN",
-            "paragraph" : "Votre code PIN est votre première couche de sécurité. Il protège l’accès physique à votre Nano et à votre clé privée. Votre code PIN doit comporter 4 à 8 chiffres.",
-            "disclaimer" : "Je comprends que je dois choisir mon code PIN moi-même et le garder secret.",
-            "buttons" : {
-              "next" : "Configurer le code PIN",
-              "prev" : "Étape précédente",
-              "help" : "Besoin d’aide"
-            }
-          },
-          "quizSuccess" : {
-            "title" : "Vous êtes déjà pro.",
-            "paragraph" : "Vous connaissez les précautions à adopter pour gérer vos cryptos en toute sécurité.\n\nIl ne vous reste qu’à connecter votre appareil.",
-            "buttons" : {
-              "next" : "Étape suivante",
-              "prev" : "Étape précédente",
-              "help" : "Besoin d’aide"
-            }
-          },
-          "quizFailure" : {
-            "title" : "Vous êtes sur le point de passer pro...",
-            "paragraph" : "Pas d’inquiétude, Ledger sera là pour vous guider. Vous vous sentirez bientôt parfaitement à l’aise pour bien protéger vos cryptos.\n\nIl ne vous reste qu’à connecter votre appareil.",
-            "buttons" : {
-              "next" : "Étape suivante",
-              "prev" : "Étape précédente"
-            }
-          },
-          "pinCodeHowTo" : {
-            "setUp" : {
-              "title" : "Choisir un code PIN",
-              "descr" : "Appuyez sur le bouton gauche ou droit pour changer le chiffre. Appuyez sur les deux boutons pour valider un chiffre. Sélectionnez <0></0> pour confirmer votre code PIN. Sélectionnez <1></1> pour effacer un chiffre."
-            },
-            "confirm" : {
-              "title" : "Confirmer le code PIN",
-              "descr" : "Saisissez à nouveau votre code PIN pour le confirmer."
-            },
-            "buttons" : {
-              "next" : "Étape suivante",
-              "prev" : "Étape précédente",
-              "help" : "Besoin d’aide"
-            }
-          },
-          "existingRecoveryPhrase" : {
-            "title" : "Saisissez votre phrase de récupération",
-            "paragraph1" : "Votre phrase de récupération (\"recovery phrase\") est la liste secrète de mots que vous avez mise en lieu sûr après avoir configuré votre nouveau wallet.",
-            "paragraph2" : "Ledger ne conserve pas de copie de votre phrase de récupération.",
-            "disclaimer" : "Je comprends que si je perds ma phrase de récupération, je ne pourrais plus accéder à mes cryptos au cas où je n’ai plus accès à mon Nano.",
-            "buttons" : {
-              "next" : "Saisir votre phrase de récupération",
-              "prev" : "Étape précédente",
-              "help" : "Besoin d’aide"
-            },
-            "warning" : {
-              "title" : "N’utilisez jamais une phrase de récupération que vous n’avez pas générée vous-même.",
-              "desc" : "Vous devez être la seule personne à configurer le code PIN et la phrase de récupération de votre wallet Ledger. Si vous avez reçu un appareil avec une phrase de récupération fournie ou un code PIN déjà configuré, n’utilisez pas l’appareil et contactez l’Assistance Ledger.",
-              "supportLink" : "Contacter l’Assistance"
-            }
-          },
-          "useRecoverySheet" : {
-            "takeYourRecoverySheet" : {
-              "title" : "Utiliser votre feuille de récupération",
-              "descr" : "Prenez la feuille de récupération vierge incluse avec votre Nano. Contactez l’Assistance Ledger si la feuille de récupération fournie n’était pas vierge."
-            },
-            "writeDownWords" : {
-              "title" : "Noter les 24 mots",
-              "descr" : "Écrivez en position 1 sur la feuille de récupération le mot n°1 (\"Word #1\") affiché en gras sur votre Nano. Puis appuyez sur le bouton droit de votre Nano pour voir le mot n°2 (\"Word #2\") et écrivez-le en position 2.\n\nFaites cela pour tous les mots affichés en gras en respectant scrupuleusement l’ordre et l’orthographe. Appuyez sur le bouton gauche de votre Nano pour vérifier et ne pas faire d’erreur."
-            },
-            "buttons" : {
-              "next" : "Étape suivante",
-              "prev" : "Étape précédente",
-              "help" : "Besoin d’aide"
-            }
-          },
-          "newRecoveryPhrase" : {
-            "title" : "Phrase de récupération",
-            "paragraph1" : "Votre phrase de récupération (\"recovery phrase\") est une liste secrète de 24 mots qui sauvegarde vos clés privées.",
-            "paragraph2" : "Votre Nano génère une phrase de récupération unique. Ledger ne conserve pas de copie de celle-ci.",
-            "disclaimer" : "Je comprends que si je perds cette phrase de récupération, je ne pourrais plus accéder à mes cryptos au cas où je n’ai plus accès à mon Nano.",
-            "buttons" : {
-              "next" : "Phrase de récupération",
-              "prev" : "Étape précédente",
-              "help" : "Besoin d’aide"
-            }
-          },
-          "recoveryHowTo" : {
-            "grabRecovery" : {
-              "title" : "Prendre votre phrase de récupération"
-            },
-            "selectLength" : {
-              "title" : "Sélectionner la longueur de votre phrase de récupération",
-              "descr" : "Sélectionnez \"24 words\" (24 mots), \"18 words\" (18 mots) ou \"12 words\" (12 mots). Vous devez entrer tous les mots de votre phrase de récupération."
-            },
-            "enterWord" : {
-              "title" : "Saisir le mot n°1 (\"Word #1\")",
-              "descr" : "Saisissez les premières lettres du \"Word #1\" (Mot n°1) en les sélectionnant avec le bouton droit ou gauche. Appuyez sur les deux boutons pour valider chaque lettre."
-            },
-            "validateWord" : {
-              "title" : "Valider le mot n°1 (\"Word #1\")",
-              "descr" : "Naviguez jusqu’au mot n°1 (\"Word #1\"). Appuyez sur les deux boutons pour valider."
-            },
-            "andNext" : {
-              "title" : "Faites pareil pour tous les mots."
-            },
-            "buttons" : {
-              "next" : "Étape suivante",
-              "prev" : "Étape précédente",
-              "help" : "Besoin d’aide"
-            }
-          },
-          "recoveryHowTo3" : {
-            "reEnterWord" : {
-              "title" : "Confirmer votre phrase de récupération",
-              "descr" : "Appuyez sur le bouton droit pour faire défiler les mots jusqu’à ce que vous trouviez le mot n°1 (\"Word #1\"). Validez en appuyant sur les deux boutons."
-            },
-            "repeat" : {
-              "title" : "Faites pareil pour tous les mots."
-            },
-            "buttons" : {
-              "next" : "Étape suivante",
-              "prev" : "Étape précédente",
-              "help" : "Besoin d’aide"
-            }
-          },
-          "genuineCheck" : {
-            "success" : {
-              "title" : "Rien à signaler",
-              "desc" : "Votre Ledger {{deviceName}} est authentique et est prêt à être utilisé avec l’application Ledger Live."
-            },
-            "buttons" : {
-              "next" : "Continuer",
-              "prev" : "Étape précédente",
-              "help" : "Besoin d’aide"
-            }
-          },
-          "hideRecoveryPhrase" : {
-            "title" : "Cachez votre phrase de récupération",
-            "paragraph" : "Votre phrase de récupération est votre seule façon d’accéder à vos cryptos si vous ne pouvez plus utiliser votre Nano. La garder en lieu sûr est crucial.",
-            "keepItOffline" : "Saisissez ces mots uniquement sur un wallet physique, pas sur un ordinateur ni sur un téléphone.",
-            "neverShowToAnyone" : "Ne partagez jamais vos 24 mots avec qui que ce soit. Pas même Ledger.",
-            "buttons" : {
-              "next" : "Compris",
-              "prev" : "Étape précédente",
-              "help" : "Besoin d’aide",
-              "learn" : "Apprendre à cacher votre phrase de récupération"
-            }
-          },
-          "pairMyNano" : {
-            "title" : "Vérification de l’authenticité",
-            "paragraph" : "Nous allons nous assurer que votre Nano est authentique. Ce contrôle est facile et rapide.",
-            "buttons" : {
-              "next" : "Vérifier mon Nano",
-              "prev" : "Étape précédente",
-              "help" : "Besoin d’aide"
-            }
->>>>>>> c7fef602
-          }
-        }
-      }
-    },
-    "pedagogy" : {
-      "heading" : "Les bases",
-      "screens" : {
-        "accessYourCoins" : {
-          "title" : "Accédez à vos cryptos",
-          "description" : "Vos crypto-actifs sont stockés sur la blockchain. Vous avez besoin d’une clé privée pour y accéder et les gérer."
-        },
-        "ownYourPrivateKey" : {
-          "title" : "Détenez votre clé privée",
-          "description" : "Votre clé privée est stockée dans votre Nano. Vous devez être la seule personne à la posséder pour conserver le contrôle de votre argent."
-        },
-        "stayOffline" : {
-          "title" : "Restez hors ligne",
-          "description" : "Votre Nano est un wallet physique de stockage à froid. Cela signifie que votre clé privée n’est jamais exposée sur Internet, même lorsque vous utilisez Ledger Live."
-        },
-        "validateTransactions" : {
-          "title" : "Validez vos transactions",
-          "description" : "Achetez, vendez, gérez, échangez et gagnez des cryptos en toute sécurité sur Ledger Live. Vous devez valider chaque transaction de cryptos avec votre Nano."
-        },
-        "setUpNanoWallet" : {
-          "title" : "Configurez votre Nano",
-          "description" : "Commencez par configurer les paramètres de votre nouveau Nano.",
-          "CTA" : "Configurer le Nano"
-        }
-      }
-    },
-    "quizz" : {
-      "heading" : "Quiz",
-      "title" : "Faites le quiz",
-      "descr" : "Répondez à 3 questions rapides pour mieux comprendre votre wallet physique.",
-      "buttons" : {
-        "start" : "Répondre aux questions",
-        "next" : "Question suivante",
-        "finish" : "Finir le quiz"
-      },
-<<<<<<< HEAD
-      "deactivate" : {
-        "flow" : {
-          "title" : "Désactiver",
-          "steps" : {
-            "confirmation" : {
-              "success" : {
-                "title" : "Désactivation de la délégation effectuée"
-              }
+        },
+        "3": {
+          "text": "Lorsque je connecte mon Nano à l’application Ledger Live, ma clé privée est :",
+          "answers": {
+            "1": "Toujours hors ligne",
+            "2": "Brièvement connectée à Internet"
+          },
+          "results": {
+            "success": {
+              "title": "Félicitations !",
+              "text": "Votre clé privée reste hors ligne au sein de votre wallet physique. Même connectée à votre Nano, l’application Ledger Live ne peut pas accéder à votre clé privée. Vous devez autoriser personnellement chaque transaction sur votre appareil."
+            },
+            "fail": {
+              "title": "Incorrect",
+              "text": "Votre clé privée reste hors ligne au sein de votre wallet physique. Même connectée à votre Nano, l’application Ledger Live ne peut pas accéder à votre clé privée. Vous devez autoriser personnellement chaque transaction sur votre appareil."
             }
           }
         }
       }
     }
   },
-  "delegation" : {
-    "title" : "Gagner des récompenses",
-    "header" : "Délégation",
-    "validator" : "Validateur",
-    "yield" : "Rendement estimé",
-    "address" : "Adresse",
-    "transactionID" : "Identifiant de la transaction",
-    "value" : "Valeur",
-    "amount" : "Montant",
-    "delegated" : "Délégué",
-    "completionDate" : "Date de réalisation",
-    "rewards" : "Récompenses",
-    "duration" : "Durée",
-    "durationJustStarted" : "À l’instant",
-    "durationDays" : "{{count}} jour",
-    "durationDays_plural" : "{{count}} jours",
-    "howItWorks" : "Fonctionnement de la délégation",
-    "delegationEarn" : "Gagnez des récompenses de staking de {{name}} en déléguant votre compte.",
-    "earnRewards" : "Gagner des récompenses",
-    "overdelegated" : "Surdélégué",
-    "status" : "Statut",
-    "flow" : {
-      "steps" : {
-        "starter" : {
-          "title" : "Gagner des récompenses de staking",
-          "description" : "Déléguez votre compte Tezos à un validateur tiers pour gagner des récompenses de staking en toute sécurité tout en gardant le contrôle de vos actifs.",
-          "bullet" : {
-            "delegate" : "Vous conservez la propriété de vos comptes délégués.",
-            "access" : "Vous pouvez accéder à vos actifs à tout moment.",
-            "ledger" : "Déléguez en toute sécurité avec votre appareil Ledger."
-          },
-          "button" : {
-            "cta" : "Déléguer pour gagner des récompenses"
+  "connectTroubleshooting": {
+    "desc": "Des difficultés à connecter votre appareil ?",
+    "cta": "Réparer",
+    "solution": "Solution n°{{number}}",
+    "applesInstructions": "les instructions d’Apple",
+    "nextSolution": "Solution suivante",
+    "previousSolution": "Solution précédente",
+    "followSteps": "Suivez ces étapes",
+    "supportArticle": "article de l’Assistance",
+    "connecting": "Connexion en cours...",
+    "connected": "Connecté",
+    "backToPortfolio": "Retour au Portefeuille",
+    "steps": {
+      "entry": {
+        "title": "Réparer la connexion USB",
+        "desc": "Votre appareil semble avoir du mal à se connecter. Vous pouvez essayer les solutions suivantes jusqu’à ce que votre appareil se connecte.",
+        "cta": "Réparer",
+        "back": "Retour"
+      },
+      "1": {
+        "windows": {
+          "title": "Exécuter Ledger Live en tant qu’administrateur",
+          "bullets": {
+            "0": "Fermez Ledger Live.",
+            "1": "Faites un clic droit sur Ledger Live.",
+            "2": "Choisissez \"Exécuter en tant qu’administrateur\".",
+            "3": "Connectez et déverrouillez votre appareil pour le détecter."
           }
         },
-        "account" : {
-          "title" : "Déléguer le compte",
-          "label" : "Compte",
-          "toDelegate" : "Compte à déléguer"
-        },
-        "summary" : {
-          "title" : "Déléguer le compte",
-          "label" : "Récapitulatif",
-          "toDelegate" : "Compte à déléguer",
-          "toUndelegate" : "Compte avec une délégation à interrompre",
-          "validator" : "Validateur",
-          "select" : "Sélectionner",
-          "yield" : "Rendement estimé {{amount}}",
-          "randomly" : "Validateur choisi aléatoirement",
-          "termsAndPrivacy" : "Déléguer ses droits de vote ne garantit pas de recevoir des récompenses de son validateur."
-        },
-        "validator" : {
-          "title" : "Sélectionner un validateur",
-          "description" : "Vous pouvez sélectionner un validateur en comparant l’estimation des récompenses à recevoir.",
-          "customValidator" : "Validateur personnalisé",
-          "providedBy" : "Taux de rendements fournis par <1><0>{{name}}</0></1>"
-        },
-        "custom" : {
-          "title" : "Validateur personnalisé",
-          "text" : "Merci de saisir l’adresse du validateur personnalisé auquel vous souhaitez déléguer votre compte.",
-          "button" : "Utiliser ce validateur"
-        },
-        "undelegate" : {
-          "title" : "Interrompre la délégation du compte"
-        },
-        "confirmation" : {
-          "title" : "Confirmation",
-          "label" : "Confirmation",
-          "success" : {
-            "title" : "Délégation envoyée",
-            "titleUndelegated" : "Interrompre la délégation",
-            "text" : "Transaction de délégation bien émise. En fonction du validateur, vous devriez recevoir vos premières récompenses sous 40 jours environ.",
-            "textUndelegated" : "La délégation de votre compte se terminera une fois l’opération confirmée. Vous pouvez à nouveau déléguer votre compte à tout moment."
-          },
-          "broadcastError" : "Échec probable de votre transaction. Patientez un instant puis vérifiez l’historique des transactions avant de réessayer."
-        }
-      }
-    },
-    "contextMenu" : {
-      "topUp" : "Recevoir plus",
-      "redelegate" : "Changer validateur",
-      "stopDelegation" : "Interr. délégation"
-    }
-  },
-  "asset" : {
-    "notice" : "Récapitulatif de tous les comptes {{currency}}"
-  },
-  "carousel" : {
-    "hidden" : {
-      "close" : "Confirmer",
-      "undo" : "Afficher à nouveau",
-      "disclaimer" : "Cette bannière ne s’affichera plus tant qu’il n’y aura pas de nouvelles annonces."
-    }
-  },
-  "settings" : {
-    "title" : "Paramètres",
-    "discreet" : "Mode discret",
-    "helpButton" : "Aide",
-    "tabs" : {
-      "display" : "Général",
-      "currencies" : "Crypto-actifs",
-      "help" : "Aide",
-      "about" : "À propos",
-      "experimental" : "Fonctionnalités expérimentales",
-      "accounts" : "Comptes",
-      "developer" : "Développeurs"
-    },
-    "export" : {
-      "accounts" : {
-        "title" : "Exporter les comptes",
-        "desc" : "Ajoutez vos comptes dans Ledger Live pour le mobile. Notez que vos comptes se synchronisent avec la blockchain, pas entre les applications Ledger Live pour le mobile et pour l’ordinateur.",
-        "button" : "Exporter"
-      },
-      "operations" : {
-        "title" : "Historique des opérations",
-        "desc" : "Téléchargez sur votre ordinateur les opérations de vos comptes en fichier CSV."
-      },
-      "modal" : {
-        "button" : "Terminé",
-        "title" : "Scanner pour exporter vers Ledger Live pour le mobile.",
-        "listTitle" : "Sur l’application Ledger Live pour le mobile :",
-        "step1" : "Appuyez sur <highlight><icon>+</icon></highlight> dans <highlight>Comptes</highlight>.",
-        "step2" : "Appuyez sur <highlight>Importer les comptes de l’ordinateur</highlight>.",
-        "step3" : "Scannez <highlight>le code QR</highlight> jusqu’à ce que la barre soit à 100 %."
-      }
-    },
-    "display" : {
-      "language" : "Langue d’affichage",
-      "languageDesc" : "Choisissez la langue d’affichage de Ledger Live.",
-      "theme" : "Mode",
-      "themeDesc" : "Sélectionnez un mode.",
-      "counterValue" : "Devise préférée",
-      "counterValueDesc" : "Choisissez la devise dans laquelle afficher votre solde et vos opérations.",
-      "region" : "Région",
-      "regionDesc" : "Choisissez votre région pour personnaliser les formats de date, d’heure et de nombre.",
-      "stock" : "Indicateur de marché régional",
-      "stockDesc" : "Choisissez Ouest pour afficher les hausses du marché en bleu ou Est pour les afficher en rouge.",
-      "carouselVisibility" : "Visibilité du carrousel",
-      "carouselVisibilityDesc" : "Afficher le carrousel sur le Portefeuille."
-    },
-    "developer" : {
-      "toast" : {
-        "title" : "Vous avez atteint le niveau Développeur !",
-        "text" : "Bienvenue au pays des merveilles"
-      },
-      "debugApps" : "Autoriser les Apps Debug",
-      "debugAppsDesc" : "Affichez et autorisez l’ouverture des Platform Apps \"Debug\".",
-      "experimentalApps" : "Autoriser les Apps Expérimentales",
-      "experimentalAppsDesc" : "Affichez et autorisez l’ouverture des Platform Apps \"Expérimentales\".",
-      "catalogServer" : "Définir le fournisseur du Catalogue",
-      "catalogServerDesc" : "Choisissez entre plusieurs sources pour les Platform Apps.",
-      "enablePlatformDevTools" : "Activer les Outils de développement Platform",
-      "enablePlatformDevToolsDesc" : "Autorisez la fenêtre Outils de développement Platform.",
-      "featureFlagsTitle" : "Indicateurs de fonctionnalités (feature flags) définis et utilisés dans Ledger Live",
-      "featureFlagsDesc" : "Les valeurs remplacées seront réinitialisées lorsque l’application sera relancée. Seules les chaînes JSON valides sont acceptées.",
-      "featureFlagsEdit" : "Modifier",
-      "featureFlagsRestore" : "Restaurer",
-      "featureFlagsOverride" : "Remplacer",
-      "addLocalApp" : "Ajouter une app locale",
-      "addLocalAppDesc" : "Parcourez vos fichiers et ajoutez une app locale avec un manifeste local.",
-      "addLocalAppButton" : "Naviguer",
-      "runLocalAppDeleteButton" : "Effacer",
-      "runLocalAppOpenButton" : "Ouvrir",
-      "enableLearnStagingUrl" : "Activer l’URL de test de la page Apprendre",
-      "enableLearnStagingUrlDesc" : "Activez l’URL de test de la page Apprendre."
-    },
-    "currencies" : {
-      "selectPlaceholder" : "Crypto-actif",
-      "desc" : "Sélectionnez un crypto-actif pour modifier ses paramètres.",
-      "placeholder" : "Aucun paramètre pour cet actif",
-      "confirmationsNb" : "Nombre de confirmations",
-      "confirmationsNbDesc" : "Définissez le nombre de confirmations réseau voulu pour qu’une transaction soit marquée comme validée."
-    },
-    "profile" : {
-      "password" : "Verrouillage par mot de passe",
-      "passwordDesc" : "Définissez un mot de passe pour protéger les données de Ledger Live sur votre ordinateur, y compris vos noms de comptes, soldes, transactions et adresses publiques.",
-      "passwordAutoLock" : "Verrouillage automatique",
-      "passwordAutoLockDesc" : "Verrouillez automatiquement Ledger Live en cas d’inactivité.",
-      "changePassword" : "Changer le mot de passe",
-      "softResetTitle" : "Vider le cache",
-      "softResetDesc" : "Effacez le cache de Ledger Live pour forcer la resynchronisation avec la blockchain.",
-      "softReset" : "Effacer",
-      "resetThirdPartyData" : "Réinitialiser les données fournies à des tiers",
-      "resetThirdPartyDataDesc" : "Supprimez toutes vos données stockées localement et partagées avec des tiers, qui sont utilisées pour accéder aux prestataires de transactions tiers.",
-      "hardResetTitle" : "Réinitialiser Ledger Live",
-      "hardResetDesc" : "Effacez toutes les données de Ledger Live stockées sur votre ordinateur, y compris vos comptes, l’historique de vos transactions et vos paramètres.",
-      "hardReset" : "Réinitialiser",
-      "analytics" : "Statistiques",
-      "analyticsDesc" : "Autoriser les statistiques pour aider Ledger à améliorer l’expérience utilisateur. Ces statistiques comprennent les clics, les visites de pages, les redirections, les actions (envoyer, recevoir, verrouiller, etc.), les défilements en bas de page, les installations, désinstallations et mises à jour des applications, les versions des applications, le nombre de comptes, de crypto-actifs et d’opérations, la durée des sessions, le type d’appareil Ledger et de micrologiciel.",
-      "reportErrors" : "Rapports de bugs",
-      "reportErrorsDesc" : "Envoyer automatiquement des rapports pour aider Ledger à améliorer ses produits.",
-      "launchOnboarding" : "Configuration de votre appareil",
-      "launchOnboardingDesc" : "Configurez un nouvel appareil ou restaurez un appareil existant. Vos comptes et paramètres sont conservés."
-    },
-    "help" : {
-      "version" : "Version",
-      "releaseNotesBtn" : "Détails",
-      "termsBtn" : "Lire",
-      "faq" : "Assistance Ledger",
-      "faqDesc" : "En cas de problème, bénéficiez d’une aide pour utiliser Ledger Live avec votre wallet physique.",
-      "terms" : "Conditions d’utilisation",
-      "termsDesc" : "En utilisant Ledger Live, vous acceptez nos Conditions d’utilisation.",
-      "privacy" : "Politique de confidentialité",
-      "privacyDesc" : "Consultez notre Politique de confidentialité pour savoir quelles données personnelles nous collectons, à quelles fins et comment nous les utilisons."
-    },
-    "experimental" : {
-      "disclaimer" : "Il s’agit de fonctionnalités expérimentales fournies \"telles quelles\" pour notre communauté de passionné(e)s de la tech. Elles peuvent changer, casser ou être retirées à tout moment. En les activant, vous acceptez de les utiliser en toute connaissance de cause.",
-      "features" : {
-        "apiTrongridProxy" : {
-          "title" : "Utiliser TronGrid.io",
-          "description" : "Utilisez TronGrid sans proxy Ledger."
-        },
-        "experimentalCurrencies" : {
-          "title" : "Intégrations expérimentales",
-          "description" : "Utilisez les intégrations expérimentales disponibles pour les crypto-actifs concernés."
-        },
-        "experimentalLanguages" : {
-          "title" : "Tester les traductions",
-          "description" : "Affichez les langues non publiées dans la liste Langue d’affichage de l’onglet Général."
-        },
-        "managerDevMode" : {
-          "title" : "Mode développeur",
-          "description" : "Affichez les applications développeurs et testnet dans le Gestionnaire."
-        },
-        "scanForInvalidPaths" : {
-          "title" : "Recherche de compte étendue",
-          "description" : "Recherchez des comptes ayant des chemins de dérivation erronés. Veuillez envoyer tout actif trouvé vers un compte classique."
-        },
-        "experimentalExplorers" : {
-          "title" : "API Explorateurs Expérimentales",
-          "description" : "Testez une version en développement des explorateurs de blockchain de Ledger. Modifier ce paramètre peut affecter le solde des comptes, la synchronisation et la fonctionnalité Envoyer.\n(<0></0>)"
-        },
-        "keychainObservableRange" : {
-          "title" : "Gap limit personnalisée",
-          "description" : "Personnalisez la gap limit pour tous les comptes. Une valeur supérieure à la valeur par défaut (20) permet de rechercher des cryptos sur les adresses publiques inutilisées. Réservé aux utilisateurs avancés : potentiels problèmes de compatibilité lors de la restauration des comptes."
-        },
-        "forceProvider" : {
-          "title" : "Fournisseur du Gestionnaire",
-          "description" : "Changer le fournisseur d’applications dans le Gestionnaire peut rendre impossible l’installation ou désinstallation d’applications sur votre appareil Ledger."
-        },
-        "testAnimations" : {
-          "title" : "Tester les animations Lottie",
-          "description" : "Testez toutes les animations utilisées dans Ledger Live."
-        }
-      }
-    },
-    "hardResetModal" : {
-      "title" : "Réinitialiser Ledger Live",
-      "desc" : "Réinitialisez Ledger Live pour effacer tous vos paramètres et comptes de votre ordinateur. Vous pouvez ensuite choisir votre mot de passe et rajouter vos comptes avec votre appareil Ledger. Les clés privées donnant accès à vos crypto-actifs restent protégées sur votre appareil Ledger. Elles sont également sauvegardées grâce à votre phrase de récupération.",
-      "warning" : "La réinitialisation de Ledger Live effacera l’historique des transactions de swap de tous vos comptes."
-    },
-    "softResetModal" : {
-      "title" : "Vider le cache",
-      "desc" : "Nettoyer le cache force une resynchronisation réseau. Vos paramètres et comptes sont conservés. Les clés privées donnant accès à vos crypto-actifs sont conservées en toute sécurité sur votre appareil Ledger et votre feuille de récupération."
-    },
-    "resetFallbackModal" : {
-      "title" : "Action requise de l’utilisateur",
-      "part1" : "Impossible de supprimer le dossier cache. Merci de supprimer le dossier manuellement :",
-      "part2" : "Appuyez sur le bouton Ouvrir le dossier. ",
-      "part3" : "l’application va se fermer",
-      "part4" : ", et supprimez manuellement le dossier SQlite.",
-      "part5" : "Vous pouvez ensuite relancer l’application normalement."
-    },
-    "removeAccountModal" : {
-      "title" : "Supprimer le compte",
-      "desc" : "Cela n’a pas d’effet sur vos crypto-actifs. Vous pourrez de nouveau ajouter vos comptes existants.",
-      "delete" : "Retirer du Portefeuille",
-      "warning" : "L’historique de vos transactions de swap en lien avec ce compte sera effacé."
-    },
-    "openUserDataDirectory" : {
-      "title" : "Voir les données utilisateur",
-      "desc" : "Affichez les données utilisateur stockées sur votre ordinateur, y compris vos comptes, caches et paramètres.",
-      "btn" : "Afficher"
-    },
-    "repairDevice" : {
-      "title" : "Réparer votre appareil Ledger",
-      "descSettings" : "Restaurez votre appareil Ledger s’il s’est bloqué lors de la mise à jour du micrologiciel.",
-      "desc" : "Pour les utilisateurs de Nano S, merci de sélectionner l’état affiché sur votre appareil. Pour les utilisateurs de Nano X et Blue, merci de consulter notre centre d’aide.",
-      "button" : "Réparer"
-    },
-    "exportLogs" : {
-      "title" : "Enregistrer les logs",
-      "desc" : "Sauvegarder les logs de Ledger Live peut être nécessaire à des fins de dépannage.",
-      "btn" : "Sauvegarder"
-    },
-    "accounts" : {
-      "hideEmptyTokens" : {
-        "title" : "Masquer les comptes de tokens vides",
-        "desc" : "Cachez les tokens ayant un solde nul sur la page Comptes."
-      },
-      "tokenBlacklist" : {
-        "title" : "Tokens masqués",
-        "desc" : "Vous pouvez masquer les tokens en vous rendant sur le compte parent, en faisant un clic droit sur le token et en sélectionnant Masquer le token.",
-        "count" : "{{count}} token",
-        "count_plural" : "{{count}} tokens"
-      },
-      "hiddenNftCollections" : {
-        "title" : "Collections de NFT cachées",
-        "desc" : "Vous pouvez masquer des collections NFT en faisant un clic droit sur le nom de la collection et sélectionnant Cacher la collection de NFT.",
-        "count" : "{{count}} collection",
-        "count_plural" : "{{count}} collections"
-      },
-      "fullNode" : {
-        "title" : "Connecter un nœud Bitcoin complet",
-        "desc" : "Configurez votre nœud Bitcoin complet pour synchroniser et envoyer des transactions sans passer par les explorateurs de Ledger."
-      }
-    }
-  },
-  "password" : {
-    "inputFields" : {
-      "newPassword" : {
-        "label" : "Nouveau mot de passe"
-      },
-      "confirmPassword" : {
-        "label" : "Confirmer le mot de passe"
-      },
-      "currentPassword" : {
-        "label" : "Mot de passe actuel"
-      }
-    },
-    "changePassword" : {
-      "title" : "Verrouillage par mot de passe",
-      "subTitle" : "Changer le mot de passe"
-    },
-    "setPassword" : {
-      "title" : "Verrouillage par mot de passe",
-      "subTitle" : "Définir le mot de passe",
-      "desc" : "Gardez votre mot de passe en sécurité. Si vous le perdez, vous devrez réinitialiser Ledger Live et réinstaller vos comptes."
-    },
-    "disablePassword" : {
-      "title" : "Désactiver le verrouillage par mot de passe",
-      "desc" : "Les données de Ledger Live seront stockées sur votre ordinateur sans être chiffrées. Ces données comprennent les noms, transactions et adresses publiques de vos comptes."
-    }
-  },
-  "update" : {
-    "downloadInProgress" : "Téléchargement de la mise à jour...",
-    "downloadProgress" : "{{progress}} % terminés",
-    "checking" : "Vérification de la mise à jour...",
-    "checkSuccess" : "Mise à jour prête à être installée",
-    "quitAndInstall" : "Installer maintenant",
-    "updateAvailable" : "Mise à jour disponible vers la version Ledger Live {{version}}",
-    "error" : "Erreur lors de la mise à jour. Merci de recommencer le téléchargement.",
-    "reDownload" : "Recommencer le téléchargement",
-    "nightlyWarning" : "Cette version ne peut pas être mise à jour automatiquement. Merci d’installer la dernière version manuellement.",
-    "downloadNow" : "Télécharger la mise à jour"
-  },
-  "crash" : {
-    "title" : "Une erreur est survenue.",
-    "description" : "Merci de consulter nos articles d’aide. Si le problème persiste, enregistrez vos logs en utilisant le bouton ci-dessous et transmettez-les à l’Assistance Ledger.",
-    "troubleshooting" : "Cliquez ici pour voir les solutions proposées.",
-    "logs" : "Enregistrer les logs",
-    "dataFolder" : "Voir les données utilisateur"
-  },
-  "exportOperationsModal" : {
-    "title" : "Historique des opérations",
-    "desc" : "Sélectionnez les comptes pour lesquels vous voulez sauvegarder l’historique des opérations.",
-    "descSuccess" : "Le fichier CSV de votre historique des opérations a bien été enregistré dans le dossier sélectionné.",
-    "titleSuccess" : "L’historique des opérations a bien été enregistré.",
-    "cta" : "Sauvegarder",
-    "ctaSuccess" : "Terminé",
-    "noAccounts" : "Aucun compte à exporter",
-    "selectedAccounts" : "Comptes à inclure",
-    "selectedAccounts_plural" : "Comptes à inclure ({{count}})",
-    "disclaimer" : "Les informations relatives aux devises de contrepartie mentionnées dans cet export de données sont purement indicatives. Il convient de ne pas se baser sur ces informations à des fins de comptabilité, fiscales, réglementaires ou juridiques. Ces informations ne représentent qu’une estimation de la valeur des actifs au moment des transactions et de l’export, sur la base des méthodes d’évaluation adoptées par le fournisseur du service Kaiko."
-  },
-  "language" : {
-    "system" : "Utiliser la langue du système",
-    "switcher" : {
-      "en" : "English",
-      "fr" : "Français",
-      "ru" : "Русский",
-      "es" : "Español",
-      "zh" : "中文（简体）",
-      "de" : "Deutsch"
-    }
-  },
-  "theme" : {
-    "system" : "Sélectionnez le mode de l’interface",
-    "light" : "Clair",
-    "dusk" : "Crépuscule",
-    "dark" : "Sombre"
-  },
-  "toastOverlay" : {
-    "toastType" : {
-      "announcement" : "Actualités",
-      "operation" : "Opération",
-      "achievement" : "Succès"
-    },
-    "groupedToast" : {
-      "text" : "Vous avez {{count}} notifications non lues.",
-      "cta" : "Voir les détails"
-    }
-  },
-  "informationCenter" : {
-    "tooltip" : "Fil d’informations",
-    "ongoingIncidentsTooltip" : "{{count}} incident en cours",
-    "ongoingIncidentsTooltip_plural" : "{{count}} incidents en cours",
-    "tabs" : {
-      "announcements" : "Actualités",
-      "announcementsUnseen" : "Actualités ({{unseenCount}})",
-      "serviceStatus" : "Statut",
-      "serviceStatusIncidentsOngoing" : "Statut ({{incidentCount}})"
-    },
-    "serviceStatus" : {
-      "statusOk" : {
-        "title" : "L’application Ledger Live fonctionne correctement.",
-        "description" : "Des difficultés ? Visitez notre <0>page d’aide</0>"
-      },
-      "statusNotOk" : {
-        "title" : "L’application Ledger Live rencontre des problèmes.",
-        "learnMore" : "En savoir plus"
-      }
-    },
-    "announcement" : {
-      "emptyState" : {
-        "title" : "Aucune actualité pour l’instant",
-        "desc" : "Vous trouverez ici toutes les actualités relatives à Ledger et Ledger Live."
-      }
-    }
-  },
-  "onboarding" : {
-    "drawers" : {
-      "pinHelp" : {
-        "title" : "Protéger votre code PIN",
-        "intro" : "Vous choisissez votre code PIN lors de la configuration.",
-        "rules" : {
-          "1" : "Choisissez <0>toujours</0> votre propre code PIN.",
-          "2" : "Entrez <0>toujours</0> votre code PIN à l’abri des regards.",
-          "3" : "Modifiez votre code PIN si nécessaire.",
-          "4" : "Trois saisies erronées du code PIN à la suite réinitialisent l’appareil.",
-          "5" : "N’utilisez <0>jamais</0> un code PIN facile comme 0000, 123456 ou 55555555.",
-          "6" : "Ne partagez <0>jamais</0> votre code PIN avec qui que ce soit. Pas même Ledger.",
-          "7" : "N’utilisez <0>jamais</0> un code PIN que vous n’avez pas choisi vous-même.",
-          "8" : "Ne sauvegardez <0>jamais</0> votre code PIN sur un ordinateur ou un téléphone."
-        }
-      },
-      "recoverySeed" : {
-        "title1" : "Comment fonctionne une phrase de récupération ?",
-        "paragraph1" : "Votre phrase de récupération fonctionne comme une clé principale unique. Votre appareil Ledger l’utilise pour calculer les clés privées de chaque crypto-actif que vous possédez.",
-        "paragraph2" : "Pour récupérer l’accès à vos cryptos, n’importe quel wallet peut utiliser votre phrase de récupération pour retrouver vos clés privées.",
-        "link" : "En savoir plus sur la phrase de récupération",
-        "title2" : "Qu’arrive-t-il si je perds l’accès à mon Nano ?",
-        "paragraph3" : "Pas d’inquiétude, suivez ces étapes :",
-        "paragraph4" : "Pour récupérer l’accès à vos cryptos, n’importe quel wallet peut utiliser votre phrase de récupération pour retrouver vos clés privées.",
-        "points" : {
-          "1" : "Achetez un nouveau wallet physique.",
-          "2" : "Sélectionnez \"Restaurer une phrase de récupération sur un nouvel appareil\" dans l’application Ledger.",
-          "3" : "Entrez votre phrase de récupération sur votre nouvel appareil pour récupérer l’accès à vos cryptos."
-        }
-      },
-      "whereToHide" : {
-        "title" : "Cacher votre phrase de récupération",
-        "points" : {
-          "1" : "Ne la saisissez <0>jamais</0> sur un ordinateur, téléphone ou autre appareil. Ne la prenez pas en photo.",
-          "2" : "Ne la partagez <0>jamais</0> avec qui que ce soit.",
-          "3" : "Conservez-la <0>toujours</0> en lieu sûr à l’abri des regards.",
-          "4" : "Ledger ne vous demandera jamais votre phrase de récupération.",
-          "5" : "Si quelqu’un vous la demande, ne la donnez pas. Partez du principe que c’est une arnaque."
-        }
-      }
-    },
-    "modals" : {
-      "recoverySeedWarning" : {
-        "contactSupportCTA" : "Contacter l’Assistance",
-        "continueCTA" : "Continuer",
-        "title" : "Vérifiez le contenu de votre coffret.",
-        "description" : "Si votre {{device}} est livré avec un code PIN ou une phrase de récupération, l’utiliser présente un risque. Contactez l’Assistance Ledger.",
-        "alert" : "Utilisez uniquement la phrase de récupération affichée par votre appareil Ledger lors de sa configuration."
-      }
-    },
-    "alerts" : {
-      "beCareful" : {
-        "title" : "Prenez votre temps",
-        "descr" : "Assurez-vous de suivre les instructions de cette application à toutes les étapes du processus.",
-        "gotIt" : "Compris"
-      },
-      "useLedgerSeeds" : {
-        "title" : "N’utilisez que les phrases de récupération générées par un appareil Ledger.",
-        "descr" : "Ledger ne peut pas garantir la sécurité des phrases de récupération fournies par des tiers. Si votre phrase de récupération n’a pas été générée par un appareil Ledger, nous recommandons de configurer votre Nano comme un nouvel appareil.",
-        "gotIt" : "Compris"
-      }
-    },
-    "screens" : {
-      "welcome" : {
-        "title" : "Le wallet de cryptos et NFT le plus sécurisé",
-        "description" : "Gérez, achetez et faites fructifier vos cryptos et NFT en toute sécurité sur Ledger Live.",
-        "nextButton" : "Commencer",
-        "noDevice" : "Pas encore d’appareil ?",
-        "buyLink" : "Pas encore d’appareil ? Achetez un Ledger Nano X.",
-        "byTapping" : "En appuyant sur Commencer, vous acceptez nos",
-        "termsAndConditions" : "Conditions d’utilisation",
-        "and" : "et",
-        "privacyPolicy" : "Politique de confidentialité",
-        "steps" : {
-          "0" : {
-            "title" : "Accédez à vos cryptos",
-            "desc" : "Vos crypto-actifs sont stockés sur la blockchain. Utilisez votre clé privée pour y accéder et les gérer."
-          },
-          "1" : {
-            "title" : "Détenez votre clé privée",
-            "desc" : "Votre clé privée est stockée dans votre Nano.\nVous devez être la seule personne à la posséder pour conserver le contrôle de votre argent."
-          },
-          "2" : {
-            "title" : "Restez hors ligne",
-            "desc" : "Votre Nano est un wallet de stockage à froid.\nCela signifie que votre clé privée n’est jamais exposée sur Internet, même lorsque vous utilisez Ledger Live."
-          },
-          "3" : {
-            "title" : "Validez vos transactions",
-            "desc" : "Achetez, vendez, gérez, échangez et gagnez des cryptos en toute sécurité sur Ledger Live.\nVous devez valider chaque transaction de cryptos avec votre Nano."
-          },
-          "4" : {
-            "title" : "Configurez votre Nano",
-            "desc" : "Commencez par configurer votre nouveau Nano."
+        "linux": {
+          "title": "Mettre à jour les règles udev sur Linux",
+          "desc": "Cliquez sur le bouton ci-dessous pour ajouter les règles udev. Connectez et déverrouillez votre appareil pour le détecter.",
+          "cta": "Ajouter",
+          "bullets": {
+            "0": "Saisissez la commande suivante dans un terminal pour ajouter automatiquement les règles et recharger udev.",
+            "1": "Connectez et déverrouillez votre appareil pour le détecter."
           }
         }
       },
-      "selectDevice" : {
-        "title" : "Sélectionnez votre appareil",
-        "selectLabel" : "Sélectionner"
-      },
-      "selectUseCase" : {
-        "hasNoRecovery" : "Vous n’avez jamais utilisé votre {{deviceName}} ?",
-        "hasRecovery" : "Vous avez déjà une phrase de récupération ?",
-        "options" : {
-          "1" : {
-            "title" : "Configurer un {{deviceName}}",
-            "description" : "Commencez par configurer votre nouvel appareil."
-          },
-          "2" : {
-            "title" : "Connecter un {{deviceName}}",
-            "description" : "Si votre appareil est déjà configuré, connectez-le à l’application."
-          },
-          "3" : {
-            "title" : "Restaurer une phrase de récupération sur un nouvel appareil",
-            "description" : "Utilisez une phrase de récupération existante pour restaurer vos clés privées sur votre nouveau Nano."
+      "2": {
+        "usbPort": {
+          "title": "Essayer différents ports USB",
+          "bullets": {
+            "0": "Utilisez un autre port USB sur votre ordinateur.",
+            "1": "Retirez tout autre appareil connecté en USB.",
+            "2": "Connectez et déverrouillez votre appareil pour le détecter."
           }
-        }
-      },
-      "tutorial" : {
-        "steps" : {
-          "getStarted" : "Commencer",
-          "pinCode" : "Code PIN",
-          "recoveryPhrase" : "Phrase de récupération",
-          "hideRecoveryPhrase" : "Cacher votre phrase de récupération",
-          "pairNano" : "Connecter votre Nano"
-        },
-        "screens" : {
-          "importYourRecoveryPhrase" : {
-            "title" : "Restaurez à partir d’une phrase de récupération",
-            "paragraph1" : "Utilisez votre phrase de récupération afin de restaurer, remplacer ou sauvegarder votre wallet physique Ledger.",
-            "paragraph2" : "Votre Nano va restaurer vos clés privées pour vous permettre d’accéder à vos cryptos et de les gérer.",
-            "buttons" : {
-              "next" : "Je suis prêt(e)",
-              "prev" : "Étape précédente",
-              "help" : "Besoin d’aide"
+        },
+        "usbCable": {
+          "title": "Changer le câble USB",
+          "bullets": {
+            "0": "Utilisez si possible le câble USB d’origine.",
+            "1": "Essayez un autre câble prenant en charge le transfert de données.",
+            "2": "Connectez et déverrouillez votre appareil pour le détecter."
+          }
+        },
+        "restart": {
+          "title": "Redémarrer votre ordinateur",
+          "bullets": {
+            "0": "Redémarrez votre ordinateur.",
+            "1": "Lancez Ledger Live.",
+            "2": "Connectez et déverrouillez votre appareil pour le détecter."
+          }
+        },
+        "antiVirus": {
+          "title": "Désactiver votre antivirus et VPN",
+          "bullets": {
+            "0": "Désactivez vos logiciels antivirus, pare-feu et VPN.",
+            "1": "Connectez et déverrouillez votre appareil pour le détecter.",
+            "2": "Placez Ledger Live sur la liste de logiciels autorisés par votre antivirus."
+          }
+        },
+        "anotherComputer": {
+          "title": "Essayer sur un autre ordinateur",
+          "bullets": {
+            "0": "Allez sur <0>{{link}}</0> sur un autre ordinateur pour télécharger et installer Ledger Live.",
+            "1": "Connectez et déverrouillez votre appareil pour le détecter."
+          }
+        }
+      },
+      "3": {
+        "windows": {
+          "title": "Mettre à jour les pilotes USB",
+          "bullets": {
+            "0": "Allez sur cet <0>{{link}}</0>",
+            "1": "Suivez les instructions pour mettre à jour les pilotes USB.",
+            "2": "Connectez et déverrouillez votre appareil pour le détecter."
+          }
+        },
+        "mac": {
+          "0": {
+            "title": "Autoriser l’accès complet au disque",
+            "bullets": {
+              "0": "Ouvrez les Préférences Système de votre Mac.",
+              "1": "Accédez à Sécurité et confidentialité.",
+              "2": "Dans Confidentialité, ouvrez Accès complet au disque, sur la gauche.",
+              "3": "Ajoutez Ledger Live.",
+              "4": "Connectez et déverrouillez votre appareil pour le détecter."
             }
           },
-          "howToGetStarted" : {
-            "title" : "Avant de démarrer la configuration :",
-            "rules" : {
-              "1" : "Comptez 30 minutes et prenez votre temps.",
-              "2" : "Prenez un stylo et un papier pour écrire.",
-              "3" : "Assurez-vous d’être seul(e) dans environnement sûr et calme."
-            },
-            "buttons" : {
-              "next" : "Je suis prêt(e)",
-              "prev" : "Étape précédente"
-            },
-            "help" : {
-              "help" : "Besoin d’aide",
-              "descr" : "Obtenez de l’aide : Ledger vous accompagne à chaque étape."
-            }
-          },
-          "deviceHowTo" : {
-            "turnOn" : {
-              "title" : "Allumer le Nano",
-              "descr" : "Connectez votre appareil à votre ordinateur à l’aide d’un câble USB."
-            },
-            "browse" : {
-              "title" : "Naviguer",
-              "descr" : "Apprenez à interagir avec votre appareil. Lisez les instructions à l’écran."
-            },
-            "select" : {
-              "title" : "Choisir \"Set up as new device\"",
-              "descr" : "Appuyez simultanément sur les deux boutons pour valider."
-            },
-            "follow" : {
-              "title" : "Suivre les instructions",
-              "descr" : "Revenez ici afin de suivre les instructions relatives à votre code PIN."
-            },
-            "buttons" : {
-              "next" : "Étape suivante",
-              "prev" : "Étape précédente",
-              "help" : "Besoin d’aide"
-            },
-            "help" : {
-              "help" : "Besoin d’aide",
-              "descr" : "Obtenez de l’aide : Ledger vous accompagne à chaque étape."
-            }
-          },
-          "deviceHowTo2" : {
-            "title" : "Avant de démarrer la configuration :",
-            "turnOn" : {
-              "title" : "Allumer le Nano",
-              "descr" : "Connectez votre appareil à votre ordinateur à l’aide d’un câble USB."
-            },
-            "browse" : {
-              "title" : "Naviguer",
-              "descr" : "Apprenez à interagir avec votre appareil. Lisez les instructions à l’écran."
-            },
-            "select" : {
-              "title" : "Choisir \"Enter your recovery phrase\"",
-              "descr" : "Sélectionnez \"Enter your recovery phrase\" (Entrez votre phrase de récupération). Appuyez simultanément sur les deux boutons pour valider."
-            },
-            "follow" : {
-              "title" : "Suivre les instructions",
-              "descr" : "Revenez ici afin de suivre les instructions relatives à votre code PIN."
-            },
-            "buttons" : {
-              "next" : "Étape suivante",
-              "prev" : "Étape précédente",
-              "help" : "Besoin d’aide"
-            },
-            "help" : {
-              "help" : "Besoin d’aide",
-              "descr" : "Obtenez de l’aide : Ledger vous accompagne à chaque étape."
-            }
-          },
-          "pinCode" : {
-            "title" : "Code PIN",
-            "paragraph" : "Votre code PIN est votre première couche de sécurité. Il protège l’accès physique à votre Nano et à votre clé privée. Votre code PIN doit comporter 4 à 8 chiffres.",
-            "disclaimer" : "Je comprends que je dois choisir mon code PIN moi-même et le garder secret.",
-            "buttons" : {
-              "next" : "Configurer le code PIN",
-              "prev" : "Étape précédente",
-              "help" : "Besoin d’aide"
-            },
-            "help" : {
-              "help" : "Besoin d’aide",
-              "descr" : "Obtenez de l’aide : Ledger vous accompagne à chaque étape."
-            }
-          },
-          "quizSuccess" : {
-            "title" : "Vous êtes déjà pro.",
-            "paragraph" : "Vous connaissez les précautions à adopter pour gérer vos cryptos en toute sécurité.\n\nIl ne vous reste qu’à connecter votre appareil.",
-            "buttons" : {
-              "next" : "Étape suivante",
-              "prev" : "Étape précédente",
-              "help" : "Besoin d’aide"
-            }
-          },
-          "quizFailure" : {
-            "title" : "Vous êtes sur le point de passer pro...",
-            "paragraph" : "Pas d’inquiétude, Ledger sera là pour vous guider. Vous vous sentirez bientôt parfaitement à l’aise pour bien protéger vos cryptos.\n\nIl ne vous reste qu’à connecter votre appareil.",
-            "buttons" : {
-              "next" : "Étape suivante",
-              "prev" : "Étape précédente"
-            },
-            "help" : {
-              "help" : "Besoin d’aide",
-              "descr" : "Obtenez de l’aide : Ledger vous accompagne à chaque étape."
-            }
-          },
-          "pinCodeHowTo" : {
-            "setUp" : {
-              "title" : "Choisir un code PIN",
-              "descr" : "Appuyez sur le bouton gauche ou droit pour changer le chiffre. Appuyez sur les deux boutons pour valider un chiffre. Sélectionnez <0></0> pour confirmer votre code PIN. Sélectionnez <1></1> pour effacer un chiffre."
-            },
-            "confirm" : {
-              "title" : "Confirmer le code PIN",
-              "descr" : "Saisissez à nouveau votre code PIN pour le confirmer."
-            },
-            "buttons" : {
-              "next" : "Étape suivante",
-              "prev" : "Étape précédente",
-              "help" : "Besoin d’aide"
-            },
-            "help" : {
-              "help" : "Besoin d’aide",
-              "descr" : "Obtenez de l’aide : Ledger vous accompagne à chaque étape."
-            }
-          },
-          "existingRecoveryPhrase" : {
-            "title" : "Saisissez votre phrase de récupération",
-            "paragraph1" : "Votre phrase de récupération (\"recovery phrase\") est la liste secrète de mots que vous avez mise en lieu sûr après avoir configuré votre nouveau wallet.",
-            "paragraph2" : "Ledger ne conserve pas de copie de votre phrase de récupération.",
-            "disclaimer" : "Je comprends que si je perds ma phrase de récupération, je ne pourrais plus accéder à mes cryptos au cas où je n’ai plus accès à mon Nano.",
-            "buttons" : {
-              "next" : "Saisir votre phrase de récupération",
-              "prev" : "Étape précédente",
-              "help" : "Besoin d’aide"
-            },
-            "warning" : {
-              "title" : "N’utilisez jamais une phrase de récupération que vous n’avez pas générée vous-même.",
-              "desc" : "Vous devez être la seule personne à configurer le code PIN et la phrase de récupération de votre wallet Ledger. Si vous avez reçu un appareil avec une phrase de récupération fournie ou un code PIN déjà configuré, n’utilisez pas l’appareil et contactez l’Assistance Ledger.",
-              "supportLink" : "Contacter l’Assistance"
-            }
-          },
-          "useRecoverySheet" : {
-            "takeYourRecoverySheet" : {
-              "title" : "Utiliser votre feuille de récupération",
-              "descr" : "Prenez la feuille de récupération vierge incluse avec votre Nano. Contactez l’Assistance Ledger si la feuille de récupération fournie n’était pas vierge."
-            },
-            "writeDownWords" : {
-              "title" : "Noter les 24 mots",
-              "descr" : "Écrivez en position 1 sur la feuille de récupération le mot n°1 (\"Word #1\") affiché en gras sur votre Nano. Puis appuyez sur le bouton droit de votre Nano pour voir le mot n°2 (\"Word #2\") et écrivez-le en position 2.\n\nFaites cela pour tous les mots affichés en gras en respectant scrupuleusement l’ordre et l’orthographe. Appuyez sur le bouton gauche de votre Nano pour vérifier et ne pas faire d’erreur."
-            },
-            "buttons" : {
-              "next" : "Étape suivante",
-              "prev" : "Étape précédente",
-              "help" : "Besoin d’aide"
-            },
-            "help" : {
-              "help" : "Besoin d’aide",
-              "descr" : "Obtenez de l’aide : Ledger vous accompagne à chaque étape."
-            }
-          },
-          "newRecoveryPhrase" : {
-            "title" : "Phrase de récupération",
-            "paragraph1" : "Votre phrase de récupération (\"recovery phrase\") est une liste secrète de 24 mots qui sauvegarde vos clés privées.",
-            "paragraph2" : "Votre Nano génère une phrase de récupération unique. Ledger ne conserve pas de copie de celle-ci.",
-            "disclaimer" : "Je comprends que si je perds cette phrase de récupération, je ne pourrais plus accéder à mes cryptos au cas où je n’ai plus accès à mon Nano.",
-            "buttons" : {
-              "next" : "Phrase de récupération",
-              "prev" : "Étape précédente",
-              "help" : "Besoin d’aide"
-            },
-            "help" : {
-              "help" : "Besoin d’aide",
-              "descr" : "Obtenez de l’aide : Ledger vous accompagne à chaque étape."
-            }
-          },
-          "recoveryHowTo" : {
-            "grabRecovery" : {
-              "title" : "Prendre votre phrase de récupération"
-            },
-            "selectLength" : {
-              "title" : "Sélectionner la longueur de votre phrase de récupération",
-              "descr" : "Sélectionnez \"24 words\" (24 mots), \"18 words\" (18 mots) ou \"12 words\" (12 mots). Vous devez entrer tous les mots de votre phrase de récupération."
-            },
-            "enterWord" : {
-              "title" : "Saisir le mot n°1 (\"Word #1\")",
-              "descr" : "Saisissez les premières lettres du \"Word #1\" (Mot n°1) en les sélectionnant avec le bouton droit ou gauche. Appuyez sur les deux boutons pour valider chaque lettre."
-            },
-            "validateWord" : {
-              "title" : "Valider le mot n°1 (\"Word #1\")",
-              "descr" : "Naviguez jusqu’au mot n°1 (\"Word #1\"). Appuyez sur les deux boutons pour valider."
-            },
-            "andNext" : {
-              "title" : "Faites pareil pour tous les mots."
-            },
-            "buttons" : {
-              "next" : "Étape suivante",
-              "prev" : "Étape précédente",
-              "help" : "Besoin d’aide"
-            },
-            "help" : {
-              "help" : "Besoin d’aide",
-              "descr" : "Obtenez de l’aide : Ledger vous accompagne à chaque étape."
-            }
-          },
-          "recoveryHowTo3" : {
-            "reEnterWord" : {
-              "title" : "Confirmer votre phrase de récupération",
-              "descr" : "Appuyez sur le bouton droit pour faire défiler les mots jusqu’à ce que vous trouviez le mot n°1 (\"Word #1\"). Validez en appuyant sur les deux boutons."
-            },
-            "repeat" : {
-              "title" : "Faites pareil pour tous les mots."
-            },
-            "buttons" : {
-              "next" : "Étape suivante",
-              "prev" : "Étape précédente",
-              "help" : "Besoin d’aide"
-            },
-            "help" : {
-              "help" : "Besoin d’aide",
-              "descr" : "Obtenez de l’aide : Ledger vous accompagne à chaque étape."
-            }
-          },
-          "genuineCheck" : {
-            "success" : {
-              "title" : "Rien à signaler",
-              "desc" : "Votre Ledger {{deviceName}} est authentique et est prêt à être utilisé avec l’application Ledger Live."
-            },
-            "buttons" : {
-              "next" : "Continuer",
-              "prev" : "Étape précédente",
-              "help" : "Besoin d’aide"
-            }
-          },
-          "hideRecoveryPhrase" : {
-            "title" : "Cachez votre phrase de récupération",
-            "paragraph" : "Votre phrase de récupération est votre seule façon d’accéder à vos cryptos si vous ne pouvez plus utiliser votre Nano. La garder en lieu sûr est crucial.",
-            "keepItOffline" : "Saisissez ces mots uniquement sur un wallet physique, pas sur un ordinateur ni sur un téléphone.",
-            "neverShowToAnyone" : "Ne partagez jamais vos 24 mots avec qui que ce soit. Pas même Ledger.",
-            "buttons" : {
-              "next" : "Compris",
-              "prev" : "Étape précédente",
-              "help" : "Besoin d’aide",
-              "learn" : "Apprendre à cacher votre phrase de récupération"
-            },
-            "help" : {
-              "help" : "Besoin d’aide",
-              "descr" : "Obtenez de l’aide : Ledger vous accompagne à chaque étape."
-            }
-          },
-          "pairMyNano" : {
-            "title" : "Vérification de l’authenticité",
-            "paragraph" : "Nous allons nous assurer que votre Nano est authentique. Ce contrôle est facile et rapide.",
-            "buttons" : {
-              "next" : "Vérifier mon Nano",
-              "prev" : "Étape précédente",
-              "help" : "Besoin d’aide"
-            },
-            "help" : {
-              "help" : "Besoin d’aide",
-              "descr" : "Obtenez de l’aide : Ledger vous accompagne à chaque étape."
+          "1": {
+            "title": "Réinitialiser la NVRAM",
+            "link": "les instructions d’Apple",
+            "bullets": {
+              "0": "Si votre Mac a un processeur Intel, suivez <0>{{link}}</0> pour réinitialiser la NVRAM.",
+              "1": "Connectez et déverrouillez votre appareil pour le détecter."
             }
           }
         }
-      }
-    },
-    "pedagogy" : {
-      "heading" : "Les bases",
-      "screens" : {
-        "accessYourCoins" : {
-          "title" : "Accédez à vos cryptos",
-          "description" : "Vos crypto-actifs sont stockés sur la blockchain. Vous avez besoin d’une clé privée pour y accéder et les gérer."
-        },
-        "ownYourPrivateKey" : {
-          "title" : "Détenez votre clé privée",
-          "description" : "Votre clé privée est stockée dans votre Nano. Vous devez être la seule personne à la posséder pour conserver le contrôle de votre argent."
-        },
-        "stayOffline" : {
-          "title" : "Restez hors ligne",
-          "description" : "Votre Nano est un wallet physique de stockage à froid. Cela signifie que votre clé privée n’est jamais exposée sur Internet, même lorsque vous utilisez Ledger Live."
-        },
-        "validateTransactions" : {
-          "title" : "Validez vos transactions",
-          "description" : "Achetez, vendez, gérez, échangez et gagnez des cryptos en toute sécurité sur Ledger Live. Vous devez valider chaque transaction de cryptos avec votre Nano."
-        },
-        "setUpNanoWallet" : {
-          "title" : "Configurez votre Nano",
-          "description" : "Commencez par configurer les paramètres de votre nouveau Nano.",
-          "CTA" : "Configurer"
-        }
-      }
-    },
-    "quizz" : {
-      "heading" : "Quiz",
-      "title" : "Faites le quiz",
-      "descr" : "Répondez à 3 questions rapides pour mieux comprendre votre wallet physique.",
-      "buttons" : {
-        "start" : "Répondre aux questions",
-        "next" : "Question suivante",
-        "finish" : "Finir le quiz"
-      },
-      "questions" : {
-        "1" : {
-          "text" : "Les cryptos sécurisées par mon appareil Ledger sont stockées :",
-          "answers" : {
-            "1" : "Sur mon Nano",
-            "2" : "Sur la blockchain"
-          },
-          "results" : {
-            "success" : {
-              "title" : "Félicitations !",
-              "text" : "Vos cryptos sont toujours stockées sur la blockchain. Votre wallet physique ne détient que votre clé privée, qui vous donne accès à vos cryptos."
-            },
-            "fail" : {
-              "title" : "Incorrect",
-              "text" : "Vos cryptos sont toujours stockées sur la blockchain. Votre wallet physique ne détient que votre clé privée, qui vous donne accès à vos cryptos."
-            }
-          }
-        },
-        "2" : {
-          "text" : "Si ma phrase de récupération n’est plus en sécurité ou que quelqu’un la connaît :",
-          "answers" : {
-            "1" : "Pas de souci, Ledger m’en enverra une copie.",
-            "2" : "Mes cryptos ne sont plus en sécurité et je dois les transférer en lieu sûr."
-          },
-          "results" : {
-            "success" : {
-              "title" : "Félicitations !",
-              "text" : "Toute personne qui connaît votre phrase de récupération peut voler vos crypto-actifs. \nSi vous la perdez, vous devez rapidement mettre vos cryptos en lieu sûr."
-            },
-            "fail" : {
-              "title" : "Incorrect",
-              "text" : "Toute personne qui connaît votre phrase de récupération peut voler vos crypto-actifs. \nSi vous la perdez, vous devez rapidement mettre vos cryptos en lieu sûr."
-            }
-          }
-        },
-        "3" : {
-          "text" : "Lorsque je connecte mon Nano à l’application Ledger Live, ma clé privée est :",
-          "answers" : {
-            "1" : "Toujours hors ligne",
-            "2" : "Brièvement connectée à Internet"
-          },
-          "results" : {
-            "success" : {
-              "title" : "Félicitations !",
-              "text" : "Votre clé privée reste hors ligne au sein de votre wallet physique. Même connectée à votre Nano, l’application Ledger Live ne peut pas accéder à votre clé privée. Vous devez autoriser personnellement chaque transaction sur votre appareil."
-            },
-            "fail" : {
-              "title" : "Incorrect",
-              "text" : "Votre clé privée reste hors ligne au sein de votre wallet physique. Même connectée à votre Nano, l’application Ledger Live ne peut pas accéder à votre clé privée. Vous devez autoriser personnellement chaque transaction sur votre appareil."
-            }
-          }
-        }
-      }
-    }
-  },
-  "connectTroubleshooting" : {
-    "desc" : "Des difficultés à connecter votre appareil ?",
-    "cta" : "Réparer",
-    "solution" : "Solution n°{{number}}",
-    "applesInstructions" : "les instructions d’Apple",
-    "nextSolution" : "Solution suivante",
-    "previousSolution" : "Solution précédente",
-    "followSteps" : "Suivez ces étapes",
-    "supportArticle" : "article de l’Assistance",
-    "connecting" : "Connexion en cours...",
-    "connected" : "Connecté",
-    "backToPortfolio" : "Retour au Portefeuille",
-    "steps" : {
-      "entry" : {
-        "title" : "Dépanner la connexion USB",
-        "desc" : "Votre appareil semble avoir du mal à se connecter. Vous pouvez essayer les solutions suivantes jusqu’à ce que votre appareil se connecte.",
-        "cta" : "Réparer",
-        "back" : "Retour"
-      },
-      "1" : {
-        "windows" : {
-          "title" : "Exécuter Ledger Live en tant qu’administrateur",
-          "bullets" : {
-            "0" : "Fermez Ledger Live.",
-            "1" : "Faites un clic droit sur Ledger Live.",
-            "2" : "Choisissez \"Exécuter en tant qu’administrateur\".",
-            "3" : "Connectez et déverrouillez votre appareil pour le détecter."
-          }
-        },
-        "linux" : {
-          "title" : "Mettre à jour les règles udev sur Linux",
-          "desc" : "Cliquez sur le bouton ci-dessous pour ajouter les règles udev. Connectez et déverrouillez votre appareil pour le détecter.",
-          "cta" : "Ajouter",
-          "bullets" : {
-            "0" : "Saisissez la commande suivante dans un terminal pour ajouter automatiquement les règles et recharger udev.",
-            "1" : "Connectez et déverrouillez votre appareil pour le détecter."
-          }
-        }
-      },
-      "2" : {
-        "usbPort" : {
-          "title" : "Essayer différents ports USB",
-          "bullets" : {
-            "0" : "Utilisez un autre port USB sur votre ordinateur.",
-            "1" : "Retirez tout autre appareil connecté en USB.",
-            "2" : "Connectez et déverrouillez votre appareil pour le détecter."
-          }
-        },
-        "usbCable" : {
-          "title" : "Changer le câble USB",
-          "bullets" : {
-            "0" : "Utilisez si possible le câble USB d’origine.",
-            "1" : "Essayez un autre câble prenant en charge le transfert de données.",
-            "2" : "Connectez et déverrouillez votre appareil pour le détecter."
-          }
-        },
-        "restart" : {
-          "title" : "Redémarrer votre ordinateur",
-          "bullets" : {
-            "0" : "Redémarrez votre ordinateur.",
-            "1" : "Lancez Ledger Live.",
-            "2" : "Connectez et déverrouillez votre appareil pour le détecter."
-          }
-        },
-        "antiVirus" : {
-          "title" : "Désactiver votre antivirus et VPN",
-          "bullets" : {
-            "0" : "Désactivez vos logiciels antivirus, pare-feu et VPN.",
-            "1" : "Connectez et déverrouillez votre appareil pour le détecter.",
-            "2" : "Placez Ledger Live sur la liste de logiciels autorisés par votre antivirus."
-          }
-        },
-        "anotherComputer" : {
-          "title" : "Essayer sur un autre ordinateur",
-          "bullets" : {
-            "0" : "Allez sur <0>{{link}}</0> sur un autre ordinateur pour télécharger et installer Ledger Live.",
-            "1" : "Connectez et déverrouillez votre appareil pour le détecter."
-          }
-        }
-      },
-      "3" : {
-        "windows" : {
-          "title" : "Mettre à jour les pilotes USB",
-          "bullets" : {
-            "0" : "Allez sur cet <0>{{link}}</0>",
-            "1" : "Suivez les instructions pour mettre à jour les pilotes USB.",
-            "2" : "Connectez et déverrouillez votre appareil pour le détecter."
-          }
-        },
-        "mac" : {
-          "0" : {
-            "title" : "Autoriser l’accès complet au disque",
-            "bullets" : {
-              "0" : "Ouvrez les Préférences Système de votre Mac.",
-              "1" : "Accédez à Sécurité et confidentialité.",
-              "2" : "Dans Confidentialité, ouvrez Accès complet au disque, sur la gauche.",
-              "3" : "Ajoutez Ledger Live.",
-              "4" : "Connectez et déverrouillez votre appareil pour le détecter."
-            }
-          },
-          "1" : {
-            "title" : "Réinitialiser la NVRAM",
-            "link" : "les instructions d’Apple",
-            "bullets" : {
-              "0" : "Si votre Mac a un processeur Intel, suivez <0>{{link}}</0> pour réinitialiser la NVRAM.",
-              "1" : "Connectez et déverrouillez votre appareil pour le détecter."
-            }
-          }
-=======
-      "questions" : {
-        "1" : {
-          "text" : "Les cryptos sécurisées par mon appareil Ledger sont stockées :",
-          "answers" : {
-            "1" : "Sur mon Nano",
-            "2" : "Sur la blockchain"
-          },
-          "results" : {
-            "success" : {
-              "title" : "Félicitations !",
-              "text" : "Vos cryptos sont toujours stockées sur la blockchain. Votre wallet physique ne détient que votre clé privée, qui vous donne accès à vos cryptos."
-            },
-            "fail" : {
-              "title" : "Incorrect",
-              "text" : "Vos cryptos sont toujours stockées sur la blockchain. Votre wallet physique ne détient que votre clé privée, qui vous donne accès à vos cryptos."
-            }
-          }
-        },
-        "2" : {
-          "text" : "Si ma phrase de récupération n’est plus en sécurité ou que quelqu’un la connaît :",
-          "answers" : {
-            "1" : "Pas de souci, Ledger m’en enverra une copie.",
-            "2" : "Mes cryptos ne sont plus en sécurité et je dois les transférer en lieu sûr."
-          },
-          "results" : {
-            "success" : {
-              "title" : "Félicitations !",
-              "text" : "Toute personne qui connaît votre phrase de récupération peut voler vos crypto-actifs. \nSi vous la perdez, vous devez rapidement mettre vos cryptos en lieu sûr."
-            },
-            "fail" : {
-              "title" : "Incorrect",
-              "text" : "Toute personne qui connaît votre phrase de récupération peut voler vos crypto-actifs. \nSi vous la perdez, vous devez rapidement mettre vos cryptos en lieu sûr."
-            }
-          }
-        },
-        "3" : {
-          "text" : "Lorsque je connecte mon Nano à l’application Ledger Live, ma clé privée est :",
-          "answers" : {
-            "1" : "Toujours hors ligne",
-            "2" : "Brièvement connectée à Internet"
-          },
-          "results" : {
-            "success" : {
-              "title" : "Félicitations !",
-              "text" : "Votre clé privée reste hors ligne au sein de votre wallet physique. Même connectée à votre Nano, l’application Ledger Live ne peut pas accéder à votre clé privée. Vous devez autoriser personnellement chaque transaction sur votre appareil."
-            },
-            "fail" : {
-              "title" : "Incorrect",
-              "text" : "Votre clé privée reste hors ligne au sein de votre wallet physique. Même connectée à votre Nano, l’application Ledger Live ne peut pas accéder à votre clé privée. Vous devez autoriser personnellement chaque transaction sur votre appareil."
-            }
-          }
-        }
-      }
-    }
-  },
-  "connectTroubleshooting" : {
-    "desc" : "Des difficultés à connecter votre appareil ?",
-    "cta" : "Réparer",
-    "solution" : "Solution n°{{number}}",
-    "applesInstructions" : "les instructions d’Apple",
-    "nextSolution" : "Solution suivante",
-    "previousSolution" : "Solution précédente",
-    "followSteps" : "Suivez ces étapes",
-    "supportArticle" : "article de l’Assistance",
-    "connecting" : "Connexion en cours...",
-    "connected" : "Connecté",
-    "backToPortfolio" : "Retour au Portefeuille",
-    "steps" : {
-      "entry" : {
-        "title" : "Réparer la connexion USB",
-        "desc" : "Votre appareil semble avoir du mal à se connecter. Vous pouvez essayer les solutions suivantes jusqu’à ce que votre appareil se connecte.",
-        "cta" : "Réparer",
-        "back" : "Retour"
-      },
-      "1" : {
-        "windows" : {
-          "title" : "Exécuter Ledger Live en tant qu’administrateur",
-          "bullets" : {
-            "0" : "Fermez Ledger Live.",
-            "1" : "Faites un clic droit sur Ledger Live.",
-            "2" : "Choisissez \"Exécuter en tant qu’administrateur\".",
-            "3" : "Connectez et déverrouillez votre appareil pour le détecter."
-          }
-        },
-        "linux" : {
-          "title" : "Mettre à jour les règles udev sur Linux",
-          "desc" : "Cliquez sur le bouton ci-dessous pour ajouter les règles udev. Connectez et déverrouillez votre appareil pour le détecter.",
-          "cta" : "Ajouter",
-          "bullets" : {
-            "0" : "Saisissez la commande suivante dans un terminal pour ajouter automatiquement les règles et recharger udev.",
-            "1" : "Connectez et déverrouillez votre appareil pour le détecter."
-          }
-        }
-      },
-      "2" : {
-        "usbPort" : {
-          "title" : "Essayer différents ports USB",
-          "bullets" : {
-            "0" : "Utilisez un autre port USB sur votre ordinateur.",
-            "1" : "Retirez tout autre appareil connecté en USB.",
-            "2" : "Connectez et déverrouillez votre appareil pour le détecter."
-          }
-        },
-        "usbCable" : {
-          "title" : "Changer le câble USB",
-          "bullets" : {
-            "0" : "Utilisez si possible le câble USB d’origine.",
-            "1" : "Essayez un autre câble prenant en charge le transfert de données.",
-            "2" : "Connectez et déverrouillez votre appareil pour le détecter."
-          }
-        },
-        "restart" : {
-          "title" : "Redémarrer votre ordinateur",
-          "bullets" : {
-            "0" : "Redémarrez votre ordinateur.",
-            "1" : "Lancez Ledger Live.",
-            "2" : "Connectez et déverrouillez votre appareil pour le détecter."
-          }
-        },
-        "antiVirus" : {
-          "title" : "Désactiver votre antivirus et VPN",
-          "bullets" : {
-            "0" : "Désactivez vos logiciels antivirus, pare-feu et VPN.",
-            "1" : "Connectez et déverrouillez votre appareil pour le détecter.",
-            "2" : "Placez Ledger Live sur la liste de logiciels autorisés par votre antivirus."
-          }
-        },
-        "anotherComputer" : {
-          "title" : "Essayer sur un autre ordinateur",
-          "bullets" : {
-            "0" : "Allez sur <0>{{link}}</0> sur un autre ordinateur pour télécharger et installer Ledger Live.",
-            "1" : "Connectez et déverrouillez votre appareil pour le détecter."
-          }
-        }
-      },
-      "3" : {
-        "windows" : {
-          "title" : "Mettre à jour les pilotes USB",
-          "bullets" : {
-            "0" : "Allez sur cet <0>{{link}}</0>",
-            "1" : "Suivez les instructions pour mettre à jour les pilotes USB.",
-            "2" : "Connectez et déverrouillez votre appareil pour le détecter."
-          }
-        },
-        "mac" : {
-          "0" : {
-            "title" : "Autoriser l’accès complet au disque",
-            "bullets" : {
-              "0" : "Ouvrez les Préférences Système de votre Mac.",
-              "1" : "Accédez à Sécurité et confidentialité.",
-              "2" : "Dans Confidentialité, ouvrez Accès complet au disque, sur la gauche.",
-              "3" : "Ajoutez Ledger Live.",
-              "4" : "Connectez et déverrouillez votre appareil pour le détecter."
-            }
-          },
-          "1" : {
-            "title" : "Réinitialiser la NVRAM",
-            "link" : "les instructions d’Apple",
-            "bullets" : {
-              "0" : "Si votre Mac a un processeur Intel, suivez <0>{{link}}</0> pour réinitialiser la NVRAM.",
-              "1" : "Connectez et déverrouillez votre appareil pour le détecter."
-            }
-          }
-        }
-      },
-      "4" : {
-        "deviceSelection" : {
-          "title" : "Quel appareil avez-vous ?",
-          "desc" : "Si vous avez un Nano S, vous pouvez essayer de réparer son micrologiciel. Pour les utilisateurs de Nano X et Blue, veuillez contacter l’Assistance Ledger."
-        },
-        "notFixed" : {
-          "title" : " Le problème de connexion USB persiste ?",
-          "desc" : "Si vous avez tout essayé, merci de contacter l’Assistance Ledger. Sinon, veuillez suivre les instructions des solutions que vous n’avez pas encore essayées.",
-          "back" : "Retour au Portefeuille",
-          "cta" : "Contacter l’Assistance"
-        },
-        "repair" : {
-          "title" : "Réparer votre Nano S",
-          "desc" : "Quel message s’affiche sur votre appareil ?",
-          "mcuOutdated" : "MCU firmware is outdated",
-          "mcuNotGenuine" : "MCU firmware is not genuine",
-          "repairInstructions" : "Follow device repair instructions",
-          "updateInstructions" : "Follow device update instructions",
-          "somethingElse" : "Autre"
->>>>>>> c7fef602
-        }
-      }
-    }
-  },
-  "SignMessageConfirm" : {
-    "stringHash" : "Hash du message",
-    "domainHash" : "Hash du domaine",
-    "messageHash" : "Hash du message",
-    "message" : "Message"
-  },
-  "TransactionConfirm" : {
-    "title" : "Confirmez l’opération sur votre appareil pour la finaliser.",
-    "warning" : "Vérifiez toujours que l’adresse affichée sur votre appareil est identique à celle donnée par le {{recipientWording}}.",
-    "secureContract" : "Vérifiez les détails du dépôt sur votre appareil avant de l’envoyer. L’adresse du contrat est fournie de manière sécurisée afin que vous n’ayez pas à la vérifier.",
-    "verifyData" : "Vérifiez toujours les détails de l’opération sur votre appareil.",
-    "warningWording" : {
-    },
-    "titleWording" : {
-      "send" : "Confirmez l’opération sur votre appareil pour la finaliser.",
-      "claimReward" : "Confirmez l’opération sur votre appareil pour la finaliser.",
-      "freeze" : "Confirmez l’opération sur votre appareil pour la finaliser.",
-      "unfreeze" : "Confirmez l’opération sur votre appareil pour la finaliser.",
-      "vote" : "Confirmez l’opération sur votre appareil pour la finaliser.",
-      "delegate" : "Confirmez l’opération sur votre appareil pour la finaliser.",
-      "undelegate" : "Confirmez l’opération sur votre appareil pour la finaliser.",
-      "redelegate" : "Confirmez l’opération sur votre appareil pour la finaliser.",
-      "claimRewardCompound" : "Confirmez l’opération sur votre appareil pour la finaliser.",
-      "nominate" : "Confirmez l’opération sur votre appareil pour la finaliser.",
-      "chill" : "Confirmez l’opération sur votre appareil pour la finaliser.",
-      "bond" : "Confirmez l’opération sur votre appareil pour la finaliser.",
-      "unbond" : "Confirmez l’opération sur votre appareil pour la finaliser.",
-      "rebond" : "Confirmez l’opération sur votre appareil pour la finaliser.",
-      "withdrawUnbonded" : "Confirmez l’opération sur votre appareil pour la finaliser.",
-      "setController" : "Confirmez l’opération sur votre appareil pour la finaliser."
-    },
-    "recipientWording" : {
-      "send" : "bénéficiaire",
-      "delegate" : "validateur",
-      "redelegate" : "validateur",
-      "undelegate" : "validateur",
-      "claimReward" : "bénéficiaire des récompenses",
-      "claimRewardCompound" : "validateur qui recevra les récompenses",
-      "optIn" : "bénéficiaire",
-      "nominate" : "validateur",
-      "erc721" : {
-        "transfer" : "bénéficiaire"
-      },
-<<<<<<< HEAD
-      "4" : {
-        "deviceSelection" : {
-          "title" : "Quel appareil avez-vous ?",
-          "desc" : "Si vous avez un Nano S, vous pouvez essayer de réparer son micrologiciel. Pour les utilisateurs de Nano X et Blue, veuillez contacter l’Assistance Ledger."
-        },
-        "notFixed" : {
-          "title" : " Le problème de connexion USB persiste ?",
-          "desc" : "Si vous avez tout essayé, merci de contacter l’Assistance Ledger. Sinon, veuillez suivre les instructions des solutions que vous n’avez pas encore essayées.",
-          "back" : "Retour au Portefeuille",
-          "cta" : "Contacter l’Assistance"
-        },
-        "repair" : {
-          "title" : "Réparer votre Nano S",
-          "desc" : "Quel message s’affiche sur votre appareil ?",
-          "mcuOutdated" : "MCU firmware is outdated",
-          "mcuNotGenuine" : "MCU firmware is not genuine",
-          "repairInstructions" : "Follow device repair instructions",
-          "updateInstructions" : "Follow device update instructions",
-          "somethingElse" : "Autre"
-        }
-=======
-      "erc1155" : {
-        "transfer" : "bénéficiaire"
-      }
-    },
-    "votes" : "Votes ({{count}})"
-  },
-  "RecipientField" : {
-    "placeholder" : "Entrer l’adresse {{currencyName}}"
-  },
-  "Terms" : {
-    "title" : "Conditions d’utilisation",
-    "description" : "Veuillez prendre connaissance de nos Conditions d’utilisation et Politique de confidentialité.",
-    "termsLabel" : "Conditions d’utilisation",
-    "privacyLabel" : "Politique de confidentialité",
-    "switchLabel" : "J’ai lu et accepte les Conditions d’utilisation et la Politique de confidentialité",
-    "cta" : "Entrer dans Ledger Live"
-  },
-  "updatedTerms" : {
-    "title" : "Mise à jour des Conditions d’utilisation",
-    "body" : {
-      "intro" : "Les Conditions d’utilisation de Ledger Live ont été mises à jour. Elles ont été simplifiées, et reflètent les nouveaux services et fonctionnalités disponibles via Ledger Live. Les mises à jour comprennent :",
-      "bulletPoints" : ["Précisions supplémentaires sur les services disponibles et leur fonctionnement", "Explications sur les frais applicables aux services", "Améliorations du processus de notification, pour vous tenir à jour de toute nouvelle modification de nos Conditions d’utilisation"],
-      "agreement" : "En cliquant sur Continuer, vous reconnaissez avoir lu et accepté les Conditions d’utilisation ci-dessous."
-    },
-    "link" : "Conditions d’utilisation",
-    "cta" : "Continuer"
-  },
-  "families" : {
-    "cardano" : {
-      "memoPlaceholder" : "Facultatif",
-      "memo" : "Mémo"
-    },
-    "stellar" : {
-      "memo" : "Mémo",
-      "memoType" : {
-        "MEMO_TEXT" : "Texte du mémo",
-        "NO_MEMO" : "Aucun mémo",
-        "MEMO_ID" : "Identifiant du mémo",
-        "MEMO_HASH" : "Hash du mémo",
-        "MEMO_RETURN" : "Retour du mémo"
-      },
-      "memoWarningText" : "Lorsque vous utilisez un mémo, vérifiez bien le type à utiliser auprès du bénéficiaire.",
-      "fee" : "Frais",
-      "feeInfoText" : "Des frais de transaction minimaux de 0,00001 XLM sont nécessaires pour effectuer une transaction sur Stellar.",
-      "suggested" : "Suggérés",
-      "recommendedFee" : "Frais recommandés",
-      "recommenndedFeeInfo" : "Vous pouvez émettre cette transaction avec des frais inférieurs à ceux recommandés, mais elle ne sera peut être pas traitée.",
-      "networkCongestion" : "Activité sur le réseau",
-      "networkCongestionLevel" : {
-        "LOW" : "Basse",
-        "MEDIUM" : "Moyenne",
-        "HIGH" : "Élevée"
-      },
-      "assetCode" : "Code de l’actif",
-      "assetIssuer" : "Émetteur de l’actif"
-    },
-    "cosmos" : {
-      "memo" : "Mémo",
-      "memoPlaceholder" : "Facultatif",
-      "memoWarningText" : "Lorsque vous utilisez un mémo, vérifiez soigneusement les informations auprès du bénéficiaire."
-    },
-    "solana" : {
-      "memo" : "Mémo",
-      "memoPlaceholder" : "Facultatif"
-    }
-  },
-  "errors" : {
-    "NoSuchAppOnProvider" : {
-      "title" : "Échec de la localisation de l’application {{appName}} pour votre appareil.",
-      "description" : "Veuillez essayer de réinstaller l’application depuis My Ledger."
-    },
-    "countervaluesUnavailable" : {
-      "title" : "Actuellement impossible d’afficher une devise de contrepartie pour cet actif"
-    },
-    "generic" : {
-      "title" : "{{message}}",
-      "description" : "Une erreur est survenue. Veuillez réessayer ou contacter l’Assistance Ledger."
-    },
-    "AccountAwaitingSendPendingOperations" : {
-      "title" : "Une opération est en attente pour ce compte.",
-      "description" : "Merci d’attendre que l’opération soit terminée."
-    },
-    "AccountNameRequired" : {
-      "title" : "Nom de compte requis",
-      "description" : "Merci d’entrer un nom de compte."
-    },
-    "AccountNeedResync" : {
-      "title" : "Veuillez réessayer.",
-      "description" : "Le compte n’est plus à jour. Synchronisez-le."
-    },
-    "AccountNotSupported" : {
-      "title" : "Compte non pris en charge",
-      "description" : "Veuillez réessayer ou contacter l’Assistance ({{reason}})."
-    },
-    "AlgorandASANotOptInInRecipient" : {
-      "title" : "Le compte bénéficiaire n’a pas activé l’ASA sélectionné."
-    },
-    "AmountRequired" : {
-      "title" : "Montant requis"
-    },
-    "NoAccessToCamera" : {
-      "title" : "Veuillez vous assurer que votre système a un appareil photo qui n’est pas utilisé par une autre application, et que Ledger Live a les autorisations nécessaires pour l’utiliser.",
-      "description" : ""
-    },
-    "CeloAllFundsWarning" : {
-      "title" : "Assurez-vous que votre solde disponible est suffisant pour couvrir les frais de transaction."
-    },
-    "ClaimRewardsFeesWarning" : {
-      "title" : "Les récompenses sont inférieures aux frais estimés pour les demander.",
-      "description" : ""
-    },
-    "CompoundLowerAllowanceOfActiveAccountError" : {
-      "title" : "Vous ne pouvez pas diminuer le montant approuvé sur un dépôt actif."
-    },
-    "CosmosBroadcastCodeInternal" : {
-      "title" : "Une erreur est survenue (Erreur #1).",
-      "description" : "Merci de contacter l’Assistance Ledger"
-    },
-    "CosmosBroadcastCodeTxDecode" : {
-      "title" : "Une erreur est survenue (Erreur #2).",
-      "description" : "Merci de contacter l’Assistance Ledger"
-    },
-    "CosmosBroadcastCodeInvalidSequence" : {
-      "title" : "Séquence invalide",
-      "description" : "Veuillez réessayer l’opération."
-    },
-    "CosmosBroadcastCodeUnauthorized" : {
-      "title" : "Signature non autorisée",
-      "description" : "Ce compte n’est pas autorisé à signer cette transaction."
-    },
-    "CosmosBroadcastCodeInsufficientFunds" : {
-      "title" : "Fonds insuffisants",
-      "description" : "Assurez-vous que le compte utilisé a des fonds suffisants et réessayez."
-    },
-    "CosmosBroadcastCodeUnknownRequest" : {
-      "title" : "Une erreur est survenue (Erreur #6)",
-      "description" : "Merci de contacter l’Assistance Ledger"
-    },
-    "CosmosBroadcastCodeInvalidAddress" : {
-      "title" : "Adresse invalide",
-      "description" : "Merci de vérifier l’adresse et réessayer"
-    },
-    "CosmosBroadcastCodeInvalidPubKey" : {
-      "title" : "Une erreur est survenue (Erreur #8)",
-      "description" : "Merci de contacter l’Assistance Ledger"
-    },
-    "CosmosBroadcastCodeUnknownAddress" : {
-      "title" : "Adresse inconnue",
-      "description" : "Merci de vérifier l’adresse et réessayer"
-    },
-    "CosmosBroadcastCodeInsufficientCoins" : {
-      "title" : "Fonds insuffisants",
-      "description" : "Assurez-vous que le compte utilisé a des fonds suffisants et réessayez."
-    },
-    "CosmosBroadcastCodeInvalidCoins" : {
-      "title" : "Une erreur est survenue (Erreur #11)",
-      "description" : "Merci de contacter l’Assistance Ledger"
-    },
-    "CosmosBroadcastCodeOutOfGas" : {
-      "title" : "Une erreur est survenue (Erreur #12)",
-      "description" : "Merci de contacter l’Assistance Ledger"
-    },
-    "CosmosBroadcastCodeMemoTooLarge" : {
-      "title" : "Champ du mémo trop long",
-      "description" : "Réduisez la longueur du texte du mémo et réessayez."
-    },
-    "CosmosBroadcastCodeInsufficientFee" : {
-      "title" : "Une erreur est survenue (Erreur #14)",
-      "description" : "Merci de contacter l’Assistance Ledger"
-    },
-    "CosmosBroadcastCodeTooManySignatures" : {
-      "title" : "Une erreur est survenue (Erreur #15)",
-      "description" : "Merci de contacter l’Assistance Ledger"
-    },
-    "CosmosBroadcastCodeGasOverflow" : {
-      "title" : "Une erreur est survenue (Erreur #16)",
-      "description" : "Merci de contacter l’Assistance Ledger"
-    },
-    "CosmosBroadcastCodeNoSignatures" : {
-      "title" : "Une erreur est survenue (Erreur #17)",
-      "description" : "Merci de contacter l’Assistance Ledger"
-    },
-    "CosmosDelegateAllFundsWarning" : {
-      "title" : "Assurez-vous que votre solde disponible est suffisant pour couvrir les frais de transaction."
-    },
-    "CurrencyNotSupported" : {
-      "title" : "{{currencyName}} non pris en charge",
-      "description" : "Ce crypto-actif n’est pas encore pris en charge. Merci de contacter l’Assistance Ledger."
-    },
-    "DeviceNotGenuine" : {
-      "title" : "L’appareil peut ne pas être authentique.",
-      "description" : "Demandez de l’aide à l’Assistance Ledger."
-    },
-    "DeviceGenuineSocketEarlyClose" : {
-      "title" : "Veuillez réessayer (genuine-close).",
-      "description" : null
-    },
-    "DeviceInOSUExpected" : {
-      "title" : "Échec de la mise à jour",
-      "description" : "Veuillez réessayer ou contacter l’Assistance Ledger."
-    },
-    "DeviceHalted" : {
-      "title" : "Veuillez redémarrer votre appareil Ledger et réessayer.",
-      "description" : "Une erreur inattendue s’est produite. Veuillez réessayer."
-    },
-    "DeviceNotOnboarded" : {
-      "title" : "Votre appareil n’est pas encore prêt à être utilisé.",
-      "description" : "Configurez votre appareil avant de l’utiliser avec Ledger Live."
-    },
-    "DeviceSocketFail" : {
-      "title" : "Veuillez redémarrer votre appareil Ledger et réessayer.",
-      "description" : "Une erreur inattendue s’est produite. Veuillez réessayer ({{message}})."
-    },
-    "DeviceSocketNoBulkStatus" : {
-      "title" : "Échec de la connexion",
-      "description" : "Veuillez réessayer."
-    },
-    "DisconnectedDevice" : {
-      "title" : "Votre appareil semble avoir été déconnecté.",
-      "description" : "Reconnectez votre appareil et réessayez."
-    },
-    "DisconnectedDeviceDuringOperation" : {
-      "title" : "Votre appareil semble avoir été déconnecté.",
-      "description" : "Reconnectez votre appareil et réessayez."
-    },
-    "EnpointConfig" : {
-      "title" : "Point de terminaison non valide",
-      "description" : "Merci de fournir un point de terminaison valide."
-    },
-    "FeeEstimationFailed" : {
-      "title" : "Échec de l’estimation des frais",
-      "description" : "Essayez de définir des frais personnalisés (statut : {{status}})."
-    },
-    "FirmwareOrAppUpdateRequired" : {
-      "title" : "Mise à jour du micrologiciel ou de l’application nécessaire",
-      "description" : "Utilisez My Ledger pour désinstaller toutes les applications. Vérifiez ensuite si une mise à jour du micrologiciel est disponible avant de les réinstaller."
-    },
-    "LatestFirmwareVersionRequired" : {
-      "title" : "Mettre à jour le micrologiciel du Nano",
-      "description" : "Mettez à jour le micrologiciel de votre appareil pour accéder à cette fonctionnalité."
-    },
-    "FirmwareNotRecognized" : {
-      "title" : "Micrologiciel de l’appareil non reconnu",
-      "description" : "Merci de contacter l’Assistance Ledger"
-    },
-    "HardResetFail" : {
-      "title" : "Échec de la réinitialisation",
-      "description" : "Si le problème persiste, veuillez réessayer ou contacter l’Assistance Ledger."
-    },
-    "LatestMCUInstalledError" : {
-      "title" : "Pas de mise à jour disponible",
-      "description" : "Si vous ne pouvez pas utiliser votre appareil, contactez l’Assistance Ledger."
-    },
-    "LedgerAPI4xx" : {
-      "title" : "{{message}}",
-      "description" : "Merci de vérifier votre connexion puis réessayer, ou contactez l’Assistance Ledger."
-    },
-    "LedgerAPI5xx" : {
-      "title" : "Veuillez réessayer.",
-      "description" : "Le serveur n’a pas pu traiter votre demande. Veuillez réessayer ultérieurement ou contacter l’Assistance Ledger ({{message}})."
-    },
-    "LedgerAPINotAvailable" : {
-      "title" : "Services {{currencyName}} indisponibles",
-      "description" : "Veuillez réessayer ou contacter l’Assistance Ledger."
-    },
-    "ManagerAppAlreadyInstalled" : {
-      "title" : "Cette application est déjà installée.",
-      "description" : "Merci de vérifier les applications déjà installées sur votre appareil."
-    },
-    "ManagerAppDepInstallRequired" : {
-      "title" : "Application {{dependency}} requise",
-      "description" : "Si l’application {{dependency}} est déjà installée, merci de la réinstaller avec la dernière version."
-    },
-    "ManagerAppDepUninstallRequired" : {
-      "title" : "Application nécessaire",
-      "description" : "Désinstallez d’abord toutes les applications qui nécessitent l’application {{appName}}."
-    },
-    "ManagerDeviceLocked" : {
-      "title" : "Appareil verrouillé",
-      "description" : "Merci de déverrouiller votre appareil."
-    },
-    "ManagerFirmwareNotEnoughSpace" : {
-      "title" : "Désinstaller toutes les applications de votre appareil",
-      "description" : "Les clés privées vous permettant d’accéder à vos crypto-actifs resteront en sécurité sur votre appareil. Assurez-vous également qu’elles sont bien sauvegardées sur votre feuille de récupération."
-    },
-    "ManagerNotEnoughSpace" : {
-      "title" : "Espace de stockage insuffisant",
-      "description" : "Désinstallez certaines applications pour libérer de l’espace. Les clés privées vous permettant d’accéder à vos crypto-actifs resteront en sécurité sur votre appareil."
-    },
-    "ManagerQuitPage" : {
-      "install" : {
-        "title" : "Finir l’installation de l’application en cours ?",
-        "description" : "Sortir de My Ledger interrompra l’installation de l’application. Merci de finir l’installation pour installer les applications dans la file d’attente.",
-        "stay" : "Finir l’installation"
-      },
-      "uninstall" : {
-        "title" : "Finir la désinstallation de l’application en cours ?",
-        "description" : "Sortir de My Ledger interrompra les désinstallations des applications en cours.",
-        "stay" : "Finir la désinstallation"
-      },
-      "update" : {
-        "title" : "Finir les mises à jour d’applications en cours ?",
-        "description" : "Sortir de My Ledger interrompra les mises à jour des applications en cours.",
-        "stay" : "Finir les mises à jour"
-      },
-      "quit" : "Sortir de My Ledger"
-    },
-    "ManagerUninstallBTCDep" : {
-      "title" : "Application nécessaire",
-      "description" : "Désinstallez les applications Bitcoin ou Ethereum en dernier."
-    },
-    "NetworkDown" : {
-      "title" : "Pas de connexion Internet",
-      "description" : "Veuillez vérifier votre connexion Internet."
-    },
-    "NetworkError" : {
-      "title" : "Erreur survenue lors de la synchronisation",
-      "description" : "Veuillez vérifier votre connexion Internet."
-    },
-    "NoAddressesFound" : {
-      "title" : "Aucun compte trouvé",
-      "description" : "Une erreur est survenue lors du calcul de l’adresse. Veuillez réessayer ou contacter l’Assistance Ledger."
-    },
-    "NotEnoughBalance" : {
-      "title" : "Solde insuffisant",
-      "description" : "Vérifiez que ce compte a des fonds suffisants."
-    },
-    "NotEnoughBalanceBecauseDestinationNotCreated" : {
-      "title" : "L’adresse du bénéficiaire est inactive. Envoyez au minimum {{minimalAmount}} pour l’activer."
-    },
-    "NotEnoughGas" : {
-      "title" : "Solde du compte parent insuffisant pour les frais de réseau"
-    },
-    "PasswordsDontMatch" : {
-      "title" : "Mots de passe non identiques",
-      "description" : "Veuillez réessayer."
-    },
-    "PasswordIncorrect" : {
-      "title" : "Mot de passe incorrect",
-      "description" : "Veuillez réessayer."
-    },
-    "QuantityNeedsToBePositive" : {
-      "title" : "Le nombre doit être supérieur à 0."
-    },
-    "RPCHostRequired" : {
-      "title" : "Hôte requis."
-    },
-    "RPCHostInvalid" : {
-      "title" : "Saisir un hôte valide."
-    },
-    "RPCUserRequired" : {
-      "title" : "Nom d’utilisateur RPC requis"
-    },
-    "RPCPassRequired" : {
-      "title" : "Mot de passe RPC requis"
-    },
-    "SatStackAccessDown" : {
-      "title" : "Nœud complet inaccessible",
-      "description" : "Merci de vérifier que SatStack et votre nœud sont en cours d’exécution. Vérifiez la configuration du nœud complet dans les Paramètres si le problème persiste."
-    },
-    "SatStackStillSyncing" : {
-      "title" : "Synchronisation du nœud en cours...",
-      "description" : "Merci de patienter pendant la synchronisation de votre nœud. L’envoi n’est pas possible car le solde de vos comptes Bitcoin est peut-être incorrect."
-    },
-    "SatStackVersionTooOld" : {
-      "title" : "Merci de mettre à jour SatStack",
-      "description" : "La version de SatStack que vous utilisez est trop ancienne et peut renfermer des bugs ou des incompatibilités."
-    },
-    "SatStackDescriptorNotImported" : {
-      "title" : "Compte non balayé par le nœud",
-      "description" : "Veuillez configurer votre nœud pour rechercher les comptes associés à cet appareil. Votre nœud doit d’abord balayer la blockchain avant de pouvoir ajouter le compte à votre Portefeuille."
-    },
-    "SwapGenericAPIError" : {
-      "title" : "Une erreur est survenue.",
-      "description" : "Le swap n’a pas été effectué. Veuillez réessayer ou contacter l’Assistance."
-    },
-    "TimeoutError" : {
-      "title" : "Le serveur a mis trop longtemps à répondre.",
-      "description" : "Veuillez réessayer."
-    },
-    "TimeoutTagged" : {
-      "title" : "Le serveur a mis trop longtemps à répondre ({{tag}}).",
-      "description" : "Délai d’attente écoulé"
-    },
-    "TransportError" : {
-      "title" : "Une erreur est survenue. Veuillez reconnecter votre appareil.",
-      "description" : "{{message}}"
-    },
-    "TransportRaceCondition" : {
-      "title" : "Une erreur est survenue. Veuillez reconnecter votre appareil.",
-      "description" : "{{message}}"
-    },
-    "TransportStatusError" : {
-      "title" : "Une erreur est survenue. Veuillez reconnecter votre appareil.",
-      "description" : "{{message}}"
-    },
-    "DeviceShouldStayInApp" : {
-      "title" : "Merci d’ouvrir l’application {{appName}}",
-      "description" : "Gardez l’application {{appName}} ouverte pendant la recherche de vos comptes."
-    },
-    "UnexpectedBootloader" : {
-      "title" : "Votre appareil ne doit pas être en mode Bootloader.",
-      "description" : "Redémarrez votre appareil sans toucher les boutons lorsque le logo apparaît. Si le problème persiste, merci de contacter l’Assistance Ledger."
-    },
-    "UserRefusedAllowManager" : {
-      "title" : "My Ledger refusé sur l’appareil"
-    },
-    "UserRefusedFirmwareUpdate" : {
-      "title" : "Mises à jour annulées sur l’appareil",
-      "description" : "Toutes les applications ont été désinstallées de votre appareil. Gardez votre appareil bien à jour pour bénéficier des dernières améliorations en matière de sécurité et fonctionnalités."
-    },
-    "UserRefusedOnDevice" : {
-      "title" : "Action rejetée",
-      "description" : "Vous avez refusé l’opération sur votre appareil."
-    },
-    "TransactionRefusedOnDevice" : {
-      "title" : "Opération refusée sur l’appareil",
-      "description" : "Veuillez réessayer ou contacter l’Assistance Ledger."
-    },
-    "UserRefusedAddress" : {
-      "title" : "Adresse de bénéficiaire rejetée",
-      "description" : "Veuillez réessayer ou contacter l’Assistance Ledger."
-    },
-    "UpdateYourApp" : {
-      "title" : "Mise à jour de l’application nécessaire",
-      "description" : "Désinstallez et réinstallez l’application {{managerAppName}} dans My Ledger."
-    },
-    "DeviceOnDashboardExpected" : {
-      "title" : "Retourner au tableau de bord",
-      "description" : "Merci d’ouvrir le tableau de bord (écran d’accueil) sur votre appareil."
-    },
-    "WebsocketConnectionError" : {
-      "title" : "Veuillez réessayer (erreur de connexion).",
-      "description" : null
-    },
-    "WebsocketConnectionFailed" : {
-      "title" : "Veuillez réessayer (connexion interrompue).",
-      "description" : null
-    },
-    "WrongDeviceForAccount" : {
-      "title" : "Une erreur est survenue.",
-      "description" : "Vérifiez que votre wallet physique est bien configuré avec la phrase de récupération associée au compte sélectionné."
-    },
-    "DeviceAppVerifyNotSupported" : {
-      "title" : "Mise à jour de l’application nécessaire",
-      "description" : "Désinstallez et réinstallez l’application {{managerAppName}} dans My Ledger."
-    },
-    "InvalidAddress" : {
-      "title" : "Adresse {{currencyName}} invalide"
-    },
-    "InvalidAddressBecauseAlreadyDelegated" : {
-      "title" : "Votre compte est déjà délégué à ce validateur"
-    },
-    "InvalidAddressBecauseDestinationIsAlsoSource" : {
-      "title" : "L’adresse du bénéficiaire est identique à l’adresse du donneur d’ordre."
-    },
-    "CantOpenDevice" : {
-      "title" : "Échec de la connexion",
-      "description" : "L’appareil a été détecté mais la connexion a échoué. Veuillez réessayer ou contacter l’Assistance Ledger si le problème persiste."
-    },
-    "ETHAddressNonEIP" : {
-      "title" : "Vérification automatique indisponible : vérifiez l’adresse attentivement.",
-      "description" : null
-    },
-    "EthAppNftNotSupported" : {
-      "title" : "Opération indisponible sur cet appareil",
-      "description" : "La fonctionnalité Envoi de NFT n’est disponible que pour le Nano X. Visitez notre centre d’aide pour découvrir comment envoyer un NFT avec un Nano S."
-    },
-    "CantScanQRCode" : {
-      "title" : "Échec du scan de ce code QR. Cette adresse ne prend pas en charge la vérification automatique."
-    },
-    "FeeNotLoaded" : {
-      "title" : "Chargement des taux de frais impossible. Merci de définir manuellement les frais."
-    },
-    "FeeRequired" : {
-      "title" : "Des frais sont requis."
-    },
-    "GasLessThanEstimate" : {
-      "title" : "Les frais risquent d’être trop bas. Veuillez les augmenter."
-    },
-    "UnknownMCU" : {
-      "title" : "Version du MCU inconnue",
-      "description" : "Merci de contacter l’Assistance Ledger"
-    },
-    "MCUNotGenuineToDashboard" : {
-      "title" : "Accéder au tableau de bord pour effectuer la mise à jour",
-      "description" : "",
-      "list" : {
-        "1" : "Déconnectez et reconnectez le câble USB sans appuyer sur aucun bouton.",
-        "2" : "Appuyez sur les deux boutons simultanément trois fois pour afficher le tableau de bord.",
-        "3" : "Ouvrez My Ledger et choisissez Mettre à jour le micrologiciel."
->>>>>>> c7fef602
-      }
-    },
-    "UnavailableTezosOriginatedAccountReceive" : {
-      "title" : "Impossible de recevoir sur les sous-comptes",
-      "description" : "Merci d’utiliser le compte parent pour recevoir des fonds."
-    },
-    "UnavailableTezosOriginatedAccountSend" : {
-      "title" : "Impossible d’envoyer depuis des sous-comptes pour l’instant",
-      "description" : "Cette fonctionnalité sera ajoutée ultérieurement suite aux changements introduits par la mise à jour Babylon."
-    },
-    "RecommendUndelegation" : {
-      "title" : "Interrompez la délégation du compte avant de le vider."
-    },
-    "RecommendSubAccountsToEmpty" : {
-      "title" : "Commencez par vider tous les sous-comptes."
-    },
-    "NotSupportedLegacyAddress" : {
-      "title" : "Ce format d’adresse Legacy n’est plus pris en charge."
-    },
-    "BtcUnmatchedApp" : {
-      "title" : "Mauvaise application",
-      "description" : "Ouvrez l’application {{managerAppName}} sur votre appareil."
-    },
-    "DeviceNameInvalid" : {
-      "title" : "Choisissez un nom d’appareil sans \"{{invalidCharacters}}\"."
-    },
-    "LedgerAPIErrorWithMessage" : {
-      "title" : "{{message}}",
-      "description" : "Veuillez réessayer ou contacter l’Assistance Ledger."
-    },
-    "ManagerAppRelyOnBTC" : {
-      "title" : "Applications Bitcoin et Ethereum nécessaires",
-      "description" : "Installez d’abord les dernières applications Bitcoin et Ethereum."
-    },
-    "UserRefusedDeviceNameChange" : {
-      "title" : "Changement de nom annulé sur l’appareil",
-      "description" : "Veuillez réessayer et autorisez le changement de nom sur votre appareil."
-    },
-    "SyncError" : {
-      "title" : "Erreur de synchronisation",
-      "description" : "Certains comptes n’ont pas pu être synchronisés."
-    },
-    "TronNoFrozenForBandwidth" : {
-      "title" : "Aucun actif à dégeler",
-      "description" : "Vous n’avez pas d’actifs associés à la Bande passante à dégeler."
-    },
-    "TronNoFrozenForEnergy" : {
-      "title" : "Aucun actif à dégeler",
-      "description" : "Vous n’avez pas d’actifs associés à l’Énergie à dégeler."
-    },
-    "TronUnfreezeNotExpired" : {
-      "title" : "Dégel indisponible pour le moment",
-      "description" : "Merci de patienter 3 jours après votre dernière opération de gel."
-    },
-    "TronVoteRequired" : {
-      "title" : "Au moins 1 vote est nécessaire."
-    },
-    "TronInvalidVoteCount" : {
-      "title" : "Le format du vote est incorrect.",
-      "description" : "Vous ne pouvez voter qu’avec des nombres entiers."
-    },
-    "TronRewardNotAvailable" : {
-      "title" : "La récompense ne peut pas encore être demandée.",
-      "description" : "Merci de patienter 24 heures entre chaque demande."
-    },
-    "TronNoReward" : {
-      "title" : "Aucune récompense à demander"
-    },
-    "TronInvalidFreezeAmount" : {
-      "title" : "Le montant à geler ne peut pas être inférieur à 1."
-    },
-    "TronSendTrc20ToNewAccountForbidden" : {
-      "title" : "Envoyer des TRC-20 sur un nouveau compte ne l’activera pas.",
-      "description" : "Le compte bénéficiaire doit être activé avant de commencer à envoyer des TRC-20 dessus. Pour l’activer, envoyez soit des TRX soit des TRC-10."
-    },
-    "TronUnexpectedFees" : {
-      "title" : "Des frais supplémentaires peuvent s’appliquer."
-    },
-    "TronNotEnoughTronPower" : {
-      "title" : "Nombre insuffisant de votes disponibles"
-    },
-    "TronTransactionExpired" : {
-      "title" : "Délai d’attente de la transaction écoulé",
-      "description" : "Les transactions doivent être signées dans les 30 secondes. Veuillez réessayer."
-    },
-    "TronNotEnoughEnergy" : {
-      "title" : "Vous n’avez pas assez d’Énergie pour envoyer ce token."
-    },
-    "PairingFailed" : {
-      "title" : "Échec du couplage",
-      "description" : "Veuillez réessayer ou contacter l’Assistance Ledger."
-    },
-    "GenuineCheckFailed" : {
-      "title" : "Échec de la vérification de l’authenticité",
-      "description" : "Une erreur est survenue. Veuillez réessayer ou contacter l’Assistance Ledger."
-    },
-    "EthAppPleaseEnableContractData" : {
-      "title" : "Merci d’activer (\"Enable\") la signature aveugle (\"Blind signing\") dans les réglages (\"Settings\") de l’application Ethereum."
-    },
-    "InvalidXRPTag" : {
-      "title" : "Tag de destination XRP invalide"
-    },
-    "NotEnoughBalanceToDelegate" : {
-      "title" : "Solde insuffisant pour déléguer"
-    },
-    "NotEnoughDelegationBalance" : {
-      "title" : "Solde insuffisant pour déléguer"
-    },
-    "NotEnoughBalanceInParentAccount" : {
-      "title" : "Solde du compte parent insuffisant"
-    },
-    "quantityNeedsToBePositive" : {
-      "title" : "Le nombre doit être égal ou supérieur à 1"
-    },
-    "NotEnoughSpendableBalance" : {
-      "title" : "Le solde ne peut pas être inférieur à {{minimumAmount}}."
-    },
-    "WrongAppForCurrency" : {
-      "title" : "Merci d’ouvrir l’application {{expected}}"
-    },
-    "FeeTooHigh" : {
-      "title" : "Les frais de réseau représentent plus de 10% du montant"
-    },
-    "SourceHasMultiSign" : {
-      "title" : "Désactivez la multisignature pour envoyer des {{currencyName}}."
-    },
-    "SwapExchangeRateAmountTooLow" : {
-      "title" : "Le montant doit être d’au moins {{minAmountFromFormatted}}"
-    },
-    "SwapExchangeRateAmountTooHigh" : {
-      "title" : "Le montant doit être inférieur à {{maxAmountFromFormatted}}"
-    },
-    "PolkadotElectionClosed" : {
-      "title" : "L’élection du validateur doit être fermée."
-    },
-    "PolkadotNotValidator" : {
-      "title" : "Certaines adresses sélectionnées ne sont pas des validateurs."
-    },
-    "PolkadotLowBondedBalance" : {
-      "title" : "Tous les actifs liés seront déliés si < 1 DOT."
-    },
-    "PolkadotNoUnlockedBalance" : {
-      "title" : "Vous n’avez aucun actif délié."
-    },
-    "PolkadotNoNominations" : {
-      "title" : "Vous n’avez aucune nomination."
-    },
-    "PolkadotAllFundsWarning" : {
-      "title" : "Assurez-vous que votre solde disponible est suffisant pour couvrir les frais de transaction."
-    },
-    "PolkadotDoMaxSendInstead" : {
-      "title" : "Le solde ne peut pas être inférieur à {{minimumBalance}}. Pour vider : Max."
-    },
-    "PolkadotBondMinimumAmount" : {
-      "title" : "Vous devez lier au moins {{minimumBondAmount}}."
-    },
-    "PolkadotBondMinimumAmountWarning" : {
-      "title" : "Votre solde lié doit être d’au moins {{minimumBondBalance}}."
-    },
-    "PolkadotMaxUnbonding" : {
-      "title" : "Vous avez dépassé la limite autorisée pour l’arrêt de liaison."
-    },
-    "PolkadotValidatorsRequired" : {
-      "title" : "Sélectionnez au moins un validateur."
-    },
-    "ServiceStatusWarning" : {
-      "title" : "{{message}}",
-      "description" : ""
-    },
-    "TaprootNotActivated" : {
-      "title" : "L’envoi à une adresse Taproot avant l’activation du réseau présente un risque"
-    },
-    "SolanaAccountNotFunded" : {
-      "title" : "Pas de fonds sur le compte"
-    },
-    "SolanaMemoIsTooLong" : {
-      "title" : "Mémo trop long. Longueur maximale : {{maxLength}}"
-    },
-    "SolanaAddressOfEd25519" : {
-      "title" : "Adresse en dehors de la courbe ed25519"
-    },
-    "SolanaUseAllAmountStakeWarning" : {
-      "title" : "Assurez-vous que votre solde disponible est suffisant pour couvrir les frais de transaction."
-    },
-    "SolanaTxSimulationFailedWhilePendingOp" : {
-      "title" : "Votre transaction précédente n’a pas encore été traitée. Patientez un instant puis vérifiez l’historique des transactions avant de réessayer."
-    },
-    "SolanaTxConfirmationTimeout" : {
-      "title" : "Échec probable de votre transaction. Patientez un instant puis vérifiez l’historique des transactions avant de réessayer."
-    },
-    "NotEnoughNftOwned" : {
-      "title" : "Nombre de tokens disponibles insuffisant"
-    },
-    "CardanoMinAmountError" : {
-      "title" : "Montant minimal pouvant être envoyé : {{amount}} ADA"
-    },
-    "CardanoNotEnoughFunds" : {
-      "title" : "Vérifiez que votre solde est suffisant pour couvrir les frais"
-    },
-    "StellarWrongMemoFormat" : {
-      "title" : "Format du mémo incorrect"
-    },
-    "StellarMemoRecommended" : {
-      "title" : "Un mémo peut être requis lors de l’envoi à ce bénéficiaire."
-    },
-    "StellarAssetNotAccepted" : {
-      "title" : "Ce bénéficiaire n’a pas encore de trustline avec {{assetCode}}"
-    },
-    "StellarAssetRequired" : {
-      "title" : "Sélectionnez un actif Stellar avant d’ajouter une trustline"
-    },
-    "StellarAssetNotFound" : {
-      "title" : "L’actif Stellar sélectionné n’a pas été trouvé"
-    },
-    "StellarNotEnoughNativeBalance" : {
-      "title" : "Solde insuffisant",
-      "description" : "Veuillez vérifier que vous avez assez de fonds sur votre compte pour couvrir les frais de transaction."
-    },
-    "StellarFeeSmallerThanRecommended" : {
-      "title" : "Frais définis inférieurs au montant recommandé"
-    },
-    "StellarFeeSmallerThanBase" : {
-      "title" : "Les frais de transaction minimaux sont de 0,00001 XLM"
-    },
-    "StellarNotEnoughNativeBalanceToAddTrustline" : {
-      "title" : "Solde insuffisant",
-      "description" : "Veuillez vérifier que vous avez assez de fonds sur votre compte pour ajouter cette nouvelle trustline."
-    },
-    "StellarMuxedAccountNotExist" : {
-      "title" : "Ce compte Stellar n’existe pas"
-    },
-    "StellarSourceHasMultiSign" : {
-      "title" : "Désactivez le multisig pour envoyer des transactions Stellar"
-    }
-  },
-  "cryptoOrg" : {
-    "memo" : "Mémo",
-    "memoPlaceholder" : "Facultatif",
-    "memoWarningText" : "Lorsque vous utilisez un mémo, vérifiez soigneusement les informations auprès du bénéficiaire."
-  },
-  "hedera" : {
-    "name" : "Hedera",
-    "createHederaAccountHelp" : {
-      "text" : "Consultez cet article d’assistance pour",
-      "link" : "découvrir comment créer un compte Hedera"
-    },
-    "currentAddress" : {
-      "messageIfVirtual" : "Votre adresse {{name}} n’a pas été confirmée sur votre appareil Ledger. Il est risqué de l’utiliser."
-    },
-    "send" : {
-      "memo" : {
-        "label" : "Mémo (facultatif)",
-        "characterCount" : "{{memoLength}} / {{memoMaxLength}}"
-      }
-    }
-  },
-  "drawers" : {
-    "selectCurrency" : {
-      "title" : "Choisir un actif"
-    },
-    "selectAccount" : {
-      "title" : "Choisir un compte"
-    }
-  },
-  "SignMessageConfirm" : {
-    "stringHash" : "Hash du message",
-    "domainHash" : "Hash du domaine",
-    "messageHash" : "Hash du message",
-    "message" : "Message"
-  },
-  "TransactionConfirm" : {
-    "title" : "Confirmez l’opération sur votre appareil pour la finaliser.",
-    "warning" : "Vérifiez toujours que l’adresse affichée sur votre appareil est identique à celle donnée par le {{recipientWording}}.",
-    "secureContract" : "Vérifiez les détails du dépôt sur votre appareil avant de l’envoyer. L’adresse du contrat est fournie de manière sécurisée afin que vous n’ayez pas à la vérifier.",
-    "verifyData" : "Vérifiez toujours les détails de l’opération sur votre appareil.",
-    "warningWording" : {
-    },
-    "titleWording" : {
-      "send" : "Confirmez l’opération sur votre appareil pour la finaliser.",
-      "claimReward" : "Confirmez l’opération sur votre appareil pour la finaliser.",
-      "freeze" : "Confirmez l’opération sur votre appareil pour la finaliser.",
-      "unfreeze" : "Confirmez l’opération sur votre appareil pour la finaliser.",
-      "vote" : "Confirmez l’opération sur votre appareil pour la finaliser.",
-      "delegate" : "Confirmez l’opération sur votre appareil pour la finaliser.",
-      "undelegate" : "Confirmez l’opération sur votre appareil pour la finaliser.",
-      "redelegate" : "Confirmez l’opération sur votre appareil pour la finaliser.",
-      "claimRewardCompound" : "Confirmez l’opération sur votre appareil pour la finaliser.",
-      "nominate" : "Confirmez l’opération sur votre appareil pour la finaliser.",
-      "chill" : "Confirmez l’opération sur votre appareil pour la finaliser.",
-      "bond" : "Confirmez l’opération sur votre appareil pour la finaliser.",
-      "unbond" : "Confirmez l’opération sur votre appareil pour la finaliser.",
-      "rebond" : "Confirmez l’opération sur votre appareil pour la finaliser.",
-      "withdrawUnbonded" : "Confirmez l’opération sur votre appareil pour la finaliser.",
-      "setController" : "Confirmez l’opération sur votre appareil pour la finaliser."
-    },
-    "recipientWording" : {
-      "send" : "bénéficiaire",
-      "delegate" : "validateur",
-      "redelegate" : "validateur",
-      "undelegate" : "validateur",
-      "claimReward" : "bénéficiaire des récompenses",
-      "claimRewardCompound" : "validateur qui recevra les récompenses",
-      "optIn" : "bénéficiaire",
-      "nominate" : "validateur",
-      "erc721" : {
-        "transfer" : "bénéficiaire"
-      },
-      "erc1155" : {
-        "transfer" : "bénéficiaire"
-      }
-    },
-    "votes" : "Votes ({{count}})"
-  },
-  "RecipientField" : {
-    "placeholder" : "Entrer l’adresse {{currencyName}}"
-  },
-  "Terms" : {
-    "title" : "Conditions d’utilisation",
-    "description" : "Veuillez prendre connaissance de nos Conditions d’utilisation et Politique de confidentialité.",
-    "termsLabel" : "Conditions d’utilisation",
-    "privacyLabel" : "Politique de confidentialité",
-    "switchLabel" : "J’ai lu et accepte les Conditions d’utilisation et la Politique de confidentialité",
-    "cta" : "Entrer dans Ledger Live"
-  },
-  "updatedTerms" : {
-    "title" : "Mise à jour des Conditions d’utilisation",
-    "body" : {
-      "intro" : "Les Conditions d’utilisation de Ledger Live ont été mises à jour. Elles ont été simplifiées, et reflètent les nouveaux services et fonctionnalités disponibles via Ledger Live. Les mises à jour comprennent :",
-      "bulletPoints" : ["Précisions supplémentaires sur les services disponibles et leur fonctionnement", "Explications sur les frais applicables aux services", "Améliorations du processus de notification, pour vous tenir à jour de toute nouvelle modification de nos Conditions d’utilisation"],
-      "agreement" : "En cliquant sur Continuer, vous reconnaissez avoir lu et accepté les Conditions d’utilisation ci-dessous."
-    },
-    "link" : "Conditions d’utilisation",
-    "cta" : "Continuer"
-  },
-  "families" : {
-    "cardano" : {
-      "memoPlaceholder" : "Facultatif",
-      "memo" : "Mémo"
-    },
-    "stellar" : {
-      "memo" : "Mémo",
-      "memoType" : {
-        "MEMO_TEXT" : "Texte du mémo",
-        "NO_MEMO" : "Aucun mémo",
-        "MEMO_ID" : "Identifiant du mémo",
-        "MEMO_HASH" : "Hash du mémo",
-        "MEMO_RETURN" : "Retour du mémo"
-      },
-      "memoWarningText" : "Lorsque vous utilisez un mémo, vérifiez bien le type à utiliser auprès du bénéficiaire.",
-      "fee" : "Frais",
-      "feeInfoText" : "Des frais de transaction minimaux de 0,00001 XLM sont nécessaires pour effectuer une transaction sur Stellar.",
-      "suggested" : "Suggérés",
-      "recommendedFee" : "Frais recommandés",
-      "recommenndedFeeInfo" : "Vous pouvez émettre cette transaction avec des frais inférieurs à ceux recommandés, mais elle ne sera peut être pas traitée.",
-      "networkCongestion" : "Activité sur le réseau",
-      "networkCongestionLevel" : {
-        "LOW" : "Basse",
-        "MEDIUM" : "Moyenne",
-        "HIGH" : "Élevée"
-      },
-      "assetCode" : "Code de l’actif",
-      "assetIssuer" : "Émetteur de l’actif"
-    },
-    "cosmos" : {
-      "memo" : "Mémo",
-      "memoPlaceholder" : "Facultatif",
-      "memoWarningText" : "Lorsque vous utilisez un mémo, vérifiez soigneusement les informations auprès du bénéficiaire."
-    },
-    "solana" : {
-      "memo" : "Mémo",
-      "memoPlaceholder" : "Facultatif"
-    }
-  },
-  "errors" : {
-    "NoSuchAppOnProvider" : {
-      "title" : "Échec de la localisation de l’application {{appName}} pour votre appareil.",
-      "description" : "Veuillez essayer de réinstaller l’application depuis My Ledger."
-    },
-    "countervaluesUnavailable" : {
-      "title" : "Actuellement impossible d’afficher une devise de contrepartie pour cet actif"
-    },
-    "generic" : {
-      "title" : "{{message}}",
-      "description" : "Une erreur est survenue. Veuillez réessayer ou contacter l’Assistance Ledger."
-    },
-    "AccountAwaitingSendPendingOperations" : {
-      "title" : "Une opération est en attente pour ce compte.",
-      "description" : "Merci d’attendre que l’opération soit terminée."
-    },
-    "AccountNameRequired" : {
-      "title" : "Nom de compte requis",
-      "description" : "Merci d’entrer un nom de compte."
-    },
-    "AccountNeedResync" : {
-      "title" : "Veuillez réessayer.",
-      "description" : "Le compte n’est plus à jour. Synchronisez-le."
-    },
-    "AccountNotSupported" : {
-      "title" : "Compte non pris en charge",
-      "description" : "Veuillez réessayer ou contacter l’Assistance ({{reason}})."
-    },
-    "AlgorandASANotOptInInRecipient" : {
-      "title" : "Le compte bénéficiaire n’a pas activé l’ASA sélectionné."
-    },
-    "AmountRequired" : {
-      "title" : "Montant requis"
-    },
-    "NoAccessToCamera" : {
-      "title" : "Veuillez vous assurer que votre système a un appareil photo qui n’est pas utilisé par une autre application, et que Ledger Live a les autorisations nécessaires pour l’utiliser.",
-      "description" : ""
-    },
-    "ClaimRewardsFeesWarning" : {
-      "title" : "Les récompenses sont inférieures aux frais estimés pour les demander.",
-      "description" : ""
-    },
-    "CompoundLowerAllowanceOfActiveAccountError" : {
-      "title" : "Vous ne pouvez pas diminuer le montant approuvé sur un dépôt actif."
-    },
-    "CosmosBroadcastCodeInternal" : {
-      "title" : "Une erreur est survenue (Erreur #1).",
-      "description" : "Merci de contacter l’Assistance Ledger"
-    },
-    "CosmosBroadcastCodeTxDecode" : {
-      "title" : "Une erreur est survenue (Erreur #2).",
-      "description" : "Merci de contacter l’Assistance Ledger"
-    },
-    "CosmosBroadcastCodeInvalidSequence" : {
-      "title" : "Séquence invalide",
-      "description" : "Veuillez réessayer l’opération."
-    },
-    "CosmosBroadcastCodeUnauthorized" : {
-      "title" : "Signature non autorisée",
-      "description" : "Ce compte n’est pas autorisé à signer cette transaction."
-    },
-    "CosmosBroadcastCodeInsufficientFunds" : {
-      "title" : "Fonds insuffisants",
-      "description" : "Assurez-vous que le compte utilisé a des fonds suffisants et réessayez."
-    },
-    "CosmosBroadcastCodeUnknownRequest" : {
-      "title" : "Une erreur est survenue (Erreur #6)",
-      "description" : "Merci de contacter l’Assistance Ledger"
-    },
-    "CosmosBroadcastCodeInvalidAddress" : {
-      "title" : "Adresse invalide",
-      "description" : "Merci de vérifier l’adresse et réessayer"
-    },
-    "CosmosBroadcastCodeInvalidPubKey" : {
-      "title" : "Une erreur est survenue (Erreur #8)",
-      "description" : "Merci de contacter l’Assistance Ledger"
-    },
-    "CosmosBroadcastCodeUnknownAddress" : {
-      "title" : "Adresse inconnue",
-      "description" : "Merci de vérifier l’adresse et réessayer"
-    },
-    "CosmosBroadcastCodeInsufficientCoins" : {
-      "title" : "Fonds insuffisants",
-      "description" : "Assurez-vous que le compte utilisé a des fonds suffisants et réessayez."
-    },
-    "CosmosBroadcastCodeInvalidCoins" : {
-      "title" : "Une erreur est survenue (Erreur #11)",
-      "description" : "Merci de contacter l’Assistance Ledger"
-    },
-    "CosmosBroadcastCodeOutOfGas" : {
-      "title" : "Une erreur est survenue (Erreur #12)",
-      "description" : "Merci de contacter l’Assistance Ledger"
-    },
-    "CosmosBroadcastCodeMemoTooLarge" : {
-      "title" : "Champ du mémo trop long",
-      "description" : "Réduisez la longueur du texte du mémo et réessayez."
-    },
-    "CosmosBroadcastCodeInsufficientFee" : {
-      "title" : "Une erreur est survenue (Erreur #14)",
-      "description" : "Merci de contacter l’Assistance Ledger"
-    },
-    "CosmosBroadcastCodeTooManySignatures" : {
-      "title" : "Une erreur est survenue (Erreur #15)",
-      "description" : "Merci de contacter l’Assistance Ledger"
-    },
-    "CosmosBroadcastCodeGasOverflow" : {
-      "title" : "Une erreur est survenue (Erreur #16)",
-      "description" : "Merci de contacter l’Assistance Ledger"
-    },
-    "CosmosBroadcastCodeNoSignatures" : {
-      "title" : "Une erreur est survenue (Erreur #17)",
-      "description" : "Merci de contacter l’Assistance Ledger"
-    },
-    "CosmosDelegateAllFundsWarning" : {
-      "title" : "Assurez-vous que votre solde disponible est suffisant pour couvrir les frais de transaction."
-    },
-    "CurrencyNotSupported" : {
-      "title" : "{{currencyName}} non pris en charge",
-      "description" : "Ce crypto-actif n’est pas encore pris en charge. Merci de contacter l’Assistance Ledger."
-    },
-    "DeviceNotGenuine" : {
-      "title" : "L’appareil peut ne pas être authentique.",
-      "description" : "Demandez de l’aide à l’Assistance Ledger."
-    },
-    "DeviceGenuineSocketEarlyClose" : {
-      "title" : "Veuillez réessayer (genuine-close).",
-      "description" : null
-    },
-    "DeviceInOSUExpected" : {
-      "title" : "Échec de la mise à jour",
-      "description" : "Veuillez réessayer ou contacter l’Assistance Ledger."
-    },
-    "DeviceHalted" : {
-      "title" : "Veuillez redémarrer votre appareil Ledger et réessayer.",
-      "description" : "Une erreur inattendue s’est produite. Veuillez réessayer."
-    },
-    "DeviceNotOnboarded" : {
-      "title" : "Votre appareil n’est pas encore prêt à être utilisé.",
-      "description" : "Configurez votre appareil avant de l’utiliser avec Ledger Live."
-    },
-    "DeviceSocketFail" : {
-      "title" : "Veuillez redémarrer votre appareil Ledger et réessayer.",
-      "description" : "Une erreur inattendue s’est produite. Veuillez réessayer ({{message}})."
-    },
-    "DeviceSocketNoBulkStatus" : {
-      "title" : "Échec de la connexion",
-      "description" : "Veuillez réessayer."
-    },
-    "DisconnectedDevice" : {
-      "title" : "Votre appareil semble avoir été déconnecté.",
-      "description" : "Reconnectez votre appareil et réessayez."
-    },
-    "DisconnectedDeviceDuringOperation" : {
-      "title" : "Votre appareil semble avoir été déconnecté.",
-      "description" : "Reconnectez votre appareil et réessayez."
-    },
-    "EnpointConfig" : {
-      "title" : "Point de terminaison non valide",
-      "description" : "Merci de fournir un point de terminaison valide."
-    },
-    "FeeEstimationFailed" : {
-      "title" : "Échec de l’estimation des frais",
-      "description" : "Essayez de définir des frais personnalisés (statut : {{status}})."
-    },
-    "FirmwareOrAppUpdateRequired" : {
-      "title" : "Mise à jour du micrologiciel ou de l’application nécessaire",
-      "description" : "Utilisez My Ledger pour désinstaller toutes les applications. Vérifiez ensuite si une mise à jour du micrologiciel est disponible avant de les réinstaller."
-    },
-    "LatestFirmwareVersionRequired" : {
-      "title" : "Mettre à jour le micrologiciel du Nano",
-      "description" : "Mettez à jour le micrologiciel de votre appareil pour accéder à cette fonctionnalité."
-    },
-    "FirmwareNotRecognized" : {
-      "title" : "Micrologiciel de l’appareil non reconnu",
-      "description" : "Merci de contacter l’Assistance Ledger"
-    },
-    "HardResetFail" : {
-      "title" : "Échec de la réinitialisation",
-      "description" : "Si le problème persiste, veuillez réessayer ou contacter l’Assistance Ledger."
-    },
-    "LatestMCUInstalledError" : {
-      "title" : "Pas de mise à jour disponible",
-      "description" : "Si vous ne pouvez pas utiliser votre appareil, contactez l’Assistance Ledger."
-    },
-    "LedgerAPI4xx" : {
-      "title" : "{{message}}",
-      "description" : "Merci de vérifier votre connexion puis réessayer, ou contactez l’Assistance Ledger."
-    },
-    "LedgerAPI5xx" : {
-      "title" : "Veuillez réessayer.",
-      "description" : "Le serveur n’a pas pu traiter votre demande. Veuillez réessayer ultérieurement ou contacter l’Assistance Ledger ({{message}})."
-    },
-    "LedgerAPINotAvailable" : {
-      "title" : "Services {{currencyName}} indisponibles",
-      "description" : "Veuillez réessayer ou contacter l’Assistance Ledger."
-    },
-    "ManagerAppAlreadyInstalled" : {
-      "title" : "Cette application est déjà installée.",
-      "description" : "Merci de vérifier les applications déjà installées sur votre appareil."
-    },
-    "ManagerAppDepInstallRequired" : {
-      "title" : "Application {{dependency}} requise",
-      "description" : "Si l’application {{dependency}} est déjà installée, merci de la réinstaller avec la dernière version."
-    },
-    "ManagerAppDepUninstallRequired" : {
-      "title" : "Application nécessaire",
-      "description" : "Désinstallez d’abord toutes les applications qui nécessitent l’application {{appName}}."
-    },
-    "ManagerDeviceLocked" : {
-      "title" : "Appareil verrouillé",
-      "description" : "Merci de déverrouiller votre appareil."
-    },
-    "ManagerFirmwareNotEnoughSpace" : {
-      "title" : "Désinstaller toutes les applications de votre appareil",
-      "description" : "Les clés privées vous permettant d’accéder à vos crypto-actifs resteront en sécurité sur votre appareil. Assurez-vous également qu’elles sont bien sauvegardées sur votre feuille de récupération."
-    },
-    "ManagerNotEnoughSpace" : {
-      "title" : "Espace de stockage insuffisant",
-      "description" : "Désinstallez certaines applications pour libérer de l’espace. Les clés privées vous permettant d’accéder à vos crypto-actifs resteront en sécurité sur votre appareil."
-    },
-    "ManagerQuitPage" : {
-      "install" : {
-        "title" : "Finir l’installation de l’application en cours ?",
-        "description" : "Sortir de My Ledger interrompra l’installation de l’application. Merci de finir l’installation pour installer les applications dans la file d’attente.",
-        "stay" : "Finir l’installation"
-      },
-      "uninstall" : {
-        "title" : "Finir la désinstallation de l’application en cours ?",
-        "description" : "Sortir du Gestionnaire interrompra les désinstallations des applications en cours.",
-        "stay" : "Finir la désinstallation"
-      },
-      "update" : {
-        "title" : "Finir les mises à jour d’applications en cours ?",
-        "description" : "Sortir du Gestionnaire interrompra les mises à jour d’applications en cours.",
-        "stay" : "Finir les mises à jour"
-      },
-      "quit" : "Sortir du Gestionnaire"
-    },
-    "ManagerUninstallBTCDep" : {
-      "title" : "Application nécessaire",
-      "description" : "Désinstallez les applications Bitcoin ou Ethereum en dernier."
-    },
-    "NetworkDown" : {
-      "title" : "Pas de connexion Internet",
-      "description" : "Veuillez vérifier votre connexion Internet."
-    },
-    "NoAddressesFound" : {
-      "title" : "Aucun compte trouvé",
-      "description" : "Une erreur est survenue lors du calcul de l’adresse. Veuillez réessayer ou contacter l’Assistance Ledger."
-    },
-    "NotEnoughBalance" : {
-      "title" : "Solde insuffisant",
-      "description" : "Vérifiez que ce compte a des fonds suffisants."
-    },
-    "NotEnoughBalanceBecauseDestinationNotCreated" : {
-      "title" : "L’adresse du bénéficiaire est inactive. Envoyez au minimum {{minimalAmount}} pour l’activer."
-    },
-    "NotEnoughGas" : {
-      "title" : "Solde du compte parent insuffisant pour les frais de réseau"
-    },
-    "PasswordsDontMatch" : {
-      "title" : "Mots de passe non identiques",
-      "description" : "Veuillez réessayer."
-    },
-    "PasswordIncorrect" : {
-      "title" : "Mot de passe incorrect",
-      "description" : "Veuillez réessayer."
-    },
-    "QuantityNeedsToBePositive" : {
-      "title" : "Le nombre doit être supérieur à 0."
-    },
-    "RPCHostRequired" : {
-      "title" : "Hôte requis."
-    },
-    "RPCHostInvalid" : {
-      "title" : "Saisir un hôte valide."
-    },
-    "RPCUserRequired" : {
-      "title" : "Nom d’utilisateur RPC requis"
-    },
-    "RPCPassRequired" : {
-      "title" : "Mot de passe RPC requis"
-    },
-    "SatStackAccessDown" : {
-      "title" : "Nœud complet inaccessible",
-      "description" : "Merci de vérifier que SatStack et votre nœud sont en cours d’exécution. Vérifiez la configuration du nœud complet dans les Paramètres si le problème persiste."
-    },
-    "SatStackStillSyncing" : {
-      "title" : "Synchronisation du nœud en cours...",
-      "description" : "Merci de patienter pendant la synchronisation de votre nœud. L’envoi n’est pas possible car le solde de vos comptes Bitcoin est peut-être incorrect."
-    },
-    "SatStackVersionTooOld" : {
-      "title" : "Merci de mettre à jour SatStack",
-      "description" : "La version de SatStack que vous utilisez est trop ancienne et peut renfermer des bugs ou des incompatibilités."
-    },
-    "SatStackDescriptorNotImported" : {
-      "title" : "Compte non balayé par le nœud",
-      "description" : "Veuillez configurer votre nœud pour rechercher les comptes associés à cet appareil. Votre nœud doit d’abord balayer la blockchain avant de pouvoir ajouter le compte à votre Portefeuille."
-    },
-    "SwapGenericAPIError" : {
-      "title" : "Une erreur est survenue.",
-      "description" : "Le swap n’a pas été effectué. Veuillez réessayer ou contacter l’Assistance."
-    },
-    "TimeoutError" : {
-      "title" : "Le serveur a mis trop longtemps à répondre.",
-      "description" : "Veuillez réessayer."
-    },
-    "TimeoutTagged" : {
-      "title" : "Le serveur a mis trop longtemps à répondre ({{tag}}).",
-      "description" : "Délai d’attente écoulé"
-    },
-    "TransportError" : {
-      "title" : "Une erreur est survenue. Veuillez reconnecter votre appareil.",
-      "description" : "{{message}}"
-    },
-    "TransportRaceCondition" : {
-      "title" : "Une erreur est survenue. Veuillez reconnecter votre appareil.",
-      "description" : "{{message}}"
-    },
-    "TransportStatusError" : {
-      "title" : "Une erreur est survenue. Veuillez reconnecter votre appareil.",
-      "description" : "{{message}}"
-    },
-    "DeviceShouldStayInApp" : {
-      "title" : "Merci d’ouvrir l’application {{appName}}",
-      "description" : "Gardez l’application {{appName}} ouverte pendant la recherche de vos comptes."
-    },
-    "UnexpectedBootloader" : {
-      "title" : "Votre appareil ne doit pas être en mode Bootloader.",
-      "description" : "Redémarrez votre appareil sans toucher les boutons lorsque le logo apparaît. Si le problème persiste, merci de contacter l’Assistance Ledger."
-    },
-    "UserRefusedAllowManager" : {
-      "title" : "Gestionnaire (\"Manager\") refusé sur l’appareil"
-    },
-    "UserRefusedFirmwareUpdate" : {
-      "title" : "Mises à jour annulées sur l’appareil",
-      "description" : "Toutes les applications ont été désinstallées de votre appareil. Gardez votre appareil bien à jour pour bénéficier des dernières améliorations en matière de sécurité et fonctionnalités."
-    },
-    "UserRefusedOnDevice" : {
-      "title" : "Action rejetée",
-      "description" : "Vous avez refusé l’opération sur votre appareil."
-    },
-    "TransactionRefusedOnDevice" : {
-      "title" : "Opération refusée sur l’appareil",
-      "description" : "Veuillez réessayer ou contacter l’Assistance Ledger."
-    },
-    "UserRefusedAddress" : {
-      "title" : "Adresse de bénéficiaire rejetée",
-      "description" : "Veuillez réessayer ou contacter l’Assistance Ledger."
-    },
-    "UpdateYourApp" : {
-      "title" : "Mise à jour de l’application nécessaire",
-      "description" : "Désinstallez et réinstallez l’application {{managerAppName}} dans le Gestionnaire."
-    },
-    "DeviceOnDashboardExpected" : {
-      "title" : "Retourner au tableau de bord",
-      "description" : "Merci d’ouvrir le tableau de bord (écran d’accueil) sur votre appareil."
-    },
-    "WebsocketConnectionError" : {
-      "title" : "Veuillez réessayer (erreur de connexion).",
-      "description" : null
-    },
-    "WebsocketConnectionFailed" : {
-      "title" : "Veuillez réessayer (connexion interrompue).",
-      "description" : null
-    },
-    "WrongDeviceForAccount" : {
-      "title" : "Une erreur est survenue.",
-      "description" : "Vérifiez que votre wallet physique est bien configuré avec la phrase de récupération associée au compte sélectionné."
-    },
-    "DeviceAppVerifyNotSupported" : {
-      "title" : "Mise à jour de l’application nécessaire",
-      "description" : "Désinstallez et réinstallez l’application {{managerAppName}} dans le Gestionnaire."
-    },
-    "InvalidAddress" : {
-      "title" : "Adresse {{currencyName}} invalide"
-    },
-    "InvalidAddressBecauseAlreadyDelegated" : {
-      "title" : "Votre compte est déjà délégué à ce validateur"
-    },
-    "InvalidAddressBecauseDestinationIsAlsoSource" : {
-      "title" : "L’adresse du bénéficiaire est identique à l’adresse du donneur d’ordre."
-    },
-    "CantOpenDevice" : {
-      "title" : "Échec de la connexion",
-      "description" : "L’appareil a été détecté mais la connexion a échoué. Veuillez réessayer ou contacter l’Assistance Ledger si le problème persiste."
-    },
-    "ETHAddressNonEIP" : {
-      "title" : "Vérification automatique indisponible : vérifiez l’adresse attentivement.",
-      "description" : null
-    },
-    "EthAppNftNotSupported" : {
-      "title" : "Opération indisponible sur cet appareil",
-      "description" : "La fonctionnalité Envoi de NFT n’est disponible que pour le Nano X. Visitez notre centre d’aide pour découvrir comment envoyer un NFT avec un Nano S."
-    },
-    "CantScanQRCode" : {
-      "title" : "Échec du scan de ce code QR. Cette adresse ne prend pas en charge la vérification automatique."
-    },
-    "FeeNotLoaded" : {
-      "title" : "Chargement des taux de frais impossible. Merci de définir manuellement les frais."
-    },
-    "FeeRequired" : {
-      "title" : "Des frais sont requis."
-    },
-    "GasLessThanEstimate" : {
-      "title" : "Les frais risquent d’être trop bas. Veuillez les augmenter."
-    },
-    "UnknownMCU" : {
-      "title" : "Version du MCU inconnue",
-      "description" : "Merci de contacter l’Assistance Ledger"
-    },
-    "MCUNotGenuineToDashboard" : {
-      "title" : "Accéder au tableau de bord pour effectuer la mise à jour",
-      "description" : "",
-      "list" : {
-        "1" : "Déconnectez et reconnectez le câble USB sans appuyer sur aucun bouton.",
-        "2" : "Appuyez sur les deux boutons simultanément trois fois pour afficher le tableau de bord.",
-        "3" : "Ouvrez le Gestionnaire et choisissez Mettre à jour le micrologiciel."
-      }
-    },
-    "UnavailableTezosOriginatedAccountReceive" : {
-      "title" : "Impossible de recevoir sur les sous-comptes",
-      "description" : "Merci d’utiliser le compte parent pour recevoir des fonds."
-    },
-    "UnavailableTezosOriginatedAccountSend" : {
-      "title" : "Impossible d’envoyer depuis des sous-comptes pour l’instant",
-      "description" : "Cette fonctionnalité sera ajoutée ultérieurement suite aux changements introduits par la mise à jour Babylon."
-    },
-    "RecommendUndelegation" : {
-      "title" : "Interrompez la délégation du compte avant de le vider."
-    },
-    "RecommendSubAccountsToEmpty" : {
-      "title" : "Commencez par vider tous les sous-comptes."
-    },
-    "NotSupportedLegacyAddress" : {
-      "title" : "Ce format d’adresse Legacy n’est plus pris en charge."
-    },
-    "BtcUnmatchedApp" : {
-      "title" : "Mauvaise application",
-      "description" : "Ouvrez l’application {{managerAppName}} sur votre appareil."
-    },
-    "DeviceNameInvalid" : {
-      "title" : "Choisissez un nom d’appareil sans \"{{invalidCharacters}}\"."
-    },
-    "LedgerAPIErrorWithMessage" : {
-      "title" : "{{message}}",
-      "description" : "Veuillez réessayer ou contacter l’Assistance Ledger."
-    },
-    "ManagerAppRelyOnBTC" : {
-      "title" : "Applications Bitcoin et Ethereum nécessaires",
-      "description" : "Installez d’abord les dernières applications Bitcoin et Ethereum."
-    },
-    "UserRefusedDeviceNameChange" : {
-      "title" : "Changement de nom annulé sur l’appareil",
-      "description" : "Veuillez réessayer et autorisez le changement de nom sur votre appareil."
-    },
-    "SyncError" : {
-      "title" : "Erreur de synchronisation",
-      "description" : "Certains comptes n’ont pas pu être synchronisés."
-    },
-    "TronNoFrozenForBandwidth" : {
-      "title" : "Aucun actif à dégeler",
-      "description" : "Vous n’avez pas d’actifs associés à la Bande passante à dégeler."
-    },
-    "TronNoFrozenForEnergy" : {
-      "title" : "Aucun actif à dégeler",
-      "description" : "Vous n’avez pas d’actifs associés à l’Énergie à dégeler."
-    },
-    "TronUnfreezeNotExpired" : {
-      "title" : "Dégel indisponible pour le moment",
-      "description" : "Merci de patienter 3 jours après votre dernière opération de gel."
-    },
-    "TronVoteRequired" : {
-      "title" : "Au moins 1 vote est nécessaire."
-    },
-    "TronInvalidVoteCount" : {
-      "title" : "Le format du vote est incorrect.",
-      "description" : "Vous ne pouvez voter qu’avec des nombres entiers."
-    },
-    "TronRewardNotAvailable" : {
-      "title" : "La récompense ne peut pas encore être demandée.",
-      "description" : "Merci de patienter 24 heures entre chaque demande."
-    },
-    "TronNoReward" : {
-      "title" : "Aucune récompense à demander"
-    },
-    "TronInvalidFreezeAmount" : {
-      "title" : "Le montant à geler ne peut pas être inférieur à 1."
-    },
-    "TronSendTrc20ToNewAccountForbidden" : {
-      "title" : "Envoyer des TRC-20 sur un nouveau compte ne l’activera pas.",
-      "description" : "Le compte bénéficiaire doit être activé avant de commencer à envoyer des TRC-20 dessus. Pour l’activer, envoyez soit des TRX soit des TRC-10."
-    },
-    "TronUnexpectedFees" : {
-      "title" : "Des frais supplémentaires peuvent s’appliquer."
-    },
-    "TronNotEnoughTronPower" : {
-      "title" : "Nombre insuffisant de votes disponibles"
-    },
-    "TronTransactionExpired" : {
-      "title" : "Délai d’attente de la transaction écoulé",
-      "description" : "Les transactions doivent être signées dans les 30 secondes. Veuillez réessayer."
-    },
-    "TronNotEnoughEnergy" : {
-      "title" : "Vous n’avez pas assez d’Énergie pour envoyer ce token."
-    },
-    "PairingFailed" : {
-      "title" : "Échec du couplage",
-      "description" : "Veuillez réessayer ou contacter l’Assistance Ledger."
-    },
-    "GenuineCheckFailed" : {
-      "title" : "Échec de la vérification de l’authenticité",
-      "description" : "Une erreur est survenue. Veuillez réessayer ou contacter l’Assistance Ledger."
-    },
-    "EthAppPleaseEnableContractData" : {
-      "title" : "Merci d’activer (\"Enable\") la signature aveugle (\"Blind signing\") dans les réglages (\"Settings\") de l’application Ethereum."
-    },
-    "InvalidXRPTag" : {
-      "title" : "Tag de destination XRP invalide"
-    },
-    "NotEnoughBalanceToDelegate" : {
-      "title" : "Solde insuffisant pour déléguer"
-    },
-    "NotEnoughDelegationBalance" : {
-      "title" : "Solde insuffisant pour déléguer"
-    },
-    "NotEnoughBalanceInParentAccount" : {
-      "title" : "Solde du compte parent insuffisant"
-    },
-    "quantityNeedsToBePositive" : {
-      "title" : "Le nombre doit être égal ou supérieur à 1"
-    },
-    "NotEnoughSpendableBalance" : {
-      "title" : "Le solde ne peut pas être inférieur à {{minimumAmount}}."
-    },
-    "WrongAppForCurrency" : {
-      "title" : "Merci d’ouvrir l’application {{expected}}"
-    },
-    "FeeTooHigh" : {
-      "title" : "Les frais de réseau représentent plus de 10% du montant"
-    },
-    "SourceHasMultiSign" : {
-      "title" : "Désactivez la multisignature pour envoyer des {{currencyName}}."
-    },
-    "SwapExchangeRateAmountTooLow" : {
-      "title" : "Le montant doit être d’au moins {{minAmountFromFormatted}}"
-    },
-    "SwapExchangeRateAmountTooHigh" : {
-      "title" : "Le montant doit être inférieur à {{maxAmountFromFormatted}}"
-    },
-    "PolkadotElectionClosed" : {
-      "title" : "L’élection du validateur doit être fermée."
-    },
-    "PolkadotNotValidator" : {
-      "title" : "Certaines adresses sélectionnées ne sont pas des validateurs."
-    },
-    "PolkadotLowBondedBalance" : {
-      "title" : "Tous les actifs liés seront déliés si < 1 DOT."
-    },
-    "PolkadotNoUnlockedBalance" : {
-      "title" : "Vous n’avez aucun actif délié."
-    },
-    "PolkadotNoNominations" : {
-      "title" : "Vous n’avez aucune nomination."
-    },
-    "PolkadotAllFundsWarning" : {
-      "title" : "Assurez-vous que votre solde disponible est suffisant pour couvrir les frais de transaction."
-    },
-    "PolkadotDoMaxSendInstead" : {
-      "title" : "Le solde ne peut pas être inférieur à {{minimumBalance}}. Pour vider : Max."
-    },
-    "PolkadotBondMinimumAmount" : {
-      "title" : "Vous devez lier au moins {{minimumBondAmount}}."
-    },
-    "PolkadotBondMinimumAmountWarning" : {
-      "title" : "Votre solde lié doit être d’au moins {{minimumBondBalance}}."
-    },
-    "PolkadotMaxUnbonding" : {
-      "title" : "Vous avez dépassé la limite autorisée pour l’arrêt de liaison."
-    },
-    "PolkadotValidatorsRequired" : {
-      "title" : "Sélectionnez au moins un validateur."
-    },
-    "ServiceStatusWarning" : {
-      "title" : "{{message}}",
-      "description" : ""
-    },
-    "TaprootNotActivated" : {
-      "title" : "L’envoi à une adresse Taproot avant l’activation du réseau présente un risque"
-    },
-    "SolanaAccountNotFunded" : {
-      "title" : "Pas de fonds sur le compte"
-    },
-    "SolanaMemoIsTooLong" : {
-      "title" : "Mémo trop long. Longueur maximale : {{maxLength}}"
-    },
-    "SolanaAddressOfEd25519" : {
-      "title" : "Adresse en dehors de la courbe ed25519"
-    },
-    "SolanaUseAllAmountStakeWarning" : {
-      "title" : "Assurez-vous que votre solde disponible est suffisant pour couvrir les frais de transaction."
-    },
-    "SolanaTxSimulationFailedWhilePendingOp" : {
-      "title" : "Votre transaction précédente n’a pas encore été traitée. Patientez un instant puis vérifiez l’historique des transactions avant de réessayer."
-    },
-    "SolanaTxConfirmationTimeout" : {
-      "title" : "Échec probable de votre transaction. Patientez un instant puis vérifiez l’historique des transactions avant de réessayer."
-    },
-    "NotEnoughNftOwned" : {
-      "title" : "Nombre de tokens disponibles insuffisant"
-    },
-    "CardanoMinAmountError" : {
-      "title" : "Montant minimal pouvant être envoyé : {{amount}} ADA"
-    },
-    "CardanoNotEnoughFunds" : {
-      "title" : "Vérifiez que votre solde est suffisant pour couvrir les frais"
-    },
-    "StellarWrongMemoFormat" : {
-      "title" : "Format du mémo incorrect"
-    },
-    "StellarMemoRecommended" : {
-      "title" : "Un mémo peut être requis lors de l’envoi à ce bénéficiaire."
-    },
-    "StellarAssetNotAccepted" : {
-      "title" : "Ce bénéficiaire n’a pas encore de trustline avec {{assetCode}}"
-    },
-    "StellarAssetRequired" : {
-      "title" : "Sélectionnez un actif Stellar avant d’ajouter une trustline"
-    },
-    "StellarAssetNotFound" : {
-      "title" : "L’actif Stellar sélectionné n’a pas été trouvé"
-    },
-    "StellarNotEnoughNativeBalance" : {
-      "title" : "Solde insuffisant",
-      "description" : "Veuillez vérifier que vous avez assez de fonds sur votre compte pour couvrir les frais de transaction."
-    },
-    "StellarFeeSmallerThanRecommended" : {
-      "title" : "Frais définis inférieurs au montant recommandé"
-    },
-    "StellarFeeSmallerThanBase" : {
-      "title" : "Les frais de transaction minimaux sont de 0,00001 XLM"
-    },
-    "StellarNotEnoughNativeBalanceToAddTrustline" : {
-      "title" : "Solde insuffisant",
-      "description" : "Veuillez vérifier que vous avez assez de fonds sur votre compte pour ajouter cette nouvelle trustline."
-    },
-    "StellarMuxedAccountNotExist" : {
-      "title" : "Ce compte Stellar n’existe pas"
-    },
-    "StellarSourceHasMultiSign" : {
-      "title" : "Désactivez le multisig pour envoyer des transactions Stellar"
-    }
-  },
-  "cryptoOrg" : {
-    "memo" : "Mémo",
-    "memoPlaceholder" : "Facultatif",
-    "memoWarningText" : "Lorsque vous utilisez un mémo, vérifiez soigneusement les informations auprès du bénéficiaire."
-  },
-  "hedera" : {
-    "name" : "Hedera",
-    "createHederaAccountHelp" : {
-      "text" : "Consultez cet article d’assistance pour",
-      "link" : "découvrir comment créer un compte Hedera"
-    },
-    "currentAddress" : {
-      "messageIfVirtual" : "Votre adresse {{name}} n’a pas été confirmée sur votre appareil Ledger. Il est risqué de l’utiliser."
-    },
-    "send" : {
-      "memo" : {
-        "label" : "Mémo (facultatif)",
-        "characterCount" : "{{memoLength}} / {{memoMaxLength}}"
-      }
-    }
-  },
-  "drawers" : {
-    "selectCurrency" : {
-      "title" : "Choisir un actif"
-    },
-    "selectAccount" : {
-      "title" : "Choisir un compte"
+      },
+      "4": {
+        "deviceSelection": {
+          "title": "Quel appareil avez-vous ?",
+          "desc": "Si vous avez un Nano S, vous pouvez essayer de réparer son micrologiciel. Pour les utilisateurs de Nano X et Blue, veuillez contacter l’Assistance Ledger."
+        },
+        "notFixed": {
+          "title": " Le problème de connexion USB persiste ?",
+          "desc": "Si vous avez tout essayé, merci de contacter l’Assistance Ledger. Sinon, veuillez suivre les instructions des solutions que vous n’avez pas encore essayées.",
+          "back": "Retour au Portefeuille",
+          "cta": "Contacter l’Assistance"
+        },
+        "repair": {
+          "title": "Réparer votre Nano S",
+          "desc": "Quel message s’affiche sur votre appareil ?",
+          "mcuOutdated": "MCU firmware is outdated",
+          "mcuNotGenuine": "MCU firmware is not genuine",
+          "repairInstructions": "Follow device repair instructions",
+          "updateInstructions": "Follow device update instructions",
+          "somethingElse": "Autre"
+        }
+      }
+    }
+  },
+  "SignMessageConfirm": {
+    "stringHash": "Hash du message",
+    "domainHash": "Hash du domaine",
+    "messageHash": "Hash du message",
+    "message": "Message"
+  },
+  "TransactionConfirm": {
+    "title": "Confirmez l’opération sur votre appareil pour la finaliser.",
+    "warning": "Vérifiez toujours que l’adresse affichée sur votre appareil est identique à celle donnée par le {{recipientWording}}.",
+    "secureContract": "Vérifiez les détails du dépôt sur votre appareil avant de l’envoyer. L’adresse du contrat est fournie de manière sécurisée afin que vous n’ayez pas à la vérifier.",
+    "verifyData": "Vérifiez toujours les détails de l’opération sur votre appareil.",
+    "warningWording": {},
+    "titleWording": {
+      "send": "Confirmez l’opération sur votre appareil pour la finaliser.",
+      "claimReward": "Confirmez l’opération sur votre appareil pour la finaliser.",
+      "freeze": "Confirmez l’opération sur votre appareil pour la finaliser.",
+      "unfreeze": "Confirmez l’opération sur votre appareil pour la finaliser.",
+      "vote": "Confirmez l’opération sur votre appareil pour la finaliser.",
+      "delegate": "Confirmez l’opération sur votre appareil pour la finaliser.",
+      "undelegate": "Confirmez l’opération sur votre appareil pour la finaliser.",
+      "redelegate": "Confirmez l’opération sur votre appareil pour la finaliser.",
+      "claimRewardCompound": "Confirmez l’opération sur votre appareil pour la finaliser.",
+      "nominate": "Confirmez l’opération sur votre appareil pour la finaliser.",
+      "chill": "Confirmez l’opération sur votre appareil pour la finaliser.",
+      "bond": "Confirmez l’opération sur votre appareil pour la finaliser.",
+      "unbond": "Confirmez l’opération sur votre appareil pour la finaliser.",
+      "rebond": "Confirmez l’opération sur votre appareil pour la finaliser.",
+      "withdrawUnbonded": "Confirmez l’opération sur votre appareil pour la finaliser.",
+      "setController": "Confirmez l’opération sur votre appareil pour la finaliser."
+    },
+    "recipientWording": {
+      "send": "bénéficiaire",
+      "delegate": "validateur",
+      "redelegate": "validateur",
+      "undelegate": "validateur",
+      "claimReward": "bénéficiaire des récompenses",
+      "claimRewardCompound": "validateur qui recevra les récompenses",
+      "optIn": "bénéficiaire",
+      "nominate": "validateur",
+      "erc721": {
+        "transfer": "bénéficiaire"
+      },
+      "erc1155": {
+        "transfer": "bénéficiaire"
+      }
+    },
+    "votes": "Votes ({{count}})"
+  },
+  "RecipientField": {
+    "placeholder": "Entrer l’adresse {{currencyName}}"
+  },
+  "Terms": {
+    "title": "Conditions d’utilisation",
+    "description": "Veuillez prendre connaissance de nos Conditions d’utilisation et Politique de confidentialité.",
+    "termsLabel": "Conditions d’utilisation",
+    "privacyLabel": "Politique de confidentialité",
+    "switchLabel": "J’ai lu et accepte les Conditions d’utilisation et la Politique de confidentialité",
+    "cta": "Entrer dans Ledger Live"
+  },
+  "updatedTerms": {
+    "title": "Mise à jour des Conditions d’utilisation",
+    "body": {
+      "intro": "Les Conditions d’utilisation de Ledger Live ont été mises à jour. Elles ont été simplifiées, et reflètent les nouveaux services et fonctionnalités disponibles via Ledger Live. Les mises à jour comprennent :",
+      "bulletPoints": [
+        "Précisions supplémentaires sur les services disponibles et leur fonctionnement",
+        "Explications sur les frais applicables aux services",
+        "Améliorations du processus de notification, pour vous tenir à jour de toute nouvelle modification de nos Conditions d’utilisation"
+      ],
+      "agreement": "En cliquant sur Continuer, vous reconnaissez avoir lu et accepté les Conditions d’utilisation ci-dessous."
+    },
+    "link": "Conditions d’utilisation",
+    "cta": "Continuer"
+  },
+  "families": {
+    "cardano": {
+      "memoPlaceholder": "Facultatif",
+      "memo": "Mémo"
+    },
+    "stellar": {
+      "memo": "Mémo",
+      "memoType": {
+        "MEMO_TEXT": "Texte du mémo",
+        "NO_MEMO": "Aucun mémo",
+        "MEMO_ID": "Identifiant du mémo",
+        "MEMO_HASH": "Hash du mémo",
+        "MEMO_RETURN": "Retour du mémo"
+      },
+      "memoWarningText": "Lorsque vous utilisez un mémo, vérifiez bien le type à utiliser auprès du bénéficiaire.",
+      "fee": "Frais",
+      "feeInfoText": "Des frais de transaction minimaux de 0,00001 XLM sont nécessaires pour effectuer une transaction sur Stellar.",
+      "suggested": "Suggérés",
+      "recommendedFee": "Frais recommandés",
+      "recommenndedFeeInfo": "Vous pouvez émettre cette transaction avec des frais inférieurs à ceux recommandés, mais elle ne sera peut être pas traitée.",
+      "networkCongestion": "Activité sur le réseau",
+      "networkCongestionLevel": {
+        "LOW": "Basse",
+        "MEDIUM": "Moyenne",
+        "HIGH": "Élevée"
+      },
+      "assetCode": "Code de l’actif",
+      "assetIssuer": "Émetteur de l’actif"
+    },
+    "cosmos": {
+      "memo": "Mémo",
+      "memoPlaceholder": "Facultatif",
+      "memoWarningText": "Lorsque vous utilisez un mémo, vérifiez soigneusement les informations auprès du bénéficiaire."
+    },
+    "solana": {
+      "memo": "Mémo",
+      "memoPlaceholder": "Facultatif"
+    }
+  },
+  "errors": {
+    "NoSuchAppOnProvider": {
+      "title": "Échec de la localisation de l’application {{appName}} pour votre appareil.",
+      "description": "Veuillez essayer de réinstaller l’application depuis My Ledger."
+    },
+    "countervaluesUnavailable": {
+      "title": "Actuellement impossible d’afficher une devise de contrepartie pour cet actif"
+    },
+    "generic": {
+      "title": "{{message}}",
+      "description": "Une erreur est survenue. Veuillez réessayer ou contacter l’Assistance Ledger."
+    },
+    "AccountAwaitingSendPendingOperations": {
+      "title": "Une opération est en attente pour ce compte.",
+      "description": "Merci d’attendre que l’opération soit terminée."
+    },
+    "AccountNameRequired": {
+      "title": "Nom de compte requis",
+      "description": "Merci d’entrer un nom de compte."
+    },
+    "AccountNeedResync": {
+      "title": "Veuillez réessayer.",
+      "description": "Le compte n’est plus à jour. Synchronisez-le."
+    },
+    "AccountNotSupported": {
+      "title": "Compte non pris en charge",
+      "description": "Veuillez réessayer ou contacter l’Assistance ({{reason}})."
+    },
+    "AlgorandASANotOptInInRecipient": {
+      "title": "Le compte bénéficiaire n’a pas activé l’ASA sélectionné."
+    },
+    "AmountRequired": {
+      "title": "Montant requis"
+    },
+    "NoAccessToCamera": {
+      "title": "Veuillez vous assurer que votre système a un appareil photo qui n’est pas utilisé par une autre application, et que Ledger Live a les autorisations nécessaires pour l’utiliser.",
+      "description": ""
+    },
+    "CeloAllFundsWarning": {
+      "title": "Assurez-vous que votre solde disponible est suffisant pour couvrir les frais de transaction."
+    },
+    "ClaimRewardsFeesWarning": {
+      "title": "Les récompenses sont inférieures aux frais estimés pour les demander.",
+      "description": ""
+    },
+    "CompoundLowerAllowanceOfActiveAccountError": {
+      "title": "Vous ne pouvez pas diminuer le montant approuvé sur un dépôt actif."
+    },
+    "CosmosBroadcastCodeInternal": {
+      "title": "Une erreur est survenue (Erreur #1).",
+      "description": "Merci de contacter l’Assistance Ledger"
+    },
+    "CosmosBroadcastCodeTxDecode": {
+      "title": "Une erreur est survenue (Erreur #2).",
+      "description": "Merci de contacter l’Assistance Ledger"
+    },
+    "CosmosBroadcastCodeInvalidSequence": {
+      "title": "Séquence invalide",
+      "description": "Veuillez réessayer l’opération."
+    },
+    "CosmosBroadcastCodeUnauthorized": {
+      "title": "Signature non autorisée",
+      "description": "Ce compte n’est pas autorisé à signer cette transaction."
+    },
+    "CosmosBroadcastCodeInsufficientFunds": {
+      "title": "Fonds insuffisants",
+      "description": "Assurez-vous que le compte utilisé a des fonds suffisants et réessayez."
+    },
+    "CosmosBroadcastCodeUnknownRequest": {
+      "title": "Une erreur est survenue (Erreur #6)",
+      "description": "Merci de contacter l’Assistance Ledger"
+    },
+    "CosmosBroadcastCodeInvalidAddress": {
+      "title": "Adresse invalide",
+      "description": "Merci de vérifier l’adresse et réessayer"
+    },
+    "CosmosBroadcastCodeInvalidPubKey": {
+      "title": "Une erreur est survenue (Erreur #8)",
+      "description": "Merci de contacter l’Assistance Ledger"
+    },
+    "CosmosBroadcastCodeUnknownAddress": {
+      "title": "Adresse inconnue",
+      "description": "Merci de vérifier l’adresse et réessayer"
+    },
+    "CosmosBroadcastCodeInsufficientCoins": {
+      "title": "Fonds insuffisants",
+      "description": "Assurez-vous que le compte utilisé a des fonds suffisants et réessayez."
+    },
+    "CosmosBroadcastCodeInvalidCoins": {
+      "title": "Une erreur est survenue (Erreur #11)",
+      "description": "Merci de contacter l’Assistance Ledger"
+    },
+    "CosmosBroadcastCodeOutOfGas": {
+      "title": "Une erreur est survenue (Erreur #12)",
+      "description": "Merci de contacter l’Assistance Ledger"
+    },
+    "CosmosBroadcastCodeMemoTooLarge": {
+      "title": "Champ du mémo trop long",
+      "description": "Réduisez la longueur du texte du mémo et réessayez."
+    },
+    "CosmosBroadcastCodeInsufficientFee": {
+      "title": "Une erreur est survenue (Erreur #14)",
+      "description": "Merci de contacter l’Assistance Ledger"
+    },
+    "CosmosBroadcastCodeTooManySignatures": {
+      "title": "Une erreur est survenue (Erreur #15)",
+      "description": "Merci de contacter l’Assistance Ledger"
+    },
+    "CosmosBroadcastCodeGasOverflow": {
+      "title": "Une erreur est survenue (Erreur #16)",
+      "description": "Merci de contacter l’Assistance Ledger"
+    },
+    "CosmosBroadcastCodeNoSignatures": {
+      "title": "Une erreur est survenue (Erreur #17)",
+      "description": "Merci de contacter l’Assistance Ledger"
+    },
+    "CosmosDelegateAllFundsWarning": {
+      "title": "Assurez-vous que votre solde disponible est suffisant pour couvrir les frais de transaction."
+    },
+    "CurrencyNotSupported": {
+      "title": "{{currencyName}} non pris en charge",
+      "description": "Ce crypto-actif n’est pas encore pris en charge. Merci de contacter l’Assistance Ledger."
+    },
+    "DeviceNotGenuine": {
+      "title": "L’appareil peut ne pas être authentique.",
+      "description": "Demandez de l’aide à l’Assistance Ledger."
+    },
+    "DeviceGenuineSocketEarlyClose": {
+      "title": "Veuillez réessayer (genuine-close).",
+      "description": null
+    },
+    "DeviceInOSUExpected": {
+      "title": "Échec de la mise à jour",
+      "description": "Veuillez réessayer ou contacter l’Assistance Ledger."
+    },
+    "DeviceHalted": {
+      "title": "Veuillez redémarrer votre appareil Ledger et réessayer.",
+      "description": "Une erreur inattendue s’est produite. Veuillez réessayer."
+    },
+    "DeviceNotOnboarded": {
+      "title": "Votre appareil n’est pas encore prêt à être utilisé.",
+      "description": "Configurez votre appareil avant de l’utiliser avec Ledger Live."
+    },
+    "DeviceSocketFail": {
+      "title": "Veuillez redémarrer votre appareil Ledger et réessayer.",
+      "description": "Une erreur inattendue s’est produite. Veuillez réessayer ({{message}})."
+    },
+    "DeviceSocketNoBulkStatus": {
+      "title": "Échec de la connexion",
+      "description": "Veuillez réessayer."
+    },
+    "DisconnectedDevice": {
+      "title": "Votre appareil semble avoir été déconnecté.",
+      "description": "Reconnectez votre appareil et réessayez."
+    },
+    "DisconnectedDeviceDuringOperation": {
+      "title": "Votre appareil semble avoir été déconnecté.",
+      "description": "Reconnectez votre appareil et réessayez."
+    },
+    "EnpointConfig": {
+      "title": "Point de terminaison non valide",
+      "description": "Merci de fournir un point de terminaison valide."
+    },
+    "FeeEstimationFailed": {
+      "title": "Échec de l’estimation des frais",
+      "description": "Essayez de définir des frais personnalisés (statut : {{status}})."
+    },
+    "FirmwareOrAppUpdateRequired": {
+      "title": "Mise à jour du micrologiciel ou de l’application nécessaire",
+      "description": "Utilisez My Ledger pour désinstaller toutes les applications. Vérifiez ensuite si une mise à jour du micrologiciel est disponible avant de les réinstaller."
+    },
+    "LatestFirmwareVersionRequired": {
+      "title": "Mettre à jour le micrologiciel du Nano",
+      "description": "Mettez à jour le micrologiciel de votre appareil pour accéder à cette fonctionnalité."
+    },
+    "FirmwareNotRecognized": {
+      "title": "Micrologiciel de l’appareil non reconnu",
+      "description": "Merci de contacter l’Assistance Ledger"
+    },
+    "HardResetFail": {
+      "title": "Échec de la réinitialisation",
+      "description": "Si le problème persiste, veuillez réessayer ou contacter l’Assistance Ledger."
+    },
+    "LatestMCUInstalledError": {
+      "title": "Pas de mise à jour disponible",
+      "description": "Si vous ne pouvez pas utiliser votre appareil, contactez l’Assistance Ledger."
+    },
+    "LedgerAPI4xx": {
+      "title": "{{message}}",
+      "description": "Merci de vérifier votre connexion puis réessayer, ou contactez l’Assistance Ledger."
+    },
+    "LedgerAPI5xx": {
+      "title": "Veuillez réessayer.",
+      "description": "Le serveur n’a pas pu traiter votre demande. Veuillez réessayer ultérieurement ou contacter l’Assistance Ledger ({{message}})."
+    },
+    "LedgerAPINotAvailable": {
+      "title": "Services {{currencyName}} indisponibles",
+      "description": "Veuillez réessayer ou contacter l’Assistance Ledger."
+    },
+    "ManagerAppAlreadyInstalled": {
+      "title": "Cette application est déjà installée.",
+      "description": "Merci de vérifier les applications déjà installées sur votre appareil."
+    },
+    "ManagerAppDepInstallRequired": {
+      "title": "Application {{dependency}} requise",
+      "description": "Si l’application {{dependency}} est déjà installée, merci de la réinstaller avec la dernière version."
+    },
+    "ManagerAppDepUninstallRequired": {
+      "title": "Application nécessaire",
+      "description": "Désinstallez d’abord toutes les applications qui nécessitent l’application {{appName}}."
+    },
+    "ManagerDeviceLocked": {
+      "title": "Appareil verrouillé",
+      "description": "Merci de déverrouiller votre appareil."
+    },
+    "ManagerFirmwareNotEnoughSpace": {
+      "title": "Désinstaller toutes les applications de votre appareil",
+      "description": "Les clés privées vous permettant d’accéder à vos crypto-actifs resteront en sécurité sur votre appareil. Assurez-vous également qu’elles sont bien sauvegardées sur votre feuille de récupération."
+    },
+    "ManagerNotEnoughSpace": {
+      "title": "Espace de stockage insuffisant",
+      "description": "Désinstallez certaines applications pour libérer de l’espace. Les clés privées vous permettant d’accéder à vos crypto-actifs resteront en sécurité sur votre appareil."
+    },
+    "ManagerQuitPage": {
+      "install": {
+        "title": "Finir l’installation de l’application en cours ?",
+        "description": "Sortir de My Ledger interrompra l’installation de l’application. Merci de finir l’installation pour installer les applications dans la file d’attente.",
+        "stay": "Finir l’installation"
+      },
+      "uninstall": {
+        "title": "Finir la désinstallation de l’application en cours ?",
+        "description": "Sortir de My Ledger interrompra les désinstallations des applications en cours.",
+        "stay": "Finir la désinstallation"
+      },
+      "update": {
+        "title": "Finir les mises à jour d’applications en cours ?",
+        "description": "Sortir de My Ledger interrompra les mises à jour des applications en cours.",
+        "stay": "Finir les mises à jour"
+      },
+      "quit": "Sortir de My Ledger"
+    },
+    "ManagerUninstallBTCDep": {
+      "title": "Application nécessaire",
+      "description": "Désinstallez les applications Bitcoin ou Ethereum en dernier."
+    },
+    "NetworkDown": {
+      "title": "Pas de connexion Internet",
+      "description": "Veuillez vérifier votre connexion Internet."
+    },
+    "NetworkError": {
+      "title": "Erreur survenue lors de la synchronisation",
+      "description": "Veuillez vérifier votre connexion Internet."
+    },
+    "NoAddressesFound": {
+      "title": "Aucun compte trouvé",
+      "description": "Une erreur est survenue lors du calcul de l’adresse. Veuillez réessayer ou contacter l’Assistance Ledger."
+    },
+    "NotEnoughBalance": {
+      "title": "Solde insuffisant",
+      "description": "Vérifiez que ce compte a des fonds suffisants."
+    },
+    "NotEnoughBalanceBecauseDestinationNotCreated": {
+      "title": "L’adresse du bénéficiaire est inactive. Envoyez au minimum {{minimalAmount}} pour l’activer."
+    },
+    "NotEnoughGas": {
+      "title": "Solde du compte parent insuffisant pour les frais de réseau"
+    },
+    "PasswordsDontMatch": {
+      "title": "Mots de passe non identiques",
+      "description": "Veuillez réessayer."
+    },
+    "PasswordIncorrect": {
+      "title": "Mot de passe incorrect",
+      "description": "Veuillez réessayer."
+    },
+    "QuantityNeedsToBePositive": {
+      "title": "Le nombre doit être supérieur à 0."
+    },
+    "RPCHostRequired": {
+      "title": "Hôte requis."
+    },
+    "RPCHostInvalid": {
+      "title": "Saisir un hôte valide."
+    },
+    "RPCUserRequired": {
+      "title": "Nom d’utilisateur RPC requis"
+    },
+    "RPCPassRequired": {
+      "title": "Mot de passe RPC requis"
+    },
+    "SatStackAccessDown": {
+      "title": "Nœud complet inaccessible",
+      "description": "Merci de vérifier que SatStack et votre nœud sont en cours d’exécution. Vérifiez la configuration du nœud complet dans les Paramètres si le problème persiste."
+    },
+    "SatStackStillSyncing": {
+      "title": "Synchronisation du nœud en cours...",
+      "description": "Merci de patienter pendant la synchronisation de votre nœud. L’envoi n’est pas possible car le solde de vos comptes Bitcoin est peut-être incorrect."
+    },
+    "SatStackVersionTooOld": {
+      "title": "Merci de mettre à jour SatStack",
+      "description": "La version de SatStack que vous utilisez est trop ancienne et peut renfermer des bugs ou des incompatibilités."
+    },
+    "SatStackDescriptorNotImported": {
+      "title": "Compte non balayé par le nœud",
+      "description": "Veuillez configurer votre nœud pour rechercher les comptes associés à cet appareil. Votre nœud doit d’abord balayer la blockchain avant de pouvoir ajouter le compte à votre Portefeuille."
+    },
+    "SwapGenericAPIError": {
+      "title": "Une erreur est survenue.",
+      "description": "Le swap n’a pas été effectué. Veuillez réessayer ou contacter l’Assistance."
+    },
+    "TimeoutError": {
+      "title": "Le serveur a mis trop longtemps à répondre.",
+      "description": "Veuillez réessayer."
+    },
+    "TimeoutTagged": {
+      "title": "Le serveur a mis trop longtemps à répondre ({{tag}}).",
+      "description": "Délai d’attente écoulé"
+    },
+    "TransportError": {
+      "title": "Une erreur est survenue. Veuillez reconnecter votre appareil.",
+      "description": "{{message}}"
+    },
+    "TransportRaceCondition": {
+      "title": "Une erreur est survenue. Veuillez reconnecter votre appareil.",
+      "description": "{{message}}"
+    },
+    "TransportStatusError": {
+      "title": "Une erreur est survenue. Veuillez reconnecter votre appareil.",
+      "description": "{{message}}"
+    },
+    "DeviceShouldStayInApp": {
+      "title": "Merci d’ouvrir l’application {{appName}}",
+      "description": "Gardez l’application {{appName}} ouverte pendant la recherche de vos comptes."
+    },
+    "UnexpectedBootloader": {
+      "title": "Votre appareil ne doit pas être en mode Bootloader.",
+      "description": "Redémarrez votre appareil sans toucher les boutons lorsque le logo apparaît. Si le problème persiste, merci de contacter l’Assistance Ledger."
+    },
+    "UserRefusedAllowManager": {
+      "title": "My Ledger refusé sur l’appareil"
+    },
+    "UserRefusedFirmwareUpdate": {
+      "title": "Mises à jour annulées sur l’appareil",
+      "description": "Toutes les applications ont été désinstallées de votre appareil. Gardez votre appareil bien à jour pour bénéficier des dernières améliorations en matière de sécurité et fonctionnalités."
+    },
+    "UserRefusedOnDevice": {
+      "title": "Action rejetée",
+      "description": "Vous avez refusé l’opération sur votre appareil."
+    },
+    "TransactionRefusedOnDevice": {
+      "title": "Opération refusée sur l’appareil",
+      "description": "Veuillez réessayer ou contacter l’Assistance Ledger."
+    },
+    "UserRefusedAddress": {
+      "title": "Adresse de bénéficiaire rejetée",
+      "description": "Veuillez réessayer ou contacter l’Assistance Ledger."
+    },
+    "UpdateYourApp": {
+      "title": "Mise à jour de l’application nécessaire",
+      "description": "Désinstallez et réinstallez l’application {{managerAppName}} dans My Ledger."
+    },
+    "DeviceOnDashboardExpected": {
+      "title": "Retourner au tableau de bord",
+      "description": "Merci d’ouvrir le tableau de bord (écran d’accueil) sur votre appareil."
+    },
+    "WebsocketConnectionError": {
+      "title": "Veuillez réessayer (erreur de connexion).",
+      "description": null
+    },
+    "WebsocketConnectionFailed": {
+      "title": "Veuillez réessayer (connexion interrompue).",
+      "description": null
+    },
+    "WrongDeviceForAccount": {
+      "title": "Une erreur est survenue.",
+      "description": "Vérifiez que votre wallet physique est bien configuré avec la phrase de récupération associée au compte sélectionné."
+    },
+    "DeviceAppVerifyNotSupported": {
+      "title": "Mise à jour de l’application nécessaire",
+      "description": "Désinstallez et réinstallez l’application {{managerAppName}} dans My Ledger."
+    },
+    "InvalidAddress": {
+      "title": "Adresse {{currencyName}} invalide"
+    },
+    "InvalidAddressBecauseAlreadyDelegated": {
+      "title": "Votre compte est déjà délégué à ce validateur"
+    },
+    "InvalidAddressBecauseDestinationIsAlsoSource": {
+      "title": "L’adresse du bénéficiaire est identique à l’adresse du donneur d’ordre."
+    },
+    "CantOpenDevice": {
+      "title": "Échec de la connexion",
+      "description": "L’appareil a été détecté mais la connexion a échoué. Veuillez réessayer ou contacter l’Assistance Ledger si le problème persiste."
+    },
+    "ETHAddressNonEIP": {
+      "title": "Vérification automatique indisponible : vérifiez l’adresse attentivement.",
+      "description": null
+    },
+    "EthAppNftNotSupported": {
+      "title": "Opération indisponible sur cet appareil",
+      "description": "La fonctionnalité Envoi de NFT n’est disponible que pour le Nano X. Visitez notre centre d’aide pour découvrir comment envoyer un NFT avec un Nano S."
+    },
+    "CantScanQRCode": {
+      "title": "Échec du scan de ce code QR. Cette adresse ne prend pas en charge la vérification automatique."
+    },
+    "FeeNotLoaded": {
+      "title": "Chargement des taux de frais impossible. Merci de définir manuellement les frais."
+    },
+    "FeeRequired": {
+      "title": "Des frais sont requis."
+    },
+    "GasLessThanEstimate": {
+      "title": "Les frais risquent d’être trop bas. Veuillez les augmenter."
+    },
+    "UnknownMCU": {
+      "title": "Version du MCU inconnue",
+      "description": "Merci de contacter l’Assistance Ledger"
+    },
+    "MCUNotGenuineToDashboard": {
+      "title": "Accéder au tableau de bord pour effectuer la mise à jour",
+      "description": "",
+      "list": {
+        "1": "Déconnectez et reconnectez le câble USB sans appuyer sur aucun bouton.",
+        "2": "Appuyez sur les deux boutons simultanément trois fois pour afficher le tableau de bord.",
+        "3": "Ouvrez My Ledger et choisissez Mettre à jour le micrologiciel."
+      }
+    },
+    "UnavailableTezosOriginatedAccountReceive": {
+      "title": "Impossible de recevoir sur les sous-comptes",
+      "description": "Merci d’utiliser le compte parent pour recevoir des fonds."
+    },
+    "UnavailableTezosOriginatedAccountSend": {
+      "title": "Impossible d’envoyer depuis des sous-comptes pour l’instant",
+      "description": "Cette fonctionnalité sera ajoutée ultérieurement suite aux changements introduits par la mise à jour Babylon."
+    },
+    "RecommendUndelegation": {
+      "title": "Interrompez la délégation du compte avant de le vider."
+    },
+    "RecommendSubAccountsToEmpty": {
+      "title": "Commencez par vider tous les sous-comptes."
+    },
+    "NotSupportedLegacyAddress": {
+      "title": "Ce format d’adresse Legacy n’est plus pris en charge."
+    },
+    "BtcUnmatchedApp": {
+      "title": "Mauvaise application",
+      "description": "Ouvrez l’application {{managerAppName}} sur votre appareil."
+    },
+    "DeviceNameInvalid": {
+      "title": "Choisissez un nom d’appareil sans \"{{invalidCharacters}}\"."
+    },
+    "LedgerAPIErrorWithMessage": {
+      "title": "{{message}}",
+      "description": "Veuillez réessayer ou contacter l’Assistance Ledger."
+    },
+    "ManagerAppRelyOnBTC": {
+      "title": "Applications Bitcoin et Ethereum nécessaires",
+      "description": "Installez d’abord les dernières applications Bitcoin et Ethereum."
+    },
+    "UserRefusedDeviceNameChange": {
+      "title": "Changement de nom annulé sur l’appareil",
+      "description": "Veuillez réessayer et autorisez le changement de nom sur votre appareil."
+    },
+    "SyncError": {
+      "title": "Erreur de synchronisation",
+      "description": "Certains comptes n’ont pas pu être synchronisés."
+    },
+    "TronNoFrozenForBandwidth": {
+      "title": "Aucun actif à dégeler",
+      "description": "Vous n’avez pas d’actifs associés à la Bande passante à dégeler."
+    },
+    "TronNoFrozenForEnergy": {
+      "title": "Aucun actif à dégeler",
+      "description": "Vous n’avez pas d’actifs associés à l’Énergie à dégeler."
+    },
+    "TronUnfreezeNotExpired": {
+      "title": "Dégel indisponible pour le moment",
+      "description": "Merci de patienter 3 jours après votre dernière opération de gel."
+    },
+    "TronVoteRequired": {
+      "title": "Au moins 1 vote est nécessaire."
+    },
+    "TronInvalidVoteCount": {
+      "title": "Le format du vote est incorrect.",
+      "description": "Vous ne pouvez voter qu’avec des nombres entiers."
+    },
+    "TronRewardNotAvailable": {
+      "title": "La récompense ne peut pas encore être demandée.",
+      "description": "Merci de patienter 24 heures entre chaque demande."
+    },
+    "TronNoReward": {
+      "title": "Aucune récompense à demander"
+    },
+    "TronInvalidFreezeAmount": {
+      "title": "Le montant à geler ne peut pas être inférieur à 1."
+    },
+    "TronSendTrc20ToNewAccountForbidden": {
+      "title": "Envoyer des TRC-20 sur un nouveau compte ne l’activera pas.",
+      "description": "Le compte bénéficiaire doit être activé avant de commencer à envoyer des TRC-20 dessus. Pour l’activer, envoyez soit des TRX soit des TRC-10."
+    },
+    "TronUnexpectedFees": {
+      "title": "Des frais supplémentaires peuvent s’appliquer."
+    },
+    "TronNotEnoughTronPower": {
+      "title": "Nombre insuffisant de votes disponibles"
+    },
+    "TronTransactionExpired": {
+      "title": "Délai d’attente de la transaction écoulé",
+      "description": "Les transactions doivent être signées dans les 30 secondes. Veuillez réessayer."
+    },
+    "TronNotEnoughEnergy": {
+      "title": "Vous n’avez pas assez d’Énergie pour envoyer ce token."
+    },
+    "PairingFailed": {
+      "title": "Échec du couplage",
+      "description": "Veuillez réessayer ou contacter l’Assistance Ledger."
+    },
+    "GenuineCheckFailed": {
+      "title": "Échec de la vérification de l’authenticité",
+      "description": "Une erreur est survenue. Veuillez réessayer ou contacter l’Assistance Ledger."
+    },
+    "EthAppPleaseEnableContractData": {
+      "title": "Merci d’activer (\"Enable\") la signature aveugle (\"Blind signing\") dans les réglages (\"Settings\") de l’application Ethereum."
+    },
+    "InvalidXRPTag": {
+      "title": "Tag de destination XRP invalide"
+    },
+    "NotEnoughBalanceToDelegate": {
+      "title": "Solde insuffisant pour déléguer"
+    },
+    "NotEnoughDelegationBalance": {
+      "title": "Solde insuffisant pour déléguer"
+    },
+    "NotEnoughBalanceInParentAccount": {
+      "title": "Solde du compte parent insuffisant"
+    },
+    "quantityNeedsToBePositive": {
+      "title": "Le nombre doit être égal ou supérieur à 1"
+    },
+    "NotEnoughSpendableBalance": {
+      "title": "Le solde ne peut pas être inférieur à {{minimumAmount}}."
+    },
+    "WrongAppForCurrency": {
+      "title": "Merci d’ouvrir l’application {{expected}}"
+    },
+    "FeeTooHigh": {
+      "title": "Les frais de réseau représentent plus de 10% du montant"
+    },
+    "SourceHasMultiSign": {
+      "title": "Désactivez la multisignature pour envoyer des {{currencyName}}."
+    },
+    "SwapExchangeRateAmountTooLow": {
+      "title": "Le montant doit être d’au moins {{minAmountFromFormatted}}"
+    },
+    "SwapExchangeRateAmountTooHigh": {
+      "title": "Le montant doit être inférieur à {{maxAmountFromFormatted}}"
+    },
+    "PolkadotElectionClosed": {
+      "title": "L’élection du validateur doit être fermée."
+    },
+    "PolkadotNotValidator": {
+      "title": "Certaines adresses sélectionnées ne sont pas des validateurs."
+    },
+    "PolkadotLowBondedBalance": {
+      "title": "Tous les actifs liés seront déliés si < 1 DOT."
+    },
+    "PolkadotNoUnlockedBalance": {
+      "title": "Vous n’avez aucun actif délié."
+    },
+    "PolkadotNoNominations": {
+      "title": "Vous n’avez aucune nomination."
+    },
+    "PolkadotAllFundsWarning": {
+      "title": "Assurez-vous que votre solde disponible est suffisant pour couvrir les frais de transaction."
+    },
+    "PolkadotDoMaxSendInstead": {
+      "title": "Le solde ne peut pas être inférieur à {{minimumBalance}}. Pour vider : Max."
+    },
+    "PolkadotBondMinimumAmount": {
+      "title": "Vous devez lier au moins {{minimumBondAmount}}."
+    },
+    "PolkadotBondMinimumAmountWarning": {
+      "title": "Votre solde lié doit être d’au moins {{minimumBondBalance}}."
+    },
+    "PolkadotMaxUnbonding": {
+      "title": "Vous avez dépassé la limite autorisée pour l’arrêt de liaison."
+    },
+    "PolkadotValidatorsRequired": {
+      "title": "Sélectionnez au moins un validateur."
+    },
+    "ServiceStatusWarning": {
+      "title": "{{message}}",
+      "description": ""
+    },
+    "TaprootNotActivated": {
+      "title": "L’envoi à une adresse Taproot avant l’activation du réseau présente un risque"
+    },
+    "SolanaAccountNotFunded": {
+      "title": "Pas de fonds sur le compte"
+    },
+    "SolanaMemoIsTooLong": {
+      "title": "Mémo trop long. Longueur maximale : {{maxLength}}"
+    },
+    "SolanaAddressOfEd25519": {
+      "title": "Adresse en dehors de la courbe ed25519"
+    },
+    "SolanaUseAllAmountStakeWarning": {
+      "title": "Assurez-vous que votre solde disponible est suffisant pour couvrir les frais de transaction."
+    },
+    "SolanaTxSimulationFailedWhilePendingOp": {
+      "title": "Votre transaction précédente n’a pas encore été traitée. Patientez un instant puis vérifiez l’historique des transactions avant de réessayer."
+    },
+    "SolanaTxConfirmationTimeout": {
+      "title": "Échec probable de votre transaction. Patientez un instant puis vérifiez l’historique des transactions avant de réessayer."
+    },
+    "NotEnoughNftOwned": {
+      "title": "Nombre de tokens disponibles insuffisant"
+    },
+    "CardanoMinAmountError": {
+      "title": "Montant minimal pouvant être envoyé : {{amount}} ADA"
+    },
+    "CardanoNotEnoughFunds": {
+      "title": "Vérifiez que votre solde est suffisant pour couvrir les frais"
+    },
+    "StellarWrongMemoFormat": {
+      "title": "Format du mémo incorrect"
+    },
+    "StellarMemoRecommended": {
+      "title": "Un mémo peut être requis lors de l’envoi à ce bénéficiaire."
+    },
+    "StellarAssetNotAccepted": {
+      "title": "Ce bénéficiaire n’a pas encore de trustline avec {{assetCode}}"
+    },
+    "StellarAssetRequired": {
+      "title": "Sélectionnez un actif Stellar avant d’ajouter une trustline"
+    },
+    "StellarAssetNotFound": {
+      "title": "L’actif Stellar sélectionné n’a pas été trouvé"
+    },
+    "StellarNotEnoughNativeBalance": {
+      "title": "Solde insuffisant",
+      "description": "Veuillez vérifier que vous avez assez de fonds sur votre compte pour couvrir les frais de transaction."
+    },
+    "StellarFeeSmallerThanRecommended": {
+      "title": "Frais définis inférieurs au montant recommandé"
+    },
+    "StellarFeeSmallerThanBase": {
+      "title": "Les frais de transaction minimaux sont de 0,00001 XLM"
+    },
+    "StellarNotEnoughNativeBalanceToAddTrustline": {
+      "title": "Solde insuffisant",
+      "description": "Veuillez vérifier que vous avez assez de fonds sur votre compte pour ajouter cette nouvelle trustline."
+    },
+    "StellarMuxedAccountNotExist": {
+      "title": "Ce compte Stellar n’existe pas"
+    },
+    "StellarSourceHasMultiSign": {
+      "title": "Désactivez le multisig pour envoyer des transactions Stellar"
+    }
+  },
+  "cryptoOrg": {
+    "memo": "Mémo",
+    "memoPlaceholder": "Facultatif",
+    "memoWarningText": "Lorsque vous utilisez un mémo, vérifiez soigneusement les informations auprès du bénéficiaire."
+  },
+  "hedera": {
+    "name": "Hedera",
+    "createHederaAccountHelp": {
+      "text": "Consultez cet article d’assistance pour",
+      "link": "découvrir comment créer un compte Hedera"
+    },
+    "currentAddress": {
+      "messageIfVirtual": "Votre adresse {{name}} n’a pas été confirmée sur votre appareil Ledger. Il est risqué de l’utiliser."
+    },
+    "send": {
+      "memo": {
+        "label": "Mémo (facultatif)",
+        "characterCount": "{{memoLength}} / {{memoMaxLength}}"
+      }
+    }
+  },
+  "drawers": {
+    "selectCurrency": {
+      "title": "Choisir un actif"
+    },
+    "selectAccount": {
+      "title": "Choisir un compte"
     }
   }
 }