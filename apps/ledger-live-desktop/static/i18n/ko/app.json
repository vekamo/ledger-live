{
  "calendar": {
    "today": "오늘",
    "tomorrow": "내일",
    "yesterday": "어제",
    "transactionDate": "트랜잭션 날짜"
  },
  "platform": {
    "flows": {
      "requestAccount": {
        "title": "계정 선택"
      },
      "broadcast": {
        "toast": {
          "title": "트랜잭션 전송 완료!",
          "text": "여기를 클릭하여 거래 세부사항을 확인하세요"
        }
      }
    },
    "app": {
      "informations": {
        "title": "정보",
        "website": "웹 사이트"
      }
    },
    "catalog": {
      "title": "탐색",
      "branch": {
        "soon": "곧 출시 예정",
        "experimental": "실험적",
        "debug": "디버그"
      },
      "banner": {
        "title": "라이브 앱 카탈로그 살펴보기",
        "description": "Ledger Live를 통해 디파이와 NFT 등을 더욱 안전하게 이용할 수 있도록 노력하고 있습니다!"
      },
      "twitterBanner": {
        "description": "Ledger Live에서 또 어떤 서비스를 만나고 싶은지 해시태그로 알려주세요",
        "tweetText": "다음으로 만나볼 수 있는 Ledger 앱은..."
      },
      "pollCTA": {
        "title": "설문조사",
        "description": "Ledger Live에서 가장 만나고 싶은 서비스는 무엇인가요?",
        "button": "투표해주세요!"
      },
      "developerCTA": {
        "title": "개발자용",
        "description": "Ledger Live로 애플리케이션을 통합하는 데 필요한 모든 정보입니다.",
        "button": "포털로 이동"
      }
    },
    "disclaimer": {
      "title": "외부 애플리케이션",
      "description": "Ledger에서 운영하지 않는 애플리케이션으로 곧 이동합니다.",
      "legalAdvice": "Ledger에서 운영하지 않는 애플리케이션입니다. Ledger는 해당 애플리케이션으로 인한 자금의 손실이나 서비스 품질에 대한 책임을 지지 않습니다.\n\n언제나 귀하의 장치에 표시된 정보를 신중하게 확인하세요.",
      "checkbox": "추가 알림을 보내지 마세요.",
      "CTA": "계속"
    }
  },
  "common": {
    "never": "절대",
    "apply": "적용",
    "done": "완료",
    "confirm": "확인",
    "reject": "거부",
    "cancel": "취소",
    "getSupport": "지원 받기",
    "delete": "포트폴리오에서 계정 제거",
    "launch": "실행",
    "continue": "계속",
    "previous": "이전",
    "learnMore": "자세히 알아보기",
    "help": "도움말",
    "needHelp": "도움이 필요하십니까?",
    "areYouSure": "확실합니까?",
    "selectAccount": "계정 선택",
    "selectAccountNoOption": "\"{{accountName}}\"와(과) 일치하는 계정 없음",
    "selectCurrency": "암호화폐 선택",
    "selectCurrencyNoOption": "암호화폐 \"{{currencyName}}\" 없음",
    "selectCurrencyEmptyOption": "암호화폐 없음",
    "selectValidatorNoOption": "'{{accountName}}'와/과 일치하는 검증인이 없습니다",
    "selectNoResults": "{{query}}와 일치하는 결과를 찾을 수 없습니다",
    "sortBy": "정렬 기준",
    "save": "Ledger Nano S를",
    "lock": "잠금",
    "showMore": "자세히 표시",
    "back": "뒤로",
    "reset": "재설정",
    "retry": "다시 시도",
    "range": "범위",
    "stop": "중지",
    "updateNow": "지금 업데이트",
    "close": "닫기",
    "eastern": "동부",
    "western": "서부",
    "reverify": "재확인",
    "verify": "확인",
    "verifyMyAddress": "내 주소 확인",
    "copy": "복사",
    "copied": "복사됨",
    "addressCopied": "주소 복사됨",
    "addressCopiedSuspicious": "복사된 주소와 클립보드 주소가 일치하지 않습니다.",
    "experimentalFeature": "실험",
    "information": "정보",
    "search": "검색 중...",
    "searchWithoutEllipsis": "검색",
    "manage": "관리",
    "lockScreen": {
      "title": "다시 돌아오신 것을 환영합니다.",
      "subTitle": null,
      "description": "계속하려면 암호를 입력하세요",
      "inputPlaceholder": "암호를 입력하세요",
      "lostPassword": "암호를 잊어버렸습니다"
    },
    "sync": {
      "syncing": "동기화 중...",
      "upToDate": "동기화됨",
      "outdated": "일시 중지됨",
      "needsMigration": "클릭하여 계정 업데이트",
      "error": "동기화 오류",
      "refresh": "새로고침",
      "devTools": "개발자 도구"
    },
    "exchange": "교환",
    "info": "정보",
    "connectDevice": "내 장치 연결하기"
  },
  "devices": {
    "nanoS": "Nano S",
    "nanoSP": "Nano S Plus",
    "nanoX": "Nano X",
    "blue": "Blue"
  },
  "operation": {
    "type": {
      "IN": "수령됨",
      "OUT": "전송됨",
      "NFT_IN": "NFT 수령됨",
      "NFT_OUT": "NFT 전송됨",
      "CREATE": "생성됨",
      "REVEAL": "숨김 해제",
      "DELEGATE": "위임됨",
      "REDELEGATE": "재위임됨",
      "UNDELEGATE": "위임 해제됨",
      "SUPPLY": "예치됨",
      "REDEEM": "출금됨",
      "APPROVE": "승인됨",
      "VOTE": "투표 완료",
      "FREEZE": "동결됨",
      "UNFREEZE": "동결 해제",
      "REWARD": "보상 수령됨",
      "FEES": "수수료",
      "OPT_IN": "참여",
      "OPT_OUT": "참여하지 않음",
      "CLOSE_ACCOUNT": "계정 닫기",
      "BOND": "본딩",
      "UNBOND": "언본딩",
      "REWARD_PAYOUT": "보상",
      "SLASH": "슬래시",
      "WITHDRAW_UNBONDED": "출금",
      "NOMINATE": "지명",
      "CHILL": "지명 해제",
      "SET_CONTROLLER": "관리자 설정"
    }
  },
  "byteSize": {
    "bytes": "{{size}} 바이트",
    "kbUnit": "{{size}} KB",
    "mbUnit": "{{size}} MB"
  },
  "time": {
    "minute": "분",
    "minute_plural": "분",
    "hour": "시간",
    "hour_plural": "시",
    "range": {
      "day": "1일",
      "week": "1주",
      "month": "1달",
      "year": "1년",
      "all": "전체"
    }
  },
  "fees": {
    "advanced": "고급",
    "custom": "커스텀",
    "fast": "빠름",
    "high": "높음",
    "low": "낮음",
    "slow": "느림",
    "standard": "스탠다드",
    "medium": "Medium",
    "feesAmount": "수수료 비용"
  },
  "sidebar": {
    "card": "카드",
    "learn": "알아보기",
    "menu": "메뉴",
    "stars": "즐겨찾는 계정",
    "accounts": "계정",
    "manager": "관리자",
    "exchange": "매수 / 매도",
    "swap": "스왑",
    "lend": "대출",
    "catalog": "탐색",
    "market": "마켓"
  },
  "stars": {
    "placeholder": "계정을 즐겨찾기 하여 여기서 바로 확인하세요.",
    "tooltip": "계정 즐겨찾기"
  },
  "bridge": {
    "modalTitle": "장치 브릿지 열기",
    "openHeader": "Websocket을 통해 장치 계정 노출하기",
    "openDescription": "브릿지를 열면 귀하의 모든 계정이 타사 애플리케이션에 노출됩니다.",
    "openedHeader": "{{appName}} 브릿지 열림",
    "openedDescription": "이제 타사 WebSocket을 통해 웹 애플리케이션의 {{appName}} 계정에 접근할 수 있습니다.",
    "completeHeader": "브릿지 세션 완료",
    "completeDescription": "이제 WebSocket 브릿지가 마감되었습니다.",
    "openButton": "열기",
    "disconnectButton": "연결 해제"
  },
  "swap2": {
    "title": "스왑",
    "tabs": {
      "exchange": "교환",
      "history": "내역",
      "kyc": "고객확인제도"
    },
    "form": {
      "changeCTA": "변경",
      "ratesDrawer": {
        "title": "요율",
        "quote": "호가",
        "receive": "수령"
      },
      "details": {
        "label": {
          "provider": "공급자",
          "rate": "요율",
          "fees": "네트워크 수수료",
          "target": "보내는 계정"
        },
        "tooltip": {
          "provider": "로렘 입숨",
          "rate": "로렘 입숨",
          "fees": "로렘 입숨"
        },
        "noAccount": "{{name}}을 수령할 계정을 생성하세요",
        "noAccountCTA": "계정 추가"
      },
      "from": {
        "title": "수신",
        "max": "최대치",
        "accountPlaceholder": "소스 선택",
        "currencyDisabledTooltip": "아직 스왑이 불가능한 통화입니다"
      },
      "to": {
        "title": "발신"
      },
      "notAvailable": {
        "title": "아직 스왑이 불가능한 지역입니다",
        "content": "조금만 기다려 주세요. <br/>조만간 해당 기능을 런칭을 앞두고 있습니다"
      },
      "providers": {
        "kyc": {
          "required": "고객확인제도를 완료해야 합니다",
          "complete": "고객확인제도 완료",
          "update": "고객확인제도 업데이트",
          "rejected": "고객확인제도가 거부되었습니다. 인증을 다시 시작하세요",
          "rejectedContactProviderSupport": "고객확인제도가 거부되었습니다. {{providerName}}지원팀에 문의해 주세요.",
          "updateRequired": "고객확인제도를 완료하거나 업데이트하세요",
          "status": {
            "pending": "고객확인제도 대기 중",
            "approved": "고객확인제도 승인됨",
            "closed": "고객확인제도 거부됨",
            "upgradeRequired": "고객확인제도 불충분"
          }
        },
        "login": {
          "required": "이 공급자로 로그인해야 합니다.",
          "complete": "로그인"
        },
        "mfa": {
          "required": "이 공급자와 다중인증(MFA)을 설정해야 합니다.",
          "complete": "다중인증(MFA) 설정"
        },
        "withdrawalsBlockedError": {
          "message": "고객님의 출금이 {{providerName}}에 의해 차단되었습니다.\n\n 자세한 내용은 해당 지원팀에 문의하세요."
        }
      }
    },
    "history": {
      "disclaimer": "스왑 데스크탑 트랜잭션이 Ledger Live 모바일 애플리케이션과 동기화되지 않았습니다",
      "empty": {
        "title": "과거 스왑 내역이 여기에 표시됩니다",
        "description": "아직 스왑을 하지 않았거나 그동안 Ledger Live가 리셋되었습니다."
      },
      "export": "거래 내보내기",
      "exporting": "내보내기 중..."
    },
    "kyc": {
      "updateRequired": "고객확인제도를 완료하려면 사용자가 애플리케이션을 업데이트해야 합니다",
      "wyre": {
        "disclaimer": "Ledger는 고객확인제도를 목적으로 Wyre를 대신하여 수집한 사용자 정보를 Wyre로 전송합니다. 자세한 정보는 ",
        "policy": "개인 정보 보호 정책",
        "title": "신원 인증",
        "subtitle": "Wyre로 스왑 하시려면 사용자 정보를 입력하세요.",
        "cta": "계속",
        "pending": {
          "cta": "계속",
          "title": "승인 요청을 위해 사용자 정보를 제출했습니다",
          "subtitle": "일반적으로 검토 완료까지 몇 분이 소요됩니다.",
          "link": "고객확인제도 자세히 알아보기",
          "info": "신원 인증: 제출 완료"
        },
        "closed": {
          "cta": "고객확인제도 리셋",
          "title": "고객확인제도 신청 거부",
          "subtitle": "Wyre에서 고객확인제도를 위해 귀하가 제공한 데이터를 거부했습니다",
          "link": "고객확인제도 자세히 알아보기"
        },
        "form": {
          "firstName": "이름",
          "lastName": "성",
          "street1": "주소 입력란 1",
          "street2": "주소 입력란 2",
          "city": "시",
          "state": "주",
          "country": "국가",
          "postalCode": "우편번호",
          "dateOfBirth": "생년월일",
          "firstNamePlaceholder": "이름을 입력하세요",
          "lastNamePlaceholder": "성을 입력하세요",
          "street1Placeholder": "예: 13, 메이플 스트리트",
          "street2Placeholder": "예: 13, 메이플 스트리트",
          "cityPlaceholder": "예: 산호세",
          "postalCodePlaceholder": "5자리 우편번호를 입력하세요",
          "dateOfBirthPlaceholder": "연도/월/일",
          "firstNameError": "계속 하려면 이름을 입력하세요",
          "lastNameError": "계속 하려면 성을 입력하세요",
          "street1Error": "주소를 입력하세요",
          "cityError": "미국 내 거주 도시를 입력하세요",
          "postalCodeError": "유효한 미국 우편번호를 입력하세요",
          "dateOfBirthError": "생년월일을 입력하세요",
          "dateOfBirthValidationError": "유효한 생년월일을 입력하세요"
        }
      }
    },
    "exchangeDrawer": {
      "title": "교환을 확인해 주세요",
      "completed": {
        "title": "트랜잭션 브로드캐스트 성공",
        "description": "확인을 위해 귀하의 스왑 거래를 네트워크로 전송했습니다. 귀하의 스왑 작업이 확인을 위해 네트워크로 전송되었습니다. 거래가 확인되고 공급자가 귀하의 {{targetCurrency}}을 처리하고 보낼 때까지 기다려 주세요.",
        "disclaimer": "<0><0>{{provider}}</0> 지원</0>의 도움이 필요한 경우를 대비하여 스왑 ID 번호를 기록해 두세요.",
        "seeDetails": "세부사항 확인"
      }
    }
  },
  "swap": {
    "title": "스왑",
    "titleCrypto": "{{currency}} 스왑",
    "whatIsSwap": "스왑이란",
    "decentralizedSwapAvailable": "일부 거래 경우 탈중앙화 스왑을 고려해볼 수 있습니다. <0>파라스왑</0>과 <1>1inch</1>에 대해 살펴보세요.",
    "paraswap": {
      "cta": " 확인해 보세요",
      "description": "Paraswap을 찾으세요? 찾기 탭으로 이동했습니다."
    },
    "tabs": {
      "exchange": "교환",
      "history": "내역"
    },
    "history": {
      "disclaimer": "스왑 데스크탑 트랜잭션이 Ledger Live 모바일 애플리케이션과 동기화되지 않았습니다",
      "empty": {
        "title": "과거 스왑 내역이 여기에 표시됩니다",
        "description": "아직 스왑을 하지 않았거나 그동안 Ledger Live가 리셋되었습니다."
      }
    },
    "landing": {
      "title": "자산을 스왑하세요",
      "continue": "계속",
      "sorry": "서비스가 잠시 이용 불가하거나 거주하시는 국가에서 이용할 수 없습니다"
    },
    "missingApp": {
      "title": "장치에 {{appName}} 앱을 설치하세요",
      "subtitle": "관리자로 이동하고 {{appName}} 앱을 설치하여 자산을 스왑하세요.",
      "cta": "관리자로 이동"
    },
    "outdatedApp": {
      "title": "장치에 {{appName}} 앱을 업데이트 하세요",
      "subtitle": "관리자로 이동하고 {{appName}} 앱을 업데이트 하여 자산을 스왑하세요.",
      "cta": "관리자로 이동"
    },
    "providers": {
      "title": "암호화폐를 스왑할 공급자를 선택하세요",
      "learnMore": "스왑이란?",
      "kycRequired": "고객확인제도 필수",
      "cta": "계속",
      "kyc": {
        "notAvailable": "현재 위치에서 {{provider}}를 이용할 수 없습니다",
        "status": {
          "required": "고객확인제도 필수",
          "pending": "고객확인제도 대기 중",
          "approved": "고객확인제도 승인됨!",
          "closed": "고객확인제도 거부됨"
        }
      }
    },
    "ip": {
      "title": "스왑 거래에 오신 것을 환영합니다",
      "subtitle": "나의 Ledger 장치에서 암호화폐를 바로 교환하세요.",
      "disclaimer": "계속함으로써 공급자의 고객확인제도 절차 준수를 위해 사용자의 위치 데이터가 제3자 서비스 공급자와 공유될 수 있음을 수락합니다."
    },
    "kyc": {
      "updateRequired": "고객확인제도를 완료하려면 사용자가 애플리케이션을 업데이트해야 합니다",
      "wyre": {
        "disclaimer": "Ledger는 고객확인제도를 목적으로 Wyre를 대신하여 수집한 사용자 정보를 Wyre로 전송합니다. 자세한 정보는 ",
        "policy": "개인 정보 보호 정책",
        "title": "신원 인증",
        "subtitle": "Wyre로 스왑 하시려면 사용자 정보를 입력하세요.",
        "pending": {
          "cta": "계속",
          "title": "승인 대기 중",
          "subtitle": "사용자의 정보가 Wyre의 승인을 위해 제출되었습니다.",
          "link": "고객확인제도 자세히 알아보기"
        },
        "closed": {
          "cta": "고객확인제도 리셋",
          "title": "고객확인제도 신청 거부",
          "subtitle": "Wyre에서 고객확인제도를 위해 귀하가 제공한 데이터를 거부했습니다",
          "link": "고객확인제도 자세히 알아보기"
        },
        "form": {
          "firstName": "이름",
          "lastName": "성",
          "street1": "주소 입력란 1",
          "street2": "주소 입력란 2",
          "city": "시",
          "state": "주",
          "country": "국가",
          "postalCode": "우편번호",
          "dateOfBirth": "생년월일",
          "firstNamePlaceholder": "이름을 입력하세요",
          "lastNamePlaceholder": "성을 입력하세요",
          "street1Placeholder": "예: 13, 메이플 스트리트",
          "street2Placeholder": "예: 13, 메이플 스트리트",
          "cityPlaceholder": "예: 산호세",
          "postalCodePlaceholder": "5자리 우편번호를 입력하세요",
          "dateOfBirthPlaceholder": "연도/월/일",
          "firstNameError": "계속 하려면 이름을 입력하세요",
          "lastNameError": "계속 하려면 성을 입력하세요",
          "street1Error": "주소를 입력하세요",
          "cityError": "미국 내 거주 도시를 입력하세요",
          "postalCodeError": "유효한 미국 우편번호를 입력하세요",
          "dateOfBirthError": "생년월일을 입력하세요",
          "dateOfBirthValidationError": "유효한 생년월일을 입력하세요"
        }
      }
    },
    "form": {
      "resetKYC": "Wyre로 스왑 하시려면 고객확인제도를 리셋하고 Live를 업데이트하세요",
      "resetKYCCTA": "고객확인제도 리셋",
      "amount": "금액",
      "from": {
        "title": "수신",
        "account": "계정",
        "amount": "전송 금액",
        "currency": "암호화폐"
      },
      "to": {
        "title": "발신",
        "account": "계정",
        "amount": "수령 금액",
        "currency": "암호화폐",
        "addAccountCTA": "새 계정 추가"
      },
      "tradeMethod": {
        "title": "요율",
        "float": "변동 이율",
        "floatUnavailable": "변동 이율을 지원하지 않는 페어입니다",
        "fixed": "고정 요율",
        "fixedUnavailable": "고정 요율을 지원하지 않는 페어입니다",
        "floatDesc": "시장 상황에 따라 금액에 변동이 있을 수 있습니다.",
        "fixedDesc": "시장 상황에 변화가 있더라도 금액은 변동되지 않습니다. 60초마다 업데이트",
        "by": "제공자"
      },
      "exchange": "교환",
      "helpCTA": "스왑이란?",
      "bubble": "본사는 고정 요율을 사용하며, 이는 귀하가 받게 될 정확한 금액입니다.",
      "noAccounts": "잔액이 있는 {{currencyName}} 계정이 없습니다.",
      "noApp": "{{currencyName}} 앱이 설치되지 않았습니다.",
      "outdatedApp": "{{currencyName}} 앱 업데이트가 가능합니다.",
      "loadingRates": "요율 로딩중..."
    },
    "unauthorizedRatesModal": {
      "title": "Ledger Live의 업데이트가 필요합니다",
      "subtitle": "Wyre로 스왑 하시려면 Ledger Live를 최신 버전으로 업데이트하고 다시 신원 인증을 해 주세요",
      "cta": "인증 리셋"
    },
    "resetThirdPartyDataModal": {
      "title": "타사 로컬 데이터 삭제",
      "subtitle": "타사 로컬 데이터 삭제 고객확인제도를 다시 제출하거나 다시 로그인해야 파트너가 제공하는 서비스를 이용할 수 있습니다.",
      "cta": "확인"
    },
    "modal": {
      "title": "스왑",
      "steps": {
        "summary": {
          "title": "요약",
          "from": "수신",
          "to": "발신",
          "toExchange": "전송 금액",
          "toReceive": "수신 금액",
          "terms": "이용약관",
          "disclaimer": {
            "description": "\"확인\"을 클릭함으로써 본인은 이 서비스가 <0>{{provider}}</0>에서 독점적으로 관리하는 서비스임을 인지하고 수락합니다",
            "acceptedDescription": "<0>{{provider}}</0>에서 독점적으로 관리하는 서비스입니다"
          },
          "details": {
            "provider": "공급자",
            "tradeMethod": {
              "title": "유형",
              "float": "변동 이율",
              "fixed": "고정 요율"
            },
            "address": "주소"
          }
        },
        "device": {
          "title": "장치"
        },
        "dependencies": {
          "title": "앱 확인"
        },
        "finished": {
          "title": "대기 중",
          "subtitle": "스왑 브로드캐스트가 성공적으로 완료되었습니다 ",
          "swap": "사용자의 스왑 ID:",
          "seeDetails": "세부사항 확인",
          "disclaimer": "<0><0>{{provider}}</0> 지원</0>의 도움이 필요한 경우를 대비하여 스왑 ID 번호를 기록해 두세요.",
          "description": "확인을 위해 귀하의 스왑 거래를 네트워크로 전송했습니다. {{targetCurrency}}를 받기까지 최대 1시간이 소요될 수 있습니다."
        }
      }
    },
    "operationDetailsModal": {
      "title": "스왑",
      "provider": "공급자",
      "txid": "스왑 ID",
      "status": "상태",
      "statusTooltips": {
        "expired": "자세한 정보를 확인하시려면 스왑 ID를 준비하여 스왑 제공자에게 연락하세요.",
        "refunded": "자세한 정보를 확인하시려면 스왑 ID를 준비하여 스왑 제공자에게 연락하세요.",
        "pending": "스왑 공급자가 트랜잭션을 처리하는 동안 기다려주세요.",
        "onhold": "상황을 해결하시려면 스왑 ID를 준비하여 스왑 제공자에게 연락하세요.",
        "finished": "스왑이 성공적으로 완료되었습니다."
      },
      "date": "날짜",
      "from": "수신",
      "fromAddress": "발신 주소",
      "fromAddress_plural": "발신 주소",
      "to": "발신",
      "toProvider": "공급자 주소",
      "initialAmount": "초기 금액",
      "creditedAmount": "적립 금액"
    }
  },
  "lottieDebugger": {
    "buttonTitle": "테스트"
  },
  "fullNode": {
    "status": "상태",
    "connect": "연결",
    "disconnect": "연결 해제",
    "checkNodeSettings": "노드 설정 인증",
    "edit": "편집",
    "modal": {
      "title": "비트코인 풀 노드 연결",
      "disconnectTitle": "풀 노드 연결 해제",
      "steps": {
        "landing": {
          "header": "풀 노드 시작. 믿지 말고, 검증하세요.",
          "description": "비트코인 풀 노드가 모든 트랜잭션과 블록을 검증하기 때문에 사용자는 비트코인을 무신뢰 방식으로 사용하며 비트코인 네트워크에 기여할 수 있습니다.",
          "list": {
            "item1": "비트코인 코어를 용량이 충분한 장치에 설정하세요.",
            "item2": "노드가 완전히 동기화될 때까지 기다려 주세요.",
            "item3": "노드 RPC 인증, IP 주소, 포트 번호를 기록해 두세요."
          },
          "disclaimer": "풀 노드를 구동하려면 용량이 충분한 컴퓨터와 데이터 제한이 없는 브로드밴드 연결이 필요합니다."
        },
        "node": {
          "title": "노드(Node)",
          "connectionSteps": {
            "notConnected": {
              "header": "노드 파라미터를 입력하세요",
              "disclaimer": "반드시 풀 노드 동기화가 완전히 완료된 후에 Ledger Live에 연결해야 합니다.",
              "fields": {
                "nodeHost": {
                  "title": "호스트",
                  "tooltip": "이 컴퓨터에 노드가 실행되면 디폴트로 유지하거나 노드 IP 주소와 포트 번호를 변경하세요."
                },
                "rpcCredentials": {
                  "title": "RPC 인증",
                  "tooltip": "bitcoin.conf 파일에서 확인할 수 있는 원격 프로시저 호출 (RPC) 사용자명과 노드 패스워드를 입력하세요.",
                  "usernamePlaceholder": "사용자명",
                  "passwordPlaceholder": "패스워드"
                },
                "tls": {
                  "title": "TLS 사용",
                  "tooltip": "예를 들어, 호스트된 노드 솔루션을 사용할 때 전송 계층 보안을 활성화하세요."
                }
              }
            },
            "connecting": {
              "header": "노드 연결 테스트 중",
              "description": "풀 노드 반응 여부를 확인할 때까지 기다려 주세요"
            },
            "success": {
              "header": "풀 노드 연결이 성공적으로 완료되었습니다",
              "description": "이제 풀 노드설정을 변경하여 블록체인 상의 내 계정을 스캔할 수 있습니다."
            },
            "failure": {
              "header": "풀 노드에 접속할 수 없습니다",
              "description": "노드가 완전히 동기화되었는지 확인하시고 연결 설정을 인증하세요."
            }
          }
        },
        "device": {
          "title": "장치",
          "connectionSteps": {
            "pending": {
              "header": "장치에서 계정 가져오기",
              "description": "스캔할 계정이 노드 구성 파일에 추가될 때까지 기다려 주세요"
            },
            "success": {
              "header": "노드 구성에 추가된 계정",
              "description": "사용자 데이터 폴더에 구성 파일이 저장되었습니다. Ledger SatStack이 풀 노드에 연결되어 블록체인에서 계정을 스캔합니다.",
              "cta": "사용자 데이터 보기"
            }
          }
        },
        "accounts": {
          "title": "계정",
          "existing": "스캔할 기존 계정",
          "toScan": "스캔할 계정",
          "toScanDescription": "주소 유형별 스캔할 계정",
          "toScanTooltip": "계정의 BTC가 10 이상인 경우에만 증가합니다.  첫 스캔은 속도가 느립니다. "
        },
        "satstack": {
          "title": "SatStack",
          "connectionSteps": {
            "notConnected": {
              "header": "Ledger SatStack을 다운로드하여 실행하세요",
              "description": "Ledgger SatStack은 Ledger Live와 풀 노드의 소통을 가능하게 하는 소규모 애플리케이션입니다. 다운로드하여 실행한 후 계속하세요.",
              "disclaimer": "Ledger Live가 풀 노드에 연결되려면 SatStack이 실행 중 이어야 합니다.  컴퓨터 부팅 시 자동 실행되도록 설정해 보세요",
              "cta": "SatStack 다운로드"
            },
            "satstack-disconnected": {
              "header": "SatStack에 접근할 수 없습니다",
              "description": "이 컴퓨터에 SatStack이 실행 중인지 확인하세요."
            },
            "satstack-outdated": {
              "header": "SatStack을 업그레이드하세요",
              "description": "사용 중인 SatStack 버전이 오래되어 버그가 있거나 호환 되지 않는 버전입니다."
            },
            "node-disconnected": {
              "header": "풀 노드에 접속할 수 없습니다",
              "description": "노드에 접속 가능하고 입력한 연결 설정이 올바른지 확인하세요."
            },
            "invalid-chain": {
              "header": "유효하지 않은 체인 타이틀",
              "description": "툴팁의 유효하지 않은 체인 설명"
            },
            "initializing": {
              "header": "로딩중",
              "description": ""
            },
            "ready": {
              "header": "준비 완료",
              "description": "풀 노드가 완전히 동기화되었습니다. 비트코인 계정 잔금이 현재 올바르지 않습니다."
            },
            "syncing": {
              "header": "노드 동기화 진행 중...",
              "description": "최근 트랜잭션이 아직 보이지 않아 비트코인 계정 잔액이 정확하지 않을 수 있습니다. 가능한 경우, 노드를 실행하여 계속 동기화하세요."
            },
            "scanning": {
              "header": "계정 스캔 진행 중...",
              "description": "계정 스캔이 완료되면 계정을 추가할 수 있습니다. Ledger 탐색기로 앞서 추가되었던 모든 비트코인 계정이 제거되었습니다."
            }
          }
        },
        "disconnect": {
          "cta": "연결 해제",
          "description": "계속 진행할까요? 풀 노드를 해제하면 비트코인 계정이 삭제됩니다. Ledger 탐색기를 이용해서 계정을 다시 추가할 수 있습니다."
        }
      }
    }
  },
  "account": {
    "lastOperations": "최신 운영",
    "contractAddress": "계약:",
    "openInExplorer": "탐색기에서 열기",
    "emptyState": {
      "title": "아직 암호화폐가 없나요?",
      "desc": "<1><0>{{managerAppName}}</0></1> 앱이 설치되어 있는지 확인하고 수령하세요",
      "descToken": "<1><0>{{managerAppName}}</0></1> 앱이 설치되어 있는지 확인하고 <3><0>{{ticker}}</0></3> 및 <5><0>{{tokenList}}</0> 토큰</5> 수령을 시작합니다",
      "buttons": {
        "receiveFunds": "수령",
        "buy": "구매"
      }
    },
    "settings": {
      "title": "계정 편집",
      "advancedLogs": "고급",
      "advancedTips": "xpub은 개인 정보에 민감한 데이터입니다. 특히 제3자에게 공개할 때는 주의하여 사용하세요.",
      "accountName": {
        "title": "계정 이름",
        "desc": "계정 설명"
      },
      "unit": {
        "title": "단위",
        "desc": "사용할 단위를 선택하세요"
      }
    },
    "availableBalance": "이용 가능 잔액",
    "frozenAssets": "동결 자산",
    "bandwidth": "대역폭",
    "energy": "에너지",
    "stake": "스테이킹",
    "delegatedAssets": "위임된 자산",
    "undelegating": "위임 해제",
    "availableBalanceTooltip": "가처분 금액입니다.",
    "frozenAssetsTooltip": "트론 투표 과정에 동결 자산이 사용되었습니다. 총 투표 수를 나타내는 숫자입니다.",
    "bandwidthTooltip": "자산을 동결하여 대역폭을 확보합니다",
    "energyTooltip": "자산을 동결하여 에너지를 확보합니다",
    "cosmosDelegatedTooltip": "Cosmos(코스모스) 투표 과정에 위임 자산이 사용되었습니다. 총 투표 수를 나타내는 숫자입니다.",
    "cosmosUndelegatingTooltip": "위임 해제 자산은 21일 후 타임락이 해제되면 사용 가능합니다.",
    "delegatedTooltip": "Delegated assets are used in the voting process. This represents your total number of votes.",
    "undelegatingTooltip": "Undelegated assets are in a timelock of {{timelockInDays}} days, before being available."
  },
  "exchange": {
    "chooseProvider": "{{providerCount}} 제공자에서 선택",
    "chooseProviders": "{{providerCount}} 제공자에서 선택",
    "title": "암호화폐 매수 및 매도",
    "reset": "플로우 리셋",
    "verifyAddress": "장치에 표시된 주소와 정확히 일치하는지 확인하세요",
    "buy": {
      "header": "당사 파트너와 함께 암호화폐 구매",
      "title": "암호화폐를 구매할 공급자를 선택하세요",
      "buyFrom": "어디서나 구매 가능",
      "cryptoSupported": "지원되는 암호화폐",
      "payWith": "카드 또는 SEPA로 지불",
      "tab": "구매",
      "coinify": {
        "header": "{{provider}}로 암호화폐 구매",
        "title": "<0>{{provider}}</0>로 암호화폐 구매",
        "selectCrypto": "암호화폐 선택",
        "selectAccount": "계정 선택",
        "continue": "계속",
        "addAccount": "계정 추가"
      }
    },
    "sell": {
      "header": "당사 파트너와 함께 암호화폐 판매",
      "title": "<0>{{provider}}</0>로 암호화폐 판매",
      "tab": "판매",
      "selectCrypto": "암호화폐 선택",
      "selectAccount": "계정 선택",
      "continue": "계속"
    }
  },
  "lend": {
    "title": "암호화폐를 대출",
    "tabs": {
      "dashboard": "대시보드",
      "opened": "개설된 대출",
      "closed": "마감된 대출",
      "history": "내역"
    },
    "assets": "대출 자산",
    "active": "승인된 계정",
    "lendAsset": "대출",
    "account": {
      "amountSupplied": "입금 금액",
      "amountSuppliedTooltip": "네트워크 대출 금액",
      "currencyAPY": "통화 APY",
      "currencyAPYTooltip": "계속 컴파운드가 적용되는 예치금 연간 수익율",
      "accruedInterests": "미지급 이자",
      "accruedInterestsTooltip": "대출 자산에 대한 발생 이자",
      "interestEarned": "발생 이자",
      "interestEarnedTooltip": "출금 후 발생한 이자",
      "openLoans": "개설된 대출",
      "closedLoans": "마감된 대출",
      "amountRedeemed": "출금된 금액",
      "date": "날짜",
      "info": "사용자의 {{currency}} 계정에서 자산을 바로 대출해 주고 이자를 받을 수 있습니다.",
      "howCompoundWorks": "컴파운드 대출은 어떻게 운영되나요?",
      "lend": "{{currency}} 예치"
    },
    "emptyState": {
      "active": {
        "title": "대출",
        "description": "이더리움 계정에서 자산을 바로 대출해 주고 이자를 받을 수 있습니다.",
        "cta": "컴파운드 대출은 어떻게 운영되나요?"
      },
      "closed": {
        "title": "마감된 대출이 여기에 표시됩니다",
        "description": "아직 대출을 하지 않았습니다",
        "cta": "예치금"
      },
      "opened": {
        "title": "개시된 대출이 여기에 표시됩니다",
        "description": "아직 대출을 하지 않았습니다",
        "cta": "예치금"
      },
      "history": {
        "title": "내역",
        "description": "모든 대출 트랜잭션 내역을 확인하세요.",
        "cta": "예치금"
      }
    },
    "headers": {
      "active": {
        "accounts": "계정",
        "amountSupplied": "대출 개시",
        "amountSuppliedTooltip": "네트워크 예치 금액",
        "accruedInterests": "이자 잔금",
        "accruedInterestsTooltip": "대출에 발생한 이자",
        "status": "계정 상태",
        "actions": "조치"
      },
      "status": {
        "enablingTooltip": "트랜잭션을 브로드캐스팅하고 있습니다",
        "toSupplyTooltip": "이제 자산을 제공할 수 있습니다"
      },
      "types": {
        "enabling": "활성화",
        "inactive": "비활성",
        "supplying": "공급",
        "earning": "소득"
      },
      "closed": {
        "assetLended": "자산",
        "amountRedeemed": "출금 금액",
        "interestsEarned": "발생 이자",
        "date": "날짜"
      },
      "opened": {
        "assetLended": "자산",
        "amount": "금액",
        "accruedInterest": "미지급 이자",
        "date": "날짜"
      },
      "rates": {
        "allAssets": "자산",
        "totalBalance": "자산 잔금",
        "totalBalanceTooltip": "대출 가능 금액",
        "currentAPY": "APY 예치",
        "currentAPYTooltip": "계속 컴파운드가 적용되는 예치금 연간 수익율",
        "actions": "조치"
      }
    },
    "manage": {
      "cta": "대출 관리",
      "title": "대출 관리",
      "enable": {
        "approve": "승인",
        "manageLimit": "한도 관리",
        "viewDetails": "세부사항 보기",
        "info": "이 계정에서 <0>{{amount}}</0>를 승인했습니다. 수수료를 내고 금액을 낮출 수 있습니다.",
        "infoNoLimit": "이 계정을 완전히 승인했습니다. 수수료를 내고 금액을 낮출 수 있습니다.",
        "approvedWithLimit": "이 계정에서 <0>{{value}}</0>를 승인했습니다.",
        "enabling": "계정 승인이 확인되면 자산을 예치할 수 있습니다.",
        "notEnabled": "이 계정을 승인한 후에 자산을 대출해 줄 수 있습니다.",
        "notEnoughApproved": "자산을 대출해 주기 위해서는 귀하 계정의 승인 한도를 높여야 합니다."
      },
      "supply": {
        "title": "예치금",
        "description": "프로토콜에 대출할 자산 금액을 입력하세요."
      },
      "withdraw": {
        "title": "출금",
        "description": "프로토콜에서 귀하의 Ledger 계정으로 자산을 출금합니다."
      }
    },
    "enable": {
      "title": "계정 승인",
      "steps": {
        "selectAccount": {
          "title": "계정 선택",
          "selectLabel": "대출 계정 선택",
          "cta": "승인",
          "alreadyEnabled": "승인된 계정입니다"
        },
        "amount": {
          "title": "금액",
          "summary": "본인은 <0>{{amount}}</0> 금액에 대한 내 계정 <0>{{accountName}}</0>의 <0>{{contractName}}</0> 스마트 계약에 대한 액세스 권한을 부여합니다",
          "limit": "제한된 {{amount}}",
          "noLimit": "미제한 {{assetName}}",
          "contractName": "{{currencyName}} 컴파운드",
          "advanced": "고급",
          "amountLabel": "승인 금액",
          "amountLabelTooltip": "스마트 계약이 가능한 금액이 제한됩니다."
        },
        "connectDevice": {
          "title": "장치"
        },
        "confirmation": {
          "title": "확인",
          "success": {
            "title": "거래 전송 완료",
            "text": "확인을 위해 승인 내역을 내트워크로 전송했습니다. 확인이 완료되면 대출을 발행할 수 있습니다.",
            "done": "닫기",
            "info": "트랜잭션이 탐색기에 표시되고 확인하는 데 시간이 소요됩니다."
          },
          "broadcastError": "트랜잭션이 실패한 것 같습니다. 잠시 기다려 트랜잭션 내역을 확인한 후 다시 시도하세요."
        }
      }
    },
    "withdraw": {
      "title": "자산 출금",
      "steps": {
        "amount": {
          "title": "금액",
          "advanced": "고급",
          "amountToWithdraw": "출금 금액",
          "withdrawAll": "최대치 출금",
          "placeholder": "최대치 출금",
          "maxWithdrawble": "최대 출금액"
        },
        "connectDevice": {
          "title": "장치"
        },
        "confirmation": {
          "title": "확인",
          "success": {
            "title": "출금이 전송되었습니다",
            "text": "네트워크가 출금을 확인하면 자산을 이용할 수 있습니다.",
            "done": "닫기",
            "cta": "세부사항 보기"
          },
          "broadcastError": "트랜잭션이 실패한 것 같습니다. 잠시 기다려 트랜잭션 내역을 확인한 후 다시 시도하세요.",
          "tooltip": {
            "amountWithdrawn": "출금된 금액은 {{ tokenName }}에 표시됩니다. {{ tokenName }}는 자산 대출 후에 받은 ERC20 토큰입니다."
          }
        }
      }
    },
    "info": {
      "terms": {
        "title": "암호화폐 대출",
        "subtitle": "컴파운드 프로토콜에서 자산 대출",
        "description": "컴파운드 프로토콜로 이더리움 네트워크에서 자산을 대출해 주거나 받을 수 있습니다. Ledger 계정에서 바로 자산을 대출해 주고 이자를 받을 수 있습니다.",
        "switchLabel": "<1></1><0>이용 약관</0><1>을 읽고 동의합니다.</1>"
      },
      "steps": {
        "title": "단계 <0>{{step}} / {{total}}</0>",
        "1": {
          "subtitle": "계정에서 프로토콜이 향후",
          "subtitle2": "대출을 처리하도록 승인합니다.",
          "description": "일정 금액의 자산을 프로토콜로 전송하려면 컴파운드 스마트 계약을 승인해야 합니다. 계정을 승인하면 프로토콜에 미래 대출 처리 권한이 부여됩니다."
        },
        "2": {
          "subtitle": "자산을 제공하고 이자를 받으세요",
          "description": "계정이 승인되면, 대출해 주려는 자산 금액을 선택하고 트랜잭션 프로토콜을 발행하세요. 트랜잭션이 확인되고 나면 이자가 자동 발생합니다."
        },
        "3": {
          "subtitle": "언제든 자산을 출금하세요",
          "description": "언제든 자산의 일부, 또는 전부를 Ledger 계정에서 바로 출금하고 이자를 받을 수 있습니다."
        }
      }
    },
    "supply": {
      "title": "자산 예치",
      "steps": {
        "amount": {
          "title": "금액",
          "amountToSupply": "예치 금액",
          "maxSupply": "대출 최대 금액"
        },
        "device": {
          "title": "장치"
        },
        "confirmation": {
          "title": "확인",
          "success": {
            "title": "예치금이 성공적으로 전송되었습니다",
            "text": "네트워크가 예치금을 확인하면 이자를 받을 수 있습니다.",
            "done": "닫기",
            "cta": "세부사항 보기",
            "info": "트랜잭션이 탐색기에 표시되고 확인하는 데 시간이 소요됩니다."
          }
        }
      }
    },
    "noEthAccount": {
      "title": "ETH 계정을 생성하세요",
      "description": "<0>{{ asset }}({{ ticker }})</0>는 이더리움 ERC-20 토큰입니다. {{ ticker }}의 대출을 서비스를 제공하려면, 이더리움 앱을 설치하고 이더리움 계정을 생성하세요.",
      "cta": "계정 추가"
    },
    "emptyAccountDeposit": {
      "title": "{{ asset }} 계정이 없습니다.",
      "description": "자금을 예치하고 암호화폐를 대출하려면 {{ asset }} 계정이 필요합니다. 이더리움 주소로 자금을 수령하세요. 이더리움 주소로 자금을 수령하세요.",
      "ctaBuy": "{{ asset }} 구매",
      "ctaReceive": "{{ asset }} 수령"
    }
  },
  "accounts": {
    "title": "계정",
    "noResultFound": "계정이 발견되지 않습니다.",
    "order": {
      "name|asc": "이름 A-Z",
      "name|desc": "이름 Z-A",
      "balance|asc": "최저 잔액",
      "balance|desc": "최고 잔액"
    },
    "range": {
      "day": "일",
      "week": "주",
      "month": "달",
      "year": "년",
      "all": "전체"
    },
    "optionsMenu": {
      "title": "옵션",
      "exportOperations": "거래 내역 내보내기",
      "exportToMobile": "모바일로 내보내기"
    },
    "contextMenu": {
      "star": "별표 표시",
      "receive": "수령",
      "send": "전송",
      "swap": "스왑",
      "buy": "구매",
      "sell": "판매",
      "edit": "계정 편집",
      "hideToken": "토큰 숨기기"
    }
  },
  "help": {
    "title": "도움말 및 지원",
    "gettingStarted": {
      "title": "시작하기",
      "desc": "여기에서 시작하세요"
    },
    "status": {
      "title": "Ledger 상태",
      "desc": "시스템 상태를 확인하세요"
    },
    "helpCenter": {
      "title": "Ledger 지원",
      "desc": "도움 받기"
    },
    "ledgerAcademy": {
      "title": "Ledger 아카데미",
      "desc": "암호화폐 알아보기"
    },
    "facebook": {
      "title": "페이스북",
      "desc": "페이지에서 '좋아요'를 눌러주세요"
    },
    "twitter": {
      "title": "트위터",
      "desc": "팔로우"
    },
    "github": {
      "title": "Github",
      "desc": "코드를 리뷰해주세요"
    }
  },
  "blacklistToken": {
    "title": "토큰 숨기기",
    "desc": "이 작업은 모든 <1><0>{{tokenName}}</0></1>의 계정을 숨기며 <3>설정</3>을 사용하여 다시 표시할 수 있습니다",
    "hideCTA": "토큰 숨기기"
  },
  "hideNftCollection": {
    "title": "NFT 컬렉션 숨기기",
    "desc": "이 작업은 <1><0>{{collectionName}}</0></1> 컬렉션에서 모든 NFT를 숨기며 <3>설정</3>을 사용하여 다시 표시할 수 있습니다",
    "hideCTA": "NFT 컬렉션 숨기기"
  },
  "banners": {
    "cleanCache": {
      "title": "실험적 설정을 변경하려면 캐시 삭제가 필요합니다",
      "cta": "캐시 삭제"
    },
    "migrate": "Ledger Live 계정을 업데이트할 수 있습니다",
    "genericTerminatedCrypto": "{{coinName}}은(는) 더 이상 지원되지 않습니다",
    "valentine": {
      "title": "발렌타인 데이",
      "description": "감사의 표시로, Ledger에서 Ledger Live의 구매 및 판매 수수료를 인하합니다"
    },
    "ledgerAcademy": {
      "title": "Ledger 아카데미",
      "description": "블록체인, 보안, 암호화폐, Ledger 장치에 대해 알아야 할 모든 것",
      "cta": "학습 시작"
    },
    "stakeCosmos": {
      "title": "COSMOS(코스모스)로 스테이킹",
      "description": "오늘 계정 페이지를 통해 ATOM 코인을 위임하고 보상을 받아보세요",
      "cta": "지금 Cosmos(코스모스) 스테이킹하세요"
    },
    "buyCrypto": {
      "title": "암호화폐 구매",
      "description": "본사 파트너를 통해 암호화폐를 구매하고 Ledger 계정으로 바로 받아보세요.",
      "cta": "지금 구매하기"
    },
    "familyPack": {
      "title": "패밀리 팩",
      "description": "할인된 가격으로 3개의 Nano S로 가족과 친구들을 암호화 세상으로 초대하세요",
      "cta": "패밀리 팩 구매"
    },
    "polkaStake": {
      "title": "Polkadot(폴카닷) 스테이킹",
      "description": "이제 Ledger Live에서 DOT을 곧바로 스테이킹, 보관, 관리할 수 있습니다 "
    },
    "sell": {
      "title": "암호화폐 판매",
      "description": "본사 파트너와 함께 Ledger Live에서 비트코인을 판매하세요"
    },
    "stakeAlgorand": {
      "title": "Algorand로 스테이킹",
      "description": "ALGO를 최대로 활용하기 오늘 계정에 자금을 추가하고 스테이킹 리워드를 받아보세요."
    },
    "swap": {
      "title": "암호화폐 스왑",
      "description": "본사 파트너와 함께 Ledger Live에서 한 가지 암호화폐를 다른 종류로 교환해보세요"
    },
    "lending": {
      "title": "암호화폐 대출",
      "description": "오늘 컴파운드 프로토콜에 스테이블코인을 대출해 주고 이자를 받아보세요"
    },
    "blackfriday": {
      "title": "블랙 프라이데이 ",
      "description": "프로모션 코드(BLACKFRIDAY20)로 Ledger 하드웨어 지갑을 40% 할인가에 구매하세요"
    }
  },
  "signmessage": {
    "title": "서명 메시지",
    "steps": {
      "summary": {
        "title": "요약"
      },
      "sign": {
        "title": "장치"
      }
    }
  },
  "walletconnect": {
    "titleAccount": "지갑 연결",
    "disconnect": "연결 해제",
    "disconnected": "연결 해제",
    "connected": "연결됨",
    "connecting": "연결 중...",
    "invalidAccount": "잘못된 계정 ID",
    "steps": {
      "paste": {
        "title": "링크를 붙여넣으세요",
        "label": "지갑 연결 주소",
        "placeholder": "지갑 연결 링크를 붙여 넣기 하세요"
      },
      "confirm": {
        "title": "연결",
        "details": "귀하의 지갑을 통해 다음 계정에 연결하고 싶다면:",
        "deeplinkDetails": "Ledger Live에 연결하고 싶습니다. 귀하의 계정을 선택하세요:",
        "noAccount": "호환되는 계정이 없습니다. Wallet Connect를 사용하려면 호환되는 계정을 추가하세요.",
        "alreadyConnected": "다른 dApp이 이미 연결된 상태에서 dApp에 연결하려고 합니다. Live를 새로운 dApp으로 다시 연결하기 전에 연결된 dApp에서 연결을 끊으세요."
      }
    },
    "connectedscreen": {
      "info": "이제 웹 브라우저에서 {{name}} 디앱을 이용할 수 있습니다.",
      "warning": "디앱에서 수신 주소를 공유하는 것은 안전하지 않습니다. 자금 수신을 위해 주소를 공유할 때는 언제나 Ledger Live를 이용하세요.",
      "disconnected": "디앱, WalletConnect, Ledger Live 사이에 연결 문제가 있습니다. 잠시 기다리거나 연결을 다시 시작하세요"
    }
  },
  "dashboard": {
    "title": "포트폴리오",
    "emptyAccountTile": {
      "desc": "계정을 추가하여 다른 암호화폐를 관리하세요",
      "createAccount": "계정 추가"
    },
    "recentActivity": "최신 운영",
    "totalBalance": "총 잔액",
    "transactionsPendingConfirmation": "일부 트랜잭션이 아직 확인되지 않았습니다. 트랜잭션이 확인된 후 잔액에 반영되며 사용이 가능합니다."
  },
  "currentAddress": {
    "title": "현재 주소",
    "for": "<1><0>{{name}}</0></1> 주소",
    "messageIfUnverified": "공유된 주소가 장치의 주소와 정확히 일치하는지 확인하세요.",
    "messageIfSkipped": "귀하의 {{name}} 주소가 Ledger 장치에서 확인되지 않았습니다. 보안을 위해 주소를 인증하세요.",
    "showQrCode": "QR 코드 보기",
    "taprootWarning": "발송자가 탭루트를 지원하는지 확인해 주세요"
  },
  "emptyState": {
    "dashboard": {
      "title": "장치에 앱을 설치하세요",
      "desc": "관리자로 이동해 보유한 장치에 앱을 설치하세요. 장치에 앱이 설치되면 계정을 추가할 수 있습니다.",
      "buttons": {
        "installApp": "관리자로 이동",
        "help": "도움말"
      }
    },
    "accounts": {
      "title": "계정을 추가하고 시작해보세요",
      "desc": "계정을 추가해서 암호화폐를 관리하세요. 장치에 암호화 자산 앱이 설치되어 있어야 합니다",
      "buttons": {
        "addAccount": "계정 추가",
        "installApp": "관리자로 이동하여 앱 설치",
        "help": "도움말"
      }
    }
  },
  "genuinecheck": {
    "deviceInBootloader": "Bootloader 모드 장치 <1>Continue<1>를 클릭하여 업데이트하세요."
  },
  "learn": {
    "title": "알아보기",
    "noConnection": "연결 없음",
    "noConnectionDesc": "인터넷에 액세스할 수 없습니다. 연결을 확인하고 다시 시도하세요.",
    "sectionShows": "쇼",
    "sectionVideo": "동영상",
    "sectionPodcast": "팟캐스트",
    "sectionArticles": "기사"
  },
  "market": {
    "title": "마켓",
    "currency": "통화",
    "rangeLabel": "시간",
    "goBack": "돌아가기",
    "filters": {
      "title": "필터",
      "show": "보기",
      "all": "전체",
      "isLedgerCompatible": "Ledger Live 호환",
      "isFavorite": "별표 표시된 자산",
      "applyFilters": "필터 적용",
      "clearAll": "모두 지우기"
    },
    "marketList": {
      "crypto": "암호화폐",
      "price": "가격",
      "change": "변경",
      "marketCap": "시가총액",
      "last7d": "지난 7 일"
    },
    "detailsPage": {
      "priceStatistics": "가격 통계",
      "tradingVolume": "거래량",
      "24hLowHight": "24시간 최저 / 24시간 최고",
      "7dLowHigh": "7일 최저 / 7일 최고",
      "allTimeHigh": "사상 최고치",
      "allTimeLow": "사상 최저치",
      "marketCapRank": "시가총액 순위",
      "marketCapDominance": "시가총액 도미넌스",
      "supply": "공급",
      "circulatingSupply": "유통량",
      "totalSupply": "총 공급량",
      "maxSupply": "최대 공급량",
      "assetNotSupportedOnLedgerLive": "이 자산은 Ledger Live에서 지원되지 않습니다.",
      "supportedCoinsAndTokens": "지원되는 코인 및 토큰"
    },
    "range": {
      "1H_label": "1시간",
      "1D_label": "1일",
      "1W_label": "1주",
      "1M_label": "1달",
      "1Y_label": "1년",
      "1h": "1시간",
      "24h": "24시간",
      "7d": "7일",
      "30d": "30일",
      "1y": "1년",
      "1H_selectorLabel": "지난 1시간",
      "1D_selectorLabel": "지난 24시간",
      "1W_selectorLabel": "지난 주",
      "1M_selectorLabel": "지난 달",
      "1Y_selectorLabel": "지난 해"
    },
    "warnings": {
      "connectionError": "연결 오류",
      "ledgerUnableToRetrieveData": "Ledger Live는 데이터를 검색할 수 없습니다.",
      "checkInternetAndReload": "인터넷 연결을 확인하고 이 페이지를 새로고침하세요.",
      "reload": "새로고침",
      "noCryptosFound": "발견된 코인이 없습니다",
      "noSearchResultsFor": "죄송합니다. <0>{{search}}</0>에 대한 코인을 찾지 못했습니다. 다른 키워드로 검색을 다시 시도해 주세요.",
      "noSearchResults": "죄송합니다. 검색 결과를 찾지 못했습니다.",
      "retrySearchKeyword": "다른 키워드로 검색을 다시 시도해 주세요.",
      "retrySearchParams": "다른 매개변수로 검색을 다시 시도해 주세요.",
      "trackFavAssets": "즐겨찾기를 찾아보세요",
      "clickOnStarIcon": "자산 옆에 있는 별 아이콘을 클릭하면 자산이 자동으로 즐겨찾기에 추가됩니다.",
      "browseAssets": "자산 찾기"
    }
  },
  "NFT": {
    "viewer": {
      "actions": {
        "send": "전송",
        "open": "{{viewer}}에서 열기"
      },
      "attributes": {
        "properties": "속성",
        "description": "설명",
        "tokenAddress": "토큰 주소",
        "tokenId": "토큰 ID",
        "quantity": "수량",
        "floorPrice": "가격 하한선"
      }
    },
    "collections": {
      "title": "NFT(대체 불가능한 토큰) 컬렉션",
      "receiveCTA": "NFT 수령",
      "galleryCTA": "갤러리 보기",
      "seeMore": "더 많은 컬렉션 보기",
      "seeAll": "모든 컬렉션 보기",
      "seeLess": "줄이기",
      "placeholder": "NFT를 추가하려면 {{currency}} 주소로 보내면 됩니다."
    },
    "gallery": {
      "title": "모든 NFT",
      "collection": {
        "header": {
          "sendCTA": "전송",
          "contract": "계약: {{contract}}"
        },
        "operationList": {
          "header": "최신 운영",
          "OUT": "전송됨",
          "IN": "수령됨"
        }
      },
      "tokensList": {
        "item": {
          "tokenId": "ID: {{tokenId}}"
        }
      }
    }
  },
<<<<<<< HEAD
  "tokensList": {
    "title": "토큰",
    "cta": "토큰 추가",
    "placeholder": "토큰을 추가하려면, 해당 토큰을 귀하의 {{currencyName}} 주소로 전송하세요.",
    "link": "자세히 알아보기",
    "seeTokens": "토큰 보기 ({{tokenCount}})",
    "hideTokens": "토큰 숨기기 ({{tokenCount}})",
    "countTooltip": "1개의 토큰",
    "countTooltip_plural": "{{count}}개의 토큰",
    "algorand": {
      "title": "ASA(자산)",
      "cta": "ASA 추가",
      "placeholder": "{{currencyName}} 계정에 자산을 추가할 수 있습니다.",
      "link": "자산(ASA)은 어떻게 운영되나요?",
      "seeTokens": "ASA 보기 ({{tokenCount}})",
      "hideTokens": "ASA 숨기기 ({{tokenCount}})"
=======
  "tokensList" : {
    "title" : "토큰",
    "cta" : "토큰 추가",
    "placeholder" : "토큰을 추가하려면, 해당 토큰을 귀하의 {{currencyName}} 주소로 전송하세요.",
    "link" : "자세히 알아보기",
    "seeTokens" : "토큰 보기 ({{tokenCount}})",
    "hideTokens" : "토큰 숨기기 ({{tokenCount}})",
    "countTooltip" : "1개의 토큰",
    "countTooltip_plural" : "{{count}}개의 토큰",
    "algorand" : {
      "title" : "ASA(자산)",
      "cta" : "ASA 추가",
      "placeholder" : "{{currencyName}} 계정에 자산을 추가할 수 있습니다.",
      "link" : "자산(ASA)은 어떻게 운영되나요?",
      "seeTokens" : "ASA 보기 ({{tokenCount}})",
      "hideTokens" : "ASA 숨기기 ({{tokenCount}})"
    },
    "stellar" : {
      "title" : "자산",
      "cta" : "자산 추가",
      "placeholder" : "{{currencyName}} 계정에 자산을 추가할 수 있습니다.",
      "link" : "스텔라 자산에 대해 자세히 알아보기",
      "seeTokens" : "자산 표시({{tokenCount}})",
      "hideTokens" : "자산 숨기기({{tokenCount}})"
>>>>>>> ae290e27
    }
  },
  "subAccounts": {
    "title": "부계정",
    "seeSubAccounts": "부계정 보기 ({{tokenCount}})",
    "hideSubAccounts": "부계정 숨기기 ({{tokenCount}})",
    "countTooltip": "1개의 부계정",
    "countTooltip_plural": "{{count}} 부계정"
  },
  "migrateAccounts": {
    "overview": {
      "title": "Ledger Live 계정 업데이트",
      "successTitle": "계정이 업데이트되었습니다",
      "successDescPlu": "사용자의 {{assets}} 계정이 이제 업데이트되어 바로 사용할 수 있습니다",
      "successDesc": "사용자의 {{assets}} 계정이 이제 업데이트되어 바로 사용할 수 있니다",
      "mobileTitle": "모바일로 계정 내보내기",
      "mobileDesc": "아래 버튼을 클릭해 업데이트된 계정을 Ledger Live 모바일 앱으로 내보내기하세요.",
      "mobileCTA": "모바일로 내보내기",
      "description": "Ledger Live의 새로운 기능을 이용하려면 업데이트가 필요합니다.",
      "currency": "1개의 {{currency}} 계정을 업데이트해야 합니다.",
      "currency_plural": "{{currency}} 계정 {{count}}개를 업데이트해야 합니다.",
      "footer": "업데이트를 완료하려면 Ledger 장치가 필요합니다",
      "pendingDevices": "1개의 계정을 업데이트할 수 없습니다. 아래 계정과 연계된 장치를 연결하세요",
      "pendingDevices_plural": "{{totalMigratableAccounts}} 계정을 업데이트할 수 없습니다. 아래 계정과 연계된 장치를 연결하세요",
      "doItLaterBtn": "나중에 다시 해주세요"
    },
    "progress": {
      "finished": {
        "title": "{{currencyName}} 업데이트 완료됨",
        "description": ""
      },
      "scanning": {
        "title": "{{currencyName}} 업데이트 진행 중...",
        "description": "계정이 업데이트될 때까지 기다려주세요"
      },
      "finished-empty": {
        "title": "{{currencyName}} 업데이트 미완료",
        "description": "업데이트할 {{currencyName}} 계정 없음"
      }
    },
    "cta": {
      "startUpdate": "업데이트 시작",
      "nextCurrency": "{{currency}} 업데이트를 계속하세요"
    }
  },
  "addAccounts": {
    "title": "계정 추가",
    "breadcrumb": {
      "informations": "암호화폐",
      "connectDevice": "장치",
      "import": "계정",
      "finish": "확인"
    },
    "fullNodeReadyInfo": "비트코인 풀 노드를 이용하여 계정을 추가할 것입니다.",
    "fullNodeConfigure": "노드 구성",
    "tokensTip": "{{token}} ({{ticker}})(은)는 {{tokenType}} 토큰입니다. {{currency}} 계정으로 직접 토큰을 받을 수 있습니다.",
    "accountToImportSubtitle_plural": "기존 계정 추가",
    "selectAll": "모든 ({{count}}) 선택",
    "unselectAll": "모든 ({{count}}) 선택 해제",
    "noAccountToImport": "추가할 기존 {{currencyName}} 계정이 없습니다",
    "success": "계정이 성공적으로 추가되었습니다",
    "success_plural": "계정이 성공적으로 추가되었습니다",
    "successDescription": "다른 계정을 추가하거나 포트폴리오로 돌아가세요",
    "successDescription_plural": "다른 계정을 추가하거나 포트폴리오로 돌아가세요",
    "createNewAccount": {
      "noOperationOnLastAccount": "<1><0>{{accountName}}</0></1> 계정으로 자산을 수령하기 전에는 새 계정을 추가할 수 없습니다",
      "noAccountToCreate": "<1><0>{{currencyName}}</0></1> 계정이 생성되지 않은 것 같습니다",
      "showAllAddressTypes": "모든 주소 유형을 표시하세요",
      "showAllAddressTypesTooltip": "다른 주소 형식으로 {{family}}를 수령하려면 주소 유형만 변경해 주세요."
    },
    "supportLinks": {
      "segwit_or_native_segwit": "SegWit, 또는 Native SegWit?"
    },
    "cta": {
      "addMore": "더 추가하기",
      "add": "계정 추가",
      "add_plural": "계정 추가",
      "addAccountName": "{{currencyName}} 계정 추가",
      "receive": "수령"
    },
    "sections": {
      "importable": {
        "title": "기존 계정 추가"
      },
      "creatable": {
        "title": "새 계정 추가"
      },
      "imported": {
        "title": "계정이 이미 포트폴리오에 있습니다 {{count}}"
      },
      "migrate": {
        "title": "업데이트할 계정"
      }
    }
  },
  "operationDetails": {
    "whatIsThis": "어떤 거래인가요?",
    "title": "작업 세부 정보",
    "type": "유형",
    "amount": "금액",
    "account": "계정",
    "date": "날짜",
    "currentValue": "현재 가치",
    "status": "상태",
    "confirmed": "확인됨",
    "failed": "실패함",
    "notConfirmed": "확인되지 않음",
    "fees": "수수료",
    "noFees": "수수료 없음",
    "from": "수신",
    "to": "발신",
    "identifier": "트랜잭션 ID",
    "viewOperation": "탐색기에서 보기",
    "showMore": "{{recipients}} 자세히 표시",
    "showLess": "간단히 표시",
    "tokenOperations": "토큰 거래",
    "subAccountOperations": "부계정 거래",
    "tokenTooltip": "이 거래는 다음 토큰 거래와 관련이 있습니다",
    "subAccountTooltip": "이 거래는 다음 서브 계정 거래와 관련이 있습니다",
    "internalOperations": "내부 거래",
    "internalOpTooltip": "이 거래는 내부 거래입니다",
    "details": "{{ currency }} 세부정보",
    "multipleAddresses": "왜 주소가 여러 개인가요?",
    "nft": {
      "name": "토큰명",
      "contract": "토큰 계약",
      "id": "토큰 (NFT) ID",
      "quantity": "수량"
    },
    "extra": {
      "frozenAmount": "동결 금액",
      "unfreezeAmount": "동결 해제 금액",
      "votes": "투표 ({{number}})",
      "votesAddress": "<2>{{name}}</2>에서 <0>{{votes}}</0>로",
      "validators": "검증인",
      "redelegated": "재위임됨",
      "redelegatedFrom": "다음으로부터 재위임됨",
      "redelegatedTo": "다음에게 재위임됨",
      "redelegatedAmount": "재위임된 금액",
      "undelegated": "위임 해제됨",
      "undelegatedFrom": "다음으로부터 위임 해제됨",
      "undelegatedAmount": "위임 해제 금액",
      "rewardFrom": "보상처",
      "memo": "메모",
      "assetId": "자산 ID",
      "rewards": "받은 보상",
      "bondedAmount": "본딩된 금액",
      "unbondedAmount": "언본딩된 금액",
      "withdrawUnbondedAmount": "출금된 금액",
      "palletMethod": "방법",
      "transferAmount": "이전 금액",
      "validatorsCount": "검증인 ({{number}})"
    }
  },
  "operationList": {
    "noMoreOperations": "모두 끝났습니다."
  },
  "DeviceAction": {
    "allowAppPermission": "내 장치에서 {{wording}} 앱 열기",
    "allowAppPermissionSubtitleToken": "나의 {{token}} 토큰 관리",
    "allowManagerPermission": "장치에서 {{wording}} 허용",
    "loading": "로딩...",
    "connectAndUnlockDevice": "장치를 연결하고 잠금 해제하세요",
    "unlockDevice": "장치를 잠금 해제하세요",
    "unlockDeviceAfterFirmwareUpdate": "펌웨어 업데이트를 기다려 PIN으로 장치를 잠금 해제해 보세요",
    "quitApp": "장치에서 앱을 중단하세요",
    "appNotInstalledTitle": "필수 앱 없음",
    "appNotInstalledTitle_plural": "필수 앱 없음",
    "appNotInstalled": "이 조치를 완료하려면 {{appName}} 앱이 필요합니다. 관리자로 이동하여 장치에 앱을 설치하세요",
    "appNotInstalled_plural": "이 조치를 완료하려면 {{appName}} 앱이 필요합니다. 관리자로 이동해 장치에 앱을 설치하세요",
    "openManager": "관리자 열기",
    "openOnboarding": "장치 설정",
    "outdated": "앱 버전이 오래됨",
    "outdatedDesc": "장치의 {{appName}} 앱에 중요한 업데이트가 있습니다. 관리자로 이동하여 업데이트하세요.",
    "installApp": "{{appName}} 앱 설치",
    "installAppDescription": "설치가 완료될 때까지 기다려 주세요",
    "listApps": "앱 의존성 확인",
    "listAppsDescription": "모든 필수 앱이 설치되었는지 확인할 때까지 기다려 주세요",
    "swap": {
      "notice": "장치에서 스왑 세부사항을 확인한 후 전송하세요. 주소가 안전하게 교환되어 주소를 따로 인증할 필요 없습니다.",
      "confirm": "스왑 트랜잭션을 검증하세요",
      "amountSent": "전송 금액",
      "amountReceived": "수신 금액",
      "amountReceivedFloat": "서비스 수수료 부과 전 수신 금액",
      "fees": "수수료",
      "provider": "공급자",
      "payoutNetworkFees": "지불금 비용",
      "payoutNetworkFeesTooltip": "이 금액은 장치에 표시되지 않습니다",
      "acceptTerms": "By validating this transaction, I accept\n<0>{{provider}}'s terms of use</0>"
    },
    "swap2": {
      "amountSent": "전송 금액",
      "amountReceived": "수신 금액",
      "provider": "공급자",
      "fees": "네트워크 수수료",
      "sourceAccount": "송신 계정",
      "targetAccount": "보내는 계정"
    },
    "sell": {
      "notice": "장치에서 매도 세부사항을 확인한 후 전송하세요. 주소가 안전하게 교환되어 주소를 따로 인증할 필요 없습니다.",
      "confirm": "매도 트랜잭션을 확인하세요"
    },
    "fund": {
      "notice": "장치에서 자금 세부사항을 확인한 후 전송하세요. 주소가 안전하게 교환되어 주소를 따로 인증할 필요 없습니다.",
      "confirm": "자금 트랜잭션을 확인하세요"
    }
  },
  "manager": {
    "tabs": {
      "appCatalog": "앱 카탈로그",
      "appCatalogSearch": "카탈로그 앱 검색...",
      "appsOnDevice": "앱 설치됨",
      "appOnDeviceSearch": "설치된 앱 검색..."
    },
    "disconnected": {
      "title": "귀하의 장치에서 앱이 실행되고 있는 것 같습니다",
      "subtitle": "관리자를 다시 열면 장치에서 앱이 종료됩니다",
      "ctaReopen": "관리자 다시 열기",
      "ctaPortfolio": "포트폴리오로 돌아가기"
    },
    "deviceStorage": {
      "freeSpace": "<0>{{space}}</0> 무료",
      "noFreeSpace": "남은 저장 공간 없음",
      "installed": "앱",
      "capacity": "용량",
      "used": "사용됨",
      "firmwareAvailable": "오래된 펌웨어:",
      "firmwareUpToDate": "펌웨어가 최신입니다:",
      "genuine": "정품 장치입니다",
      "incomplete": "일부 앱이 인식되지 않았습니다. 제거 후 다시 설치하세요."
    },
    "applist": {
      "placeholder": "선택한 필터로 검색된 결과가 없습니다",
      "placeholderNoAppsInstalled": "장치에 설치된 앱이 없습니다",
      "placeholderGoToCatalog": "앱 카탈로그로 이동하여 앱을 설치하세요",
      "noResultsFound": "결과가 없습니다",
      "noResultsDesc": "철자를 확인하고 재시도하세요",
      "filter": {
        "title": "보기",
        "all": "전체",
        "supported": "Live에서 지원",
        "installed": "설치됨",
        "not_installed": "설치되지 않음"
      },
      "sort": {
        "title": "분류",
        "name_asc": "이름 A-Z",
        "name_desc": "이름 Z-A",
        "marketcap_desc": "시가총액"
      },
      "installSuccess": {
        "title": "앱이 성공적으로 설치되었습니다. 사용자의 {{app}} 계정을 추가할 수 있습니다",
        "title_plural": "앱이 설치되었습니다. 사용자의 계정을 추가할 수 있습니다",
        "manageAccount": "내 계정 관리"
      },
      "updatable": {
        "title": "업데이트 이용 가능",
        "title_plural": "업데이트 이용 가능",
        "progressTitle": "{{number}} 앱 업데이트",
        "progressTitle_plural": "{{number}} 앱 업데이트",
        "progressWarning": "업데이트 중에 관리자를 중단하지 마세요.",
        "progress": "모두 업데이트 중..."
      },
      "item": {
        "version": "버전 {{version}}",
        "installing": "설치 중...",
        "uninstalling": "제거 중...",
        "updating": "업데이트 중...",
        "scheduled": "대기",
        "update": "업데이트 이용 가능",
        "updateAll": "모두 업데이트",
        "updateAllOutOfMemory": "저장 용량이 부족합니다. 일부 앱을 제거하세요",
        "install": "설치",
        "installed": "설치됨",
        "updated": "업데이트됨",
        "uninstall": "제거",
        "notEnoughSpace": "저장 용량이 부족합니다",
        "supported": "Ledger Live 지원됨",
        "not_supported": "타사 지갑 필요",
        "addAccount": "계정 추가",
        "addAccountTooltip": "{{appName}} 계정 추가",
        "addAccountWarn": "처리가 완료될 때까지 기다려 주세요",
        "learnMore": "자세히 알아보기",
        "learnMoreTooltip": "{{appName}}에 대해 자세히 알아보기",
        "removeTooltip": "{{appName}} 제거",
        "useAppForToken": "{{tokenType}} 토큰을 관리하고 싶으신가요?",
        "tokenAppDisclaimer": "{{tokenName}} {{tokenType}} 토큰을 관리하려면, <1>{{appName}} 앱</1>을 설치하고 <1>{{tokenType}} 버전</1>인지 확인한 후 <3>귀하의 {{appName}} 계정</3>으로 전송하세요.",
        "tokenAppDisclaimerInstalled": "<1>{{tokenName}} {{tokenType}} 토큰</1>을 관리하려면, <1>{{tokenType}}</1> 버전인지 확인한 후 <3>귀하의 {{appName}} 계정</3>으로 전송하세요.",
        "goToAccounts": "계정으로 이동",
        "intallParentApp": "{{appName}} 앱 설치",
        "plugin": "앱으로 이동",
        "swap": "스왑",
        "tool": "자세히 알아보기",
        "app": "자세히 알아보기"
      },
      "uninstall": {
        "title": "모두 제거",
        "subtitle": "모든 앱을 제거할까요?",
        "description": "걱정하지 마세요. 앱을 제거해도 암호화폐에는 영향을 주지 않습니다. 앱 카탈로그에서 앱을 재설치할 수 있습니다."
      }
    },
    "apps": {
      "dependencyInstall": {
        "title": "{{dependency}} 앱이 필요합니다",
        "description": "{{app}} 앱이 필요로 하기 때문에 {{dependency}} 앱도 설치되어야 합니다.",
        "confirm": "앱 설치하기"
      },
      "dependencyUninstall": {
        "title": " {{app}} 앱과 관련 앱을 삭제할까요?",
        "showAll": "삭제할 모든 앱을 보여줍니다",
        "description": "설치된 일부 앱이 {{app}} 앱에 연결되어 있습니다.  해당 앱도 함께 삭제됩니다.",
        "confirm": "{{app}} 앱과 다른 앱을 삭제하세요"
      }
    },
    "firmware": {
      "updateLater": "취소",
      "seedReady": "복구 문구가 있습니다",
      "dontHaveSeed": "복구 문구가 없나요? ",
      "followTheGuide": "단계별 업데이트 가이드를 따르세요",
      "removeApps": "모든 앱을 삭제하고 업데이트하세요",
      "update": "펌웨어 업데이트",
      "updateBtn": "펌웨어를 업데이트하세요",
      "banner": {
        "warning": "펌웨어 {{latestFirmware}}으로 업데이트하실 수 있습니다",
        "cta": "관리자로 이동",
        "old": {
          "warning": "장치 펌웨어가 오래되어 업데이트가 불가능합니다. Leger 지원에 연락하여 교체를 요청하세요.",
          "cta": "지원 부서 연락"
        },
        "cta2": "펌웨어를 업데이트하세요"
      },
      "latest": "펌웨어 버전 {{version}}을 사용할 수 있습니다.",
      "contactSupport": "지원 부서 연락",
      "deprecated": "장치 펌웨어가 오래되어 업데이트가 불가능합니다. Leger 지원에 연락하여 교체를 요청하세요.",
      "prepareSeed": "만약을 대비하여 24개의 단어 복구 문구를 복구 시트에 반드시 기록해 두고 언제든 사용 가능한 상태로 준비해 두세요.",
      "disclaimerTitle": "곧 <1>펌웨어 버전 {{version}}</1> 설치가 시작됩니다.",
      "downloadingUpdateDesc": "업데이트 설치자가 다운로드될 때까지 기다려 주세요"
    },
    "modal": {
      "steps": {
        "downloadingUpdate": "업데이트 다운로드 중",
        "updateMCU": "펌웨어 업데이트",
        "updating": "펌웨어 업데이트",
        "reset": "장치를 준비합니다",
        "osu": "OSU를 설치하는 중...",
        "flash-mcu": "MCU 업데이트 중...",
        "flash-bootloader": "부트로더 업데이트 중...",
        "firmware": "펌웨어 업데이트 중...",
        "flash": "장치 준비 중..."
      },
      "confirmIdentifier": "식별자 확인",
      "confirmIdentifierText": "장치의 식별자가 아래 식별자와 동일한지 확인하세요. 요청 받은 경우 PIN 코드를 확인하여 입력하세요",
      "identifier": "식별자",
      "preparation": "준비",
      "newFirmware": "새 펌웨어 {{version}}",
      "confirmUpdate": "장치에서 업데이트를 확인하세요",
      "mcuTitle": "업데이트 마무리",
      "mcuFirst": "장치에서 USB 케이블 분리",
      "mcuSecond": "USB 케이블을 다시 연결하는 동안에 <1><0>{{repairProcessing}}</0></1>스크린이 표시될 때까지 왼쪽 버튼을 길게 누르세요",
      "mcuPin": "업데이트가 완료될 때까지 기다려 주세요",
      "mcuSecondNanoX": "<1><0>{{bootloaderOption}}</0></1>이 표시될 때까지 왼쪽 버튼을 길게 누르세요. 버튼 두 개를 모두 눌러 장치를 확인하고 재연결하세요.",
      "mcuBlueFirst": "측면 버튼을 10초간 길게 눌러 장치를 끄세요. 버튼에서 손을 떼세요.",
      "mcuBlueSecond": "부팅 옵션이 표시될 때까지 버튼을 5초 이상 누르세요. Bootloader 모드 탭",
      "successTitle": "펌웨어 업데이트됨",
      "successTextApps": "장치에 앱을 다시 설치하세요",
      "successTextNoApps": "이제 장치에 앱을 설치할 수 있습니다",
      "sucessCTAApps": "앱 재설치",
      "SuccessCTANoApps": "앱 설치하기",
      "cancelReinstallCTA": "업데이트 설치",
      "resetSteps": {
        "first": "1. 장치 리셋",
        "connect": "USB 케이블을 이용해서 컴퓨터에 {{deviceName}}(을)를 연결하세요.",
        "turnOn": "장치의 버튼을 눌러 켜 주세요.",
        "falsePin": "PIN을 3회 잘못 입력하면 해당 장치를 리셋해야 합니다.",
        "turnOff": "{{action}}(이)가 표시될 때까지 버튼을 길게 누르세요.",
        "confirmTurnOff": "{{action}}(을)를 탭하여 확인해 주세요.",
        "second": "2. {{mode}} 모드 부팅",
        "boot": "{{option}}(이)가 표시될 때까지 길게 누르세요",
        "recoveryMode": "{{mode}} 모드를 탭하세요. 대시보드가 나타날 때까지 기다려 주세요.",
        "third": "3. 모든 앱 제거",
        "openLive": "Leddger Live에서 관리자 열기",
        "uninstall": "회색 휴지통 아이콘을 설치하여 현재 {{deviceName}}에 설치된 모든 앱을 표시하세요. 그러면 펌웨어 설치자를 위한 공간이 생깁니다.",
        "disclaimer": "참고: 사용자의 자금은 이 거래의 영향을 받지 않으며, 블록체인의 사용자 암호화폐에 대한 접근 권한을 주는 개인 키는 복구 시트에 안전하게 있습니다."
      }
    }
  },
  "claimReward": {
    "title": "보상 수령",
    "steps": {
      "rewards": {
        "title": "보상",
        "description": "축하합니다! 검증인을 투표로 선출하여 <1>{{amount}}</1>가 적립되었습니다.",
        "info": "24시간마다 한 번씩 보상을 수령할 수 있습니다."
      },
      "connectDevice": {
        "title": "장치"
      },
      "confirmation": {
        "title": "확인",
        "success": {
          "title": "보상 수령함",
          "text": "보상이 이용 가능 잔액에 추가됩니다.",
          "cta": "세부사항 보기",
          "done": "완료"
        },
        "broadcastError": "트랜잭션이 실패한 것 같습니다. 잠시 기다려 트랜잭션 내역을 확인한 후 다시 시도하세요."
      }
    }
  },
  "freeze": {
    "title": "자산 동결",
    "steps": {
      "amount": {
        "title": "금액",
        "resourceInfo": "대역폭 또는 에너지?",
        "bandwidthDescription": "네트워크 수수료로 TRX를 지불하지 않고 대역폭 포인트를 사용하여 트랜잭션을 처리합니다. 대역폭을 선택하여 일일 무료 트랜잭션 수를 늘려 주세요.",
        "energyDescription": "스마트 계약을 시행하려면 에너지 포인트가 필요합니다. 스마트 계약을 실행하지 않으면, 에너지 보상을 선택할 필요가 없습니다.",
        "amountLabel": "동결 금액",
        "available": "이용 가능: {{amountAvailable}}",
        "info": "동결 자산은 3일간 전송할 수 없습니다."
      },
      "connectDevice": {
        "title": "장치"
      },
      "confirmation": {
        "tooltip": {
          "title": "트랜잭션이 검증 대기 중입니다",
          "desc": "잠시 기다리시면 투표하실 수 있습니다"
        },
        "title": "확인",
        "success": {
          "title": "",
          "textNRG": "네트워크가 동결을 확인하면 에너지 획득을 시작할 수 있습니다. 곧 슈퍼 대표를 투표하여 보상도 적립할 수 있습니다.",
          "text": "네트워크가 동결을 확인하면 대역폭 획득을 시작할 수 있습니다. 곧 슈퍼 대표를 투표하여 보상도 적립할 수 있습니다.",
          "votePending": "{{time}} 이내 투표",
          "vote": "투표",
          "later": "나중에 투표"
        },
        "broadcastError": "트랜잭션이 실패한 것 같습니다. 잠시 기다려 트랜잭션 내역을 확인한 후 다시 시도하세요."
      }
    }
  },
  "unfreeze": {
    "title": "자산 동결 해제",
    "steps": {
      "amount": {
        "title": "동결 해제",
        "info": "동결 해제하면 사용자의 {{resource}}(이)가 줄어들고 투표가 취소됩니다."
      },
      "connectDevice": {
        "title": "장치"
      },
      "confirmation": {
        "title": "확인",
        "success": {
          "title": "",
          "text": "자산이 성공적으로 동결 해제되었습니다. {{resource}} 포인트가 줄어들고 귀하의 표가 취소됩니다.",
          "continue": "계속"
        },
        "broadcastError": "트랜잭션이 실패한 것 같습니다. 잠시 기다려 트랜잭션 내역을 확인한 후 다시 시도하세요."
      }
    }
  },
  "vote": {
    "title": "투표하기",
    "titleExisting": "투표 관리",
    "steps": {
      "castVotes": {
        "max": "최대치",
        "title": "투표",
        "search": "이름 또는 주소로 검색",
        "totalVotes": "총 투표수: {{total}}",
        "selected": "선택됨: {{total}}",
        "maxSelected": "최대치 선택: {{total}}",
        "allVotesAreUsed": "모든 자산이 배포되었습니다",
        "maxUsed": "자산 부족",
        "validators": "검증인 ({{total}})",
        "votes": "이용 가능 자산: {{total}}",
        "noResults": "\"<0>{{search}}</0>\"에 대한 검증인이 없습니다."
      },
      "connectDevice": {
        "title": "장치"
      },
      "confirmation": {
        "title": "확인",
        "success": {
          "title": "귀하의 투표가 처리되었습니다",
          "text": "",
          "cta": "세부사항 보기"
        },
        "broadcastError": "트랜잭션이 실패한 것 같습니다. 잠시 기다려 트랜잭션 내역을 확인한 후 다시 시도하세요."
      }
    }
  },
  "buy": {
    "title": "구매",
    "titleCrypto": "{{currency}} 구매",
    "buyCTA": "{{currencyTicker}} 구매",
    "withoutDevice": "내 장치 없이 계속합니다",
    "connectWithoutDevice": "사용자의 장치를 사용하는 것이 보안 최적화에 좋습니다",
    "skipConnect": "내 장치 없이 계속합니다"
  },
  "sell": {
    "title": "판매",
    "titleCrypto": "{{currency}} 매도"
  },
  "receive": {
    "title": "수령",
    "successTitle": "주소가 안전하게 공유되었습니다",
    "steps": {
      "chooseAccount": {
        "title": "계정",
        "label": "입금할 계정",
        "parentAccount": "1. {{currencyName}} 계정을 선택하세요",
        "token": "2. 토큰을 선택하세요",
        "verifyTokenType": "<0>{{token}}</0>이 <0>{{tokenType}}</0> 토큰인지 확인하세요. 다른 암호화폐가 {{currency}} 계정으로 전송되면 소실될 수 있습니다.",
        "warningTokenType": "<0>{{ticker}}</0> 또는 <0>{{tokenType}}</0> 토큰은 {{currency}} 계정으로만 보내세요. 다른 암호화폐를 보내면 영구적인 자금 손실을 초래할 수 있습니다."
      },
      "connectDevice": {
        "title": "장치",
        "withoutDevice": "장치가 없나요?"
      },
      "receiveFunds": {
        "title": "수령"
      },
      "warning": {
        "tezos": {
          "text": "위임된 계정으로 받은 금액은 총 스테이킹 금액에 추가됩니다. 원하지 않으시면 다른 계정을 선택하세요"
        }
      }
    }
  },
  "send": {
    "title": "전송",
    "titleNft": "NFT 보내기",
    "totalSpent": "입금할 총액",
    "steps": {
      "recipient": {
        "title": "수령인",
        "nftRecipient": "보낼 NFT"
      },
      "amount": {
        "title": "금액",
        "banner": "최대 사용 가능 금액은",
        "fees": "수수료",
        "standard": "스탠다드",
        "advanced": "고급",
        "nftQuantity": "수량"
      },
      "summary": {
        "title": "요약"
      },
      "device": {
        "title": "장치"
      },
      "details": {
        "utxoLag": "계정에 코인 수가 많아 트랜잭션 확인 및 서명에 시간이 오래 소요될 수 있습니다.",
        "subaccountsWarning": "이 계정의 토큰을 송신하려면 계정에 {{ currency }}(을)를 다시 채워야 합니다.",
        "from": "수신",
        "to": "발신",
        "selectAccountDebit": "출금 계정",
        "recipientAddress": "수령인 주소",
        "amount": "금액",
        "fees": "네트워크 수수료",
        "useMax": "최대치 송신",
        "rippleTag": "태그",
        "rippleTagPlaceholder": "선택 사항",
        "ethereumGasLimit": "가스 한도(Gas limit)",
        "ethereumGasPrice": "가스 가격(Gas price)",
        "unitPerByte": "바이트당 {{unit}}",
        "nft": "NFT",
        "nftQuantity": "수량"
      },
      "verification": {
        "streaming": {
          "accurate": "로딩 중...({{percentage}})",
          "inaccurate": "로딩..."
        }
      },
      "confirmation": {
        "title": "확인",
        "success": {
          "title": "트랜잭션 전송 완료",
          "text": "블록체인이 트랜잭션을 확인하면 계정 잔금이 업데이트됩니다.",
          "cta": "세부사항 보기"
        },
        "pending": {
          "title": "트랜잭션 브로드캐스팅 중..."
        },
        "broadcastError": "트랜잭션이 실패한 것 같습니다. 잠시 기다려 트랜잭션 내역을 확인한 후 다시 시도하세요."
      },
      "warning": {
        "tezos": {
          "text": "전송 금액은 위임된 계정의 잔금에서 공제합니다."
        }
      }
    },
    "footer": {
      "estimatedFees": "네트워크 수수료"
    }
  },
  "sign": {
    "title": "트랜잭션 서명"
  },
  "releaseNotes": {
    "title": "릴리즈 노트",
    "version": "Ledger Live {{versionNb}}"
  },
  "systemLanguageAvailable": {
    "title": "앱의 언어를 변경하시겠습니까?",
    "description": {
      "newSupport": "좋은 소식입니다! 좋은 소식입니다! 당사 팀은 항상 최선을 다해 노력해왔으며 Ledger Live는 이제 {{language}}를 지원합니다.",
      "advice": "나중에 설정에서 언제든지 언어를 다시 변경할 수 있습니다."
    },
    "switchButton": "{{language}}로 전환",
    "no": "다음을 선호하지 않습니다:"
  },
  "distribution": {
    "asset": "자산",
    "price": "가격",
    "distribution": "할당",
    "amount": "금액",
    "value": "가치",
    "showAll": "모두 보기",
    "showLess": "간단히 표시",
    "header": "자산 배분 ({{count}})"
  },
  "accountDistribution": {
    "account": "계정",
    "distribution": "할당",
    "amount": "금액",
    "value": "가치",
    "header": "계정 배분 ({{count}})"
  },
  "elrond": {
    "account": {
      "subHeader": {
        "cardTitle": "Elrond 제공",
        "moreInfo": "자세한 정보",
        "drawerTitle": "Elrond 통합",
        "title": "이제 Ledger Live에서 Elrond eGold(EGLD) 토큰을 이용할 수 있습니다",
        "description": "이제 Ledger Live로 eGold(EGLD) 토큰을 안전하게 보관하고 관리할 수 있습니다.",
        "description2": "Elrond eGold(EGLD) 토큰은 Elrond 네트워크의 네이티브 토큰으로, 트랜잭션, 스테이킹, 스마트 계약, 거버넌스, 검증인 보상 등 모든 분야에 사용됩니다.",
        "description3": "본사는 스테이킹, 네이티브 ESDT(Elrond 스탠다드 디지털 토큰) 지원 등의 다양한 기능을 추가하기 위해 Ellrond 팀과 활발히 협업 중입니다.",
        "website": "인터넷 스케일 블록체인"
      }
    }
  },
<<<<<<< HEAD
  "tron": {
    "voting": {
      "emptyState": {
        "description": "이제 동결 및 투표를 통해 보상을 획득할 수 있습니다.",
        "info": "투표는 어떤 원리인가요?",
        "votesDesc": "투표로 1인 이상의 대표를 선출하고 스테이킹 보상으로 소득을 올려보세요.",
        "vote": "투표하기",
        "voteExisting": "투표 관리"
=======
  "cardano" : {
    "account" : {
      "subHeader" : {
        "cardTitle" : "스테이킹 보상은 총 잔액에 포함되지 않습니다."
      }
    }
  },
  "tron" : {
    "voting" : {
      "emptyState" : {
        "description" : "이제 동결 및 투표를 통해 보상을 획득할 수 있습니다.",
        "info" : "투표는 어떤 원리인가요?",
        "votesDesc" : "투표로 1인 이상의 대표를 선출하고 스테이킹 보상으로 소득을 올려보세요.",
        "vote" : "투표하기",
        "voteExisting" : "투표 관리"
>>>>>>> ae290e27
      },
      "manageTP": "자산 관리",
      "warnEarnRewards": "보상 수령을 시작하시려면 {{amount}} 이상이 필요합니다",
      "claimRewards": "보상 수령",
      "nextRewardsDate": "보상 수령일은 {{date}}입니다",
      "claimAvailableRewards": "{{amount}} 수령",
      "header": "투표",
      "percentageTP": "% 투표 완료",
      "noRewards": "이용 가능한 보상이 없습니다",
      "remainingVotes": {
        "title": "현재 {{amount}} 투표가 남아 있습니다",
        "description": "나머지 투표를 통해 더 많은 보상을 받을 수 있습니다.",
        "button": "지금 투표하기"
      },
      "flow": {
        "steps": {
          "starter": {
            "description": "TRX를 동결하여 리워드를 받으면서 자산에 대한 보안과 권한도 계속 유지할 수 있습니다.",
            "bullet": {
              "delegate": "위임된 자산의 소유권은 사용자에게 있습니다.",
              "access": "3일 후 자산을 동결 해제할 수 있습니다.",
              "ledger": "Ledger 장치로 자산을 동결하고 안전하게 투표하세요."
            },
            "help": "투표는 어떤 원리인가요?",
            "termsAndPrivacy": "투표권 위임은 슈퍼 대표로부터 어떠한 보상도 보장하지 않습니다."
          }
        }
      }
    },
    "manage": {
      "title": "자산 관리",
      "freeze": {
        "title": "동결",
        "description": "TRX를 동결하여 대역폭이나 에너지를 받으세요. 투표를 통해 슈퍼 대표를 선출할 수도 있습니다."
      },
      "unfreeze": {
        "title": "동결 해제",
        "description": "TRX 동결을 해제하여 가용 잔금에 다시 추가하세요. 이제는 보상을 적립하지 못합니다."
      },
      "vote": {
        "title": "투표",
        "description": "투표를 통해 슈퍼 대표를 선출하여 보상을 받을 수 있습니다.",
        "steps": {
          "vote": {
            "title": "투표하기",
            "description": "투표로 1인 이상의 슈퍼 대표를 선출하여 보상 소득을 올려보세요.",
            "footer": {
              "doNotShowAgain": "다시 보지 않기",
              "next": "투표하기"
            },
            "info": {
              "message": "SR, 또는 후보자?",
              "superRepresentative": {
                "title": "슈퍼 대표(SR)",
                "description": "슈퍼 대표는 블록 생성과 원장 기록 같은 기본 기능을 보장하며 TRON 커뮤니티를 관리하는 중요한 역할을 합니다."
              },
              "candidates": {
                "title": "후보자",
                "description": "전체 토큰 홀더 커뮤니티의 투표로 127명의 개인이 선출되었습니다. 6시간마다 투표가 업데이트됩니다."
              }
            }
          }
        }
      }
    }
  },
  "bitcoin": {
    "inputSelected": "선택됨",
    "toSpend": "소비할 코인",
    "toReturn": "변경하여 돌아가기",
    "modalTitle": "코인 제어",
    "coincontrol": "코인 제어",
    "advanced": "고급 옵션",
    "ctaDisabled": "이 계정에는 UTXO가 없습니다",
    "whatIs": "코인 선택이란?",
    "rbf": "대체할 트랜잭션을 허용하세요(수수료 대체).",
    "strategy": "코인 선택 전략",
    "selected": "전략을 위해 선택된 코인",
    "amount": "전송 금액",
    "replaceable": "대체 가능",
    "cannotSelect": {
      "unconfirmed": "대체 가능한 미검증 트랜잭션의 코인은 선택할 수 없습니다.",
      "pending": "트랜잭션이 보류 중인 코인을 선택할 수 없습니다. (출력 값을 변경하는 경우 제외)",
      "last": "하나 이상을 선택해야 합니다"
    },
    "pending": "대기 중",
    "pickingStrategy": "UTXO 선정 전략",
    "pickingStrategyLabels": {
      "DEEP_OUTPUTS_FIRST": "가장 오래된 코인 먼저(FIFO)",
      "OPTIMIZE_SIZE": "수수료 최소화 (사이즈 최적화)",
      "MERGE_OUTPUTS": "미래 수수료 최소화 (코인 머지)"
    }
  },
  "cosmos": {
    "delegation": {
      "emptyState": {
        "description": "자산을 위임하여 ATOM 보상을 받을 수 있습니다.",
        "info": "위임은 어떤 원리인가요?",
        "delegation": "보상 받기"
      },
      "commission": "커미션",
      "totalStake": "총 스테이킹",
      "claimRewards": "보상 수령",
      "header": "위임",
      "noRewards": "이용 가능한 보상이 없습니다",
      "delegate": "추가",
      "undelegate": "위임 해제",
      "redelegate": "재위임",
      "redelegateDisabledTooltip": "<0>{{days}}</0>에 재위임할 수 있습니다",
      "redelegateMaxDisabledTooltip": "한 번에 <0>7</0>명 이상의 검증인을 재위임할 수 없습니다",
      "undelegateDisabledTooltip": "한 번에 <0>7</0>명 이상의 검증인을 위임 해제할 수 없습니다",
      "reward": "보상 수령",
      "currentDelegation": "위임됨: <0>{{amount}}</0>",
      "estYield": "추산 수익",
      "activeTooltip": "위임된 금액이 보상을 생성합니다",
      "inactiveTooltip": "위임되지 않은 금액은 보상을 생성하지 않습니다",
      "minSafeWarning": "자금이 부족합니다",
      "flow": {
        "title": "위임하기",
        "steps": {
          "starter": {
            "description": "ATOM 자산을 검증인에게 위임하여 보상을 받을 수 있습니다.",
            "bullet": [
              "위임된 자산의 소유권은 귀하가 갖습니다",
              "Ledger 장치를 이용하여 위임하세요",
              "자산은 위임 해제 21일 후에 이용 가능합니다"
            ],
            "warning": {
              "description": "검증인을 현명하게 선택하세요. 검증인이 부적절한 행동을 하는 경우 위임된 자산의 일부가 영구 손실될 수 있습니다."
            }
          },
          "amount": {
            "title": "금액"
          },
          "validator": {
            "title": "검증인"
          },
          "connectDevice": {
            "title": "장치"
          },
          "confirmation": {
            "title": "확인",
            "success": {
              "title": "자산을 성공적으로 위임했습니다",
              "text": "블록체인이 트랜잭션 검증을 완료하면 계정 잔금이 업데이트됩니다.",
              "cta": "세부사항 보기"
            },
            "broadcastError": "트랜잭션이 실패한 것 같습니다. 잠시 기다려 트랜잭션 내역을 확인한 후 다시 시도하세요."
          }
        }
      }
    },
    "claimRewards": {
      "flow": {
        "title": "보상 수령",
        "steps": {
          "claimRewards": {
            "title": "보상",
            "compound": "컴파운드(Compound)",
            "claim": "현금화",
            "compoundOrClaim": "컴파운드 또는 현금화",
            "compoundDescription": "위임된 금액에 보상이 추가됩니다",
            "claimDescription": "보상이 이용 가능 잔금에 추가됩니다",
            "compoundInfo": "<0>{{amount}}</0>의 보상을 획득했습니다. '계속'을 클릭하면, 바로 보상을 수령하고 동일한 검증인에게 자동 위임합니다.",
            "claimInfo": "아래 검증인으로부터 <0>{{amount}}</0>의 수익을 획득했습니다. '계속'을 클릭하면, 바로 보상을 수령하고 이용 가능 잔액에 자동 추가됩니다.",
            "selectLabel": "위임 선택"
          },
          "connectDevice": {
            "title": "장치"
          },
          "confirmation": {
            "title": "확인",
            "label": "확인",
            "success": {
              "title": "보상을 성공적으로 현금화 했습니다",
              "titleCompound": "성공적으로 보상에 복리를 적용했습니다.",
              "text": "보상이 가용 잔금에 추가되었습니다",
              "textCompound": "귀하의 보상이 <0>{{amount}}</0>자동으로 <0>{{validator}}</0>에게 위임되었습니다",
              "cta": "세부사항 보기"
            },
            "pending": {
              "title": "트랜잭션 브로드캐스팅 중..."
            },
            "broadcastError": "트랜잭션이 실패한 것 같습니다. 잠시 기다려 트랜잭션 내역을 확인한 후 다시 시도하세요."
          }
        }
      }
    },
    "redelegation": {
      "flow": {
        "title": "자산 재위임",
        "steps": {
          "starter": {
            "title": "재위임",
            "description": "재위임 기능을 이용하여 손쉽게 검증인을 변경하세요. 하지만 재위임 시 21일 타임 락이 적용되기 때문에, 다시 변경을 원하는 경우 21일을 기다려야 합니다.",
            "warning": "검증인을 현명하게 선택하세요. 검증인이 부적절한 행동을 하는 경우 위임된 자산의 일부가 영구 손실될 수 있습니다. 최대 <0>7개의 대기 중 재위임</0>이 있을 수 있습니다.",
            "howDelegationWorks": "위임은 어떤 원리인가요?"
          },
          "validators": {
            "title": "검증인",
            "currentDelegation": "현재 위임",
            "newDelegation": "새로운 위임",
            "chooseValidator": "검증인 선택",
            "warning": "다시 마음이 바뀌어 새로운 검증인 교체하고 재위임하려면 <0>21 days</0>일을 기다려야 합니다",
            "amountLabel": "재위임할 금액"
          },
          "device": {
            "title": "장치"
          },
          "confirmation": {
            "title": "확인",
            "success": {
              "title": "귀하의 자산을 성공적으로 재위임했습니다",
              "text": "블록체인이 트랜잭션 확인을 마치고 나면 재위임이 업데이트됩니다.",
              "cta": "세부사항 보기"
            },
            "broadcastError": "트랜잭션이 실패한 것 같습니다. 잠시 기다려 트랜잭션 내역을 확인한 후 다시 시도하세요."
          }
        }
      }
    },
    "undelegation": {
      "header": "위임 해제",
      "headerTooltip": "21일 타임 락이 끝나면 이용할 수 있습니다",
      "inactiveTooltip": "위임되지 않은 금액은 보상을 생성하지 않습니다",
      "flow": {
        "title": "위임 해제 자산",
        "steps": {
          "amount": {
            "title": "금액",
            "subtitle": "위임 해제 절차 완료까지 <0>21일</0>이 소요됩니다.",
            "warning": "보상은 즉시 현금화할 수 있습니다. 위임 해제 금액은 <0>21일 시간 잠금</0> 후에 가용 잔금으로 되돌아옵니다.",
            "fields": {
              "validator": "검증인",
              "amount": "위임 해제 금액"
            }
          },
          "device": {
            "title": "장치"
          },
          "confirmation": {
            "title": "확인",
            "success": {
              "title": "귀하의 자산을 성공적으로 위임 해제했습니다.",
              "description": "<0>{{amount}}</0>가 <0>{{validator}}</0>로부터 위임 해제되었습니다",
              "cta": "세부사항 보기"
            },
            "broadcastError": "트랜잭션이 실패한 것 같습니다. 잠시 기다려 트랜잭션 내역을 확인한 후 다시 시도하세요."
          }
        }
      }
    }
  },
  "algorand": {
    "operationHasRewards": "획득한 보상",
    "operationEarnedRewards": "<0>{{amount}}</0>의 보상을 획득했습니다.",
    "operationDetailsAmountBreakDown": "{{initialAmount}} (<0>+{{reward}}</0> 획득한 보상)",
    "optIn": {
      "flow": {
        "title": "ASA(자산) 추가",
        "steps": {
          "assets": {
            "title": "ASA(자산)",
            "info": "자산을 추가하려면 최소 수수료로 트랜잭션을 전송해야 합니다. 이 트랜잭션은 사용자의 트랜잭션 내역에 표시됩니다.",
            "selectLabel": "ASA(자산) 선택",
            "disabledTooltip": "이미 귀하의 알고랜드 계정에 이 ASA(자산)가 있습니다"
          },
          "connectDevice": {
            "title": "장치"
          },
          "confirmation": {
            "title": "확인",
            "success": {
              "title": "{{token}} 자산이 추가되었습니다",
              "text": "이제 알고랜드 계정에서 <0>{{token}}</0> 자산을 보내고 받을 수 있습니다.",
              "cta": "세부사항 보기"
            },
            "broadcastError": "트랜잭션이 실패한 것 같습니다. 잠시 기다려 트랜잭션 내역을 확인한 후 다시 시도하세요."
          }
        }
      }
    },
    "claimRewards": {
      "header": "보상",
      "tooltip": "알고랜드 보상은 주기적으로 배포되며 트랜잭션 시 보상을 자동으로 수령하게 됩니다.",
      "cta": "보상 수령",
      "rewardsDisabledTooltip": "보유한 보상이 없습니다. 알고랜드 보상은 사용자가 트랜잭션을 수행할 때 자동으로 적립됩니다. ALGO를 받아 보상을 적립하세요.",
      "flow": {
        "title": "보상 수령",
        "steps": {
          "starter": {
            "description": "Algorand로 자산 관리를 하는 것만으로도 Algorand 보상을 받을 수 있습니다.",
            "bullet": {
              "delegate": "보상을 받으려면 최소 잔금(1 ALGO)이 필요합니다.",
              "access": "계정 잔금을 늘려 더 많은 보상을 받아보세요.",
              "ledger": "계정에서 트랜잭션을 수행하여 보상을 수령하세요."
            },
            "learnMore": "Algorand 보상은 어떤 원리인가요?",
            "button": {
              "cta": "ALGO 받기"
            }
          },
          "info": {
            "title": "보상",
            "description": "축하합니다! {{amount}}를 획득했습니다. 클릭하여 계속해서 보상을 수령하세요",
            "info": "계정에 빈 트랜잭션을 생성하라는 안내가 표시됩니다. 그렇게 할 경우, 최소 트랜잭션 수수료로 계정 잔금에 현재 보상이 추가됩니다."
          },
          "connectDevice": {
            "title": "장치"
          },
          "confirmation": {
            "title": "확인",
            "success": {
              "title": "보상을 성공적으로 수령했습니다!",
              "text": "보상이 가용 잔금에 추가되었습니다",
              "cta": "세부사항 보기"
            },
            "broadcastError": "트랜잭션이 실패한 것 같습니다. 잠시 기다려 트랜잭션 내역을 확인한 후 다시 시도하세요."
          }
        }
      }
    }
  },
  "polkadot": {
    "lockedBalance": "본딩됨",
    "lockedTooltip": "자산을 본딩 하여 검증인을 지정해야 보상을 받을 수 있습니다.",
    "unlockingBalance": "본딩 해제",
    "unlockingTooltip": "언본딩 자산은 28일 동안 잠금 상태를 유지한 후 출금이 가능합니다.",
    "unlockedBalance": "언본딩된",
    "unlockedTooltip": "언본딩된 자산은 출금 거래를 통해 이동할 수 있습니다.",
    "networkFees": "네트워크 수수료는 폴카닷 컨센서스에 의해 자동으로 설정되며, 사용자는 장치에서 네트워크 수수료를 검토할 수 없습니다",
    "bondedBalanceBelowMinimum": "본딩된 잔액이 현재 최소 금액 {{minimumBondBalance}} 미만입니다. 사용자가 지명한 검증인이 제거될 위험이 있습니다.",
    "nomination": {
      "emptyState": {
        "description": "자산을 본딩하고 검증인을 지명하여 보상을 받을 수 있습니다.",
        "info": "지명이 어떻게 이루어지는지"
      },
      "header": "지명",
      "nominate": "지명",
      "setController": "관리자 변경",
      "chill": "지명 해제",
      "totalStake": "총 스테이킹",
      "amount": "본딩된 금액",
      "commission": "커미션",
      "active": "활성",
      "activeTooltip": "검증인이 선출되어 귀하의 본딩된 자산에 대한 보상을 받고 있습니다.",
      "inactive": "비활성",
      "inactiveTooltip": "검증인이 선출되었으나 귀하의 본딩된 자산에 대한 보상을 받고 있지는 않습니다.",
      "waiting": "선출되지 않음",
      "waitingTooltip": "선출된 검증인이 아니기 때문에 보상을 받지 않습니다.",
      "notValidator": "검증인이 아님",
      "notValidatorTooltip": "이 주소는 더 이상 검증인이 아닙니다",
      "elected": "선출됨",
      "nominatorsCount": "{{nominatorsCount}} 지명자",
      "nominatorsTooltip": "현재 검증인은 지명자 ({{count}})명이 선출합니다.",
      "oversubscribed": "초과 신청된 ({{nominatorsCount}})",
      "oversubscribedTooltip": "{{maxNominatorRewardedPerValidator}} 본딩된(Bonded) 금액이 가장 높은 지명자만 보상을 받습니다",
      "hasPendingBondOperation": "본딩 거래가 아직 확인 대기 중입니다",
      "electionOpen": "현재 새 검증인 선출이 진행 중입니다. 따라서 약 15분 동안 스테이킹 거래를 이용할 수 없습니다.",
      "electionOpenTooltip": "검증인 선출 중에는 이 거래를 이용할 수 없습니다.",
      "externalControllerTooltip": "이 계정은 다른 계정에서 관리됩니다.",
      "externalControllerUnsupported": "<0>이 스태시 계정은 별도의 계정(주소: <0>{{controllerAddress}}</0>에 관리됩니다. </0><1>Ledger Live로 스테이킹 하려면, 이 스태시 계정을 관리자로 설정해야 합니다.</1>",
      "externalStashTooltip": "이 계정은 다른 계정을 관리합니다.",
      "externalStashUnsupported": "<0>이 계정은 별도 스태시 계정(주소: <0>{{stashAddress}}</0>의 관리자입니다. </0><1>Ledger Live로 스테이킹 하려면, 이 스태시 계정을 관리자로 설정해야 합니다.</1>",
      "showInactiveNominations": "모든 지명자를 보여줍니다 ({{count}})",
      "hideInactiveNominations": "활성 지명만 보여주기",
      "noActiveNominations": "활성 지명이 없습니다.",
      "showAllUnlockings": "전체 언본딩 금액을 보여줍니다 ({{count}})",
      "hideAllUnlockings": "언본딩 금액을 숨깁니다"
    },
    "unlockings": {
      "header": "본딩 해제",
      "headerTooltip": "28일의 언본딩 기간이 지난 후 이용 가능합니다.",
      "withdrawUnbonded": "({{amount}}) 출금",
      "withdrawTooltip": "언본딩한 금액이 가용 잔금에 추가됩니다.",
      "noUnlockedWarning": "아직 출금할 언본딩된 잔금이 없습니다.",
      "rebond": "재본딩",
      "unbonded": "언본딩된"
    },
    "manage": {
      "title": "자산 관리",
      "bond": {
        "title": "본딩",
        "description": "보상을 받으려면 우선 금액을 본딩하세요. 그 다음에 검증인을 지명해야 합니다."
      },
      "unbond": {
        "title": "언본딩",
        "description": "본딩된 금액을 다시 이용하려면 우선 언본딩해야 합니다. 28일의 언본딩 기간이 지난 후 출금할 수 있습니다."
      },
      "withdrawUnbonded": {
        "title": "출금",
        "description": "언본딩된 금액을 다시 가용 잔금으로 가져오려면 직접 출금해야 합니다."
      },
      "nominate": {
        "title": "지명",
        "description": "최대 16명의 검증인을 선택하세요. 지명을 활성 상태를 유지하여 보상을 받으세요."
      },
      "chill": {
        "title": "지명 해제",
        "description": "모든 지명을 제거하세요. 보상 적립이 중지됩니다. 귀하의 본딩된 금액은 본딩된 상태를 유지합니다."
      }
    },
    "nominate": {
      "title": "지명",
      "steps": {
        "validators": {
          "title": "검증인",
          "notValidatorsRemoved": "지명한 주소{{count}}는 더 이상 검증인이 아닙니다. 지명 트랜잭션에서 주소가 자동으로 삭제됩니다.",
          "maybeChill": "대신, 지명을 제거하세요"
        },
        "connectDevice": {
          "title": "장치"
        },
        "confirmation": {
          "title": "확인",
          "label": "확인",
          "success": {
            "title": "성공적으로 검증인 지명을 마쳤습니다",
            "text": "선출된 검증인에게 귀하의 자산이 본딩될 때부터 보상을 받을 수 있습니다.",
            "cta": "세부사항 보기"
          },
          "pending": {
            "title": "트랜잭션 브로드캐스팅 중..."
          },
          "broadcastError": "트랜잭션이 실패한 것 같습니다. 잠시 기다려 트랜잭션 내역을 확인한 후 다시 시도하세요."
        }
      }
    },
    "bond": {
      "title": "자산 본딩",
      "rewardDestination": {
        "label": "보상 데스티네이션",
        "stash": "이용 가능 잔금",
        "stashDescription": "보상이 사용자의 가용 잔금에 입금됩니다.",
        "staked": "본딩된 잔금",
        "stakedDescription": "본딩된 잔금에 보상이 입금되고 컴파운드 수입이 들어옵니다.",
        "optionTitle": "주의",
        "optionDescription": "옵션을 한 번 설정하고 나면 해당 본딩 만료 시점까지 고정됩니다. 마음이 바뀌었을 경우, 아래 글을 읽어보세요"
      },
      "steps": {
        "starter": {
          "description": "자산을 본딩하여 보상을 받고 검증인을 지명하세요.",
          "bullet": [
            "본딩된 자산의 소유권은 여전히 귀하에게 있습니다",
            "Ledger 장치를 이용해 지명하세요",
            "언본딩한지 28일이 지나면 다시 자산을 이용할 수 있습니다"
          ],
          "help": "지명이 어떻게 이루어지는지",
          "warning": "검증인을 현명하게 선택하세요. 검증인이 부적절하게 행동하는 경우 일부 본딩된 자산이 영구 손실될 수 있습니다."
        },
        "amount": {
          "title": "금액",
          "amountLabel": "본딩 금액",
          "availableLabel": "이용 가능",
          "maxLabel": "최대치",
          "info": "본딩된 자산은 언제든지 언본드할 수 있지만, 언본딩에는 28일이 소요됩니다.",
          "learnMore": "자세히 알아보기"
        },
        "connectDevice": {
          "title": "장치"
        },
        "confirmation": {
          "tooltip": {
            "title": "트랜잭션이 승인 대기 중입니다",
            "desc": "지명하시려면 잠시 대기해 주세요"
          },
          "title": "확인",
          "success": {
            "title": "자산이 성공적으로 본딩되었습니다",
            "text": "사용자는 네트워크가 트랜잭션을 확인한 후에 검증인을 지명할 수 있습니다.",
            "textNominate": "사용자는 네트워크가 트랜잭션을 확인한 후에 검증인을 지명할 수 있습니다.",
            "nominate": "지명",
            "later": "나중에 지명하기"
          },
          "pending": {
            "title": "자산 본딩 중..."
          },
          "broadcastError": "트랜잭션이 실패한 것 같습니다. 잠시 기다려 트랜잭션 내역을 확인한 후 다시 시도하세요."
        }
      }
    },
    "rebond": {
      "title": "자산 재본딩",
      "steps": {
        "amount": {
          "title": "금액",
          "amountLabel": "재본딩 금액",
          "availableLabel": "본딩 해제",
          "maxLabel": "최대치",
          "info": "재본딩 자산은 즉시 본딩된 금액에 추가됩니다.",
          "learnMore": "자세히 알아보기"
        },
        "connectDevice": {
          "title": "장치"
        },
        "confirmation": {
          "title": "확인",
          "label": "확인",
          "success": {
            "title": "자산이 성공적으로 재본딩 되었습니다",
            "text": "네트워크가 트랜잭션을 확인한 후에 계정 잔금이 업데이트됩니다.",
            "cta": "세부사항 보기"
          },
          "pending": {
            "title": "자산 재본딩 중..."
          },
          "broadcastError": "트랜잭션이 실패한 것 같습니다. 잠시 기다려 트랜잭션 내역을 확인한 후 다시 시도하세요."
        }
      }
    },
    "unbond": {
      "title": "자산 언본딩",
      "steps": {
        "amount": {
          "title": "금액",
          "amountLabel": "언본딩할 금액",
          "availableLabel": "본딩됨",
          "maxLabel": "최대치",
          "info": "언본딩된 자산은 28일의 언본딩 기간이 지난 후 출금할 수 있습니다.",
          "learnMore": "자세히 알아보기"
        },
        "connectDevice": {
          "title": "장치"
        },
        "confirmation": {
          "title": "확인",
          "label": "확인",
          "success": {
            "title": "언본딩 트랜잭션이 성공적으로 전송되었습니다",
            "text": "언본딩된 자산은 28일 후 출금할 수 있습니다.",
            "cta": "세부사항 보기"
          },
          "pending": {
            "title": "자산 언본딩 중..."
          },
          "broadcastError": "트랜잭션이 실패한 것 같습니다. 잠시 기다려 트랜잭션 내역을 확인한 후 다시 시도하세요."
        }
      }
    },
    "simpleOperation": {
      "modes": {
        "withdrawUnbonded": {
          "title": "출금",
          "description": "28일의 언본딩 기간이 지나면 언본딩된 자산을 출금할 수 있습니다.",
          "info": "그런 다음 언본딩한 자산을 이용 가능한 잔액으로 출금할 수 있습니다."
        },
        "chill": {
          "title": "지명 해제",
          "description": "모든 지명을 해제하고 보상 받기를 중단합니다.",
          "info": "본딩된 자산은 본딩 상태를 유지합니다. 자산을 언본딩 할 경우, 해당 자산은 28일 후에 이용할 수 있습니다."
        },
        "setController": {
          "title": "관리자 변경",
          "description": "Ledger 계정을 관리자로 설정하세요",
          "info": "Ledger Live는 별도 스태시 계정과 관리 계정의 거래를 지원하지 않습니다."
        }
      },
      "steps": {
        "info": {
          "title": "정보"
        },
        "connectDevice": {
          "title": "장치"
        },
        "confirmation": {
          "title": "확인",
          "label": "확인",
          "success": {
            "title": "트랜잭션이 성공적으로 전송되었습니다",
            "text": "곧 내역에서 거래를 확인할 수 있습니다.",
            "cta": "세부사항 보기"
          },
          "pending": {
            "title": "트랜잭션 브로드캐스팅 중..."
          },
          "broadcastError": "트랜잭션이 실패한 것 같습니다. 잠시 기다려 트랜잭션 내역을 확인한 후 다시 시도하세요."
        }
      }
    }
  },
<<<<<<< HEAD
  "solana": {
    "common": {
      "broadcastError": "트랜잭션이 실패한 것 같습니다. 잠시 기다려 트랜잭션 내역을 확인한 후 다시 시도하세요.",
      "viewDetails": "세부사항 보기",
      "connectDevice": {
        "title": "장치"
=======
  "stellar" : {
    "addAsset" : {
      "title" : "자산 추가",
      "steps" : {
        "assets" : {
          "title" : "자산",
          "info" : "자산을 추가하려면 최소 수수료로 트랜잭션을 전송해야 합니다. 이 사항은 사용자의 트랜잭션 내역에 표시됩니다.",
          "selectLabel" : "자산 선택",
          "disabledTooltip" : "이미 스텔라 계정에 있는 자산입니다."
        },
        "connectDevice" : {
          "title" : "장치"
        },
        "confirmation" : {
          "title" : "확인",
          "success" : {
            "title" : "{{token}} 자산이 추가되었습니다",
            "text" : "이제 스텔라 계정에서 <0>{{token}}</0> 자산을 보내고 받을 수 있습니다.",
            "cta" : "세부사항 보기"
          },
          "broadcastError" : "트랜잭션이 실패한 것 같습니다. 잠시 기다려 트랜잭션 내역을 확인한 후 다시 시도하세요."
        }
      }
    }
  },
  "solana" : {
    "common" : {
      "broadcastError" : "트랜잭션이 실패한 것 같습니다. 잠시 기다려 트랜잭션 내역을 확인한 후 다시 시도하세요.",
      "viewDetails" : "세부사항 보기",
      "connectDevice" : {
        "title" : "장치"
>>>>>>> ae290e27
      },
      "confirmation": {
        "title": "확인"
      }
    },
    "delegation": {
      "totalStake": "총 스테이킹",
      "commission": "커미션",
      "delegate": "추가",
      "listHeader": "위임",
      "availableBalance": "출금 가능",
      "active": "활성",
      "activeTooltip": "활성 금액은 보상을 창출합니다",
      "inactiveTooltip": "비활성 금액은 보상을 창출하지 않습니다",
      "delegatedInfoTooltip": "검증인에게 위임된 총 금액입니다.",
      "withdrawableInfoTooltip": "위임자로부터 인출할 수 있는 총액입니다.",
      "withdrawableTitle": "출금 가능",
      "statusUpdateNotice": "거래 확인 후 위임 상태가 업데이트됩니다.",
      "ledgerByFigmentTC": "Ledger by Figment 이용약관",
      "emptyState": {
        "description": "자산을 위임하여 SOL 보상을 받을 수 있습니다.",
        "info": "위임은 어떤 원리인가요?",
        "delegation": "보상 받기"
      },
      "earnRewards": {
        "description": "SOL 암호화폐를 검증인에게 위임하여 보상을 받을 수 있습니다.",
        "bullet": {
          "0": "위임된 자산의 소유권은 귀하가 갖습니다",
          "1": "Ledger 장치를 이용하여 위임하세요",
          "2": "자산은 위임 취소 후 사용 가능합니다"
        },
        "warning": "검증인을 현명하게 선택하세요. 검증인이 부적절한 행동을 하는 경우 위임된 자산의 일부가 영구 손실될 수 있습니다."
      },
      "flow": {
        "title": "위임하기",
        "steps": {
          "validator": {
            "title": "검증인"
          },
          "amount": {
            "title": "금액"
          },
          "confirmation": {
            "success": {
              "title": "자산을 성공적으로 위임했습니다"
            }
          }
        }
      },
      "withdraw": {
        "flow": {
          "title": "출금",
          "steps": {
            "amount": {
              "title": "금액"
            },
            "confirmation": {
              "success": {
                "title": "자산을 성공적으로 출금했습니다.",
                "text": "거래가 확인되면 계정 잔액이 업데이트됩니다."
              }
            }
          }
        }
      },
      "activate": {
        "flow": {
          "title": "활성화",
          "steps": {
            "confirmation": {
              "success": {
                "title": "위임을 성공적으로 활성화했습니다."
              }
            }
          }
        }
      },
      "reactivate": {
        "flow": {
          "title": "재활성화",
          "steps": {
            "confirmation": {
              "success": {
                "title": "위임을 성공적으로 재활성화했습니다."
              }
            }
          }
        }
      },
      "deactivate": {
        "flow": {
          "title": "비활성화",
          "steps": {
            "confirmation": {
              "success": {
                "title": "위임을 성공적으로 비활성화했습니다."
              }
            }
          }
        }
      }
    }
  },
  "delegation": {
    "title": "보상 받기",
    "header": "위임",
    "validator": "검증인",
    "yield": "추정 수익",
    "address": "주소",
    "transactionID": "트랜잭션 ID",
    "value": "가치",
    "amount": "금액",
    "delegated": "위임됨",
    "completionDate": "완료 날짜",
    "rewards": "보상",
    "duration": "기간",
    "durationJustStarted": "시작됨",
    "durationDays": "({{count}})일",
    "durationDays_plural": "({{count}})일",
    "howItWorks": "위임은 어떤 원리인가요?",
    "delegationEarn": "이제 계정을 위임하여 {{name}} 스테이킹 보상을 받을 수 있습니다.",
    "earnRewards": "보상 받기",
    "overdelegated": "과다 위임됨",
    "status": "상태",
    "flow": {
      "steps": {
        "starter": {
          "title": "스테이킹 보상 받기",
          "description": "테조스(XTZ) 계정을 제3자 검증인에게 위임하여 스테이킹 보상을 받으면서 자산에 대한 보안과 통제 권한도 유지하세요",
          "bullet": {
            "delegate": "위임된 계정의 소유권은 귀하에게 있습니다.",
            "access": "귀하의 자산에 언제든 접근할 수 있습니다.",
            "ledger": "Ledger 장치로 안전하게 위임하세요."
          },
          "button": {
            "cta": "위임 하고 보상를 받으세요"
          }
        },
        "account": {
          "title": "계정 위임",
          "label": "계정",
          "toDelegate": "위임할 계정"
        },
        "summary": {
          "title": "계정 위임",
          "label": "요약",
          "toDelegate": "위임할 계정",
          "toUndelegate": "위임 해제할 계정",
          "validator": "검증인",
          "select": "선택",
          "yield": "추정 수익: {{amount}}",
          "randomly": "임의로 선택된 검증인",
          "termsAndPrivacy": "투표권 위임은 검증인으로부터 어떠한 보상도 보장하지 않습니다."
        },
        "validator": {
          "title": "검증인 선택",
          "description": "추정된 보상율을 비교하여 검증인을 선택할 수 있습니다",
          "customValidator": "커스텀 검증인",
          "providedBy": "<1><0>{{name}}</0></1> 제공 수익률"
        },
        "custom": {
          "title": "커스텀 검증인",
          "text": "계정을 위임할 커스텀 검증인의 주소를 입력하세요.",
          "button": "검증인 사용"
        },
        "undelegate": {
          "title": "계정 위임 해제"
        },
        "confirmation": {
          "title": "확인",
          "label": "확인",
          "success": {
            "title": "위임 전송",
            "titleUndelegated": "위임 종료",
            "text": "위임 트랜잭션이 성공적으로 브로드캐스팅되었습니다. 검증인에 따라 다를 수 있으나, 약 40일 이내에 첫 보상이 받게 됩니다.",
            "textUndelegated": "거래가 확인되면 계정 위임이 종료됩니다. 계정을 언제든 다시 위임할 수 있습니다."
          },
          "broadcastError": "트랜잭션이 실패한 것 같습니다. 잠시 기다려 트랜잭션 내역을 확인한 후 다시 시도하세요."
        }
      }
    },
    "contextMenu": {
      "topUp": "추가로 받기",
      "redelegate": "검증인 변경",
      "stopDelegation": "위임 종료"
    }
  },
  "asset": {
    "notice": "모든 {{currency}} 계정 요약"
  },
  "carousel": {
    "hidden": {
      "close": "확인",
      "undo": "다시 보기",
      "disclaimer": "새로운 발표가 있을 때까지 이 배너는 다시 보이지 않습니다"
    }
  },
  "settings": {
    "title": "설정",
    "discreet": "토글 디스크리트 모드",
    "helpButton": "도움말",
    "tabs": {
      "display": "일반",
      "currencies": "암호화폐",
      "help": "도움말",
      "about": "소개",
      "experimental": "실험적 특징",
      "accounts": "계정",
      "developer": "개발자"
    },
    "export": {
      "accounts": {
        "title": "계정 내보내기",
        "desc": "Ledger Live 모바일에 계정을 추가하세요. 모바일 및 데스크탑 앱이 아닌 블록체인에 한해 계정이 동기화됩니다.",
        "button": "내보내기"
      },
      "operations": {
        "title": "거래 내역",
        "desc": "컴퓨터에 계정 거래와 관련한 CSV 파일을 저장하세요."
      },
      "modal": {
        "button": "완료",
        "title": "모바일로 내보내려면 스캔해주세요",
        "listTitle": "Ledger Live 모바일 앱에서:",
        "step1": "<highlight><icon>+</icon></highlight> 버튼을 <highlight>계정</highlight>에서 누르십시오.",
        "step2": "<highlight>데스크탑 계정 가져오기</highlight>를 탭하세요",
        "step3": "100% 로딩될 때까지 <highlight>LiveQR 코드</highlight> 를 스캔하세요"
      }
    },
    "display": {
      "language": "언어 표시하기",
      "languageDesc": "Ledger Live에 표시되는 언어를 설정하세요.",
      "theme": "테마",
      "themeDesc": "테마를 선택하세요.",
      "counterValue": "선호 통화",
      "counterValueDesc": "잔액 및 작업 옆에 표시할 통화를 선택합니다.",
      "region": "지역",
      "regionDesc": "날짜, 시간 및 통화 형식을 업데이트하려면 지역을 선택해 주세요.",
      "stock": "지역 시장 지표",
      "stockDesc": "서부를 선택하면 파란색, 동부를 선택하면 빨간색으로 시장 증가율이 표시됩니다.",
      "carouselVisibility": "슬라이드 활성화",
      "carouselVisibilityDesc": "포트폴리오 화면에서 슬라이드 기능을 활성화합니다."
    },
    "developer": {
      "toast": {
        "title": "개발자 등록이 완료되었습니다!",
        "text": "환영합니다"
      },
      "debugApps": "디버그 앱 허용",
      "debugAppsDesc": "디버그 태그된 플랫폼 앱 열기를 표시하고 허용하세요.",
      "experimentalApps": "실험적 앱 허용",
      "experimentalAppsDesc": "실험적이라 태그 된 플랫폼 앱을 표시하고 허용하세요.",
      "catalogServer": "카탈로그 공급자 설정",
      "catalogServerDesc": "다중 플랫폼 앱 소스 간 전환",
      "enablePlatformDevTools": "플랫폼 개발자 도구 사용",
      "enablePlatformDevToolsDesc": "개방형 플랫폼 앱 개발자 도구 창 사용",
      "addLocalApp": "로컬 앱 추가",
      "addLocalAppDesc": "로컬 매니페스트 기능으로 로컬 파일을 둘러보고 로컬 앱 추가하기",
      "addLocalAppButton": "둘러보기",
      "runLocalAppDeleteButton": "삭제",
      "runLocalAppOpenButton": "열기",
      "enableLearnStagingUrl": "페이지 스테이징 URL 알아보기",
      "enableLearnStagingUrlDesc": "학습 페이지의 스테이징 URL을 활성화합니다."
    },
    "currencies": {
      "selectPlaceholder": "암호화 자산 선택",
      "desc": "암호화 자산을 선택하여 관련 설정을 수정하세요.",
      "placeholder": "이 자산 관련 설정 값이 없음",
      "confirmationsNb": "확인 수",
      "confirmationsNbDesc": "트랜잭션이 확인된 것으로 표시되는 네트워크 컨펌 수를 설정합니다."
    },
    "profile": {
      "password": "패스워드 잠금",
      "passwordDesc": "패스워드를 설정해 계정 이름, 잔금, 트랜잭션, 공개 주소를 포함한 Ledger Live 데이터를 컴퓨터에 안전하게 보관하세요.",
      "passwordAutoLock": "자동 잠금",
      "passwordAutoLockDesc": "활성화 상태가 아닐 때 Ledger Live가 자동 잠깁니다.",
      "changePassword": "암호 변경",
      "softResetTitle": "캐시 삭제",
      "softResetDesc": "블록 체인과 강제로 동기화하려면 Ledger Live 캐시를 지우세요.",
      "softReset": "제거",
      "resetThirdPartyData": "타사 데이터 재설정",
      "resetThirdPartyDataDesc": "타사 트랜잭션 공급자에 액세스하는 데 사용되는 모든 타사 로컬 데이터를 삭제합니다.",
      "hardResetTitle": "Ledger Live 리셋",
      "hardResetDesc": "계정, 트랜잭션 내역, 설정을 포함하여 컴퓨터에 저장된 모든 Ledger Live 데이터를 삭제합니다.",
      "hardReset": "재설정",
      "analytics": "애널리틱스",
      "analyticsDesc": "Ledger가 사용자 경험을 개선할 수 있도록 애널리틱스 기능을 활성화하세요. 해당 기능에는 클릭, 페이지 방문, 페이지 이동, 조치(전송, 수령, 잠금 등), 페이지 스크롤 종료, 설치 (삭제), 앱 버전, 계정 수, 암호화 자산 및 거래, 세션 시간, Ledger 장치 유형, 펌웨어가 포함됩니다.",
      "reportErrors": "버그 리포트",
      "reportErrorsDesc": "Ledger의 제품 개선을 위해 자동으로 보고서를 보냅니다.",
      "launchOnboarding": "장치 설정",
      "launchOnboardingDesc": "새 장치를 설정거나 기존 장치를 복원합니다. 계정과 설정은 유지됮니다."
    },
    "help": {
      "version": "버전",
      "releaseNotesBtn": "세부 사항",
      "termsBtn": "읽기",
      "faq": "Ledger 지원",
      "faqDesc": "문제가 있다면, 하드웨어 지갑으로 Ledger Live 이용 방법에 관한 도움을 받으세요.",
      "terms": "이용 약관",
      "termsDesc": "Ledger Live를 사용함으로써 귀하는 당사 이용 약관에 동의하는 것으로 간주됩니다.",
      "privacy": "개인 정보 보호 정책",
      "privacyDesc": "당사가 수집하는 개인 정보, 수집 이유 및 이용 방식에 관한 자세한 내용은 개인 정보 보호 정책을 참고하세요."
    },
    "experimental": {
      "disclaimer": "이는 기술적 관심과 지식이 풍부한 당사 커뮤니티에 \"있는 그대로\" 제공하는 실험적 기능으로, 언제든지 변경, 중단 또는 제거할 수 있습니다. 기능을 활성화할 경우, 온전히 귀하의 책임 하에 해당 기능을 사용한다는 사실에 동의하게 됩니다.",
      "features": {
        "apiTrongridProxy": {
          "title": "TronGrid.io 사용",
          "description": "원장 프록시 없이 트론 그리드 바로 사용하기"
        },
        "experimentalCurrencies": {
          "title": "실험 통합",
          "description": "사용 가능한 실험 암호화폐 통합을 사용합니다."
        },
        "experimentalLanguages": {
          "title": "번역 테스팅",
          "description": "일반 설정 탭의 언어 목록에 미공개 언어를 추가합니다."
        },
        "managerDevMode": {
          "title": "개발자 모드",
          "description": "관리자에 개발자 및 테스트넷 앱을 보여줍니다."
        },
        "scanForInvalidPaths": {
          "title": "확장 계정 검색",
          "description": "잘못된 파생 경로가 있는 계정을 스캔합니다. 잠재적으로 찾은 자산을 일반 계정으로 보내세요."
        },
        "experimentalExplorers": {
          "title": "실험적 탐색기 API",
          "description": "Ledger 블록체인 탐색기 새 버전을 사용해 보세요. 이 설정을 변경하면 계정 잔금과 동기화, 전송 기능이 영향을 받을 수 있습니다.\n(<0>)"
        },
        "keychainObservableRange": {
          "title": "맞춤형 갭 한도",
          "description": "모든 계정에 대한 맞춤형 갭 한도입니다. 기본값(20) 이상으로 이 값을 올리면 더 많은 미사용 공용 주소에서 코인을 스캔합니다. 숙련된 사용자만 이용하세요. 계정 복원 시 호환성 문제가 발생할 수 있습니다."
        },
        "forceProvider": {
          "title": "관리자 공급자",
          "description": "관리자에서 앱 공급자를 변경하면 Ledger 기기에서 앱 설치 또는 삭제가 불가능해질 수 있습니다."
        },
        "testAnimations": {
          "title": "테스트 로티 애니메이션",
          "description": "Ledger Live에서 사용되는 모든 애니메이션 테스트"
        }
      }
    },
    "hardResetModal": {
      "title": "Ledger Live 리셋",
      "desc": "사용자 컴퓨터의 모든 설정과 계정을 삭제하시려면 Ledger Live를 리셋하세요. 그런 다음 원하는 패스워드를 선택하고 Ledger 장치로 계정을 다시 추가할 수 있습니다. 암호화 자산에 액세스 할 수 있는 개인 키는 Ledger 장치에 안전하게 보관되며 복구 문구로 백업됩니다.",
      "warning": "Ledger Live를 리셋하면 계정의 스왑 트랜잭션 내역이 삭제됩니다."
    },
    "softResetModal": {
      "title": "캐시 삭제",
      "desc": "캐시를 삭제하면 네트워크 재동기화가 강제로 실행됩니다. 귀하의 설정과 계정은 그대로 보존되며, 귀하의 암호화 자산에 액세스 할 수 있는 개인 키 역시 Ledger 장치와 복구 시트에 안전하게 남아 있습니다."
    },
    "resetFallbackModal": {
      "title": "사용자 조치 필요",
      "part1": "캐시 폴더를 삭제할 수 없습니다. 폴더를 수동으로 삭제하세요:",
      "part2": "폴더 열기 버튼을 클릭 ",
      "part3": "앱이 종료됩니다",
      "part4": ", 그리고 \"sqlite\" 폴더를 수동으로 삭제하세요.",
      "part5": "그런 다음 앱을 정상적으로 다시 시작할 수 있습니다."
    },
    "removeAccountModal": {
      "title": "계정 제거",
      "desc": "귀하의 암호화 자산에는 영향을 주지 않습니다. 기존 계정은 언제든 추가 가능합니다.",
      "delete": "포트폴리오에서 제거",
      "warning": "이 계정을 제거하면 연결된 스왑 거래 내역이 지워집니다."
    },
    "openUserDataDirectory": {
      "title": "사용자 데이터 보기",
      "desc": "계정, 캐시, 설정 등 컴퓨터에 저장된 사용자 데이터를 살펴봅니다.",
      "btn": "보기"
    },
    "repairDevice": {
      "title": "Ledger 장치 복구",
      "descSettings": "펌웨어 업데이트 중 Ledger 장치가 멈추면 이 기능으로 장치를 복구하세요.",
      "desc": "Ledger Nano S 사용자 경우, 장치에 표시된 상태를 선택하세요. Nano X 및 Blue 사용자는 지원 센터를 참고하세요.",
      "button": "복구"
    },
    "exportLogs": {
      "title": "로그 저장",
      "desc": "문제 해결을 위해 Ledger Live 로그가 필요할 수 있습니다.",
      "btn": "Ledger Nano S를"
    },
    "accounts": {
      "hideEmptyTokens": {
        "title": "빈 토큰 계정 숨기기",
        "desc": "계정 페이지에서 잔금이 0인 토큰 계정을 숨기세요."
      },
      "tokenBlacklist": {
        "title": "숨겨진 토큰",
        "desc": "상위 계정으로 이동한 후 토큰을 오른쪽 마우스 클릭하여 '토큰 숨기기'를 선택하면 토큰을 숨길 수 있습니다.",
        "count": "({{count}}) 토큰",
        "count_plural": "{{count}}개의 토큰"
      },
      "hiddenNftCollections": {
        "title": "숨겨진 NFT 컬렉션",
        "desc": "컬렉션 이름을 마우스 오른쪽 버튼으로 클릭하고 'NFT 컬렉션 숨기기'를 선택하여 NFT 컬렉션을 숨길 수 있습니다.",
        "count": "{{count}}개의 컬렉션",
        "count_plural": "{{count}}개의 컬렉션"
      },
      "fullNode": {
        "title": "비트코인 풀 노드 연결",
        "desc": "비트코인 풀 노드를 설정해 Ledger의 탐색기를 사용하지 않고 트랜잭션을 동기화하고 전송하세요."
      }
    }
  },
  "password": {
    "inputFields": {
      "newPassword": {
        "label": "새 암호"
      },
      "confirmPassword": {
        "label": "패스워드 확인"
      },
      "currentPassword": {
        "label": "현재 암호"
      }
    },
    "changePassword": {
      "title": "패스워드 잠금",
      "subTitle": "암호 변경"
    },
    "setPassword": {
      "title": "패스워드 잠금",
      "subTitle": "패스워드 설정",
      "desc": "패스워드를 안전하게 보호하세요. 패스워드를 분실하면 Ledger Live를 리셋하고 계정을 다시 추가해야 합니다."
    },
    "disablePassword": {
      "title": "암호 잠금 비활성화",
      "desc": "Ledger Live 데이터가 암호화되지 않고 컴퓨터에 저장됩니다. 여기에는 계정 이름, 거래 및 공용 주소가 포함됩니다."
    }
  },
  "update": {
    "downloadInProgress": "업데이트 다운로드 중...",
    "downloadProgress": "{{progress}}% 완료됨",
    "checking": "업데이트 확인 중...",
    "checkSuccess": "업데이트 설치 준비 완료",
    "quitAndInstall": "지금 설치",
    "updateAvailable": "Ledger Live {{version}} 버전을 업데이트할 수 있습니다",
    "error": "업데이트 중 오류가 발생했습니다. 다시 다운로드하세요",
    "reDownload": "다시 다운로드",
    "nightlyWarning": "이 버전은 자동 업데이트되지 않습니다. 최신 버전을 수동으로 설치하세요",
    "downloadNow": "업데이트 다운로드"
  },
  "crash": {
    "title": "문제가 발생했습니다",
    "description": "지원 관련 글에서 가능한 해결책을 찾아보세요. 문제가 지속될 경우, 아래 버튼을 이용해 로그를 저장하고 Ledger 지원 부서로 보내주세요.",
    "troubleshooting": "여기를 클릭하여 해결책을 찾아보세요",
    "logs": "로그 저장",
    "dataFolder": "사용자 데이터 보기"
  },
  "exportOperationsModal": {
    "title": "거래 내역",
    "desc": "거래 내역을 저장하려는 계정을 선택하세요",
    "descSuccess": "거래 내역 CSV 파일이 선택된 폴더에 저장되었습니다",
    "titleSuccess": "거래 내역이 성공적으로 저장되었습니다",
    "cta": "Ledger Nano S를",
    "ctaSuccess": "완료",
    "noAccounts": "내보낼 계정 없음",
    "selectedAccounts": "포함할 계정",
    "selectedAccounts_plural": "포함할 계정 {{count}}",
    "disclaimer": "내보내기의 등가 가치는 정보 목적으로만 제공됩니다. 당사 서비스 공급자(Kaiko)의 가치 평가 방법에 따라 트랜잭션이나 내보내기 시점의 자산 가격을 추산한 값이므로, 회계, 세금, 규제 및 법률상의 목적으로 이러한 데이터를 활용하지 마시기 바랍니다."
  },
  "language": {
    "system": "시스템 언어 사용",
    "switcher": {
      "en": "영어",
      "fr": "프랑스어",
      "ru": "러시아어",
      "es": "스페인어",
      "zh": "중국어",
      "de": "독일어"
    }
  },
  "theme": {
    "system": "시스템 테마 선택",
    "light": "밝은",
    "dusk": "새벽",
    "dark": "어두운"
  },
  "toastOverlay": {
    "toastType": {
      "announcement": "뉴스",
      "operation": "거래",
      "achievement": "달성 내역 잠금 해제됨"
    },
    "groupedToast": {
      "text": "읽지 않은 {{count}}개의 알림이 있습니다",
      "cta": "세부사항 확인"
    }
  },
  "informationCenter": {
    "tooltip": "정보 센터",
    "ongoingIncidentsTooltip": "현재 진행 중인 ({{count}})개의 사건이 있습니다",
    "ongoingIncidentsTooltip_plural": "현재 진행 중인 ({{count}})개의 사건이 있습니다",
    "tabs": {
      "announcements": "뉴스",
      "announcementsUnseen": "뉴스 ({{unseenCount}})",
      "serviceStatus": "상태",
      "serviceStatusIncidentsOngoing": "상태 ({{incidentCount}})"
    },
    "serviceStatus": {
      "statusOk": {
        "title": "Ledger Live가 실행 중입니다",
        "description": "문제가 있나요? <0>지원 페이지</0>로 이동"
      },
      "statusNotOk": {
        "title": "Ledger Live에 문제가 있습니다",
        "learnMore": "자세히 알아보기"
      }
    },
    "announcement": {
      "emptyState": {
        "title": "새로운 뉴스 없음",
        "desc": "Ledger 및 Ledger Live와 관련된 모든 뉴스를 여기에서 확인할 수 있습니다"
      }
    }
  },
  "onboarding": {
    "drawers": {
      "pinHelp": {
        "title": "PIN 코드 보호하기",
        "intro": "설정 과정에서 Pin 코드를 선택했습니다.",
        "rules": {
          "1": "Pin 코드는 <0>항상</0> 직접 선택하세요.",
          "2": "<0>항상<0> Pin 코드는 눈에 띄지 않는 곳에 두세요.",
          "3": "필요한 경우, Pin 코드를 변경할 수 있습니다.",
          "4": "Pin 코드를 연속으로 잘못 입력하면 장치가 리셋됩니다.",
          "5": "<0>절대</0> 쉬운 Pin 코드(0000, 123456, 55555555 등)를 사용하지 마세요.",
          "6": "<0>절대</0> Pin 코드를 타인과 공유하지 마세요. Ledger도 예외는 아닙니다.",
          "7": "<0>절대</0> 귀하가 직접 선택하지 않은 Pin 코드를 이용하지 마세요.",
          "8": "<0>절대</0> 컴퓨터나 휴대폰에 Pin 코드를 저장하지 마세요."
        }
      },
      "recoverySeed": {
        "title1": "복구 문구는 어떤 원리인가요?",
        "paragraph1": "복구 문구는 고유의 마스터 키 역할을 합니다. Ledger 장치는 사용자 소유의 모든 암호화 자산에 대한 개인 키를 계산하는 데 복구 문구를 사용합니다.",
        "paragraph2": "모든 지갑이 귀하의 복구 문구에서 동일한 개인 키를 산출할 수 있어, 암호화폐에 대한 액세스 권한을 복원할 수 있습니다.",
        "link": "복구 문구에 대해 자세히 알아보기",
        "title2": "Nano 접근 권한을 잃어버리면 어떻게 되나요?",
        "paragraph3": "걱정하지 말고 다음 단계를 따르세요",
        "points": {
          "1": "새 하드웨어 지갑을 구합니다.",
          "2": "Ledger 앱에서 \"새 장치에서 복구 문구 복원하기\"를 선택합니다.",
          "3": "새 장치에 복구 문구를 입력하여 귀하의 암호화폐에 대한 액세스 권한을 되찾습니다."
        }
      },
      "whereToHide": {
        "title": "복구 문구를 어디에 보관해야 하나요?",
        "points": {
          "1": "<0>절대</0> 복구 문구를 컴퓨터나 스마트폰, 기타 장치에 저장하지 마세요. 사진을 찍어서도 안 됩니다.",
          "2": "<0>절대</0> 24개의 단어를 다른 사람과 공유하지 마세요.",
          "3": "<0>항상</0> 다른 사람의 눈에 띄지 않는 안전한 곳에 보관하세요.",
          "4": "Ledger는 사용자에게 복구 문구를 요청하지 않습니다.",
          "5": "어떤 사람이나 앱에서 복구 문구를 요청하면, 스캠이라고 생각하세요!"
        }
      }
    },
    "modals": {
      "recoverySeedWarning": {
        "contactSupportCTA": "지원 부서 문의",
        "continueCTA": "계속",
        "title": "박스 내용물을 확인하세요",
        "description": "{{device}}의 Pin 코드 또는 복구 문구가 이미 지정된 경우, 사용하기에 안전하지 않으며 Ledger 지원 부서에 문의해야 합니다.",
        "alert": "장치 설정 시에 화면에 표시된 복구 문구만 사용하세요"
      }
    },
    "alerts": {
      "beCareful": {
        "title": "조심해 주세요",
        "descr": "과정의 모든 단계에서 반드시 앱의 지침을 따라주세요.",
        "gotIt": "알겠습니다"
      },
      "useLedgerSeeds": {
        "title": "Ledger 복구 문구만 사용하는 것을 권장합니다",
        "descr": "Ledger는 외부 복구 문구의 보안성을 보장하지 않습니다. Ledger가 생성한 복구 문구가 아닌 경우, Nano를 새 장치로 설정할 것을 권장합니다.",
        "gotIt": "알겠습니다"
      }
    },
    "screens": {
      "welcome": {
        "title": "Ledger에 오신 것을 환영합니다",
        "description": "컴퓨터에서 암호화폐를 안전하게 관리하세요.",
        "cta": "시작하기",
        "noDevice": "장치가 없으세요? <0>Ledger Nano X 구매하기</0>",
        "languageWarning": {
          "title": "{{language}}로 시작하기",
          "desc": "신규 사용자가 원활하게 Ledger 제품을 시작할 수 있도록 새로운 언어를 추가했습니다. 현재 Ledger의 나머지 기능은 영어로만 이용 가능합니다.",
          "cta": "알겠습니다"
        }
      },
      "selectDevice": {
        "title": "어떤 장치를 이용 중인가요?"
      },
      "selectUseCase": {
        "greetings": "안녕하세요!",
        "hasNoRecovery": "{{deviceName}}를 처음 사용하세요?",
        "hasRecovery": "이미 복구 문구가 있나요?",
        "separator": "또는",
        "switchDevice": "장치 전환",
        "options": {
          "1": {
            "heading": "첫 사용",
            "title": "새 {{deviceName}} 설정",
            "description": "지금 시작하고 장치를 설정하세요!"
          },
          "2": {
            "heading": "장치 연결",
            "title": "{{deviceName}}를 연결하세요",
            "description": "장치를 이미 설정했나요? 앱에 연결하세요!"
          },
          "3": {
            "heading": "장치 복구",
            "title": "새 장치에서 복구 문구를 복원하세요",
            "description": "기존 복구 문구를 사용하여 새 {{deviceName}}에서 개인 키를 복구하세요!"
          }
        }
      },
      "tutorial": {
        "steps": {
          "getStarted": "시작하기",
          "pinCode": "Pin 코드",
          "recoveryPhrase": "복구 문구",
          "hideRecoveryPhrase": "복구 문구 숨기기",
          "pairNano": "Nano 연결하기"
        },
        "screens": {
          "importYourRecoveryPhrase": {
            "title": "복구 문구로 복원하기",
            "paragraph1": "복구 문구로 Nano를 복원하고, Ledger 하드웨어 지갑을 교체하거나 백업해 주세요.",
            "paragraph2": "Nano가 귀하의 개인 키를 복원하여, 다시 암호화폐 접근과 관리가 가능해집니다.",
            "buttons": {
              "next": "네, 준비되었습니다!",
              "prev": "이전 단계",
              "help": "도움 요청"
            }
          },
          "howToGetStarted": {
            "title": "가장 좋은 시작 방법:",
            "rules": {
              "1": "30분을 계획하고 천천히 시작해 보세요.",
              "2": "기록할 펜을 들어주세요.",
              "3": "혼자 있을 수 있는 안전하고 조용한 환경을 선택하세요."
            },
            "buttons": {
              "next": "네, 준비되었습니다!",
              "prev": "이전 단계"
            }
          },
          "deviceHowTo": {
            "turnOn": {
              "title": "Nano 켜기",
              "descr": "USB 케이블로 컴퓨터에 장치를 연결하세요."
            },
            "browse": {
              "title": "둘러보기",
              "descr": "스크린 상의 지시를 읽어보며 다양한 장치 활용 방법을 알아보세요."
            },
            "select": {
              "title": "\"새 장치로 설정\"을 선택하세요",
              "descr": "두 버튼을 동시에 눌러 선택한 항목을 승인해주세요."
            },
            "follow": {
              "title": "지시를 따라주세요",
              "descr": "여기로 다시 돌아와서 PIN 코드에 대한 지시 사항을 따라주세요."
            },
            "buttons": {
              "next": "다음 단계",
              "prev": "이전 단계",
              "help": "도움 요청"
            }
          },
          "deviceHowTo2": {
            "turnOn": {
              "title": "Nano 켜기",
              "descr": "USB 케이블로 컴퓨터에 장치를 연결하세요."
            },
            "browse": {
              "title": "둘러보기",
              "descr": "스크린 상의 지시를 읽어보며 다양한 장치 활용 방법을 알아보세요."
            },
            "select": {
              "title": "\"복구 문구 입력\"을 선택하세요",
              "descr": "두 버튼을 동시에 눌러 선택한 항목을 승인해주세요."
            },
            "follow": {
              "title": "지시를 따라주세요",
              "descr": "여기로 다시 돌아와서 PIN 코드에 대한 지시 사항을 따라주세요."
            },
            "buttons": {
              "next": "다음 단계",
              "prev": "이전 단계",
              "help": "도움 요청"
            }
          },
          "pinCode": {
            "title": "PIN 코드",
            "paragraph": "PIN 코드는 첫 번째 보안 단계입니다. 개인 키와 Nano에 대한 접근을 물리적으로 안전하게 지킵니다. PIN 코드는 4-8자리여야 합니다.",
            "disclaimer": "나의 PIN 코드를 직접 선택하고 공유하지 않아야 한다는 것을 이해합니다.",
            "buttons": {
              "next": "PIN 코드 설정",
              "prev": "이전 단계",
              "help": "도움 요청"
            }
          },
          "quizSuccess": {
            "title": "이미 전문가네요!",
            "paragraph": "이제 안전하게 암호화폐를 관리할 준비가 되었습니다.\n\n간단한 단계 하나만 남았어요!",
            "buttons": {
              "next": "다음 단계",
              "prev": "이전 단계",
              "help": "도움 요청"
            }
          },
          "quizFailure": {
            "title": "금방 전문가처럼 사용하게 될 거예요...",
            "paragraph": "걱정 마세요, Ledger가 언제나 함께합니다. 암호화폐의 안전에 대해서라면, 곧 안심하게 될 거예요.\n\n이제 간단한 단계 하나만 남았네요!",
            "buttons": {
              "next": "다음 단계",
              "prev": "이전 단계"
            }
          },
          "pinCodeHowTo": {
            "setUp": {
              "title": "Pin 코드 선택",
              "descr": "왼쪽이나 오른쪽 버튼을 눌러 숫자를 변경하세요. 양쪽 버튼을 눌러 숫자를 확인하세요. <0></0>(을)를 선택하여 Pin 코드를 확인하세요. <1></1>(을)를 선택하여 숫자를 삭제하세요."
            },
            "confirm": {
              "title": "Pin 코드를 승인해 주세요",
              "descr": "Pin 코드를 재입력하여 확인해 주세요."
            },
            "buttons": {
              "next": "다음 단계",
              "prev": "이전 단계",
              "help": "도움 요청"
            }
          },
          "existingRecoveryPhrase": {
            "title": "복구 문구를 입력하세요",
            "paragraph1": "복구 문구는 귀하가 처음 지갑을 설정할 때 백업해 둔 시크릿 단어 리스트입니다.",
            "paragraph2": "Ledger는 귀하의 복구 문구 복사본을 보관하지 않습니다.",
            "disclaimer": "복구 문구를 분실할 경우, Nano에 액세스 할 수 없을 때 내 암호 화폐에 대한 액세스도 불가능함을 잘 인지하고 있습니다.",
            "buttons": {
              "next": "복구 문구 입력",
              "prev": "이전 단계",
              "help": "도움 요청"
            },
            "warning": {
              "title": "본인이 생성하지 않은 복구 문구를 사용하지 마세요.",
              "desc": "Ledger 하드웨어 지갑의 Pin 코드와 복구 문구는 본인이 직접 초기화해야 합니다. 기존 시드 단어가 있는 장치나 이미 초기화된 Pin 코드가 존재하는 장치를 수령한 경우, 제품을 사용하지 말고 고객 지원 부서로 문의 주시기 바랍니다.",
              "supportLink": "고객 지원 문의"
            }
          },
          "useRecoverySheet": {
            "takeYourRecoverySheet": {
              "title": "복구 시트를 준비하세요",
              "descr": "Nano 제품에 포함된 빈 복구 시트를 준비합니다. 복구 시트가 비어있는 상태로 배송되지 않았다면 Ledger 지원 부서로 연락하세요."
            },
            "writeDownWords": {
              "title": "24개의 단어를 적으세요",
              "descr": "Nano에 표시된 단어 #1을 복구 시트 1에 기록하세요. 그런 다음 Nano의 오른쪽을 눌러 단어 #2가 화면에 표시되면 2에 기록하세요.\n\n 단어의 순서와 철자에 주의하며 모든 단어에 대해 같은 과정을 반복합니다. Nano의 왼쪽을 눌러 실수가 있는지 확인하세요."
            },
            "buttons": {
              "next": "다음 단계",
              "prev": "이전 단계",
              "help": "도움 요청"
            }
          },
          "newRecoveryPhrase": {
            "title": "복구 문구",
            "paragraph1": "복구 문구는 24개의 단어로 이루어진 시크릿 리스트로, 개인 키 백업에 사용됩니다.",
            "paragraph2": "Nano는 고유한 복구 문구를 생성합니다. Ledger는 복구 문구의 복사본을 보관하지 않습니다.",
            "disclaimer": "복구 문구를 분실할 경우, Nano에 액세스 할 수 없을 때 내 암호 화폐에 대한 액세스도 불가능함을 잘 인지하고 있습니다.",
            "buttons": {
              "next": "복구 문구",
              "prev": "이전 단계",
              "help": "도움 요청"
            }
          },
          "recoveryHowTo": {
            "grabRecovery": {
              "title": "복구 문구를 준비하세요"
            },
            "selectLength": {
              "title": "복구 문구 길이를 선택하세요",
              "descr": "복구 문구는 12, 18, 혹은 24개의 단어로 구성할 수 있습니다. 암호화폐에 접근하려면 모든 단어를 입력해야 합니다. "
            },
            "enterWord": {
              "title": "단어 #1 입력...",
              "descr": "왼쪽 또는 오른쪽 버튼으로 단어 #1의 첫 문자를 선택하여 입력하세요. 양쪽 버튼을 눌러 각 문자를 승인하세요."
            },
            "validateWord": {
              "title": "단어 #1 인증...",
              "descr": "제안에서 단어 #1를 선택하세요. 양쪽 버튼을 눌러 인증하세요."
            },
            "andNext": {
              "title": "모든 단어에 반복하세요!"
            },
            "buttons": {
              "next": "다음 단계",
              "prev": "이전 단계",
              "help": "도움 요청"
            }
          },
          "recoveryHowTo3": {
            "reEnterWord": {
              "title": "복구 문구를 확인하세요",
              "descr": "오른쪽 버튼을 눌러 단어를 스크롤하며 단어 #1을 찾으세요. 양쪽 버튼을 함께 눌러 승인해 주세요."
            },
            "repeat": {
              "title": "모든 단어에 반복하세요!"
            },
            "buttons": {
              "next": "다음 단계",
              "prev": "이전 단계",
              "help": "도움 요청"
            }
          },
          "genuineCheck": {
            "success": {
              "title": "좋습니다!",
              "desc": "사용자의 Ledger {{deviceName}}는 정품이며 Ledger Live와 바로 사용할 수 있습니다"
            },
            "buttons": {
              "next": "계속",
              "prev": "이전 단계",
              "help": "도움 요청"
            }
          },
          "hideRecoveryPhrase": {
            "title": "복구 문구를 숨겨두세요",
            "paragraph": "Nano를 이용할 수 없는 경우, 복구 문구는 귀하의 암호 화폐에 액세스할 수 있는 유일한 방법이기에, 반드시 안전한 곳에 보관해야 합니다.",
            "keepItOffline": "복구 문구는 컴퓨터나 스마트폰이 아닌 하드웨어 지갑에만 입력하세요.",
            "neverShowToAnyone": "24개의 단어는 Ledger를 포함하는 누구와도 절대 공유하지 마세요.",
            "buttons": {
              "next": "모두 완료했습니다!",
              "prev": "이전 단계",
              "help": "도움 요청",
              "learn": "숨겨두는 방법 알아보기"
            }
          },
          "pairMyNano": {
            "title": "정품 확인",
            "paragraph": "사용자 Nano 장치의 정품 여부를 확인하겠습니다. 빠르고 간단한 절차입니다!",
            "buttons": {
              "next": "내 Nano 확인하기",
              "prev": "이전 단계",
              "help": "도움 요청"
            }
          }
        }
      }
    },
    "pedagogy": {
      "heading": "기본",
      "screens": {
        "accessYourCoins": {
          "title": "내 암호화폐에 액세스 하세요",
          "description": "귀하의 암호화 자산은 블록체인에 저장됩니다. 암호화폐에 액세스하고 관리하려면 개인 키가 필요합니다."
        },
        "ownYourPrivateKey": {
          "title": "나만의 개인 키를 보유하세요",
          "description": "귀하의 개인 키는 Nano에 저장됩니다. 자산을 통제하려면 귀하가 개인 키의 유일한 소유권자여야 합니다."
        },
        "stayOffline": {
          "title": "오프라인 상태를 유지하세요",
          "description": "Nano는 '콜드 스토리지' 지갑 역할을 합니다. 즉, 앱을 사용할 때도 온라인에 개인 키를 노출하지 않습니다."
        },
        "validateTransactions": {
          "title": "트랜잭션 검증",
          "description": "Ledger Live로 암호화폐를 안전하게 구매, 판매, 교환, 취득할 수 있습니다. Nano로 모든 암호화폐 트랜잭션을 검증하세요."
        },
        "setUpNanoWallet": {
          "title": "귀하의 Nano 설정을 시작합시다!",
          "description": "Nano 보안 설정부터 시작하겠습니다.",
          "CTA": "시작해 봅시다!"
        }
      }
    },
    "quizz": {
      "heading": "퀴즈",
      "title": "이제 게임을 시작합시다!",
      "descr": "3가지 간단한 질문에 답하며 사람들이 흔히 잘못 알고 있는 하드웨어 지갑 상식을 알아보세요.",
      "buttons": {
        "start": "퀴즈를 풀어보세요",
        "next": "다음 문제",
        "finish": "퀴즈 완료"
      },
      "questions": {
        "1": {
          "text": "Ledger 사용자로서, 내 암호화폐가 저장된 곳은:",
          "answers": {
            "1": "내 Nano 장치",
            "2": "블록체인에서"
          },
          "results": {
            "success": {
              "title": "축하합니다!",
              "text": "사용자의 암호화폐는 언제나 블록체인에 저장됩니다. 사용자의 하드웨어 지갑은 개인 키만을 저장하고, 이 개인 키로 암호화폐에 액세스 할 수 있습니다."
            },
            "fail": {
              "title": "오답!",
              "text": "사용자의 암호화폐는 언제나 블록체인에 저장됩니다. 사용자의 하드웨어 지갑은 개인 키만을 저장하고, 이 개인 키로 암호화폐에 액세스 할 수 있습니다."
            }
          }
        },
        "2": {
          "text": "복구 문구가 더 이상 안전하지 않거나 노출되었다면...",
          "answers": {
            "1": "Ledger가 제게 복사본을 보내줄 수 있으니 괜찮습니다",
            "2": "현재 제 암호화폐가 안전하지 않아서 안전한 곳으로 전송해야 합니다"
          },
          "results": {
            "success": {
              "title": "축하합니다!",
              "text": "복구 문구를 알고 있는 사람이라면 누구나 귀하의 암호화 자산을 가져갈 수 있습니다.\n복구 문구를 분실한 경우, 암호화폐를 안전한 장소로 신속하게 전송해야 합니다."
            },
            "fail": {
              "title": "오답!",
              "text": "복구 문구를 알고 있는 사람이라면 누구나 귀하의 암호화 자산을 가져갈 수 있습니다.\n복구 문구를 분실한 경우, 암호화폐를 안전한 장소로 신속하게 전송해야 합니다."
            }
          }
        },
        "3": {
          "text": "Nano를 Ledger 앱에 연결할 때, 내 개인 키는...",
          "answers": {
            "1": "여전히 오프라인 상태입니다",
            "2": "잠시 인터넷에 연결됩니다"
          },
          "results": {
            "success": {
              "title": "축하합니다!",
              "text": "개인 키는 언제나 하드웨어 지갑에 오프라인으로 저장됩니다. Nano에 연결되어 있을 때도 Ledger 앱은 개인 키에 접근할 수 없습니다. 귀하는 장치에서 모든 트랜잭션을 물리적으로 승인해야 합니다."
            },
            "fail": {
              "title": "오답!",
              "text": "개인 키는 언제나 하드웨어 지갑에 오프라인으로 저장됩니다. Nano에 연결되어 있을 때도 Ledger 앱은 개인 키에 접근할 수 없습니다. 귀하는 장치에서 모든 트랜잭션을 물리적으로 승인해야 합니다."
            }
          }
        }
      }
    }
  },
  "connectTroubleshooting": {
    "desc": "장치 연결에 문제가 있나요?",
    "cta": "해결하세요",
    "solution": "해결책 #{{number}}",
    "applesInstructions": "Apple 지침",
    "nextSolution": "다음 해결책",
    "previousSolution": "이전 해결책",
    "followSteps": "이 단계를 따르세요",
    "supportArticle": "참조 기사",
    "connecting": "연결 중...",
    "connected": "연결됨",
    "backToPortfolio": "포트폴리오로 돌아가기",
    "steps": {
      "entry": {
        "title": "USB 연결 문제 해결",
        "desc": "장치 연결에 문제가 있는 것 같습니다. 걱정 마세요. 장치가 무사히 연결될 때까지 다양한 해결책을 하나씩 시도해볼 수 있습니다!",
        "cta": "해결해 봅시다!",
        "back": "돌아가기"
      },
      "1": {
        "windows": {
          "title": "Ledger Live를 관리자로 실행하기",
          "bullets": {
            "0": "Ledger Live 중단하기",
            "1": "Ledger Live 앱을 오른쪽 클릭하세요.",
            "2": "'관리자로 실행'을 선택하세요.",
            "3": "장치 연결 후 잠금 해제하여 검색이 되는지 확인하세요."
          }
        },
        "linux": {
          "title": "리눅스에서 udev 규칙을 업데이트하세요",
          "desc": "아래 버튼을 클릭해서 udev 규칙을 추가하세요. 장치를 연결하고 잠금 해제하여 검색되는지 확인하세요.",
          "cta": "규칙 설정",
          "bullets": {
            "0": "터미널에서 다음 명령어를 입력하여 규칙을 자동 추가하고 udev를 다시 로드하세요.",
            "1": "장치 연결 후 잠금 해제하여 검색이 되는지 확인하세요."
          }
        }
      },
      "2": {
        "usbPort": {
          "title": "다른 USB 포트로 시도하세요",
          "bullets": {
            "0": "컴퓨터에 사용된 USB 포트를 변경하세요.",
            "1": "모든 USB 동글을 제거하세요.",
            "2": "장치 연결 후 잠금 해제하여 검색이 되는지 확인하세요."
          }
        },
        "usbCable": {
          "title": "USB 케이블을 변경하세요",
          "bullets": {
            "0": "가능하면 기존 USB 케이블을 이용하세요.",
            "1": "다른 USB 케이블을 시도하되 해당 케이블이 데이터 전송을 지원하는지 확인하세요.",
            "2": "장치 연결 후 잠금 해제하여 검색이 되는지 확인하세요."
          }
        },
        "restart": {
          "title": "컴퓨터를 재시작하세요.",
          "bullets": {
            "0": "컴퓨터를 재시작하세요.",
            "1": "Ledger Live를 시작하세요.",
            "2": "장치 연결 후 잠금 해제하여 검색이 되는지 확인하세요."
          }
        },
        "antiVirus": {
          "title": "안티바이러스와 VPN 끄기",
          "bullets": {
            "0": "모든 안티바이러스, 방화벽, VPN 소프트웨어를 꺼 주세요.",
            "1": "장치 연결 후 잠금 해제하여 검색이 되는지 확인하세요.",
            "2": "제대로 작동한다면 Ledger Live를 화이트리스트에 추가해주세요."
          }
        },
        "anotherComputer": {
          "title": "다른 컴퓨터에서 시도하세요",
          "bullets": {
            "0": "다른 컴퓨터에서 <0>{{link}}</0>로 이동하여 Ledger Live를 다운로드하고 설치하세요.",
            "1": "장치 연결 후 잠금 해제하여 검색이 되는지 확인하세요."
          }
        }
      },
      "3": {
        "windows": {
          "title": "USB 장치 드라이버를 업데이트하세요",
          "bullets": {
            "0": "<0>{{link}}를 방문하세요",
            "1": "USB 장치 드라이버 업데이트 지침을 따르세요.",
            "2": "장치를 연결하고 잠금 해제하여 검색되는지 확인하세요."
          }
        },
        "mac": {
          "0": {
            "title": "전체 디스크 액세스를 허용하세요",
            "bullets": {
              "0": "\"시스템 환경설정\"을 열어주세요.",
              "1": "\"보안 및 프라이버시\"로 이동하세요.",
              "2": "\"프라이버시\" 탭 왼쪽 줄의 \"전체 디스크 액세스\"로 이동하세요.",
              "3": "\"Ledger Live\"를 추가하세요.",
              "4": "장치 연결 후 잠금 해제하여 검색이 되는지 확인하세요."
            }
          },
          "1": {
            "title": "VRAM 리셋",
            "link": "Apple 지침",
            "bullets": {
              "0": "Mac에 인텔 프로세서가 장착되었다면, <0>{{link}}</0>에 따라 NVRAM을 리셋하세요.",
              "1": "장치 연결 후 잠금 해제하여 검색이 되는지 확인하세요."
            }
          }
        }
      },
      "4": {
        "deviceSelection": {
          "title": "어떤 장치를 이용 중인가요?",
          "desc": "Nano S를 이용 중이라면, 장치 펌웨어 복구를 시도하세요. Nano X와 Blue 사용자는 Ledger 지원 부서에 연락하시기 바랍니다"
        },
        "notFixed": {
          "title": " USB 연결 문제가 여전히 해결되지 않았나요?",
          "desc": "모든 해결책을 이미 시도해 보았다면, Ledger 지원 부서에 문의해주세요. 그렇지 않은 경우, 아직 시도해 보지 않은 해결책의 지침을 따라보세요.",
          "back": "포트폴리오로 돌아가기",
          "cta": "지원 부서 문의"
        },
        "repair": {
          "title": "Nano S 복구",
          "desc": "장치에 어떤 메시지가 표시되나요?",
          "mcuOutdated": "MCU 펌웨어가 오래되었습니다",
          "mcuNotGenuine": "정품 MCU 펌웨어가 아닙니다",
          "repairInstructions": "장치 복구 안내를 따르세요",
          "updateInstructions": "장치 업데이트 지침을 따르세요",
          "somethingElse": "다른 항목"
        }
      }
    }
  },
  "SignMessageConfirm": {
    "stringHash": "메시지 해시",
    "domainHash": "도메인 해시",
    "messageHash": "메시지 해시",
    "message": "메시지"
  },
  "TransactionConfirm": {
    "title": "거래를 장치에서 확인하고 완료하세요",
    "warning": "장치에 표시된 주소가 {{recipientWording}}의 주소와 정확히 일치하는지 항상 확인하세요.",
    "secureContract": "장치의 예치금 세부사항을 확인한 후 전송하세요. 연락처 주소는 안전하게 제공되어 따로 인증할 필요 없습니다.",
    "verifyData": "언제나 거래 세부사항을 장치에서 확인하세요.",
    "warningWording": {},
    "titleWording": {
      "send": "거래를 장치에서 확인하고 완료하세요",
      "claimReward": "거래를 장치에서 확인하고 완료하세요",
      "freeze": "거래를 장치에서 확인하고 완료하세요",
      "unfreeze": "거래를 장치에서 확인하고 완료하세요",
      "vote": "거래를 장치에서 확인하고 완료하세요",
      "delegate": "거래를 장치에서 확인하고 완료하세요",
      "undelegate": "거래를 장치에서 확인하고 완료하세요",
      "redelegate": "거래를 장치에서 확인하고 완료하세요",
      "claimRewardCompound": "거래를 장치에서 확인하고 완료하세요",
      "nominate": "거래를 장치에서 확인하고 완료하세요",
      "chill": "거래를 장치에서 확인하고 완료하세요",
      "bond": "거래를 장치에서 확인하고 완료하세요",
      "unbond": "거래를 장치에서 확인하고 완료하세요",
      "rebond": "거래를 장치에서 확인하고 완료하세요",
      "withdrawUnbonded": "거래를 장치에서 확인하고 완료하세요",
      "setController": "거래를 장치에서 확인하고 완료하세요"
    },
    "recipientWording": {
      "send": "수령인",
      "delegate": "검증인",
      "undelegate": "검증인",
      "claimReward": "보상 수령인",
      "optIn": "수령인",
      "nominate": "검증인",
      "erc721": {
        "transfer": "수령인"
      },
      "erc1155": {
        "transfer": "수령인"
      }
    },
    "votes": "투표 ({{count}})"
  },
  "RecipientField": {
    "placeholder": "{{currencyName}} 주소를 입력하세요"
  },
  "Terms": {
    "title": "이용 약관",
    "description": "시간을 내어 이용 약관과 개인 정보 보호 정책을 살펴보세요",
    "termsLabel": "이용 약관",
    "privacyLabel": "개인 정보 보호 정책",
    "switchLabel": "이용 약관과 개인 정보 보호 정책을 읽었으며 이에 동의합니다",
    "cta": "Ledger 앱 입력"
  },
  "updatedTerms": {
    "title": "이용약관 업데이트",
    "body": {
      "intro": "안녕하세요! 보다 Ledger Live 이용약관을 제공하고 새롭게 선보이는 Ledger Live의 서비스 및 기능을 반영하기 위해 Ledger Live 이용약관이 업데이트되었습니다. 다음 사항을 중심으로 업데이트가 이루어졌습니다.",
      "bulletPoints": [
        "이용 가능한 서비스와 그 작동 방법의 명확한 설명",
        "서비스 수수료 운영 방식 설명",
        "공지 프로세스를 개선하여 이용약관의 새로운 변경 사항을 사용자에게 적절하게 알림"
      ],
      "agreement": "\"계속\"을 클릭하면 아래 이용약관을 읽고 동의하는 것으로 간주합니다."
    },
    "link": "이용 약관",
    "cta": "계속"
  },
  "families": {
    "cardano": {
      "memoPlaceholder": "선택 사항",
      "memo": "메모"
    },
    "stellar": {
      "memo": "메모",
      "memoType": {
        "MEMO_TEXT": "메모 텍스트",
        "NO_MEMO": "메모 없음",
        "MEMO_ID": "메모 ID",
        "MEMO_HASH": "메모 해시",
        "MEMO_RETURN": "메모 반환"
      },
<<<<<<< HEAD
      "memoWarningText": "메모 기능을 사용할 때는 사용한 메모 유형을 수령인과 확인하세요"
=======
      "memoWarningText" : "메모 기능을 사용할 때는 사용한 메모 유형을 수령인과 확인하세요",
      "fee" : "수수료",
      "feeInfoText" : "스텔라 네트워크 상의 트랜잭션에는 최소 거래 수수료 0.00001 XLM이 필요합니다",
      "suggested" : "추천",
      "recommendedFee" : "권장 수수료",
      "recommenndedFeeInfo" : "권장 수수료보다 낮은 수수료로도 여전히 트랜잭션 제출이 가능하지만 거래가 체결되지 않을 수 있습니다.",
      "networkCongestion" : "네트워크 혼잡",
      "networkCongestionLevel" : {
        "LOW" : "낮음",
        "MEDIUM" : "Medium",
        "HIGH" : "높음"
      },
      "assetCode" : "자산 코드",
      "assetIssuer" : "자산 발행인"
>>>>>>> ae290e27
    },
    "cosmos": {
      "memo": "메모",
      "memoPlaceholder": "선택 사항",
      "memoWarningText": "메모 기능을 사용할 때는 해당 정보를 수령인과 신중하게 확인하세요"
    },
    "solana": {
      "memo": "메모",
      "memoPlaceholder": "선택 사항"
    }
  },
  "errors": {
    "NoSuchAppOnProvider": {
      "title": "특정 구성에 대한 {{appName}} 앱을 찾을 수 없습니다.",
      "description": "관리자에서 앱을 다시 설치해 보세요"
    },
    "countervaluesUnavailable": {
      "title": "현재 이 자산에 대한 등가를 제공할 수 없습니다"
    },
    "generic": {
      "title": "{{message}}",
      "description": "문제가 발생했습니다. 재시도하거나 Ledger 지원 부서에 연락하세요."
    },
    "AccountAwaitingSendPendingOperations": {
      "title": "이 계정에 대기 중인 거래가 있습니다",
      "description": "거래가 완료될 때까지 기다려 주세요."
    },
    "AccountNameRequired": {
      "title": "계정 이름이 필요합니다",
      "description": "계정 이름을 입력하세요"
    },
    "AccountNeedResync": {
      "title": "다시 시도해주세요",
      "description": "오래된 계정입니다. 동기화가 필요합니다."
    },
    "AccountNotSupported": {
      "title": "지원되지 않는 계정입니다.",
      "description": "재시도하거나 지원 부서로 문의하세요 ({{reason}})"
    },
    "AlgorandASANotOptInInRecipient": {
      "title": "선택한 ASA에서 수령인 계정을 선택하지 않았습니다."
    },
    "AmountRequired": {
      "title": "필요 금액"
    },
    "NoAccessToCamera": {
      "title": "귀하의 시스템에 다른 애플리케이션에서 사용되지 않는 카메라가 있는지 확인하시고 Ledger Live가 해당 카메라를 사용할 수 있도록 허용해주세요.",
      "description": ""
    },
    "ClaimRewardsFeesWarning": {
      "title": "추정된 수수료보다 수령하는 보상액이 적습니다",
      "description": ""
    },
    "CompoundLowerAllowanceOfActiveAccountError": {
      "title": "활성 예치금이 있을 때는 승인된 금액을 낮출 수 없습니다."
    },
    "CosmosBroadcastCodeInternal": {
      "title": "문제가 발생했습니다(오류 #1)",
      "description": "Ledger 지원 부서로 문의하세요"
    },
    "CosmosBroadcastCodeTxDecode": {
      "title": "문제가 발생했습니다(오류 #2)",
      "description": "Ledger 지원 부서로 문의하세요"
    },
    "CosmosBroadcastCodeInvalidSequence": {
      "title": "유효하지 않은 시퀀스",
      "description": "거래를 다시 시도해 주세요"
    },
    "CosmosBroadcastCodeUnauthorized": {
      "title": "승인되지 않은 서명",
      "description": "이 트랜잭션의 서명 권한이 없는 계정입니다."
    },
    "CosmosBroadcastCodeInsufficientFunds": {
      "title": "자금이 부족합니다",
      "description": "계정에 자금이 충분한지 확인하고 다시 시도해 주세요"
    },
    "CosmosBroadcastCodeUnknownRequest": {
      "title": "문제가 발생했습니다(오류 #6)",
      "description": "Ledger 지원 부서로 문의하세요"
    },
    "CosmosBroadcastCodeInvalidAddress": {
      "title": "유효하지 않은 주소",
      "description": "주소를 확인하고 재시도하세요"
    },
    "CosmosBroadcastCodeInvalidPubKey": {
      "title": "문제가 발생했습니다(오류 #8)",
      "description": "Ledger 지원 부서로 문의하세요"
    },
    "CosmosBroadcastCodeUnknownAddress": {
      "title": "알려지지 않은 주소",
      "description": "주소를 확인하고 재시도하세요"
    },
    "CosmosBroadcastCodeInsufficientCoins": {
      "title": "코인이 부족합니다",
      "description": "계정에 자금이 충분한지 확인하고 다시 시도해 주세요"
    },
    "CosmosBroadcastCodeInvalidCoins": {
      "title": "문제가 발생했습니다(오류 #11)",
      "description": "Ledger 지원 부서로 문의하세요"
    },
    "CosmosBroadcastCodeOutOfGas": {
      "title": "문제가 발생했습니다(오류 #12)",
      "description": "Ledger 지원 부서로 문의하세요"
    },
    "CosmosBroadcastCodeMemoTooLarge": {
      "title": "메모 필드가 너무 깁니다",
      "description": "메모 텍스트의 사이즈를 줄이고 다시 시도해 주세요."
    },
    "CosmosBroadcastCodeInsufficientFee": {
      "title": "문제가 발생했습니다(오류 #14)",
      "description": "Ledger 지원 부서로 문의하세요"
    },
    "CosmosBroadcastCodeTooManySignatures": {
      "title": "문제가 발생했습니다(오류 #15)",
      "description": "Ledger 지원 부서로 문의하세요"
    },
    "CosmosBroadcastCodeGasOverflow": {
      "title": "문제가 발생했습니다(오류 #16)",
      "description": "Ledger 지원 부서로 문의하세요"
    },
    "CosmosBroadcastCodeNoSignatures": {
      "title": "문제가 발생했습니다(오류 #17)",
      "description": "Ledger 지원 부서로 문의하세요"
    },
    "CosmosDelegateAllFundsWarning": {
      "title": "향후 트랜잭션 수수료 지불에 필요한 잔액을 충분히 남겨 두세요"
    },
    "CurrencyNotSupported": {
      "title": "{{currencyName}}(은)는 지원되지 않습니다",
      "description": "아직 지원되지 않는 암호화 자산입니다. Ledger 지원 부서로 문의하세요"
    },
    "DeviceNotGenuine": {
      "title": "정품이 아닐 수 있습니다.",
      "description": "Ledger 지원 부서로 도움을 요청하세요"
    },
    "DeviceGenuineSocketEarlyClose": {
      "title": "죄송하지만 다시 시도해 주세요 (genuine-close)",
      "description": null
    },
    "DeviceInOSUExpected": {
      "title": "죄송하지만, 업데이트에 실패했습니다",
      "description": "재시도하거나 Ledger 지원 부서로 문의하세요."
    },
    "DeviceHalted": {
      "title": "Ledger 장치를 재시작하고 다시 시도해 주세요",
      "description": "예상하지 못한 오류가 발생했습니다. 다시 시도해주세요"
    },
    "DeviceNotOnboarded": {
      "title": "귀하의 장치가 아직 사용될 준비가 되지 않았습니다",
      "description": "Ledger Live와 함께 사용하기 전에 장치를 설정하세요."
    },
    "DeviceSocketFail": {
      "title": "Ledger 장치를 재시작하고 다시 시도해 주세요",
      "description": "예상하지 못한 오류가 발생했습니다. 다시 시도해주세요. ({{message}})"
    },
    "DeviceSocketNoBulkStatus": {
      "title": "연결이 실패했습니다",
      "description": "다시 시도해 주세요."
    },
    "DisconnectedDevice": {
      "title": "죄송하지만 장치 연결이 해제된 것 같습니다",
      "description": "다시 연결하여 재시도해주세요."
    },
    "DisconnectedDeviceDuringOperation": {
      "title": "죄송하지만 장치 연결이 해제된 것 같습니다",
      "description": "다시 연결하여 재시도해주세요."
    },
    "EnpointConfig": {
      "title": "잘못된 엔드포인트",
      "description": "유효한 엔드포인트를 입력하세요"
    },
    "FeeEstimationFailed": {
      "title": "죄송합니다, 수수료 추정에 실패했습니다",
      "description": "맞춤 수수료 설정을 시도해주세요 (status: {{status}})"
    },
    "FirmwareOrAppUpdateRequired": {
      "title": "펌웨어나 앱 업데이트가 필요합니다",
      "description": "관리자를 사용하여 모든 앱을 삭제하고 펌웨어 업데이트가 가능한지 확인한 뒤 재설치하세요"
    },
    "LatestFirmwareVersionRequired": {
      "title": "Nano 펌웨어 업데이트",
      "description": "이 기능을 이용하려면 장치 펌웨어를 최신 버전으로 업데이트하세요"
    },
    "FirmwareNotRecognized": {
      "title": "장치 펌웨어가 인식되지 않습니다",
      "description": "Ledger 지원 부서로 문의하세요"
    },
    "HardResetFail": {
      "title": "죄송하지만 리셋할 수 없습니다",
      "description": "문제가 지속되면 다시 시도하거나 Ledger 지원 부서에 연락하세요."
    },
    "LatestMCUInstalledError": {
      "title": "죄송하지만 업데이트가 필요한 항목이 없습니다",
      "description": "장치를 사용할 수 없다면 Ledger 지원 부서에 문의하세요."
    },
    "LedgerAPI4xx": {
      "title": "{{message}}",
      "description": "연결을 확인하고 다시 시도하거나 Ledger 지원 부서에 연락하세요."
    },
    "LedgerAPI5xx": {
      "title": "죄송하지만 다시 시도하세요.",
      "description": "서버가 요청을 처리할 수 없습니다. 나중에 다시 시도하거나 Ledger 지원 부서에 연락하세요. {{message}}"
    },
    "LedgerAPINotAvailable": {
      "title": "죄송하지만 {{currencyName}} 서비스를 이용할 수 없습니다",
      "description": "재시도하거나 Ledger 지원 부서로 문의하세요."
    },
    "ManagerAppAlreadyInstalled": {
      "title": "죄송하지만 이미 설치되었습니다",
      "description": "장치에 이미 설치된 앱이 무엇인지 확인하세요."
    },
    "ManagerAppDepInstallRequired": {
      "title": "{{dependency}} 앱이 필요합니다",
      "description": "{{dependency}} 앱이 이미 설치된 경우, 최신 버전으로 재설치하세요"
    },
    "ManagerAppDepUninstallRequired": {
      "title": "죄송하지만 반드시 필요한 앱입니다",
      "description": "우선 {{appName}} 앱이 필요한 모든 앱을 삭제해야 합니다"
    },
    "ManagerDeviceLocked": {
      "title": "장치가 잠금 상태입니다",
      "description": "장치를 잠금 해제하세요"
    },
    "ManagerFirmwareNotEnoughSpace": {
      "title": "장치에서 모든 앱 삭제",
      "description": "암호화 자산에 액세스 할 수 있는 개인 키는 장치에 안전하게 보관되며 사용자의 복구 시트에 백업해 두어야 합니다."
    },
    "ManagerNotEnoughSpace": {
      "title": "죄송하지만 남아 있는 저장 공간이 충분하지 않습니다",
      "description": "일부 앱을 삭제하여 공간을 확보하세요. 암호화 자산 접근에 사용되는 개인 키는 장치에 안전하게 보관됩니다."
    },
    "ManagerQuitPage": {
      "install": {
        "title": "진행 중인 앱 설치를 완료할까요?",
        "description": "관리자를 중단하면 앱 설치가 종료됩니다. 설치를 완료하여 대기 중인 앱을 설치하세요.",
        "stay": "설치 완료"
      },
      "uninstall": {
        "title": "진행 중인 앱 삭제를 완료할까요?",
        "description": "관리자를 중단하면 진행 중인 앱 삭제가 종료됩니다.",
        "stay": "삭제 완료"
      },
      "update": {
        "title": "진행 중인 앱 업데이트를 완료할까요?",
        "description": "관리자를 중단하면 진행 중인 앱 업데이트가 종료됩니다.",
        "stay": "업데이트 완료"
      },
      "quit": "관리자 종료"
    },
    "ManagerUninstallBTCDep": {
      "title": "죄송하지만 반드시 필요한 앱입니다",
      "description": "비트코인 또는 이더리움 앱을 마지막으로 제거하세요"
    },
    "NetworkDown": {
      "title": "죄송하지만 인터넷이 끊긴 것 같습니다",
      "description": "인터넷 연결을 확인하세요."
    },
    "NoAddressesFound": {
      "title": "죄송하지만 발견된 계정이 없습니다",
      "description": "주소 계산에 문제가 발생했습니다. 재시도하거나 Ledger 지원 부서에 연락하세요"
    },
    "NotEnoughBalance": {
      "title": "죄송하지만 자금이 부족합니다",
      "description": "계정에 자금이 충분한지 확인해 주세요."
    },
    "NotEnoughBalanceBecauseDestinationNotCreated": {
      "title": "수취인 주소가 비활성화되어 있습니다. 활성화하려면 최소 {{minimalAmount}}를 보내주세요"
    },
    "NotEnoughGas": {
      "title": "상위 계정 잔액이 네트워크 수수료에 충분하지 않습니다"
    },
    "PasswordsDontMatch": {
      "title": "패스워드가 일치하지 않습니다",
      "description": "다시 시도해주세요"
    },
    "PasswordIncorrect": {
      "title": "입력한 패스워드가 올바르지 않습니다",
      "description": "다시 시도해주세요"
    },
    "QuantityNeedsToBePositive": {
      "title": "수량은 0보다 커야 합니다."
    },
    "RPCHostRequired": {
      "title": "호스트가 필요합니다."
    },
    "RPCHostInvalid": {
      "title": "유효한 호스트를 입력하세요."
    },
    "RPCUserRequired": {
      "title": "원격 프로시저 호출(RPC) 사용자명이 필요합니다"
    },
    "RPCPassRequired": {
      "title": "원격 프로시저 호출(RPC) 패스워드가 필요합니다"
    },
    "SatStackAccessDown": {
      "title": "풀 노드에 접속할 수 없습니다",
      "description": "SatStack과 노드가 실행 중인지 확인하세요. 문제가 지속되면 설정에서 풀 노드를 확인하세요."
    },
    "SatStackStillSyncing": {
      "title": "노드 동기화 진행 중...",
      "description": "노드가 동기화될 때까지 기다려 주세요 비트코인 계정 잔금이 올바르지 않아 전송할 수 없습니다"
    },
    "SatStackVersionTooOld": {
      "title": "SatStack을 업그레이드하세요",
      "description": "사용 중인 SatStack 버전이 오래되어 버그가 있거나 호환 되지 않는 버전입니다."
    },
    "SatStackDescriptorNotImported": {
      "title": "풀 노드로 계정을 스캔하지 않았습니다",
      "description": "이 장치에 연결된 계정을 스캔하도록 풀 노드를 구성하세요. 우선 귀하의 풀 노드로 이 계정을 위한 블록체인을 스캔한 후 포트폴리오에 계정을 추가할 수 있습니다."
    },
    "SwapGenericAPIError": {
      "title": "문제가 발생했습니다",
      "description": "교환 트랜잭션이 완료되지 않았습니다. 다시 시도하거나 지원에 연락하세요."
    },
    "TimeoutError": {
      "title": "죄송하지만 서버 응답에 너무 많은 시간이 소요되었습니다",
      "description": "다시 시도해 주세요."
    },
    "TimeoutTagged": {
      "title": "죄송하지만 서버 응답에 너무 많은 시간이 소요되었습니다 ({{tag}})",
      "description": "타임아웃이 발생했습니다."
    },
    "TransportError": {
      "title": "문제가 발생했습니다. 장치를 다시 연결하세요",
      "description": "{{message}}"
    },
    "TransportRaceCondition": {
      "title": "문제가 발생했습니다. 장치를 다시 연결하세요",
      "description": "{{message}}"
    },
    "TransportStatusError": {
      "title": "문제가 발생했습니다. 장치를 다시 연결하세요",
      "description": "{{message}}"
    },
    "DeviceShouldStayInApp": {
      "title": "{{appName}} 앱을 실행해주세요",
      "description": "계정을 찾는 동안 {{appName}} 앱을 열어두세요"
    },
    "UnexpectedBootloader": {
      "title": "죄송하지만 귀하의 장치가 Bootloader 모드가 아니어야 합니다",
      "description": "로고가 나타나면 버튼을 누르지 말고 장치를 재시작하세요. 문제가 지속되면 Ledger 고객 지원에 문의해주세요."
    },
    "UserRefusedAllowManager": {
      "title": "장치에서 관리자가 거부됨"
    },
    "UserRefusedFirmwareUpdate": {
      "title": "장치의 업데이트가 취소되었습니다",
      "description": "장치의 모든 앱이 삭제되었습니다. 보안과 기능 개선 혜택을 누리려면 장치를 최신 상태로 유지하세요."
    },
    "UserRefusedOnDevice": {
      "title": "거부된 조치",
      "description": "사용자가 장치에서 거래를 거부했습니다"
    },
    "TransactionRefusedOnDevice": {
      "title": "장치에서 거래 거부",
      "description": "확실하지 않을 경우 재시도하거나 Ledger 지원 부서에 연락하세요"
    },
    "UserRefusedAddress": {
      "title": "수신 주소 거부됨",
      "description": "확실하지 않을 경우 다시 시도하거나 Ledger 지원 부서에 연락하세요"
    },
    "UpdateYourApp": {
      "title": "앱 업데이트가 필요합니다",
      "description": "관리자에서 {{managerAppName}} 앱을 삭제하고 재설치하세요"
    },
    "DeviceOnDashboardExpected": {
      "title": "대시보드로 돌아가기",
      "description": "장치의 대시보드로 돌아가세요"
    },
    "WebsocketConnectionError": {
      "title": "죄송하지만 다시 시도해주세요(웹소켓 에러)",
      "description": null
    },
    "WebsocketConnectionFailed": {
      "title": "죄송하지만 다시 시도해주세요(연결 종료됨)",
      "description": null
    },
    "WrongDeviceForAccount": {
      "title": "문제가 발생했습니다",
      "description": "선택한 계정에 연결된 복구 문구 또는 패스프레이즈로 하드웨어 지갑을 설정했는지 확인해 주세요."
    },
    "DeviceAppVerifyNotSupported": {
      "title": "앱 업데이트가 필요합니다",
      "description": "관리자에서 {{managerAppName}} 앱을 삭제하고 재설치하세요"
    },
    "InvalidAddress": {
      "title": "유효한 {{currencyName}} 주소가 아닙니다"
    },
    "InvalidAddressBecauseAlreadyDelegated": {
      "title": "귀하의 계정은 이미 이 검증인에게 위임되었습니다"
    },
    "InvalidAddressBecauseDestinationIsAlsoSource": {
      "title": "수령자의 주소가 발신자의 주소와 동일합니다"
    },
    "CantOpenDevice": {
      "title": "죄송하지만, 연결에 실패했습니다",
      "description": "장치가 발견했지만 연결에 실패했습니다. 문제가 지속되면 다시 시도하거나 Ledger 지원 부서에 연락하세요."
    },
    "ETHAddressNonEIP": {
      "title": "자동 확인을 사용할 수 없습니다: 주소를 신중하게 확인해주세요",
      "description": null
    },
    "EthAppNftNotSupported": {
      "title": "이 장치에서 사용할 수 없는 작업",
      "description": "NFT 보내기 기능은 Nano X에서만 사용할 수 있습니다. Nano S로 NFT를 보내는 방법을 알아보려면 고객 지원 플랫폼을 방문해 주세요."
    },
    "CantScanQRCode": {
      "title": "이 QR 코드를 스캔할 수 없습니다: 이 주소는 자동 확인을 지원하지 않습니다"
    },
    "FeeNotLoaded": {
      "title": "수수료 요율을 로드할 수 없습니다. 수동 수수료를 설정하세요"
    },
    "FeeRequired": {
      "title": "수수료가 필요합니다"
    },
    "GasLessThanEstimate": {
      "title": "너무 낮은 것 같습니다. 조금 높여주세요"
    },
    "UnknownMCU": {
      "title": "알 수 없는 MCU 버전",
      "description": "Ledger 지원 부서로 문의하세요"
    },
    "MCUNotGenuineToDashboard": {
      "title": "업데이트할 대시보드 액세스",
      "description": "",
      "list": {
        "1": "아무 버튼도 누르지 않은 채로 USB 케이블을 해제한 뒤 다시 연결하세요.",
        "2": "양쪽 버튼을 동시에 3회 눌러 대시보드를 표시하세요.",
        "3": "관리자를 열고 '펌웨어 업데이트'를 클릭하세요."
      }
    },
    "UnavailableTezosOriginatedAccountReceive": {
      "title": "서브 계정에서 수신할 수 없습니다",
      "description": "자금 수령을 원하면, 상위 계정을 사용하세요"
    },
    "UnavailableTezosOriginatedAccountSend": {
      "title": "아직 부계정에서 전송할 수 없습니다",
      "description": "이 기능은 최근 Babylon 업데이트로 발생한 변경 사항으로 인해 추후 추가될 예정입니다."
    },
    "RecommendUndelegation": {
      "title": "계정 위임을 해제한 후에 계정을 비우세요"
    },
    "RecommendSubAccountsToEmpty": {
      "title": "먼저 부계정을 모두 비워주세요"
    },
    "NotSupportedLegacyAddress": {
      "title": "현재 지원되지 않는 레거시 주소 형식입니다"
    },
    "BtcUnmatchedApp": {
      "title": "올바르지 않은 앱입니다",
      "description": "장치에서 '{{managerAppName}}' 앱을 열어주세요"
    },
    "DeviceNameInvalid": {
      "title": "'{{invalidCharacters}}' 없이 장치 이름을 선택하세요."
    },
    "LedgerAPIErrorWithMessage": {
      "title": "{{message}}",
      "description": "재시도하거나 Ledger 지원 부서에 연락하세요."
    },
    "ManagerAppRelyOnBTC": {
      "title": "비트코인 및 이더리움 앱이 필요합니다",
      "description": "최신 비트코인 앱과 이더리움 앱을 우선 설치하세요."
    },
    "UserRefusedDeviceNameChange": {
      "title": "장치에서 이름 변경이 취소되었습니다",
      "description": "다시 시도하고 장치에서 이름 변경을 허용하세요"
    },
    "SyncError": {
      "title": "동기화 오류",
      "description": "일부 계정을 동기화할 수 없습니다."
    },
    "TronNoFrozenForBandwidth": {
      "title": "동결 해제할 자산 없음",
      "description": "동결 해제할 대역폭과 관련 자산이 없습니다"
    },
    "TronNoFrozenForEnergy": {
      "title": "동결 해제할 자산 없음",
      "description": "동결 해제할 에너지와 관련 자산이 없습니다"
    },
    "TronUnfreezeNotExpired": {
      "title": "아직 동결 해제할 수 없습니다",
      "description": "최종 동결 거래 후 3일을 기다려야 합니다"
    },
    "TronVoteRequired": {
      "title": "최소 하나의 득표수가 필요합니다."
    },
    "TronInvalidVoteCount": {
      "title": "투표 형식이 올바르지 않습니다",
      "description": "라운드 번호로만 투표할 수 있습니다."
    },
    "TronRewardNotAvailable": {
      "title": "아직 보상 수령 신청을 할 수 없습니다",
      "description": "다음 보상 수령 신청까지 24시간을 기다려야 합니다"
    },
    "TronNoReward": {
      "title": "수령할 보상이 없습니다"
    },
    "TronInvalidFreezeAmount": {
      "title": "동결 금액은 1보다 낮을 수 없습니다"
    },
    "TronSendTrc20ToNewAccountForbidden": {
      "title": "새 계정에 TRC20을 보내도 계정이 활성화되지 않습니다",
      "description": "TRC20을 보내기 전에 수령인 계정이 활성화되어야 합니다. TRX 또는 TRC10을 계정에 보내 활성화하세요."
    },
    "TronUnexpectedFees": {
      "title": "추가 수수료가 적용될 수 있습니다"
    },
    "TronNotEnoughTronPower": {
      "title": "이용 가능한 투표수가 부족합니다"
    },
    "TronTransactionExpired": {
      "title": "트랜잭션이 만료되었습니다.",
      "description": "30초 이내에 서명이 적용되어야 합니다. 다시 시도해 주세요."
    },
    "TronNotEnoughEnergy": {
      "title": "이 토큰 전송에 필요한 에너지가 부족합니다"
    },
    "PairingFailed": {
      "title": "페어링 실패",
      "description": "확실하지 않을 경우 다시 시도하거나 Ledger 지원 부서에 연락하세요."
    },
    "GenuineCheckFailed": {
      "title": "정품 확인 실패",
      "description": "문제가 발생했습니다. 확실하지 않을 경우 다시 시도하거나 Ledger 지원 부서에 연락하세요."
    },
    "EthAppPleaseEnableContractData": {
      "title": "이더리움 앱 설정에서 컨트랙트 데이터를 활성화하세요"
    },
    "InvalidXRPTag": {
      "title": "유효하지 않은 XRP 데스티네이션 태그"
    },
    "NotEnoughBalanceToDelegate": {
      "title": "위임에 필요한 잔금이 부족합니다"
    },
    "NotEnoughDelegationBalance": {
      "title": "위임에 필요한 잔금이 부족합니다"
    },
    "NotEnoughBalanceInParentAccount": {
      "title": "부모 계정의 잔금이 부족합니다"
    },
    "quantityNeedsToBePositive": {
      "title": "수량은 1개 이상이어야 합니다"
    },
    "NotEnoughSpendableBalance": {
      "title": "잔액은 {{minimumAmount}} 미만일 수 없습니다"
    },
    "WrongAppForCurrency": {
      "title": "{{expected}} 앱을 실행해주세요"
    },
    "FeeTooHigh": {
      "title": "네트워크 수수료가 금액의 10%를 넘습니다"
    },
<<<<<<< HEAD
    "StellarWrongMemoFormat": {
      "title": "메모 형식이 잘못되었습니다"
    },
    "SourceHasMultiSign": {
      "title": "{{currencyName}}(을)를 보내려면 다중서명을 비활성화하세요"
    },
    "StellarMemoRecommended": {
      "title": "수령인에게 보낼 때 메모가 필요할 수 있습니다"
    },
    "SwapExchangeRateAmountTooLow": {
      "title": "금액은 {{minAmountFromFormatted}} 이상이어야 합니다"
=======
    "SourceHasMultiSign" : {
      "title" : "{{currencyName}}(을)를 보내려면 다중서명을 비활성화하세요"
    },
    "SwapExchangeRateAmountTooLow" : {
      "title" : "금액은 {{minAmountFromFormatted}} 이상이어야 합니다"
>>>>>>> ae290e27
    },
    "SwapExchangeRateAmountTooHigh": {
      "title": "금액은 {{maxAmountFromFormatted}}보다 적어야 합니다"
    },
    "PolkadotElectionClosed": {
      "title": "검증인 선출을 종료해야 합니다"
    },
    "PolkadotNotValidator": {
      "title": "선택된 주소 중 일부는 검증인이 아닙니다"
    },
    "PolkadotLowBondedBalance": {
      "title": "< 1 DOT의 경우, 본딩된 모든 자산이 언본딩 됩니다"
    },
    "PolkadotNoUnlockedBalance": {
      "title": "언본딩된 자산이 없습니다"
    },
    "PolkadotNoNominations": {
      "title": "현재 지명이 없습니다"
    },
    "PolkadotAllFundsWarning": {
      "title": "향후 트랜잭션 수수료 지불에 필요한 잔금을 충분히 남겨 두세요"
    },
    "PolkadotDoMaxSendInstead": {
      "title": "잔액은 {{minimumBalance}} 미만일 수 없습니다 최대 금액을 전송하여 계정을 비우세요."
    },
    "PolkadotBondMinimumAmount": {
      "title": "적어도 {{minimumBondAmount}} 이상 본딩해야 합니다."
    },
    "PolkadotBondMinimumAmountWarning": {
      "title": "본딩된 잔액은 {{minimumBondBalance}} 이상이어야 합니다."
    },
    "PolkadotMaxUnbonding": {
      "title": "언본딩 한도를 초과했습니다"
    },
    "PolkadotValidatorsRequired": {
      "title": "검증인을 적어도 한 명 이상 선택해야 합니다"
    },
    "ServiceStatusWarning": {
      "title": "{{message}}",
      "description": ""
    },
    "TaprootNotActivated": {
      "title": "메인넷 활성화 전에 탭루트(taproot) 주소로 보내는 것은 안전하지 않습니다"
    },
    "SolanaAccountNotFunded": {
      "title": "자금이 입금되지 않은 계정"
    },
    "SolanaMemoIsTooLong": {
      "title": "메모가 너무 깁니다. 최대 길이는 {{maxLength}}입니다."
    },
    "SolanaAddressOfEd25519": {
      "title": "주소 끄기 ed25519 곡선"
    },
    "SolanaUseAllAmountStakeWarning": {
      "title": "향후 트랜잭션 수수료 지불에 필요한 잔액을 충분히 남겨 두세요"
    },
    "SolanaTxSimulationFailedWhilePendingOp": {
      "title": "이전 트랜잭션이 아직 처리되지 않았습니다. 잠시 기다려 트랜잭션 내역을 확인한 후 다시 시도하세요."
    },
    "SolanaTxConfirmationTimeout": {
      "title": "트랜잭션이 실패한 것 같습니다. 잠시 기다려 트랜잭션 내역을 확인한 후 다시 시도하세요."
    },
<<<<<<< HEAD
    "NotEnoughNftOwned": {
      "title": "사용 가능한 토큰 수를 초과했습니다"
=======
    "NotEnoughNftOwned" : {
      "title" : "사용 가능한 토큰 수를 초과했습니다"
    },
    "CardanoMinAmountError" : {
      "title" : "전송할 수 있는 최소 금액은 {{amount}} ADA입니다"
    },
    "CardanoNotEnoughFunds" : {
      "title" : "수수료 지불에 필요한 충분한 자금이 있는지 반드시 확인해 주세요"
    },
    "StellarWrongMemoFormat" : {
      "title" : "메모 형식이 잘못되었습니다"
    },
    "StellarMemoRecommended" : {
      "title" : "수령인에게 보낼 때 메모가 필요할 수 있습니다"
    },
    "StellarAssetNotAccepted" : {
      "title" : "이 수령인은 아직 {{assetCode}}에 대한 트러스트라인(trustline)이 없습니다."
    },
    "StellarAssetRequired" : {
      "title" : "트러스트라인 추가 전 스텔라 자산을 선택해야 합니다."
    },
    "StellarAssetNotFound" : {
      "title" : "선택한 스텔라 자산을 찾을 수 없습니다."
    },
    "StellarNotEnoughNativeBalance" : {
      "title" : "죄송하지만 자금이 부족합니다",
      "description" : "계정에 수수료를 지불할 수 있는 충분한 자금이 있는지 확인해 주세요"
    },
    "StellarFeeSmallerThanRecommended" : {
      "title" : "권장 수수료 대비 선택 수수료가 낮습니다"
    },
    "StellarFeeSmallerThanBase" : {
      "title" : "최소 트랜잭션 수수료는 0.00001 XLM입니다"
    },
    "StellarNotEnoughNativeBalanceToAddTrustline" : {
      "title" : "죄송하지만 자금이 부족합니다",
      "description" : "계정에 신규 트러스트라인을 추가할 수 있는 충분한 자금이 있는지 확인해 주세요"
    },
    "StellarMuxedAccountNotExist" : {
      "title" : "스텔라 계정이 없습니다"
    },
    "StellarSourceHasMultiSign" : {
      "title" : "스텔라 트랜잭션을 수행하려면 다중서명을 비활성화하세요"
>>>>>>> ae290e27
    }
  },
  "cryptoOrg": {
    "account": {
      "subHeader": {
        "cardTitle": "Crypto.org에서 제공됨",
        "moreInfo": "자세한 정보",
        "drawerTitle": "Crypto.org 통합",
        "title": "이제 Ledger Live에서 Crypto.org(CRO) 토큰을 사용할 수 있습니다",
        "description": "이제 CRO(Crypto.org) 토큰 관리를 시작하고 Ledger Live를 통해 토큰을 보호할 수 있습니다.",
        "description2": "Crypto.org(CRO) 토큰은 Crypto.org 체인의 기본 토큰이며 트랜잭션, 스테이킹 및 향후 많은 기능에 사용됩니다.",
        "website": "모든 지갑의 암호화폐"
      }
    },
    "memo": "메모",
    "memoPlaceholder": "선택 사항",
    "memoWarningText": "메모 기능을 사용할 때는 해당 정보를 수령인과 신중하게 확인하세요"
  },
<<<<<<< HEAD
  "hedera": {
    "name": "헤데라",
    "createHederaAccountHelp": {
      "text": "헤데라 계정 생성 방법은",
      "link": "이 지원 문서를 참조하세요."
    },
    "currentAddress": {
      "messageIfVirtual": "Ledger 장치에서 귀하의 {{name}} 주소를 확인할 수 없습니다. 사용은 본인의 책임입니다."
=======
  "hedera" : {
    "name" : "헤데라",
    "createHederaAccountHelp" : {
      "text" : "헤데라 계정 생성 방법은",
      "link" : "이 지원 문서를 참조하세요."
    },
    "currentAddress" : {
      "messageIfVirtual" : "Ledger 장치에서 귀하의 {{name}} 주소를 확인할 수 없습니다. 사용은 본인의 책임입니다."
    },
    "send" : {
      "memo" : {
        "label" : "메모(선택)",
        "characterCount" : "{{memoLength}} / {{memoMaxLength}}"
      }
    }
  },
  "drawers" : {
    "selectCurrency" : {
      "title" : "자산 선택"
    },
    "selectAccount" : {
      "title" : "계정 선택"
>>>>>>> ae290e27
    }
  }
}<|MERGE_RESOLUTION|>--- conflicted
+++ resolved
@@ -1334,24 +1334,6 @@
       }
     }
   },
-<<<<<<< HEAD
-  "tokensList": {
-    "title": "토큰",
-    "cta": "토큰 추가",
-    "placeholder": "토큰을 추가하려면, 해당 토큰을 귀하의 {{currencyName}} 주소로 전송하세요.",
-    "link": "자세히 알아보기",
-    "seeTokens": "토큰 보기 ({{tokenCount}})",
-    "hideTokens": "토큰 숨기기 ({{tokenCount}})",
-    "countTooltip": "1개의 토큰",
-    "countTooltip_plural": "{{count}}개의 토큰",
-    "algorand": {
-      "title": "ASA(자산)",
-      "cta": "ASA 추가",
-      "placeholder": "{{currencyName}} 계정에 자산을 추가할 수 있습니다.",
-      "link": "자산(ASA)은 어떻게 운영되나요?",
-      "seeTokens": "ASA 보기 ({{tokenCount}})",
-      "hideTokens": "ASA 숨기기 ({{tokenCount}})"
-=======
   "tokensList" : {
     "title" : "토큰",
     "cta" : "토큰 추가",
@@ -1376,7 +1358,6 @@
       "link" : "스텔라 자산에 대해 자세히 알아보기",
       "seeTokens" : "자산 표시({{tokenCount}})",
       "hideTokens" : "자산 숨기기({{tokenCount}})"
->>>>>>> ae290e27
     }
   },
   "subAccounts": {
@@ -2025,16 +2006,6 @@
       }
     }
   },
-<<<<<<< HEAD
-  "tron": {
-    "voting": {
-      "emptyState": {
-        "description": "이제 동결 및 투표를 통해 보상을 획득할 수 있습니다.",
-        "info": "투표는 어떤 원리인가요?",
-        "votesDesc": "투표로 1인 이상의 대표를 선출하고 스테이킹 보상으로 소득을 올려보세요.",
-        "vote": "투표하기",
-        "voteExisting": "투표 관리"
-=======
   "cardano" : {
     "account" : {
       "subHeader" : {
@@ -2050,7 +2021,6 @@
         "votesDesc" : "투표로 1인 이상의 대표를 선출하고 스테이킹 보상으로 소득을 올려보세요.",
         "vote" : "투표하기",
         "voteExisting" : "투표 관리"
->>>>>>> ae290e27
       },
       "manageTP": "자산 관리",
       "warnEarnRewards": "보상 수령을 시작하시려면 {{amount}} 이상이 필요합니다",
@@ -2631,14 +2601,6 @@
       }
     }
   },
-<<<<<<< HEAD
-  "solana": {
-    "common": {
-      "broadcastError": "트랜잭션이 실패한 것 같습니다. 잠시 기다려 트랜잭션 내역을 확인한 후 다시 시도하세요.",
-      "viewDetails": "세부사항 보기",
-      "connectDevice": {
-        "title": "장치"
-=======
   "stellar" : {
     "addAsset" : {
       "title" : "자산 추가",
@@ -2670,7 +2632,6 @@
       "viewDetails" : "세부사항 보기",
       "connectDevice" : {
         "title" : "장치"
->>>>>>> ae290e27
       },
       "confirmation": {
         "title": "확인"
@@ -3832,9 +3793,6 @@
         "MEMO_HASH": "메모 해시",
         "MEMO_RETURN": "메모 반환"
       },
-<<<<<<< HEAD
-      "memoWarningText": "메모 기능을 사용할 때는 사용한 메모 유형을 수령인과 확인하세요"
-=======
       "memoWarningText" : "메모 기능을 사용할 때는 사용한 메모 유형을 수령인과 확인하세요",
       "fee" : "수수료",
       "feeInfoText" : "스텔라 네트워크 상의 트랜잭션에는 최소 거래 수수료 0.00001 XLM이 필요합니다",
@@ -3849,7 +3807,6 @@
       },
       "assetCode" : "자산 코드",
       "assetIssuer" : "자산 발행인"
->>>>>>> ae290e27
     },
     "cosmos": {
       "memo": "메모",
@@ -4402,25 +4359,11 @@
     "FeeTooHigh": {
       "title": "네트워크 수수료가 금액의 10%를 넘습니다"
     },
-<<<<<<< HEAD
-    "StellarWrongMemoFormat": {
-      "title": "메모 형식이 잘못되었습니다"
-    },
-    "SourceHasMultiSign": {
-      "title": "{{currencyName}}(을)를 보내려면 다중서명을 비활성화하세요"
-    },
-    "StellarMemoRecommended": {
-      "title": "수령인에게 보낼 때 메모가 필요할 수 있습니다"
-    },
-    "SwapExchangeRateAmountTooLow": {
-      "title": "금액은 {{minAmountFromFormatted}} 이상이어야 합니다"
-=======
     "SourceHasMultiSign" : {
       "title" : "{{currencyName}}(을)를 보내려면 다중서명을 비활성화하세요"
     },
     "SwapExchangeRateAmountTooLow" : {
       "title" : "금액은 {{minAmountFromFormatted}} 이상이어야 합니다"
->>>>>>> ae290e27
     },
     "SwapExchangeRateAmountTooHigh": {
       "title": "금액은 {{maxAmountFromFormatted}}보다 적어야 합니다"
@@ -4483,10 +4426,6 @@
     "SolanaTxConfirmationTimeout": {
       "title": "트랜잭션이 실패한 것 같습니다. 잠시 기다려 트랜잭션 내역을 확인한 후 다시 시도하세요."
     },
-<<<<<<< HEAD
-    "NotEnoughNftOwned": {
-      "title": "사용 가능한 토큰 수를 초과했습니다"
-=======
     "NotEnoughNftOwned" : {
       "title" : "사용 가능한 토큰 수를 초과했습니다"
     },
@@ -4530,7 +4469,6 @@
     },
     "StellarSourceHasMultiSign" : {
       "title" : "스텔라 트랜잭션을 수행하려면 다중서명을 비활성화하세요"
->>>>>>> ae290e27
     }
   },
   "cryptoOrg": {
@@ -4549,16 +4487,6 @@
     "memoPlaceholder": "선택 사항",
     "memoWarningText": "메모 기능을 사용할 때는 해당 정보를 수령인과 신중하게 확인하세요"
   },
-<<<<<<< HEAD
-  "hedera": {
-    "name": "헤데라",
-    "createHederaAccountHelp": {
-      "text": "헤데라 계정 생성 방법은",
-      "link": "이 지원 문서를 참조하세요."
-    },
-    "currentAddress": {
-      "messageIfVirtual": "Ledger 장치에서 귀하의 {{name}} 주소를 확인할 수 없습니다. 사용은 본인의 책임입니다."
-=======
   "hedera" : {
     "name" : "헤데라",
     "createHederaAccountHelp" : {
@@ -4581,7 +4509,6 @@
     },
     "selectAccount" : {
       "title" : "계정 선택"
->>>>>>> ae290e27
     }
   }
 }