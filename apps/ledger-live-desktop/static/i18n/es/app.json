--- conflicted
+++ resolved
@@ -1,725 +1,701 @@
 {
-  "calendar": {
-    "today": "Hoy",
-    "tomorrow": "Mañana",
-    "yesterday": "Ayer",
-    "transactionDate": "Fecha de la transacción"
-  },
-  "platform": {
-    "flows": {
-      "requestAccount": {
-        "title": "Selecciona una cuenta"
-      },
-      "broadcast": {
-        "toast": {
-          "title": "¡Transacción enviada!",
-          "text": "Haz clic aquí para ver los detalles de la operación"
-        }
-      }
-    },
-    "app": {
-      "informations": {
-        "title": "Información",
-        "website": "Sitio web"
-      }
-    },
-    "catalog": {
-      "title": "Discover",
-      "branch": {
-        "soon": "próximamente",
-        "experimental": "experimental",
-        "debug": "depuración"
-      },
-      "banner": {
-        "title": "Descubre nuestro catálogo de aplicaciones de Live",
-        "description": "Estamos trabajando arduamente para brindarte acceso seguro al mundo de las DeFi, los NFTs y más, ¡directamente desde Ledger Live!"
-      },
-      "twitterBanner": {
-        "description": "Cuéntanos cuál es el siguiente servicio que quieres ver en Ledger Live con el hashtag",
-        "tweetText": "La próxima aplicación de Ledger debería ser..."
-      },
-      "pollCTA": {
-        "title": "Encuesta",
-        "description": "¿Qué servicio quieres ver en Ledger Live?",
-        "button": "¡Votemos!"
-      },
-      "developerCTA": {
-        "title": "Para desarrolladores",
-        "description": "Toda la información que necesitas para integrar tus aplicaciones en Ledger Live.",
-        "button": "Ir al portal"
-      }
-    },
-    "disclaimer": {
-      "title": "Aplicación externa",
-      "description": "Estás a punto de ser redireccionado a una aplicación no operada por Ledger.",
-      "legalAdvice": "Esta aplicación no es operada por Ledger. Ledger no será responsable de cualquier pérdida de fondos o de calidad de servicio relacionada a dicha aplicación.Siempre asegúrate de verificar cuidadosamente la información que se muestra en tu dispositivo.",
-      "checkbox": "No recordarme de nuevo.",
-      "CTA": "Continuar"
-    }
-  },
-  "common": {
-    "never": "Nunca",
-    "apply": "Aplicar",
-    "done": "Listo",
-    "confirm": "Confirmar",
-    "reject": "Rechazar",
-    "cancel": "Cancelar",
-    "getSupport": "Obtener ayuda",
-    "delete": "Eliminar cuenta del Portfolio",
-    "launch": "Ejecutar",
-    "continue": "Continuar",
-    "previous": "Anterior",
-    "learnMore": "Más información",
-    "help": "Ayuda",
-    "needHelp": "¿Necesitas ayuda?",
-    "areYouSure": "¿Deseas continuar?",
-    "selectAccount": "Selecciona una cuenta",
-    "selectAccountNoOption": "No hay ninguna cuenta que coincida con \"{{accountName}}\"",
-    "selectCurrency": "Elige un activo cripto",
-    "selectCurrencyNoOption": "No existe el activo cripto \"{{currencyName}}\"",
-    "selectCurrencyEmptyOption": "No hay activos cripto",
-    "selectValidatorNoOption": "Ningún validador coincide con \"{{accountName}}\"",
-    "selectNoResults": "No se encontraron valores que coincidan con «{{query}}»",
-    "sortBy": "Ordenar por",
-    "save": "Guardar",
-    "lock": "Bloquear",
-    "showMore": "Ver más",
-    "back": "Atrás",
-    "reset": "Restablecer",
-    "retry": "Reintentar",
-    "range": "Rango",
-    "stop": "Detener",
-    "updateNow": "Actualizar ahora",
-    "close": "Cerrar",
-    "eastern": "Oriental",
-    "western": "Occidental",
-    "reverify": "Volver a verificar",
-    "verify": "Verificar",
-    "verifyMyAddress": "Verificar mi dirección",
-    "copy": "Copiar",
-    "copied": "Copiado",
-    "addressCopied": "Dirección copiada",
-    "addressCopiedSuspicious": "La dirección copiada y la del portapapeles no coinciden.",
-    "experimentalFeature": "Experimental",
-    "information": "Información",
-    "search": "Buscar...",
-    "searchWithoutEllipsis": "Buscar",
-    "manage": "Administrar",
-    "lockScreen": {
-      "title": "Bienvenidos",
-      "subTitle": null,
-      "description": "Ingresa tu contraseña para continuar",
-      "inputPlaceholder": "Escribe tu contraseña",
-      "lostPassword": "He perdido mi contraseña"
-    },
-    "sync": {
-      "syncing": "Sincronizando...",
-      "upToDate": "Sincronizado",
-      "outdated": "En pausa",
-      "needsMigration": "Haz clic para actualizar la cuenta",
-      "error": "Error de sincronización",
-      "refresh": "Actualizar",
-      "devTools": "Herramientas para desarrolladores"
-    },
-    "exchange": "Cambia",
-    "info": "Info",
-    "connectDevice": "Conecta tu dispositivo"
-  },
-  "devices": {
-    "nanoS": "Nano S",
-    "nanoSP": "Nano S Plus",
-    "nanoX": "Nano X",
-    "blue": "Blue"
-  },
-  "operation": {
-    "type": {
-      "IN": "Recibido",
-      "OUT": "Enviado",
-      "NFT_IN": "NFT Recibido",
-      "NFT_OUT": "NFT Enviado",
-      "CREATE": "Creado",
-      "REVEAL": "Revelado",
-      "DELEGATE": "Delegado",
-      "REDELEGATE": "Redelegado",
-      "UNDELEGATE": "Desdelegado",
-      "SUPPLY": "Depositado",
-      "REDEEM": "Retirado",
-      "APPROVE": "Aprobado",
-      "VOTE": "Votado",
-      "FREEZE": "Inmovilizado",
-      "UNFREEZE": "Desinmovilizado",
-      "REWARD": "Recompensa reclamada",
-      "FEES": "Tarifas",
-      "OPT_IN": "Adherir",
-      "OPT_OUT": "No adherir",
-      "CLOSE_ACCOUNT": "Cerrar cuenta",
-      "BOND": "Vincular",
-      "UNBOND": "Desvincular",
-      "REWARD_PAYOUT": "Recompensa",
-      "SLASH": "Penalización",
-      "WITHDRAW_UNBONDED": "Retiro",
-      "NOMINATE": "Nominación",
-      "CHILL": "Borrar nominaciones",
-      "SET_CONTROLLER": "Definir controlador"
-    }
-  },
-  "byteSize": {
-    "bytes": "{{size}} bytes",
-    "kbUnit": "{{size}} Kb",
-    "mbUnit": "{{size}} Mb"
-  },
-  "time": {
-    "minute": "Minuto",
-    "minute_plural": "Minutos",
-    "hour": "Hora",
-    "hour_plural": "Horas",
-    "range": {
-      "day": "1D",
-      "week": "1S",
-      "month": "1M",
-      "year": "1A",
-      "all": "TODO"
-    }
-  },
-  "fees": {
-    "advanced": "Avanzado",
-    "custom": "Personalizado",
-    "fast": "Rápida",
-    "high": "Alta",
-    "low": "Baja",
-    "slow": "Lenta",
-    "standard": "Estándar",
-    "medium": "Media",
-    "feesAmount": "Importe de tarifas"
-  },
-  "sidebar": {
-    "card": "Tarjeta",
-    "learn": "Información",
-    "menu": "Menú",
-    "stars": "Cuentas destacadas",
-    "accounts": "Cuentas",
-    "manager": "Manager",
-    "exchange": "Comprar / Vender",
-    "swap": "Permutar",
-    "lend": "Prestar",
-    "catalog": "Discover",
-    "market": "Mercado"
-  },
-  "stars": {
-    "placeholder": "Tus cuentas favoritas aparecerán aquí.",
-    "tooltip": "Destacar cuenta"
-  },
-  "bridge": {
-    "modalTitle": "Abrir puente de dispositivo",
-    "openHeader": "Expón tus cuentas del dispositivo a través de WebSocket",
-    "openDescription": "Abrir un puente expone todas tus cuentas a aplicaciones de terceros.",
-    "openedHeader": "Puente {{appName}} abierto",
-    "openedDescription": "Ahora puedes acceder a tu cuenta de {{appName}} en una aplicación web de terceros a través de WebSocket.",
-    "completeHeader": "Sesión de puente finalizada",
-    "completeDescription": "El puente WebSocket está ahora cerrado",
-    "openButton": "Abrir",
-    "disconnectButton": "Desconectar"
-  },
-  "swap2": {
-    "title": "Permutar",
-    "tabs": {
-      "exchange": "Cambia",
-      "history": "Historial",
-      "kyc": "KYC"
-    },
-    "form": {
-      "changeCTA": "Cambiar",
-      "ratesDrawer": {
-        "title": "Tasa",
-        "quote": "Cotización",
-        "receive": "Recibir"
-      },
-      "details": {
-        "label": {
-          "provider": "Proveedor",
-          "rate": "Tasa",
-          "fees": "Tarifas de red",
-          "target": "Cuenta de destino"
-        },
-        "tooltip": {
-          "provider": "lorem ipsum",
-          "rate": "lorem ipsum",
-          "fees": "lorem ipsum"
-        },
-        "noAccount": "Crear una cuenta para recibir {{name}}",
-        "noAccountCTA": "Agregar cuenta"
-      },
-      "from": {
-        "title": "De",
-        "max": "Máx.",
-        "accountPlaceholder": "Seleccionar origen",
-        "currencyDisabledTooltip": "Esta divisa aún no está disponible para permutar"
-      },
-      "to": {
-        "title": "A"
-      },
-      "notAvailable": {
-        "title": "La permuta aún no está disponible en tu área",
-        "content": "Ten un poco más de paciencia,<br/>implementaremos esta función muy pronto"
-      },
-      "providers": {
-        "kyc": {
-          "required": "Debes completar tu KYC",
-          "complete": "Completa tu KYC",
-          "update": "Actualiza tu KYC",
-          "rejected": "KYC rechazado, vuelve a iniciar la verificación",
-          "rejectedContactProviderSupport": "KYC rechazado, ponte en contacto con el soporte de {{providerName}}",
-          "updateRequired": "Completa o actualiza tu KYC",
-          "status": {
-            "pending": "KYC pendiente",
-            "approved": "KYC aprobado",
-            "closed": "KYC rechazado",
-            "upgradeRequired": "KYC insuficiente"
+  "calendar" : {
+    "today" : "Hoy",
+    "tomorrow" : "Mañana",
+    "yesterday" : "Ayer",
+    "transactionDate" : "Fecha de la transacción"
+  },
+  "platform" : {
+    "flows" : {
+      "requestAccount" : {
+        "title" : "Selecciona una cuenta"
+      },
+      "broadcast" : {
+        "toast" : {
+          "title" : "¡Transacción enviada!",
+          "text" : "Haz clic aquí para ver los detalles de la operación"
+        }
+      }
+    },
+    "app" : {
+      "informations" : {
+        "title" : "Información",
+        "website" : "Sitio web"
+      }
+    },
+    "catalog" : {
+      "title" : "Discover",
+      "branch" : {
+        "soon" : "próximamente",
+        "experimental" : "experimental",
+        "debug" : "depuración"
+      },
+      "banner" : {
+        "title" : "Descubre nuestro catálogo de aplicaciones de Live",
+        "description" : "Estamos trabajando arduamente para brindarte acceso seguro al mundo de las DeFi, los NFTs y más, ¡directamente desde Ledger Live!"
+      },
+      "twitterBanner" : {
+        "description" : "Cuéntanos cuál es el siguiente servicio que quieres ver en Ledger Live con el hashtag",
+        "tweetText" : "La próxima aplicación de Ledger debería ser..."
+      },
+      "pollCTA" : {
+        "title" : "Encuesta",
+        "description" : "¿Qué servicio quieres ver en Ledger Live?",
+        "button" : "¡Votemos!"
+      },
+      "developerCTA" : {
+        "title" : "Para desarrolladores",
+        "description" : "Toda la información que necesitas para integrar tus aplicaciones en Ledger Live.",
+        "button" : "Ir al portal"
+      }
+    },
+    "disclaimer" : {
+      "title" : "Aplicación externa",
+      "description" : "Estás a punto de ser redireccionado a una aplicación no operada por Ledger.",
+      "legalAdvice" : "Esta aplicación no es operada por Ledger. Ledger no será responsable de cualquier pérdida de fondos o de calidad de servicio relacionada a dicha aplicación.Siempre asegúrate de verificar cuidadosamente la información que se muestra en tu dispositivo.",
+      "checkbox" : "No recordarme de nuevo.",
+      "CTA" : "Continuar"
+    }
+  },
+  "common" : {
+    "never" : "Nunca",
+    "apply" : "Aplicar",
+    "done" : "Listo",
+    "confirm" : "Confirmar",
+    "reject" : "Rechazar",
+    "cancel" : "Cancelar",
+    "getSupport" : "Obtener ayuda",
+    "delete" : "Eliminar cuenta del Portfolio",
+    "launch" : "Ejecutar",
+    "continue" : "Continuar",
+    "previous" : "Anterior",
+    "learnMore" : "Más información",
+    "help" : "Ayuda",
+    "needHelp" : "¿Necesitas ayuda?",
+    "areYouSure" : "¿Deseas continuar?",
+    "selectAccount" : "Selecciona una cuenta",
+    "selectAccountNoOption" : "No hay ninguna cuenta que coincida con \"{{accountName}}\"",
+    "selectCurrency" : "Elige un activo cripto",
+    "selectCurrencyNoOption" : "No existe el activo cripto \"{{currencyName}}\"",
+    "selectCurrencyEmptyOption" : "No hay activos cripto",
+    "selectValidatorNoOption" : "Ningún validador coincide con \"{{accountName}}\"",
+    "selectNoResults" : "No se encontraron valores que coincidan con «{{query}}»",
+    "sortBy" : "Ordenar por",
+    "save" : "Guardar",
+    "lock" : "Bloquear",
+    "showMore" : "Ver más",
+    "back" : "Atrás",
+    "reset" : "Restablecer",
+    "retry" : "Reintentar",
+    "range" : "Rango",
+    "stop" : "Detener",
+    "updateNow" : "Actualizar ahora",
+    "close" : "Cerrar",
+    "eastern" : "Oriental",
+    "western" : "Occidental",
+    "reverify" : "Volver a verificar",
+    "verify" : "Verificar",
+    "verifyMyAddress" : "Verificar mi dirección",
+    "copy" : "Copiar",
+    "copied" : "Copiado",
+    "addressCopied" : "Dirección copiada",
+    "addressCopiedSuspicious" : "La dirección copiada y la del portapapeles no coinciden.",
+    "experimentalFeature" : "Experimental",
+    "information" : "Información",
+    "search" : "Buscar...",
+    "searchWithoutEllipsis" : "Buscar",
+    "manage" : "Administrar",
+    "lockScreen" : {
+      "title" : "Bienvenidos",
+      "subTitle" : null,
+      "description" : "Ingresa tu contraseña para continuar",
+      "inputPlaceholder" : "Escribe tu contraseña",
+      "lostPassword" : "He perdido mi contraseña"
+    },
+    "sync" : {
+      "syncing" : "Sincronizando...",
+      "upToDate" : "Sincronizado",
+      "outdated" : "En pausa",
+      "needsMigration" : "Haz clic para actualizar la cuenta",
+      "error" : "Error de sincronización",
+      "refresh" : "Actualizar",
+      "devTools" : "Herramientas para desarrolladores"
+    },
+    "exchange" : "Cambia",
+    "info" : "Info",
+    "connectDevice" : "Conecta tu dispositivo"
+  },
+  "devices" : {
+    "nanoS" : "Nano S",
+    "nanoSP" : "Nano S Plus",
+    "nanoX" : "Nano X",
+    "blue" : "Blue"
+  },
+  "operation" : {
+    "type" : {
+      "IN" : "Recibido",
+      "OUT" : "Enviado",
+      "NFT_IN" : "NFT Recibido",
+      "NFT_OUT" : "NFT Enviado",
+      "CREATE" : "Creado",
+      "REVEAL" : "Revelado",
+      "DELEGATE" : "Delegado",
+      "REDELEGATE" : "Redelegado",
+      "UNDELEGATE" : "Desdelegado",
+      "SUPPLY" : "Depositado",
+      "REDEEM" : "Retirado",
+      "APPROVE" : "Aprobado",
+      "VOTE" : "Votado",
+      "FREEZE" : "Inmovilizado",
+      "UNFREEZE" : "Desinmovilizado",
+      "REWARD" : "Recompensa reclamada",
+      "FEES" : "Tarifas",
+      "OPT_IN" : "Adherir",
+      "OPT_OUT" : "No adherir",
+      "CLOSE_ACCOUNT" : "Cerrar cuenta",
+      "BOND" : "Vincular",
+      "UNBOND" : "Desvincular",
+      "REWARD_PAYOUT" : "Recompensa",
+      "SLASH" : "Penalización",
+      "WITHDRAW_UNBONDED" : "Retiro",
+      "NOMINATE" : "Nominación",
+      "CHILL" : "Borrar nominaciones",
+      "SET_CONTROLLER" : "Definir controlador"
+    }
+  },
+  "byteSize" : {
+    "bytes" : "{{size}} bytes",
+    "kbUnit" : "{{size}} Kb",
+    "mbUnit" : "{{size}} Mb"
+  },
+  "time" : {
+    "minute" : "Minuto",
+    "minute_plural" : "Minutos",
+    "hour" : "Hora",
+    "hour_plural" : "Horas",
+    "range" : {
+      "day" : "1D",
+      "week" : "1S",
+      "month" : "1M",
+      "year" : "1A",
+      "all" : "TODO"
+    }
+  },
+  "fees" : {
+    "advanced" : "Avanzado",
+    "custom" : "Personalizado",
+    "fast" : "Rápida",
+    "high" : "Alta",
+    "low" : "Baja",
+    "slow" : "Lenta",
+    "standard" : "Estándar",
+    "medium" : "Media",
+    "feesAmount" : "Importe de tarifas"
+  },
+  "sidebar" : {
+    "card" : "Tarjeta",
+    "learn" : "Información",
+    "menu" : "Menú",
+    "stars" : "Cuentas destacadas",
+    "accounts" : "Cuentas",
+    "manager" : "Manager",
+    "exchange" : "Comprar / Vender",
+    "swap" : "Permutar",
+    "lend" : "Prestar",
+    "catalog" : "Discover",
+    "market" : "Mercado"
+  },
+  "stars" : {
+    "placeholder" : "Tus cuentas favoritas aparecerán aquí.",
+    "tooltip" : "Destacar cuenta"
+  },
+  "bridge" : {
+    "modalTitle" : "Abrir puente de dispositivo",
+    "openHeader" : "Expón tus cuentas del dispositivo a través de WebSocket",
+    "openDescription" : "Abrir un puente expone todas tus cuentas a aplicaciones de terceros.",
+    "openedHeader" : "Puente {{appName}} abierto",
+    "openedDescription" : "Ahora puedes acceder a tu cuenta de {{appName}} en una aplicación web de terceros a través de WebSocket.",
+    "completeHeader" : "Sesión de puente finalizada",
+    "completeDescription" : "El puente WebSocket está ahora cerrado",
+    "openButton" : "Abrir",
+    "disconnectButton" : "Desconectar"
+  },
+  "swap2" : {
+    "title" : "Permutar",
+    "tabs" : {
+      "exchange" : "Cambia",
+      "history" : "Historial",
+      "kyc" : "KYC"
+    },
+    "form" : {
+      "changeCTA" : "Cambiar",
+      "ratesDrawer" : {
+        "title" : "Tasa",
+        "quote" : "Cotización",
+        "receive" : "Recibir"
+      },
+      "details" : {
+        "label" : {
+          "provider" : "Proveedor",
+          "rate" : "Tasa",
+          "fees" : "Tarifas de red",
+          "target" : "Cuenta de destino"
+        },
+        "tooltip" : {
+          "provider" : "lorem ipsum",
+          "rate" : "lorem ipsum",
+          "fees" : "lorem ipsum"
+        },
+        "noAccount" : "Crear una cuenta para recibir {{name}}",
+        "noAccountCTA" : "Agregar cuenta"
+      },
+      "from" : {
+        "title" : "De",
+        "max" : "Máx.",
+        "accountPlaceholder" : "Seleccionar origen",
+        "currencyDisabledTooltip" : "Esta divisa aún no está disponible para permutar"
+      },
+      "to" : {
+        "title" : "A"
+      },
+      "notAvailable" : {
+        "title" : "La permuta aún no está disponible en tu área",
+        "content" : "Ten un poco más de paciencia,<br/>implementaremos esta función muy pronto"
+      },
+      "providers" : {
+        "kyc" : {
+          "required" : "Debes completar tu KYC",
+          "complete" : "Completa tu KYC",
+          "update" : "Actualiza tu KYC",
+          "rejected" : "KYC rechazado, vuelve a iniciar la verificación",
+          "rejectedContactProviderSupport" : "KYC rechazado, ponte en contacto con el soporte de {{providerName}}",
+          "updateRequired" : "Completa o actualiza tu KYC",
+          "status" : {
+            "pending" : "KYC pendiente",
+            "approved" : "KYC aprobado",
+            "closed" : "KYC rechazado",
+            "upgradeRequired" : "KYC insuficiente"
           }
         },
-        "login": {
-          "required": "Necesitas iniciar sesión con este proveedor",
-          "complete": "Inicia sesión"
-        },
-        "mfa": {
-          "required": "Necesitas configurar la MFA con este proveedor",
-          "complete": "Configurar la MFA"
-        },
-        "withdrawalsBlockedError": {
-          "message": "{{providerName}} ha bloqueado tu retiro.\n\n Para obtener más información, ponte en contacto con su equipo de soporte."
-        }
-      }
-    },
-    "history": {
-      "disclaimer": "Tus transacciones de permuta en Desktop no están sincronizadas con Ledger Live Mobile",
-      "empty": {
-        "title": "Tus permutas anteriores aparecerán aquí",
-        "description": "No has hecho ninguna permuta todavía o Ledger Live ha sido restablecido en el interín."
-      },
-      "export": "Exportar operaciones",
-      "exporting": "Exportando..."
-    },
-    "kyc": {
-      "updateRequired": "No podemos completar el proceso KYC hasta que actualices la aplicación",
-      "wyre": {
-        "disclaimer": "Ledger recopila tu información en nombre de WYRE y se la transfiere a WYRE con fines de KYC. Para obtener más información, ingresa a nuestro",
-        "policy": "Política de Privacidad",
-        "title": "Verifica tu identidad",
-        "subtitle": "Ingresa tus datos para permutar con Wyre.",
-        "cta": "Continuar",
-        "pending": {
-          "cta": "Continuar",
-          "title": "Tus datos han sido enviados para su aprobación",
-          "subtitle": "Completar la revisión normalmente lleva algunos minutos.",
-          "link": "Más información sobre KYC",
-          "info": "Verificación de identidad: Enviada"
-        },
-        "closed": {
-          "cta": "Restablecer KYC",
-          "title": "Solicitud de KYC rechazada",
-          "subtitle": "Wyre ha rechazado los datos que has proporcionado para fines de KYC",
-          "link": "Más información sobre KYC"
-        },
-        "form": {
-          "firstName": "Nombre",
-          "lastName": "Apellido",
-          "street1": "Dirección postal línea 1",
-          "street2": "Dirección postal línea 2",
-          "city": "Ciudad",
-          "state": "Provincia",
-          "country": "País",
-          "postalCode": "Código postal",
-          "dateOfBirth": "Fecha de nacimiento",
-          "firstNamePlaceholder": "Ingresa tu nombre",
-          "lastNamePlaceholder": "Ingresa tu apellido",
-          "street1Placeholder": "Ejemplo: Calle Maple, 13",
-          "street2Placeholder": "Ejemplo: Calle Maple, 13",
-          "cityPlaceholder": "Ejemplo: San José",
-          "postalCodePlaceholder": "Ingresa tu código postal de 5 dígitos",
-          "dateOfBirthPlaceholder": "MM/DD/AAAA",
-          "firstNameError": "Ingresa tu nombre para continuar",
-          "lastNameError": "Ingresa tu apellido para continuar",
-          "street1Error": "Ingresa tu dirección",
-          "cityError": "Ingresa la ciudad en la que vives en EE.UU.",
-          "postalCodeError": "Ingresa un código postal de EE.UU. válido",
-          "dateOfBirthError": "Ingresa tu fecha de nacimiento",
-          "dateOfBirthValidationError": "Ingresa una fecha de nacimiento válida"
-        }
-      }
-    },
-    "exchangeDrawer": {
-      "title": "Confirma tu Exchange",
-      "completed": {
-        "title": "Transacción transmitida con éxito.",
-        "description": "Tu operación de Permuta ha sido enviada a la red para su confirmación. Espera que transacción se confirme y que el proveedor procese y envíe tus {{targetCurrency}}.",
-        "disclaimer": "Toma nota de tu número de ID de permuta, en caso de que necesites asistencia del soporte de <0><0>{{provider}}</0> </0>.",
-        "seeDetails": "Ver detalles"
-      }
-    }
-  },
-  "swap": {
-    "title": "Permutar",
-    "titleCrypto": "Permutar {{currency}}",
-    "whatIsSwap": "Qué es la permuta",
-    "decentralizedSwapAvailable": "Para determinadas transacciones, quizás deberías considerar la opción de usar la permuta descentralizada. Descubre <0>ParaSwap</0> y <1>1inch</1>.",
-    "paraswap": {
-      "cta": " Échale un vistazo",
-      "description": "¿Buscas Paraswap? Está en a la pestaña Discover."
-    },
-    "tabs": {
-      "exchange": "Cambia",
-      "history": "Historial"
-    },
-    "history": {
-      "disclaimer": "Tus transacciones de permuta en Desktop no están sincronizadas con Ledger Live Mobile",
-      "empty": {
-        "title": "Tus permutas anteriores aparecerán aquí",
-        "description": "No has hecho ninguna permuta todavía o Ledger Live ha sido restablecido en el interín."
-      }
-    },
-    "landing": {
-      "title": "Permuta tus activos",
-      "continue": "Continuar",
-      "sorry": "Servicio no disponible temporalmente, o no disponible en tu país"
-    },
-    "missingApp": {
-      "title": "Instala la aplicación {{appName}} en tu dispositivo",
-      "subtitle": "Ingresa a Manager e instala la aplicación {{appName}} para permutar activos.",
-      "cta": "Ingresa a Manager"
-    },
-    "outdatedApp": {
-      "title": "Actualiza la aplicación {{appName}} en tu dispositivo",
-      "subtitle": "Ingresa a Manager y actualiza la aplicación {{appName}} para intercambiar activos.",
-      "cta": "Ingresa a Manager"
-    },
-    "providers": {
-      "title": "Elige un proveedor para permutar cripto",
-      "learnMore": "¿Qué es la permuta?",
-      "kycRequired": "KYC necesario",
-      "cta": "Continuar",
-      "kyc": {
-        "notAvailable": "{{provider}} no está disponible en tu ubicación",
-        "status": {
-          "required": "KYC necesario",
-          "pending": "KYC pendiente",
-          "approved": "¡KYC aprobado!",
-          "closed": "KYC rechazado"
-        }
-      }
-    },
-    "ip": {
-      "title": "Bienvenido a Permutar",
-      "subtitle": "Intercambia activos cripto directamente desde tu dispositivo Ledger.",
-      "disclaimer": "Al continuar, aceptas que tus datos de ubicación serán compartidos con terceros proveedores de servicios para que cumplan con sus procedimientos de AML/KYC."
-    },
-    "kyc": {
-      "updateRequired": "No podemos completar el proceso KYC hasta que actualices la aplicación",
-      "wyre": {
-        "disclaimer": "Ledger recopila tu información en nombre de WYRE y se la transfiere a WYRE con fines de KYC. Para obtener más información, ingresa a nuestro",
-        "policy": "Política de Privacidad",
-        "title": "Verifica tu identidad",
-        "subtitle": "Ingresa tus datos para permutar con Wyre.",
-        "pending": {
-          "cta": "Continuar",
-          "title": "Aprobación pendiente",
-          "subtitle": "Tu información fue enviada para su aprobación por Wyre.",
-          "link": "Más información sobre KYC"
-        },
-        "closed": {
-          "cta": "Restablecer KYC",
-          "title": "Solicitud de KYC rechazada",
-          "subtitle": "Wyre ha rechazado los datos que has proporcionado para fines de KYC",
-          "link": "Más información sobre KYC"
-        },
-        "form": {
-          "firstName": "Nombre",
-          "lastName": "Apellidos",
-          "street1": "Dirección postal línea 1",
-          "street2": "Dirección postal línea 2",
-          "city": "Ciudad",
-          "state": "Provincia",
-          "country": "País",
-          "postalCode": "Código postal",
-          "dateOfBirth": "Fecha de nacimiento",
-          "firstNamePlaceholder": "Ingresa tu nombre",
-          "lastNamePlaceholder": "Ingresa tu apellido",
-          "street1Placeholder": "Ejemplo: Calle Maple, 13",
-          "street2Placeholder": "Ejemplo: Calle Maple, 13",
-          "cityPlaceholder": "Ejemplo: San José",
-          "postalCodePlaceholder": "Ingresa tu código postal de 5 dígitos",
-          "dateOfBirthPlaceholder": "MM/DD/AAAA",
-          "firstNameError": "Ingresa tu nombre para continuar",
-          "lastNameError": "Ingresa tu apellido para continuar",
-          "street1Error": "Ingresa tu dirección",
-          "cityError": "Ingresa la ciudad en la que vives en EE.UU.",
-          "postalCodeError": "Ingresa un código postal de EE.UU. válido",
-          "dateOfBirthError": "Ingresa tu fecha de nacimiento",
-          "dateOfBirthValidationError": "Ingresa una fecha de nacimiento válida"
-        }
-      }
-    },
-    "form": {
-      "resetKYC": "Restablece tu KYC y actualiza Live para permutar con Wyre",
-      "resetKYCCTA": "Restablecer KYC",
-      "amount": "Importe",
-      "from": {
-        "title": "De",
-        "account": "Cuenta",
-        "amount": "Importe a enviar",
-        "currency": "Activo cripto"
-      },
-      "to": {
-        "title": "A",
-        "account": "Cuenta",
-        "amount": "Importe a recibir",
-        "currency": "Activo cripto",
-        "addAccountCTA": "Agregar cuenta nueva"
-      },
-      "tradeMethod": {
-        "title": "Tasa",
-        "float": "Tasa variable",
-        "floatUnavailable": "La tasa variable no es compatible con este par",
-        "fixed": "Tasa fija",
-        "fixedUnavailable": "La tasa fija no es compatible con este par",
-        "floatDesc": "Tu importe puede cambiar en función de las condiciones del mercado.",
-        "fixedDesc": "Tu importe seguirá siendo el mismo incluso si el mercado cambia. Se actualiza cada 60 segundos.",
-        "by": "Ofrecido por"
-      },
-      "exchange": "Cambia",
-      "helpCTA": "¿Qué es la permuta?",
-      "bubble": "Utilizamos una tarifa fija, éste es el importe exacto que recibirás.",
-      "noAccounts": "No tienes cuentas de {{currencyName}} con saldo",
-      "noApp": "Aplicación de {{currencyName}} no instalada.",
-      "outdatedApp": "Actualización de la aplicación {{currencyName}} disponible.",
-      "loadingRates": "Cargando tasas..."
-    },
-    "unauthorizedRatesModal": {
-      "title": "Ledger Live requiere de una actualización",
-      "subtitle": "Actualiza Ledger Live a la última versión y vuelve a verificar tu identidad para permutar con Wyre",
-      "cta": "Restablece la verificación"
-    },
-    "resetThirdPartyDataModal": {
-      "title": "Eliminar los datos locales de terceros",
-      "subtitle": "Elimina los datos locales de terceros. Es posible que tengas que volver a realizar el KYC o iniciar sesión de nuevo para acceder a los servicios proporcionados por nuestros socios.",
-      "cta": "Confirmar"
-    },
-    "modal": {
-      "title": "Permutar",
-      "steps": {
-        "summary": {
-          "title": "Resumen",
-          "from": "De",
-          "to": "A",
-          "toExchange": "Importe a enviar",
-          "toReceive": "Importe a recibir",
-          "terms": "Términos y Condiciones",
-          "disclaimer": {
-            "description": "Al hacer clic en \"Confirmar\", reconozco y acepto que este servicio está regulado exclusivamente por los Términos y Condiciones de <0>{{provider}}</0>.",
-            "acceptedDescription": "Este servicio está regulado exclusivamente por los Términos y Condiciones de <0>{{provider}}</0>."
-          },
-          "details": {
-            "provider": "Proveedor",
-            "tradeMethod": {
-              "title": "Tipo",
-              "float": "Tasa variable",
-              "fixed": "Tasa fija"
-            },
-            "address": "Dirección"
+        "login" : {
+          "required" : "Necesitas iniciar sesión con este proveedor",
+          "complete" : "Inicia sesión"
+        },
+        "mfa" : {
+          "required" : "Necesitas configurar la MFA con este proveedor",
+          "complete" : "Configurar la MFA"
+        },
+        "withdrawalsBlockedError" : {
+          "message" : "{{providerName}} ha bloqueado tu retiro.\n\n Para obtener más información, ponte en contacto con su equipo de soporte."
+        }
+      }
+    },
+    "history" : {
+      "disclaimer" : "Tus transacciones de permuta en Desktop no están sincronizadas con Ledger Live Mobile",
+      "empty" : {
+        "title" : "Tus permutas anteriores aparecerán aquí",
+        "description" : "No has hecho ninguna permuta todavía o Ledger Live ha sido restablecido en el interín."
+      },
+      "export" : "Exportar operaciones",
+      "exporting" : "Exportando..."
+    },
+    "kyc" : {
+      "updateRequired" : "No podemos completar el proceso KYC hasta que actualices la aplicación",
+      "wyre" : {
+        "disclaimer" : "Ledger recopila tu información en nombre de WYRE y se la transfiere a WYRE con fines de KYC. Para obtener más información, ingresa a nuestro",
+        "policy" : "Política de Privacidad",
+        "title" : "Verifica tu identidad",
+        "subtitle" : "Ingresa tus datos para permutar con Wyre.",
+        "cta" : "Continuar",
+        "pending" : {
+          "cta" : "Continuar",
+          "title" : "Tus datos han sido enviados para su aprobación",
+          "subtitle" : "Completar la revisión normalmente lleva algunos minutos.",
+          "link" : "Más información sobre KYC",
+          "info" : "Verificación de identidad: Enviada"
+        },
+        "closed" : {
+          "cta" : "Restablecer KYC",
+          "title" : "Solicitud de KYC rechazada",
+          "subtitle" : "Wyre ha rechazado los datos que has proporcionado para fines de KYC",
+          "link" : "Más información sobre KYC"
+        },
+        "form" : {
+          "firstName" : "Nombre",
+          "lastName" : "Apellido",
+          "street1" : "Dirección postal línea 1",
+          "street2" : "Dirección postal línea 2",
+          "city" : "Ciudad",
+          "state" : "Provincia",
+          "country" : "País",
+          "postalCode" : "Código postal",
+          "dateOfBirth" : "Fecha de nacimiento",
+          "firstNamePlaceholder" : "Ingresa tu nombre",
+          "lastNamePlaceholder" : "Ingresa tu apellido",
+          "street1Placeholder" : "Ejemplo: Calle Maple, 13",
+          "street2Placeholder" : "Ejemplo: Calle Maple, 13",
+          "cityPlaceholder" : "Ejemplo: San José",
+          "postalCodePlaceholder" : "Ingresa tu código postal de 5 dígitos",
+          "dateOfBirthPlaceholder" : "MM/DD/AAAA",
+          "firstNameError" : "Ingresa tu nombre para continuar",
+          "lastNameError" : "Ingresa tu apellido para continuar",
+          "street1Error" : "Ingresa tu dirección",
+          "cityError" : "Ingresa la ciudad en la que vives en EE.UU.",
+          "postalCodeError" : "Ingresa un código postal de EE.UU. válido",
+          "dateOfBirthError" : "Ingresa tu fecha de nacimiento",
+          "dateOfBirthValidationError" : "Ingresa una fecha de nacimiento válida"
+        }
+      }
+    },
+    "exchangeDrawer" : {
+      "title" : "Confirma tu Exchange",
+      "completed" : {
+        "title" : "Transacción transmitida con éxito.",
+        "description" : "Tu operación de Permuta ha sido enviada a la red para su confirmación. Espera que transacción se confirme y que el proveedor procese y envíe tus {{targetCurrency}}.",
+        "disclaimer" : "Toma nota de tu número de ID de permuta, en caso de que necesites asistencia del soporte de <0><0>{{provider}}</0> </0>.",
+        "seeDetails" : "Ver detalles"
+      }
+    }
+  },
+  "swap" : {
+    "title" : "Permutar",
+    "titleCrypto" : "Permutar {{currency}}",
+    "whatIsSwap" : "Qué es la permuta",
+    "decentralizedSwapAvailable" : "Para determinadas transacciones, quizás deberías considerar la opción de usar la permuta descentralizada. Descubre <0>ParaSwap</0> y <1>1inch</1>.",
+    "paraswap" : {
+      "cta" : " Échale un vistazo",
+      "description" : "¿Buscas Paraswap? Está en a la pestaña Discover."
+    },
+    "tabs" : {
+      "exchange" : "Cambia",
+      "history" : "Historial"
+    },
+    "history" : {
+      "disclaimer" : "Tus transacciones de permuta en Desktop no están sincronizadas con Ledger Live Mobile",
+      "empty" : {
+        "title" : "Tus permutas anteriores aparecerán aquí",
+        "description" : "No has hecho ninguna permuta todavía o Ledger Live ha sido restablecido en el interín."
+      }
+    },
+    "landing" : {
+      "title" : "Permuta tus activos",
+      "continue" : "Continuar",
+      "sorry" : "Servicio no disponible temporalmente, o no disponible en tu país"
+    },
+    "missingApp" : {
+      "title" : "Instala la aplicación {{appName}} en tu dispositivo",
+      "subtitle" : "Ingresa a Manager e instala la aplicación {{appName}} para permutar activos.",
+      "cta" : "Ingresa a Manager"
+    },
+    "outdatedApp" : {
+      "title" : "Actualiza la aplicación {{appName}} en tu dispositivo",
+      "subtitle" : "Ingresa a Manager y actualiza la aplicación {{appName}} para intercambiar activos.",
+      "cta" : "Ingresa a Manager"
+    },
+    "providers" : {
+      "title" : "Elige un proveedor para permutar cripto",
+      "learnMore" : "¿Qué es la permuta?",
+      "kycRequired" : "KYC necesario",
+      "cta" : "Continuar",
+      "kyc" : {
+        "notAvailable" : "{{provider}} no está disponible en tu ubicación",
+        "status" : {
+          "required" : "KYC necesario",
+          "pending" : "KYC pendiente",
+          "approved" : "¡KYC aprobado!",
+          "closed" : "KYC rechazado"
+        }
+      }
+    },
+    "ip" : {
+      "title" : "Bienvenido a Permutar",
+      "subtitle" : "Intercambia activos cripto directamente desde tu dispositivo Ledger.",
+      "disclaimer" : "Al continuar, aceptas que tus datos de ubicación serán compartidos con terceros proveedores de servicios para que cumplan con sus procedimientos de AML/KYC."
+    },
+    "kyc" : {
+      "updateRequired" : "No podemos completar el proceso KYC hasta que actualices la aplicación",
+      "wyre" : {
+        "disclaimer" : "Ledger recopila tu información en nombre de WYRE y se la transfiere a WYRE con fines de KYC. Para obtener más información, ingresa a nuestro",
+        "policy" : "Política de Privacidad",
+        "title" : "Verifica tu identidad",
+        "subtitle" : "Ingresa tus datos para permutar con Wyre.",
+        "pending" : {
+          "cta" : "Continuar",
+          "title" : "Aprobación pendiente",
+          "subtitle" : "Tu información fue enviada para su aprobación por Wyre.",
+          "link" : "Más información sobre KYC"
+        },
+        "closed" : {
+          "cta" : "Restablecer KYC",
+          "title" : "Solicitud de KYC rechazada",
+          "subtitle" : "Wyre ha rechazado los datos que has proporcionado para fines de KYC",
+          "link" : "Más información sobre KYC"
+        },
+        "form" : {
+          "firstName" : "Nombre",
+          "lastName" : "Apellidos",
+          "street1" : "Dirección postal línea 1",
+          "street2" : "Dirección postal línea 2",
+          "city" : "Ciudad",
+          "state" : "Provincia",
+          "country" : "País",
+          "postalCode" : "Código postal",
+          "dateOfBirth" : "Fecha de nacimiento",
+          "firstNamePlaceholder" : "Ingresa tu nombre",
+          "lastNamePlaceholder" : "Ingresa tu apellido",
+          "street1Placeholder" : "Ejemplo: Calle Maple, 13",
+          "street2Placeholder" : "Ejemplo: Calle Maple, 13",
+          "cityPlaceholder" : "Ejemplo: San José",
+          "postalCodePlaceholder" : "Ingresa tu código postal de 5 dígitos",
+          "dateOfBirthPlaceholder" : "MM/DD/AAAA",
+          "firstNameError" : "Ingresa tu nombre para continuar",
+          "lastNameError" : "Ingresa tu apellido para continuar",
+          "street1Error" : "Ingresa tu dirección",
+          "cityError" : "Ingresa la ciudad en la que vives en EE.UU.",
+          "postalCodeError" : "Ingresa un código postal de EE.UU. válido",
+          "dateOfBirthError" : "Ingresa tu fecha de nacimiento",
+          "dateOfBirthValidationError" : "Ingresa una fecha de nacimiento válida"
+        }
+      }
+    },
+    "form" : {
+      "resetKYC" : "Restablece tu KYC y actualiza Live para permutar con Wyre",
+      "resetKYCCTA" : "Restablecer KYC",
+      "amount" : "Importe",
+      "from" : {
+        "title" : "De",
+        "account" : "Cuenta",
+        "amount" : "Importe a enviar",
+        "currency" : "Activo cripto"
+      },
+      "to" : {
+        "title" : "A",
+        "account" : "Cuenta",
+        "amount" : "Importe a recibir",
+        "currency" : "Activo cripto",
+        "addAccountCTA" : "Agregar cuenta nueva"
+      },
+      "tradeMethod" : {
+        "title" : "Tasa",
+        "float" : "Tasa variable",
+        "floatUnavailable" : "La tasa variable no es compatible con este par",
+        "fixed" : "Tasa fija",
+        "fixedUnavailable" : "La tasa fija no es compatible con este par",
+        "floatDesc" : "Tu importe puede cambiar en función de las condiciones del mercado.",
+        "fixedDesc" : "Tu importe seguirá siendo el mismo incluso si el mercado cambia. Se actualiza cada 60 segundos.",
+        "by" : "Ofrecido por"
+      },
+      "exchange" : "Cambia",
+      "helpCTA" : "¿Qué es la permuta?",
+      "bubble" : "Utilizamos una tarifa fija, éste es el importe exacto que recibirás.",
+      "noAccounts" : "No tienes cuentas de {{currencyName}} con saldo",
+      "noApp" : "Aplicación de {{currencyName}} no instalada.",
+      "outdatedApp" : "Actualización de la aplicación {{currencyName}} disponible.",
+      "loadingRates" : "Cargando tasas..."
+    },
+    "unauthorizedRatesModal" : {
+      "title" : "Ledger Live requiere de una actualización",
+      "subtitle" : "Actualiza Ledger Live a la última versión y vuelve a verificar tu identidad para permutar con Wyre",
+      "cta" : "Restablece la verificación"
+    },
+    "resetThirdPartyDataModal" : {
+      "title" : "Eliminar los datos locales de terceros",
+      "subtitle" : "Elimina los datos locales de terceros. Es posible que tengas que volver a realizar el KYC o iniciar sesión de nuevo para acceder a los servicios proporcionados por nuestros socios.",
+      "cta" : "Confirmar"
+    },
+    "modal" : {
+      "title" : "Permutar",
+      "steps" : {
+        "summary" : {
+          "title" : "Resumen",
+          "from" : "De",
+          "to" : "A",
+          "toExchange" : "Importe a enviar",
+          "toReceive" : "Importe a recibir",
+          "terms" : "Términos y Condiciones",
+          "disclaimer" : {
+            "description" : "Al hacer clic en \"Confirmar\", reconozco y acepto que este servicio está regulado exclusivamente por los Términos y Condiciones de <0>{{provider}}</0>.",
+            "acceptedDescription" : "Este servicio está regulado exclusivamente por los Términos y Condiciones de <0>{{provider}}</0>."
+          },
+          "details" : {
+            "provider" : "Proveedor",
+            "tradeMethod" : {
+              "title" : "Tipo",
+              "float" : "Tasa variable",
+              "fixed" : "Tasa fija"
+            },
+            "address" : "Dirección"
           }
         },
-        "device": {
-          "title": "Dispositivo"
-        },
-        "dependencies": {
-          "title": "Verificación de aplicaciones"
-        },
-        "finished": {
-          "title": "Pendiente",
-          "subtitle": "Permuta transmitida con éxito ",
-          "swap": "Tu ID de Permuta:",
-          "seeDetails": "Ver detalles",
-          "disclaimer": "Toma nota de tu número de ID de permuta, en caso de que necesites asistencia del soporte de <0><0>{{provider}}</0> </0>.",
-          "description": "Tu operación de permuta ha sido enviada a la red para su confirmación. Puede transcurrir hasta una hora antes de que recibas tus {{targetCurrency}}."
-        }
-      }
-    },
-    "operationDetailsModal": {
-      "title": "Permutar",
-      "provider": "Proveedor",
-      "txid": "ID de permuta",
-      "status": "Estado",
-      "statusTooltips": {
-        "expired": "Contacta con el proveedor de permuta mediante tu ID de permuta para obtener más información.",
-        "refunded": "Contacta con el proveedor de permuta mediante tu ID de permuta para obtener más información.",
-        "pending": "Espera mientras el proveedor de permuta procesa la transacción.",
-        "onhold": "Contacta al proveedor de permuta mediante tu ID de permuta para resolver la situación.",
-        "finished": "Tu permuta se ha completado correctamente."
-      },
-      "date": "Fecha",
-      "from": "De",
-      "fromAddress": "Dirección de origen",
-      "fromAddress_plural": "Direcciones de origen",
-      "to": "A",
-      "toProvider": "Dirección del proveedor",
-      "initialAmount": "Importe inicial",
-      "creditedAmount": "Importe acreditado"
-    }
-  },
-  "lottieDebugger": {
-    "buttonTitle": "Prueba"
-  },
-  "fullNode": {
-    "status": "Estado",
-    "connect": "Conectar",
-    "disconnect": "Desconectar",
-    "checkNodeSettings": "Verificar configuración del nodo",
-    "edit": "Editar",
-    "modal": {
-      "title": "Conectar nodo completo de Bitcoin",
-      "disconnectTitle": "Desconectar nodo completo",
-      "steps": {
-        "landing": {
-          "header": "Inicia tu nodo completo. No confíes, verifica.",
-          "description": "Un nodo completo de Bitcoin valida todas las transacciones y bloques, permitiéndote usar Bitcoin de una manera que no requiere confianza, a la vez que contribuyes a la red de Bitcoin.",
-          "list": {
-            "item1": "Configura Bitcoin Core en un dispositivo con recursos suficientes.",
-            "item2": "Espera a que el nodo se sincronice completamente.",
-            "item3": "Toma nota de tus credenciales de nodo RPC, dirección de IP y número de puerto."
-          },
-          "disclaimer": "Ejecutar un nodo completo requiere una PC con recursos suficientes y una conexión de banda ancha sin restricciones de datos."
-        },
-        "node": {
-          "title": "Nodo",
-          "connectionSteps": {
-            "notConnected": {
-              "header": "Ingresa los parámetros de tu nodo",
-              "disclaimer": "Tu nodo completo debe estar completamente sincronizado antes de conectar a Ledger Live.",
-              "fields": {
-                "nodeHost": {
-                  "title": "Anfitrión",
-                  "tooltip": "Utiliza el valor predeterminado si el nodo se ejecuta en esta PC o ingresa la dirección de IP y el número de puerto del nodo."
+        "device" : {
+          "title" : "Dispositivo"
+        },
+        "dependencies" : {
+          "title" : "Verificación de aplicaciones"
+        },
+        "finished" : {
+          "title" : "Pendiente",
+          "subtitle" : "Permuta transmitida con éxito ",
+          "swap" : "Tu ID de Permuta:",
+          "seeDetails" : "Ver detalles",
+          "disclaimer" : "Toma nota de tu número de ID de permuta, en caso de que necesites asistencia del soporte de <0><0>{{provider}}</0> </0>.",
+          "description" : "Tu operación de permuta ha sido enviada a la red para su confirmación. Puede transcurrir hasta una hora antes de que recibas tus {{targetCurrency}}."
+        }
+      }
+    },
+    "operationDetailsModal" : {
+      "title" : "Permutar",
+      "provider" : "Proveedor",
+      "txid" : "ID de permuta",
+      "status" : "Estado",
+      "statusTooltips" : {
+        "expired" : "Contacta con el proveedor de permuta mediante tu ID de permuta para obtener más información.",
+        "refunded" : "Contacta con el proveedor de permuta mediante tu ID de permuta para obtener más información.",
+        "pending" : "Espera mientras el proveedor de permuta procesa la transacción.",
+        "onhold" : "Contacta al proveedor de permuta mediante tu ID de permuta para resolver la situación.",
+        "finished" : "Tu permuta se ha completado correctamente."
+      },
+      "date" : "Fecha",
+      "from" : "De",
+      "fromAddress" : "Dirección de origen",
+      "fromAddress_plural" : "Direcciones de origen",
+      "to" : "A",
+      "toProvider" : "Dirección del proveedor",
+      "initialAmount" : "Importe inicial",
+      "creditedAmount" : "Importe acreditado"
+    }
+  },
+  "lottieDebugger" : {
+    "buttonTitle" : "Prueba"
+  },
+  "fullNode" : {
+    "status" : "Estado",
+    "connect" : "Conectar",
+    "disconnect" : "Desconectar",
+    "checkNodeSettings" : "Verificar configuración del nodo",
+    "edit" : "Editar",
+    "modal" : {
+      "title" : "Conectar nodo completo de Bitcoin",
+      "disconnectTitle" : "Desconectar nodo completo",
+      "steps" : {
+        "landing" : {
+          "header" : "Inicia tu nodo completo. No confíes, verifica.",
+          "description" : "Un nodo completo de Bitcoin valida todas las transacciones y bloques, permitiéndote usar Bitcoin de una manera que no requiere confianza, a la vez que contribuyes a la red de Bitcoin.",
+          "list" : {
+            "item1" : "Configura Bitcoin Core en un dispositivo con recursos suficientes.",
+            "item2" : "Espera a que el nodo se sincronice completamente.",
+            "item3" : "Toma nota de tus credenciales de nodo RPC, dirección de IP y número de puerto."
+          },
+          "disclaimer" : "Ejecutar un nodo completo requiere una PC con recursos suficientes y una conexión de banda ancha sin restricciones de datos."
+        },
+        "node" : {
+          "title" : "Nodo",
+          "connectionSteps" : {
+            "notConnected" : {
+              "header" : "Ingresa los parámetros de tu nodo",
+              "disclaimer" : "Tu nodo completo debe estar completamente sincronizado antes de conectar a Ledger Live.",
+              "fields" : {
+                "nodeHost" : {
+                  "title" : "Anfitrión",
+                  "tooltip" : "Utiliza el valor predeterminado si el nodo se ejecuta en esta PC o ingresa la dirección de IP y el número de puerto del nodo."
                 },
-                "rpcCredentials": {
-                  "title": "Credenciales de RPC",
-                  "tooltip": "Ingresa la contraseña y el nombre de usuario RPC de tu nodo, que se encuentran en el archivo bitcoin.conf.",
-                  "usernamePlaceholder": "Nombre de usuario",
-                  "passwordPlaceholder": "Contraseña"
+                "rpcCredentials" : {
+                  "title" : "Credenciales de RPC",
+                  "tooltip" : "Ingresa la contraseña y el nombre de usuario RPC de tu nodo, que se encuentran en el archivo bitcoin.conf.",
+                  "usernamePlaceholder" : "Nombre de usuario",
+                  "passwordPlaceholder" : "Contraseña"
                 },
-                "tls": {
-                  "title": "Usar TLS",
-                  "tooltip": "Habilita la seguridad de la capa de transporte. Por ejemplo, cuando utilices una solución de nodo alojado."
+                "tls" : {
+                  "title" : "Usar TLS",
+                  "tooltip" : "Habilita la seguridad de la capa de transporte. Por ejemplo, cuando utilices una solución de nodo alojado."
                 }
               }
             },
-            "connecting": {
-              "header": "Comprobando la conexión de nodo",
-              "description": "Espera mientras comprobamos si tu nodo completo responde."
-            },
-            "success": {
-              "header": "Conexión de nodo completo exitosa",
-              "description": "Ahora puedes configurar tu nodo para buscar tus cuentas en la cadena de bloques."
-            },
-            "failure": {
-              "header": "No fue posible hacer contacto con el nodo completo",
-              "description": "Asegúrate de que tu nodo esté perfectamente sincronizado y verifica sus ajustes de conexión."
+            "connecting" : {
+              "header" : "Comprobando la conexión de nodo",
+              "description" : "Espera mientras comprobamos si tu nodo completo responde."
+            },
+            "success" : {
+              "header" : "Conexión de nodo completo exitosa",
+              "description" : "Ahora puedes configurar tu nodo para buscar tus cuentas en la cadena de bloques."
+            },
+            "failure" : {
+              "header" : "No fue posible hacer contacto con el nodo completo",
+              "description" : "Asegúrate de que tu nodo esté perfectamente sincronizado y verifica sus ajustes de conexión."
             }
           }
         },
-        "device": {
-          "title": "Dispositivo",
-          "connectionSteps": {
-            "pending": {
-              "header": "Obteniendo cuentas desde el dispositivo",
-              "description": "Espera mientras se agregan las cuentas a buscar al archivo de configuración del nodo."
-            },
-            "success": {
-              "header": "Cuentas agregadas a la configuración del nodo",
-              "description": "Se guardó un archivo de configuración en la carpeta de datos del usuario. Esto permite que Ledger SatStack se conecte a tu nodo y busque tus cuentas en la cadena de bloques.",
-              "cta": "Ver datos de usuario"
+        "device" : {
+          "title" : "Dispositivo",
+          "connectionSteps" : {
+            "pending" : {
+              "header" : "Obteniendo cuentas desde el dispositivo",
+              "description" : "Espera mientras se agregan las cuentas a buscar al archivo de configuración del nodo."
+            },
+            "success" : {
+              "header" : "Cuentas agregadas a la configuración del nodo",
+              "description" : "Se guardó un archivo de configuración en la carpeta de datos del usuario. Esto permite que Ledger SatStack se conecte a tu nodo y busque tus cuentas en la cadena de bloques.",
+              "cta" : "Ver datos de usuario"
             }
           }
         },
-        "accounts": {
-          "title": "Cuentas",
-          "existing": "Cuentas existentes a buscar",
-          "toScan": "Cuentas a buscar",
-          "toScanDescription": "Cuentas a buscar por cada tipo de dirección",
-          "toScanTooltip": "Aumenta la cantidad sólo si tienes más de 10 cuentas de BTC. La búsqueda inicial será más lenta. "
-        },
-        "satstack": {
-          "title": "SatStack",
-          "connectionSteps": {
-            "notConnected": {
-              "header": "Descarga y ejecuta Ledger SatStack",
-              "description": "Ledger SatStack es una aplicación pequeña que le permite a Ledger Live comunicarse con tu nodo completo. Descarga y ejecuta Ledger SatStack antes de continuar.",
-              "disclaimer": "SatStack debe estar en ejecución para que Ledger Live se conecte a tu nodo completo. Evalúa configurarlo para que se inicie automáticamente al encender tu PC.",
-              "cta": "Descargar SatStack"
-            },
-            "satstack-disconnected": {
-              "header": "No fue posible hacer contacto con SatStack",
-              "description": "Comprueba que SatStack está en ejecución en esta PC."
-            },
-            "satstack-outdated": {
-              "header": "Actualiza SatStack",
-              "description": "La versión de SatStack que estás utilizando es demasiado antigua y puede contener errores o incompatibilidades."
-            },
-            "node-disconnected": {
-              "header": "No fue posible hacer contacto con el nodo completo",
-              "description": "Verifica que tu nodo esté accesible y que los ajustes de conexión ingresados sean los correctos."
-            },
-            "invalid-chain": {
-              "header": "cadena inválida título",
-              "description": "cadena inválida descripción de tooltip"
-            },
-            "initializing": {
-              "header": "Cargando",
-              "description": ""
-            },
-            "ready": {
-              "header": "Listo",
-              "description": "Se ha sincronizado por completo todo el nodo. Los saldos de tu cuenta de Bitcoin son correctos ahora."
-            },
-            "syncing": {
-              "header": "Sincronización de nodo en curso…",
-              "description": "Las transacciones recientes pueden no ser todavía visibles, por lo que los saldos de tu cuenta de Bitcoin podrían ser incorrectos. Si es posible, mantén tu nodo continuamente en ejecución para que siempre esté sincronizado."
-            },
-            "scanning": {
-              "header": "Escaneo de cuenta en curso...",
-              "description": "Puedes agregar tus cuentas una vez que finalice el escaneo de cuenta. Se eliminó cualquier cuenta de Bitcoin previamente agregada a través de los exploradores de Ledger."
+        "accounts" : {
+          "title" : "Cuentas",
+          "existing" : "Cuentas existentes a buscar",
+          "toScan" : "Cuentas a buscar",
+          "toScanDescription" : "Cuentas a buscar por cada tipo de dirección",
+          "toScanTooltip" : "Aumenta la cantidad sólo si tienes más de 10 cuentas de BTC. La búsqueda inicial será más lenta. "
+        },
+        "satstack" : {
+          "title" : "SatStack",
+          "connectionSteps" : {
+            "notConnected" : {
+              "header" : "Descarga y ejecuta Ledger SatStack",
+              "description" : "Ledger SatStack es una aplicación pequeña que le permite a Ledger Live comunicarse con tu nodo completo. Descarga y ejecuta Ledger SatStack antes de continuar.",
+              "disclaimer" : "SatStack debe estar en ejecución para que Ledger Live se conecte a tu nodo completo. Evalúa configurarlo para que se inicie automáticamente al encender tu PC.",
+              "cta" : "Descargar SatStack"
+            },
+            "satstack-disconnected" : {
+              "header" : "No fue posible hacer contacto con SatStack",
+              "description" : "Comprueba que SatStack está en ejecución en esta PC."
+            },
+            "satstack-outdated" : {
+              "header" : "Actualiza SatStack",
+              "description" : "La versión de SatStack que estás utilizando es demasiado antigua y puede contener errores o incompatibilidades."
+            },
+            "node-disconnected" : {
+              "header" : "No fue posible hacer contacto con el nodo completo",
+              "description" : "Verifica que tu nodo esté accesible y que los ajustes de conexión ingresados sean los correctos."
+            },
+            "invalid-chain" : {
+              "header" : "cadena inválida título",
+              "description" : "cadena inválida descripción de tooltip"
+            },
+            "initializing" : {
+              "header" : "Cargando",
+              "description" : ""
+            },
+            "ready" : {
+              "header" : "Listo",
+              "description" : "Se ha sincronizado por completo todo el nodo. Los saldos de tu cuenta de Bitcoin son correctos ahora."
+            },
+            "syncing" : {
+              "header" : "Sincronización de nodo en curso…",
+              "description" : "Las transacciones recientes pueden no ser todavía visibles, por lo que los saldos de tu cuenta de Bitcoin podrían ser incorrectos. Si es posible, mantén tu nodo continuamente en ejecución para que siempre esté sincronizado."
+            },
+            "scanning" : {
+              "header" : "Escaneo de cuenta en curso...",
+              "description" : "Puedes agregar tus cuentas una vez que finalice el escaneo de cuenta. Se eliminó cualquier cuenta de Bitcoin previamente agregada a través de los exploradores de Ledger."
             }
           }
         },
-        "disconnect": {
-          "cta": "Desconectar",
-          "description": "¿Deseas continuar? Desconectar el nodo completo eliminará todas las cuentas de Bitcoin. Puedes agregar tus cuentas de nuevo utilizando los exploradores de Ledger."
-        }
-      }
-    }
-  },
-<<<<<<< HEAD
-  "account" : {
-    "subHeader" : {
-      "moreInfo" : "Más información",
-      "cardTitle" : "Con tecnología de {{team}}",
-      "drawer" : {
-        "title" : "integración con {{family}}",
-        "subTitle" : "La integración con {{family}} ha sido realizada por el equipo {{team}}",
-        "description" : "Ledger Live es una plataforma de código abierto.",
-        "description2" : "Los desarrolladores de todo el mundo pueden integrar con Ledger Live",
-        "description3" : "Esta integración ha sido llevada adelante por {{team}} en colaboración con Ledger"
-      }
-    },
-    "lastOperations" : "Operaciones recientes",
-    "contractAddress" : "Contrato:",
-    "openInExplorer" : "Abrir en el explorador",
-    "emptyState" : {
-      "title" : "¿Aún no tienes activos cripto?",
-      "desc" : "Verifica que la aplicación <1><0>{{managerAppName}}</0></1> esté instalada para comenzar a recibir",
-      "descToken" : "Verifica que la aplicación <1><0>{{managerAppName}}</0></1> esté instalada y comienza a recibir <3><0>{{ticker}}</0></3> y tokens <5><0>{{tokenList}}</0></5>",
-      "buttons" : {
-        "receiveFunds" : "Recibir",
-        "buy" : "Comprar"
-=======
+        "disconnect" : {
+          "cta" : "Desconectar",
+          "description" : "¿Deseas continuar? Desconectar el nodo completo eliminará todas las cuentas de Bitcoin. Puedes agregar tus cuentas de nuevo utilizando los exploradores de Ledger."
+        }
+      }
+    }
+  },
   "account": {
     "subHeader": {
       "moreInfo": "Más información",
@@ -730,7 +706,6 @@
         "description": "Ledger Live es una plataforma de código abierto.",
         "description2": "Los desarrolladores de todo el mundo pueden integrar con Ledger Live",
         "description3": "Esta integración ha sido llevada adelante por {{team}} en colaboración con Ledger"
->>>>>>> 2971ba20
       }
     },
     "lastOperations": "Operaciones recientes",
@@ -745,34 +720,19 @@
         "buy": "Comprar"
       }
     },
-    "settings": {
-      "title": "Editar cuenta",
-      "advancedLogs": "Avanzado",
-      "advancedTips": "Tu clave pública extendida es un dato sensible. Utilízalo con cuidado, en especial cuando lo divulgues a terceros.",
-      "accountName": {
-        "title": "Nombre de la cuenta",
-        "desc": "Descripción de la cuenta"
-      },
-      "unit": {
-        "title": "Unidad",
-        "desc": "Elige la unidad a utilizar"
-      }
-    },
-<<<<<<< HEAD
-    "availableBalance" : "Saldo disponible",
-    "frozenAssets" : "Activos inmovilizados",
-    "bandwidth" : "Ancho de banda",
-    "energy" : "Energía",
-    "stake" : "Participar",
-    "delegatedAssets" : "Activos delegados",
-    "undelegating" : "Desdelegando",
-    "availableBalanceTooltip" : "Este importe está disponible.",
-    "frozenAssetsTooltip" : "Los activos inmovilizados se utilizan en el proceso de votación de TRON. Esto representa tu cantidad total de votos.",
-    "bandwidthTooltip" : "Inmoviliza activos para ganar Ancho de banda",
-    "energyTooltip" : "Inmoviliza activos para ganar Energía",
-    "delegatedTooltip" : "Los activos delegados se utilizan en el proceso de votación. Esto representa tus votos totales.",
-    "undelegatingTooltip" : "Los activos desdelegados sufren un bloqueo temporal de {{timelockInDays}} días antes de estar disponibles."
-=======
+    "settings" : {
+      "title" : "Editar cuenta",
+      "advancedLogs" : "Avanzado",
+      "advancedTips" : "Tu clave pública extendida es un dato sensible. Utilízalo con cuidado, en especial cuando lo divulgues a terceros.",
+      "accountName" : {
+        "title" : "Nombre de la cuenta",
+        "desc" : "Descripción de la cuenta"
+      },
+      "unit" : {
+        "title" : "Unidad",
+        "desc" : "Elige la unidad a utilizar"
+      }
+    },
     "availableBalance": "Saldo disponible",
     "frozenAssets": "Activos inmovilizados",
     "bandwidth": "Ancho de banda",
@@ -786,783 +746,722 @@
     "energyTooltip": "Inmoviliza activos para ganar Energía",
     "delegatedTooltip": "Los activos delegados se utilizan en el proceso de votación. Esto representa tus votos totales.",
     "undelegatingTooltip": "Los activos desdelegados sufren un bloqueo temporal de {{timelockInDays}} días antes de estar disponibles."
->>>>>>> 2971ba20
-  },
-  "exchange": {
-    "chooseProvider": "Elegir de {{providerCount}} proveedor",
-    "chooseProviders": "Elegir de {{providerCount}} proveedores",
-    "title": "Comprar y vender cripto",
-    "reset": "Reiniciar flujo",
-    "verifyAddress": "Confirma que la dirección que se muestra coincide exactamente con la que aparece en tu dispositivo",
-    "buy": {
-      "header": "Compra cripto a través de nuestros socios",
-      "title": "Elige un proveedor para comprar cripto",
-      "buyFrom": "Compra dondequiera que estés",
-      "cryptoSupported": "Cripto compatible",
-      "payWith": "Paga con tarjeta o con SEPA",
-      "tab": "Comprar",
-      "coinify": {
-        "header": "Comprar cripto con {{provider}}",
-        "title": "Compra cripto mediante <0>{{provider}}</0>",
-        "selectCrypto": "Elige un activo cripto",
-        "selectAccount": "Elige una cuenta",
-        "continue": "Continuar",
-        "addAccount": "Agregar cuenta"
-      }
-    },
-    "sell": {
-      "header": "Vende cripto con nuestros socios",
-      "title": "Vende cripto mediante <0>{{provider}}</0>",
-      "tab": "Vender",
-      "selectCrypto": "Elige un activo cripto",
-      "selectAccount": "Elige una cuenta",
-      "continue": "Continuar"
-    }
-  },
-  "lend": {
-    "title": "Prestar cripto",
-    "tabs": {
-      "dashboard": "Dashboard",
-      "opened": "Préstamos activos",
-      "closed": "Préstamos finalizados",
-      "history": "Historial"
-    },
-    "assets": "Activos a prestar",
-    "active": "Cuentas aprobadas",
-    "lendAsset": "Prestar",
-    "account": {
-      "amountSupplied": "Importe depositado",
-      "amountSuppliedTooltip": "Importe prestado a la red",
-      "currencyAPY": "APY de la divisa",
-      "currencyAPYTooltip": "Tasa de rendimiento anual de un depósito en Compound de forma continuada",
-      "accruedInterests": "Interés acumulado",
-      "accruedInterestsTooltip": "Interés generado por tus activos prestados",
-      "interestEarned": "Interés recibido",
-      "interestEarnedTooltip": "Intereses que has recibido después del retiro",
-      "openLoans": "Préstamos activos",
-      "closedLoans": "Préstamos finalizados",
-      "amountRedeemed": "Importe retirado",
-      "date": "Fecha",
-      "info": "Puedes prestar activos directamente desde tu cuenta de {{currency}} y ganar intereses.",
-      "howCompoundWorks": "¿Cómo funciona el préstamo en Compound?",
-      "lend": "Depositar {{currency}}"
-    },
-    "emptyState": {
-      "active": {
-        "title": "Prestar",
-        "description": "Puedes prestar activos directamente desde tus cuentas Ethereum y ganar intereses.",
-        "cta": "¿Cómo funciona el préstamo en Compound?"
-      },
-      "closed": {
-        "title": "Tus préstamos finalizados aparecerán aquí",
-        "description": "Aún no has realizado ningún préstamo.",
-        "cta": "Depositar"
-      },
-      "opened": {
-        "title": "Tus préstamos activos aparecerán aquí",
-        "description": "Aún no has realizado ningún préstamo.",
-        "cta": "Depositar"
-      },
-      "history": {
-        "title": "Historial",
-        "description": "Visualiza el historial de todas las transacciones de préstamos.",
-        "cta": "Depositar"
-      }
-    },
-    "headers": {
-      "active": {
-        "accounts": "Cuenta",
-        "amountSupplied": "Préstamo activo",
-        "amountSuppliedTooltip": "Importe depositado en la red",
-        "accruedInterests": "Saldo del interés",
-        "accruedInterestsTooltip": "Intereses obtenidos de los préstamos",
-        "status": "Estado de la cuenta",
-        "actions": "Acciones"
-      },
-      "status": {
-        "enablingTooltip": "Tu transacción se está transmitiendo",
-        "toSupplyTooltip": "Puedes suministrar ahora tus activos"
-      },
-      "types": {
-        "enabling": "Activando",
-        "inactive": "Inactivo",
-        "supplying": "Suministrando",
-        "earning": "Ganando"
-      },
-      "closed": {
-        "assetLended": "Activo",
-        "amountRedeemed": "Importe a retirar",
-        "interestsEarned": "Interés recibido",
-        "date": "Fecha"
-      },
-      "opened": {
-        "assetLended": "Activo",
-        "amount": "Importe",
-        "accruedInterest": "Interés acumulado",
-        "date": "Fecha"
-      },
-      "rates": {
-        "allAssets": "Activo",
-        "totalBalance": "Saldo de activos",
-        "totalBalanceTooltip": "Monto disponible para prestar",
-        "currentAPY": "APY del depósito",
-        "currentAPYTooltip": "Tasa de rendimiento anual ganada mediante un depósito continuamente en Compound",
-        "actions": "Acciones"
-      }
-    },
-    "manage": {
-      "cta": "Administrar préstamos",
-      "title": "Administrar préstamo",
-      "enable": {
-        "approve": "Aprobar",
-        "manageLimit": "Administrar límite",
-        "viewDetails": "Ver detalles",
-        "info": "Has aprobado <0>{{amount}}</0> en esta cuenta. Puedes reducir la cantidad por una tarifa.",
-        "infoNoLimit": "Has aprobado esta cuenta por completo. Puedes reducir la cantidad pagando una tarifa.",
-        "approvedWithLimit": "Has aprobado <0>{{value}}</0> en esta cuenta.",
-        "enabling": "Podrás depositar activos una vez que se confirme la aprobación de la cuenta.",
-        "notEnabled": "Debes aprobar esta cuenta antes de poder prestar activos.",
-        "notEnoughApproved": "Debes aumentar el límite aprobado en tu cuenta para prestar."
-      },
-      "supply": {
-        "title": "Depositar",
-        "description": "Indica la cantidad de activos a prestar al protocolo."
-      },
-      "withdraw": {
-        "title": "Retirar",
-        "description": "Retirar activos del protocolo a tu cuenta de Ledger."
-      }
-    },
-    "enable": {
-      "title": "Aprobar cuenta",
-      "steps": {
-        "selectAccount": {
-          "title": "Seleccionar cuenta",
-          "selectLabel": "Cuenta desde la que se realizará el préstamo",
-          "cta": "Aprobar",
-          "alreadyEnabled": "Esta cuenta está aprobada"
-        },
-        "amount": {
-          "title": "Importe",
-          "summary": "Otorgó acceso al contrato inteligente <0>{{contractName}}</0> de mi cuenta <0>{{accountName}}</0> por un importe de <0>{{amount}}</0>",
-          "limit": "{{amount}} limitado",
-          "noLimit": "{{assetName}} ilimitado",
-          "contractName": "{{currencyName}} en Compound",
-          "advanced": "Avanzado",
-          "amountLabel": "Importe a aprobar",
-          "amountLabelTooltip": "Esto limita el importe disponible para el contrato inteligente."
-        },
-        "connectDevice": {
-          "title": "Dispositivo"
-        },
-        "confirmation": {
-          "title": "Confirmación",
-          "success": {
-            "title": "Operación enviada correctamente",
-            "text": "La autorización se ha enviado a la red para su confirmación. Podrás emitir préstamos una vez que se confirme.",
-            "done": "Cerrar",
-            "info": "Las transacciones pueden llevar algo de tiempo para aparecer en un explorador y confirmarse."
-          },
-          "broadcastError": "Es posible que la transacción haya fallado. Espera un momento y comprueba el historial de transacciones antes de intentarlo de nuevo."
-        }
-      }
-    },
-    "withdraw": {
-      "title": "Retirar activos",
-      "steps": {
-        "amount": {
-          "title": "Importe",
-          "advanced": "Avanzado",
-          "amountToWithdraw": "Importe a retirar",
-          "withdrawAll": "Retirar máx.",
-          "placeholder": "Retirar máx.",
-          "maxWithdrawble": "La cantidad máxima a retirar es"
-        },
-        "connectDevice": {
-          "title": "Dispositivo"
-        },
-        "confirmation": {
-          "title": "Confirmación",
-          "success": {
-            "title": "Retiro enviado correctamente",
-            "text": "Tus activos estarán disponibles una vez que la red haya confirmado el retiro.",
-            "done": "Cerrar",
-            "cta": "Ver detalles"
-          },
-          "broadcastError": "Es posible que la transacción haya fallado. Espera un momento y comprueba el historial de transacciones antes de intentarlo de nuevo.",
-          "tooltip": {
-            "amountWithdrawn": "El importe retirado se muestra en {{ tokenName }}. Los {{ tokenName }} son tokens ERC20 que recibes luego de prestar activos."
+  },
+  "exchange" : {
+    "chooseProvider" : "Elegir de {{providerCount}} proveedor",
+    "chooseProviders" : "Elegir de {{providerCount}} proveedores",
+    "title" : "Comprar y vender cripto",
+    "reset" : "Reiniciar flujo",
+    "verifyAddress" : "Confirma que la dirección que se muestra coincide exactamente con la que aparece en tu dispositivo",
+    "buy" : {
+      "header" : "Compra cripto a través de nuestros socios",
+      "title" : "Elige un proveedor para comprar cripto",
+      "buyFrom" : "Compra dondequiera que estés",
+      "cryptoSupported" : "Cripto compatible",
+      "payWith" : "Paga con tarjeta o con SEPA",
+      "tab" : "Comprar",
+      "coinify" : {
+        "header" : "Comprar cripto con {{provider}}",
+        "title" : "Compra cripto mediante <0>{{provider}}</0>",
+        "selectCrypto" : "Elige un activo cripto",
+        "selectAccount" : "Elige una cuenta",
+        "continue" : "Continuar",
+        "addAccount" : "Agregar cuenta"
+      }
+    },
+    "sell" : {
+      "header" : "Vende cripto con nuestros socios",
+      "title" : "Vende cripto mediante <0>{{provider}}</0>",
+      "tab" : "Vender",
+      "selectCrypto" : "Elige un activo cripto",
+      "selectAccount" : "Elige una cuenta",
+      "continue" : "Continuar"
+    }
+  },
+  "lend" : {
+    "title" : "Prestar cripto",
+    "tabs" : {
+      "dashboard" : "Dashboard",
+      "opened" : "Préstamos activos",
+      "closed" : "Préstamos finalizados",
+      "history" : "Historial"
+    },
+    "assets" : "Activos a prestar",
+    "active" : "Cuentas aprobadas",
+    "lendAsset" : "Prestar",
+    "account" : {
+      "amountSupplied" : "Importe depositado",
+      "amountSuppliedTooltip" : "Importe prestado a la red",
+      "currencyAPY" : "APY de la divisa",
+      "currencyAPYTooltip" : "Tasa de rendimiento anual de un depósito en Compound de forma continuada",
+      "accruedInterests" : "Interés acumulado",
+      "accruedInterestsTooltip" : "Interés generado por tus activos prestados",
+      "interestEarned" : "Interés recibido",
+      "interestEarnedTooltip" : "Intereses que has recibido después del retiro",
+      "openLoans" : "Préstamos activos",
+      "closedLoans" : "Préstamos finalizados",
+      "amountRedeemed" : "Importe retirado",
+      "date" : "Fecha",
+      "info" : "Puedes prestar activos directamente desde tu cuenta de {{currency}} y ganar intereses.",
+      "howCompoundWorks" : "¿Cómo funciona el préstamo en Compound?",
+      "lend" : "Depositar {{currency}}"
+    },
+    "emptyState" : {
+      "active" : {
+        "title" : "Prestar",
+        "description" : "Puedes prestar activos directamente desde tus cuentas Ethereum y ganar intereses.",
+        "cta" : "¿Cómo funciona el préstamo en Compound?"
+      },
+      "closed" : {
+        "title" : "Tus préstamos finalizados aparecerán aquí",
+        "description" : "Aún no has realizado ningún préstamo.",
+        "cta" : "Depositar"
+      },
+      "opened" : {
+        "title" : "Tus préstamos activos aparecerán aquí",
+        "description" : "Aún no has realizado ningún préstamo.",
+        "cta" : "Depositar"
+      },
+      "history" : {
+        "title" : "Historial",
+        "description" : "Visualiza el historial de todas las transacciones de préstamos.",
+        "cta" : "Depositar"
+      }
+    },
+    "headers" : {
+      "active" : {
+        "accounts" : "Cuenta",
+        "amountSupplied" : "Préstamo activo",
+        "amountSuppliedTooltip" : "Importe depositado en la red",
+        "accruedInterests" : "Saldo del interés",
+        "accruedInterestsTooltip" : "Intereses obtenidos de los préstamos",
+        "status" : "Estado de la cuenta",
+        "actions" : "Acciones"
+      },
+      "status" : {
+        "enablingTooltip" : "Tu transacción se está transmitiendo",
+        "toSupplyTooltip" : "Puedes suministrar ahora tus activos"
+      },
+      "types" : {
+        "enabling" : "Activando",
+        "inactive" : "Inactivo",
+        "supplying" : "Suministrando",
+        "earning" : "Ganando"
+      },
+      "closed" : {
+        "assetLended" : "Activo",
+        "amountRedeemed" : "Importe a retirar",
+        "interestsEarned" : "Interés recibido",
+        "date" : "Fecha"
+      },
+      "opened" : {
+        "assetLended" : "Activo",
+        "amount" : "Importe",
+        "accruedInterest" : "Interés acumulado",
+        "date" : "Fecha"
+      },
+      "rates" : {
+        "allAssets" : "Activo",
+        "totalBalance" : "Saldo de activos",
+        "totalBalanceTooltip" : "Monto disponible para prestar",
+        "currentAPY" : "APY del depósito",
+        "currentAPYTooltip" : "Tasa de rendimiento anual ganada mediante un depósito continuamente en Compound",
+        "actions" : "Acciones"
+      }
+    },
+    "manage" : {
+      "cta" : "Administrar préstamos",
+      "title" : "Administrar préstamo",
+      "enable" : {
+        "approve" : "Aprobar",
+        "manageLimit" : "Administrar límite",
+        "viewDetails" : "Ver detalles",
+        "info" : "Has aprobado <0>{{amount}}</0> en esta cuenta. Puedes reducir la cantidad por una tarifa.",
+        "infoNoLimit" : "Has aprobado esta cuenta por completo. Puedes reducir la cantidad pagando una tarifa.",
+        "approvedWithLimit" : "Has aprobado <0>{{value}}</0> en esta cuenta.",
+        "enabling" : "Podrás depositar activos una vez que se confirme la aprobación de la cuenta.",
+        "notEnabled" : "Debes aprobar esta cuenta antes de poder prestar activos.",
+        "notEnoughApproved" : "Debes aumentar el límite aprobado en tu cuenta para prestar."
+      },
+      "supply" : {
+        "title" : "Depositar",
+        "description" : "Indica la cantidad de activos a prestar al protocolo."
+      },
+      "withdraw" : {
+        "title" : "Retirar",
+        "description" : "Retirar activos del protocolo a tu cuenta de Ledger."
+      }
+    },
+    "enable" : {
+      "title" : "Aprobar cuenta",
+      "steps" : {
+        "selectAccount" : {
+          "title" : "Seleccionar cuenta",
+          "selectLabel" : "Cuenta desde la que se realizará el préstamo",
+          "cta" : "Aprobar",
+          "alreadyEnabled" : "Esta cuenta está aprobada"
+        },
+        "amount" : {
+          "title" : "Importe",
+          "summary" : "Otorgó acceso al contrato inteligente <0>{{contractName}}</0> de mi cuenta <0>{{accountName}}</0> por un importe de <0>{{amount}}</0>",
+          "limit" : "{{amount}} limitado",
+          "noLimit" : "{{assetName}} ilimitado",
+          "contractName" : "{{currencyName}} en Compound",
+          "advanced" : "Avanzado",
+          "amountLabel" : "Importe a aprobar",
+          "amountLabelTooltip" : "Esto limita el importe disponible para el contrato inteligente."
+        },
+        "connectDevice" : {
+          "title" : "Dispositivo"
+        },
+        "confirmation" : {
+          "title" : "Confirmación",
+          "success" : {
+            "title" : "Operación enviada correctamente",
+            "text" : "La autorización se ha enviado a la red para su confirmación. Podrás emitir préstamos una vez que se confirme.",
+            "done" : "Cerrar",
+            "info" : "Las transacciones pueden llevar algo de tiempo para aparecer en un explorador y confirmarse."
+          },
+          "broadcastError" : "Es posible que la transacción haya fallado. Espera un momento y comprueba el historial de transacciones antes de intentarlo de nuevo."
+        }
+      }
+    },
+    "withdraw" : {
+      "title" : "Retirar activos",
+      "steps" : {
+        "amount" : {
+          "title" : "Importe",
+          "advanced" : "Avanzado",
+          "amountToWithdraw" : "Importe a retirar",
+          "withdrawAll" : "Retirar máx.",
+          "placeholder" : "Retirar máx.",
+          "maxWithdrawble" : "La cantidad máxima a retirar es"
+        },
+        "connectDevice" : {
+          "title" : "Dispositivo"
+        },
+        "confirmation" : {
+          "title" : "Confirmación",
+          "success" : {
+            "title" : "Retiro enviado correctamente",
+            "text" : "Tus activos estarán disponibles una vez que la red haya confirmado el retiro.",
+            "done" : "Cerrar",
+            "cta" : "Ver detalles"
+          },
+          "broadcastError" : "Es posible que la transacción haya fallado. Espera un momento y comprueba el historial de transacciones antes de intentarlo de nuevo.",
+          "tooltip" : {
+            "amountWithdrawn" : "El importe retirado se muestra en {{ tokenName }}. Los {{ tokenName }} son tokens ERC20 que recibes luego de prestar activos."
           }
         }
       }
     },
-    "info": {
-      "terms": {
-        "title": "Prestar cripto",
-        "subtitle": "Presta activos sobre el protocolo Compound",
-        "description": "El protocolo Compound permite prestar y tomar prestados activos en la red Ethereum. Puedes prestar activos y ganar intereses directamente desde tu cuenta de Ledger.",
-        "switchLabel": "<1>He leído y estoy de acuerdo con los </1><0>Términos de Uso</0><1>.</1>"
-      },
-      "steps": {
-        "title": "Paso <0>{{step}} de {{total}}</0>",
-        "1": {
-          "subtitle": "Aprueba una cuenta para permitir al protocolo",
-          "subtitle2": "procesar futuros préstamos.",
-          "description": "Debes autorizar al contrato inteligente Compound a transferir hasta una determinada cantidad de activos al protocolo. Aprobar una cuenta le concede permisos al protocolo para procesar préstamos futuros."
-        },
-        "2": {
-          "subtitle": "Agregar activos para ganar intereses",
-          "description": "Una vez que se aprueba una cuenta, puedes seleccionar el importe de los activos que deseas prestar y enviar una transacción al protocolo. Los intereses se comienzan a acumular inmediatamente después de la confirmación de la transacción."
-        },
-        "3": {
-          "subtitle": "Retira activos en cualquier momento",
-          "description": "Puedes retirar activos y ganar intereses en cualquier momento, de forma parcial o total, directamente desde la cuenta de Ledger."
-        }
-      }
-    },
-    "supply": {
-      "title": "Depositar activos",
-      "steps": {
-        "amount": {
-          "title": "Importe",
-          "amountToSupply": "Importe a depositar",
-          "maxSupply": "El importe máximo a prestar es"
-        },
-        "device": {
-          "title": "Dispositivo"
-        },
-        "confirmation": {
-          "title": "Confirmación",
-          "success": {
-            "title": "Depósito enviado correctamente",
-            "text": "Comenzarás a ganar intereses una vez que la red haya confirmado el depósito.",
-            "done": "Cerrar",
-            "cta": "Ver detalles",
-            "info": "Las transacciones pueden llevar algo de tiempo para aparecer en un explorador y confirmarse."
+    "info" : {
+      "terms" : {
+        "title" : "Prestar cripto",
+        "subtitle" : "Presta activos sobre el protocolo Compound",
+        "description" : "El protocolo Compound permite prestar y tomar prestados activos en la red Ethereum. Puedes prestar activos y ganar intereses directamente desde tu cuenta de Ledger.",
+        "switchLabel" : "<1>He leído y estoy de acuerdo con los </1><0>Términos de Uso</0><1>.</1>"
+      },
+      "steps" : {
+        "title" : "Paso <0>{{step}} de {{total}}</0>",
+        "1" : {
+          "subtitle" : "Aprueba una cuenta para permitir al protocolo",
+          "subtitle2" : "procesar futuros préstamos.",
+          "description" : "Debes autorizar al contrato inteligente Compound a transferir hasta una determinada cantidad de activos al protocolo. Aprobar una cuenta le concede permisos al protocolo para procesar préstamos futuros."
+        },
+        "2" : {
+          "subtitle" : "Agregar activos para ganar intereses",
+          "description" : "Una vez que se aprueba una cuenta, puedes seleccionar el importe de los activos que deseas prestar y enviar una transacción al protocolo. Los intereses se comienzan a acumular inmediatamente después de la confirmación de la transacción."
+        },
+        "3" : {
+          "subtitle" : "Retira activos en cualquier momento",
+          "description" : "Puedes retirar activos y ganar intereses en cualquier momento, de forma parcial o total, directamente desde la cuenta de Ledger."
+        }
+      }
+    },
+    "supply" : {
+      "title" : "Depositar activos",
+      "steps" : {
+        "amount" : {
+          "title" : "Importe",
+          "amountToSupply" : "Importe a depositar",
+          "maxSupply" : "El importe máximo a prestar es"
+        },
+        "device" : {
+          "title" : "Dispositivo"
+        },
+        "confirmation" : {
+          "title" : "Confirmación",
+          "success" : {
+            "title" : "Depósito enviado correctamente",
+            "text" : "Comenzarás a ganar intereses una vez que la red haya confirmado el depósito.",
+            "done" : "Cerrar",
+            "cta" : "Ver detalles",
+            "info" : "Las transacciones pueden llevar algo de tiempo para aparecer en un explorador y confirmarse."
           }
         }
       }
     },
-    "noEthAccount": {
-      "title": "Crea una cuenta ETH",
-      "description": "<0>{{ asset }}({{ ticker }})</0> es un token ERC 20 de Ethereum. Para prestar {{ ticker }}, instala la aplicación de Ethereum y crea una cuenta de Ethereum.",
-      "cta": "Agregar cuenta"
-    },
-    "emptyAccountDeposit": {
-      "title": "No tienes ninguna cuenta de {{ asset }}.",
-      "description": "Para depositar fondos y prestar cripto, necesitas una cuenta {{ asset }}. Recibe fondos en tu dirección de Ethereum.",
-      "ctaBuy": "Comprar {{ asset }}",
-      "ctaReceive": "Recibir {{ asset }}"
-    }
-  },
-  "accounts": {
-    "title": "Cuentas",
-    "noResultFound": "No se encontraron cuentas.",
-    "order": {
-      "name|asc": "Nombre A-Z",
-      "name|desc": "Nombre Z-A",
-      "balance|asc": "Saldo más bajo",
-      "balance|desc": "Saldo más alto"
-    },
-    "range": {
-      "day": "Día",
-      "week": "Semana",
-      "month": "Mes",
-      "year": "Año",
-      "all": "Todas"
-    },
-    "optionsMenu": {
-      "title": "Opciones",
-      "exportOperations": "Exportar historial de operaciones",
-      "exportToMobile": "Exportar a Mobile"
-    },
-    "contextMenu": {
-      "star": "Destacar",
-      "receive": "Recibir",
-      "send": "Enviar",
-      "swap": "Permutar",
-      "buy": "Comprar",
-      "sell": "Vender",
-      "edit": "Editar cuenta",
-      "hideToken": "Ocultar token"
-    }
-  },
-  "help": {
-    "title": "Ayuda y soporte",
-    "gettingStarted": {
-      "title": "Primeros pasos",
-      "desc": "Comenzar aquí"
-    },
-    "status": {
-      "title": "Estado de Ledger",
-      "desc": "Comprueba el estado de nuestro sistema"
-    },
-    "helpCenter": {
-      "title": "Soporte de Ledger",
-      "desc": "Obtener ayuda"
-    },
-    "ledgerAcademy": {
-      "title": "Ledger Academy",
-      "desc": "Aprender sobre las cripto"
-    },
-    "facebook": {
-      "title": "Facebook",
-      "desc": "Dale “me gusta” a nuestra página"
-    },
-    "twitter": {
-      "title": "Twitter",
-      "desc": "Síguenos"
-    },
-    "github": {
-      "title": "Github",
-      "desc": "Revisa nuestro código"
-    }
-  },
-  "blacklistToken": {
-    "title": "Ocultar token",
-    "desc": "Esta acción ocultará todas las cuentas de <1><0>{{tokenName}}</0></1>, pero puedes visualizarlas de nuevo ingresando a <3>Ajustes</3>.",
-    "hideCTA": "Ocultar token"
-  },
-  "hideNftCollection": {
-    "title": "Ocultar colección de NFTs",
-    "desc": "Esta acción ocultará todos los NFTs de la colección <1><0>{{collectionName}}</0></1> , pero puedes visualizarlos de nuevo ingresando a <3>Ajustes</3>.",
-    "hideCTA": "Ocultar colección de NFTs"
-  },
-  "banners": {
-    "cleanCache": {
-      "title": "La modificación de los ajustes experimentales requiere de una memoria caché vacía",
-      "cta": "Borrar caché"
-    },
-    "migrate": "Actualización disponible en cuentas de Ledger Live",
-    "genericTerminatedCrypto": "{{coinName}} ya no es compatible",
-    "valentine": {
-      "title": "Día de San Valentín",
-      "description": "Como prueba de nuestro amor, Ledger reducirá las tarifas de compra y de venta en Ledger Live"
-    },
-    "ledgerAcademy": {
-      "title": "Ledger Academy",
-      "description": "Todo lo que necesitas saber sobre cadena de bloques, seguridad, criptomonedas y tu dispositivo Ledger",
-      "cta": "Empieza a aprender"
-    },
-    "stakeCosmos": {
-      "title": "Participar con COSMOS",
-      "description": "Delega tus ATOM a través de la página de cuenta y obtén recompensas hoy mismo",
-      "cta": "Participar con Cosmos ahora"
-    },
-    "buyCrypto": {
-      "title": "Comprar cripto",
-      "description": "Compra activos cripto a través de nuestro socio y recíbelos directamente en tu cuenta de Ledger",
-      "cta": "Comprar ahora"
-    },
-    "familyPack": {
-      "title": "Paquete familiar",
-      "description": "Interesa a tu familia y amigos en las criptomonedas con 3 Nano S a un precio con descuento",
-      "cta": "Comprar paquete familiar"
-    },
-    "polkaStake": {
-      "title": "Participación con POLKADOT",
-      "description": "Ahora puedes participar, proteger y administrar tus DOT directamente desde Ledger Live"
-    },
-    "sell": {
-      "title": "vender cripto",
-      "description": "Vende Bitcoin con nuestro socio directamente desde Ledger Live"
-    },
-    "stakeAlgorand": {
-      "title": "Participar con ALGORAND",
-      "description": "Aprovecha al máximo tus ALGO. Simplemente añade fondos a tus cuentas y obtén recompensas por participación hoy mismo."
-    },
-    "swap": {
-      "title": "Permutar cripto",
-      "description": "Permuta una cripto por otra desde Ledger Live con nuestro socio."
-    },
-    "lending": {
-      "title": "Prestar cripto",
-      "description": "Presta monedas estables al protocolo Compound y obtén intereses hoy mismo"
-    },
-    "blackfriday": {
-      "title": "BLACK FRIDAY ",
-      "description": "Disfruta un descuento del 40% en billeteras de hardware Ledger con el código de promoción BLACKFRIDAY20"
-    }
-  },
-  "signmessage": {
-    "title": "Firmar mensaje",
-    "steps": {
-      "summary": {
-        "title": "Resumen"
-      },
-      "sign": {
-        "title": "Dispositivo"
-      }
-    }
-  },
-  "walletconnect": {
-    "titleAccount": "WalletConnect",
-    "disconnect": "Desconectar",
-    "disconnected": "Desconectado",
-    "connected": "Conectado",
-    "connecting": "Conectando...",
-    "invalidAccount": "ID de cuenta inválido",
-    "steps": {
-      "paste": {
-        "title": "Pegar enlace",
-        "label": "Dirección de WalletConnect",
-        "placeholder": "Pegar enlace de Wallet Connect"
-      },
-      "confirm": {
-        "title": "Conectar",
-        "details": "Desea conectarse a la siguiente cuenta mediante tu billetera:",
-        "deeplinkDetails": "Desea conectarse a Ledger Live. Elige tu cuenta:",
-        "noAccount": "No tienes ninguna cuenta compatible. Agrega una cuenta compatible para utilizar Wallet Connect.",
-        "alreadyConnected": "Estás intentando conectarse a una dApp al mismo tiempo de que ya existe una conectada. Desconectar la dApp conectada antes de reconectar Live con la nueva dApp"
-      }
-    },
-    "connectedscreen": {
-      "info": "Ahora puedes acceder a la dApp {{name}} desde tu navegador web.",
-      "warning": "No es seguro compartir direcciones de recepción de una dApp. Utiliza siempre Ledger Live cuando desees compartir tu dirección para recibir fondos.",
-      "disconnected": "Hay un problema de conexión entre la dApp, WalletConnect y Ledger Live. Espera unos momentos o intenta de nuevo la conexión"
-    }
-  },
-  "dashboard": {
-    "title": "Portfolio",
-    "emptyAccountTile": {
-      "desc": "Agrega cuentas para gestionar otros activos cripto",
-      "createAccount": "Agregar cuenta"
-    },
-    "recentActivity": "Operaciones recientes",
-    "totalBalance": "Saldo total",
-    "transactionsPendingConfirmation": "Algunas transacciones aún no están confirmadas. Las mismas se reflejarán en tu saldo y quedarán disponibles después de ser confirmadas."
-  },
-  "currentAddress": {
-    "title": "Dirección actual",
-    "for": "Dirección de <1><0>{{name}}</0></1>",
-    "messageIfUnverified": "Comprueba que la dirección compartida coincida exactamente con la de tu dispositivo",
-    "messageIfSkipped": "Tu dirección {{name}} no ha sido confirmada en tu dispositivo Ledger. Verifícala para mayor seguridad.",
-    "showQrCode": "Mostrar código QR",
-    "taprootWarning": "Asegúrate de que el remitente soporta Taproot"
-  },
-  "emptyState": {
-    "dashboard": {
-      "title": "Instala aplicaciones en tu dispositivo",
-      "desc": "Ingresa a Manager para instalar aplicaciones en tu dispositivo. Podrás agregar cuentas una vez que cuentes con aplicaciones en tu dispositivo.",
-      "buttons": {
-        "installApp": "Ir a Manager",
-        "help": "Ayuda"
-      }
-    },
-    "accounts": {
-      "title": "Agrega una cuenta para comenzar",
-      "desc": "Agrega una cuenta para empezar a administrar tus activos cripto. Debes tener la aplicación de tu activo cripto instalada en tu dispositivo.",
-      "buttons": {
-        "addAccount": "Agregar cuenta",
-        "installApp": "Ingresa a Manager para instalar aplicaciones",
-        "help": "Ayuda"
-      }
-    }
-  },
-  "genuinecheck": {
-    "deviceInBootloader": "Tu dispositivo está en modo Bootloader. Haz clic en <1>Continuar</1> para actualizarlo."
-  },
-  "learn": {
-    "title": "Información",
-    "noConnection": "No hay conexión",
-    "noConnectionDesc": "Parece que no tienes acceso a Internet. Comprueba tu conexión e inténtalo de nuevo.",
-    "sectionShows": "Muestra",
-    "sectionVideo": "Video",
-    "sectionPodcast": "Podcast",
-    "sectionArticles": "Artículos"
-  },
-  "market": {
-    "title": "Mercado",
-    "currency": "Divisa",
-    "rangeLabel": "Tiempo",
-    "goBack": "Volver",
-    "filters": {
-      "title": "Filtros",
-      "show": "Mostrar",
-      "all": "Todas",
-      "isLedgerCompatible": "Compatible con Ledger Live",
-      "isFavorite": "Activos destacados",
-      "applyFilters": "Aplicar filtros",
-      "clearAll": "Borrar todo"
-    },
-    "marketList": {
-      "crypto": "Cripto",
-      "price": "Precio",
-      "change": "Cambiar",
-      "marketCap": "Capitalización de mercado",
-      "last7d": "Últimos 7 días"
-    },
-    "detailsPage": {
-      "priceStatistics": "Estadísticas de precio",
-      "tradingVolume": "Volumen de operaciones",
-      "24hLowHight": "Mín 24h/Máx 24h",
-      "7dLowHigh": "Mín 7d/Máx 7d",
-      "allTimeHigh": "Máximo histórico",
-      "allTimeLow": "Mínimo histórico",
-      "marketCapRank": "Posición según capitalización de mercado",
-      "marketCapDominance": "Dominio de capitalización de mercado",
-      "supply": "Suministro",
-      "circulatingSupply": "Suministro circulante",
-      "totalSupply": "Suministro total",
-      "maxSupply": "Suministro máximo",
-      "assetNotSupportedOnLedgerLive": "Este activo no es compatible con Ledger Live.",
-      "supportedCoinsAndTokens": "Monedas y tokens compatibles"
-    },
-    "range": {
-      "1H_label": "1H",
-      "1D_label": "1D",
-      "1W_label": "1S",
-      "1M_label": "1M",
-      "1Y_label": "1A",
-      "1h": "1h",
-      "24h": "24h",
-      "7d": "7D",
-      "30d": "30d",
-      "1y": "1A",
-      "1H_selectorLabel": "Última hora",
-      "1D_selectorLabel": "Últimas 24 horas",
-      "1W_selectorLabel": "semana anterior",
-      "1M_selectorLabel": "Mes anterior",
-      "1Y_selectorLabel": "Año anterior"
-    },
-    "warnings": {
-      "connectionError": "Error de conexión",
-      "ledgerUnableToRetrieveData": "Ledger Live no puede recuperar datos.",
-      "checkInternetAndReload": "Por favor, comprueba tu conexión de Internet y vuelve a cargar esta página.",
-      "reload": "Volver a cargar",
-      "noCryptosFound": "No se han encontrado monedas",
-      "noSearchResultsFor": "Lo sentimos, no hemos encontrado ningún resultado para <0>{{search}}</0>. Por favor, intenta de nuevo con otra palabra clave.",
-      "noSearchResults": "Lo sentimos, no hemos encontrado ningún resultado.",
-      "retrySearchKeyword": "Por favor, intenta de nuevo con otra palabra clave.",
-      "retrySearchParams": "Por favor, intenta de nuevo con otros parámetros.",
-      "trackFavAssets": "Sigue a tus favoritas",
-      "clickOnStarIcon": "Al hacer clic en el ícono de la estrella junto a un activo se añadirá automáticamente a tus destacados.",
-      "browseAssets": "Buscar activos"
-    }
-  },
-  "NFT": {
-    "viewer": {
-      "actions": {
-        "send": "Enviar",
-        "open": "Abrir en {{viewer}}"
-      },
-      "attributes": {
-        "properties": "Propiedades",
-        "description": "Descripción",
-        "tokenAddress": "Dirección del token",
-        "tokenId": "ID de token",
-        "quantity": "Cantidad",
-        "floorPrice": "Precio base"
-      }
-    },
-    "collections": {
-      "title": "Colecciones NFT (Tokens no fungibles)",
-      "receiveCTA": "Recibir NFT",
-      "galleryCTA": "Ver galería",
-      "seeMore": "Ver más colecciones",
-      "seeAll": "Ver todas las colecciones",
-      "seeLess": "Ver menos",
-      "placeholder": "Para añadir NFTs, simplemente envíalos a tu dirección de {{currency}}."
-    },
-    "gallery": {
-      "title": "Todos los NFTs",
-      "collection": {
-        "header": {
-          "sendCTA": "Enviar",
-          "contract": "Contrato: {{contract}}"
-        },
-        "operationList": {
-          "header": "Operaciones recientes",
-          "OUT": "Enviado",
-          "IN": "Recibido"
-        }
-      },
-      "tokensList": {
-        "item": {
-          "tokenId": "ID: {{tokenId}}"
-        }
-      }
-    }
-  },
-  "tokensList": {
-    "title": "Tokens",
-    "cta": "Agregar token",
-    "placeholder": "Para añadir tokens, simplemente envíalos a tu dirección de {{currencyName}}.",
-    "link": "Más información",
-    "seeTokens": "Mostrar tokens ({{tokenCount}})",
-    "hideTokens": "Ocultar tokens ({{tokenCount}})",
-    "countTooltip": "1 token",
-    "countTooltip_plural": "{{count}} tokens",
-    "algorand": {
-      "title": "ASA (activos)",
-      "cta": "Agregar ASA",
-      "placeholder": "Puedes agregar activos a tu cuenta de {{currencyName}}.",
-      "link": "¿Cómo funcionan los activos (ASA)?",
-      "seeTokens": "Mostrar ASA ({{tokenCount}})",
-      "hideTokens": "Ocultar ASA ({{tokenCount}})"
-    },
-    "stellar": {
-      "title": "Activos",
-      "cta": "Añadir activo",
-      "placeholder": "Puedes agregar activos a tu cuenta de {{currencyName}}.",
-      "link": "Más información sobre los activos Stellar",
-      "seeTokens": "Mostrar activos ({{tokenCount}})",
-      "hideTokens": "Ocultar activos ({{tokenCount}})"
-    }
-  },
-  "subAccounts": {
-    "title": "Subcuentas",
-    "seeSubAccounts": "Mostrar subcuentas ({{tokenCount}})",
-    "hideSubAccounts": "Ocultar subcuentas ({{tokenCount}})",
-    "countTooltip": "1 subcuenta",
-    "countTooltip_plural": "{{count}} subcuentas"
-  },
-  "migrateAccounts": {
-    "overview": {
-      "title": "Actualización de cuentas de Ledger Live",
-      "successTitle": "Cuentas actualizadas con éxito",
-      "successDescPlu": "Tus cuentas de {{assets}} están ahora actualizadas y listas para ser usadas",
-      "successDesc": "Tu cuenta de {{assets}} está ahora actualizada y lista para ser usada",
-      "mobileTitle": "Exportar cuentas a Mobile",
-      "mobileDesc": "Haz clic en el botón que se muestra a continuación para exportar tus cuentas actualizadas a la aplicación Ledger Live Mobile.",
-      "mobileCTA": "Exportar a Mobile",
-      "description": "Las nuevas funciones de Ledger Live requieren una actualización de tus cuentas.",
-      "currency": "Es necesario actualizar 1 cuenta de {{currency}}:",
-      "currency_plural": "Es necesario actualizar {{count}} cuentas de {{currency}}:",
-      "footer": "Necesitas tu dispositivo Ledger para completar la actualización",
-      "pendingDevices": "No fue posible actualizar una cuenta. Conecta el dispositivo asociado a la cuenta que se muestra a continuación",
-      "pendingDevices_plural": "No fue posible actualizar {{totalMigratableAccounts}} cuentas. Conecta el dispositivo que está asociado a la cuenta siguiente",
-      "doItLaterBtn": "Recordar después"
-    },
-    "progress": {
-      "finished": {
-        "title": "Actualización de {{currencyName}} finalizada",
-        "description": ""
-      },
-      "scanning": {
-        "title": "Actualización de {{currencyName}} en curso...",
-        "description": "Espera a que se actualicen tus cuentas"
-      },
-      "finished-empty": {
-        "title": "Actualización de {{currencyName}} incompleta",
-        "description": "No hay cuentas de {{currencyName}} que actualizar"
-      }
-    },
-    "cta": {
-      "startUpdate": "Iniciar actualización",
-      "nextCurrency": "Continuar con la actualización de {{currency}}"
-    }
-  },
-  "addAccounts": {
-    "title": "Agregar cuentas",
-    "breadcrumb": {
-      "informations": "Activo cripto",
-      "connectDevice": "Dispositivo",
-      "import": "Cuentas",
-      "finish": "Confirmación"
-    },
-    "fullNodeReadyInfo": "Se agregarán las cuentas utilizando tu nodo completo de Bitcoin.",
-    "fullNodeConfigure": "Configurar nodo",
-    "tokensTip": "{{token}} ({{ticker}}) es un token {{tokenType}}. Puedes recibir tokens directamente en una cuenta de {{currency}}.",
-    "accountToImportSubtitle_plural": "Agregar cuentas existentes",
-    "selectAll": "Seleccionar todas ({{count}})",
-    "unselectAll": "Deseleccionar todas ({{count}})",
-    "noAccountToImport": "No existen cuentas de {{currencyName}} para agregar.",
-    "success": "Cuenta agregada con éxito",
-    "success_plural": "Cuentas agregadas correctamente",
-    "successDescription": "Agregar otras cuentas o volver al Portfolio",
-    "successDescription_plural": "Agregar otras cuentas o volver al Portfolio",
-    "createNewAccount": {
-      "noOperationOnLastAccount": "No es posible agregar una cuenta nueva antes de haber recibido activos en tu cuenta de <1><0>{{accountName}}</0></1>",
-      "noAccountToCreate": "No fue creada ninguna cuenta de <1><0>{{currencyName}}</0></1>",
-      "showAllAddressTypes": "Mostrar todos los tipos de direcciones",
-      "showAllAddressTypesTooltip": "Solo modifica el tipo de dirección en caso de que necesites recibir {{family}} en direcciones con otros formatos."
-    },
-    "supportLinks": {
-      "segwit_or_native_segwit": "¿Segwit o Native Segwit?"
-    },
-    "cta": {
-      "addMore": "Agregar más",
-      "add": "Agregar cuenta",
-      "add_plural": "Agregar cuentas",
-      "addAccountName": "Agregar cuenta {{currencyName}}",
-      "receive": "Recibir"
-    },
-    "sections": {
-      "importable": {
-        "title": "Agregar cuenta existente"
-      },
-      "creatable": {
-        "title": "Agregar cuenta nueva"
-      },
-      "imported": {
-        "title": "Cuentas ya existentes en el Portfolio ({{count}})"
-      },
-      "migrate": {
-        "title": "Cuentas a actualizar"
-      }
-    }
-  },
-<<<<<<< HEAD
-  "operationDetails" : {
-    "whatIsThis" : "¿Qué es esta operación?",
-    "title" : "Detalles de la operación",
-    "type" : "Tipo",
-    "amount" : "Importe",
-    "account" : "Cuenta",
-    "date" : "Fecha",
-    "currentValue" : "Valor actual",
-    "status" : "Estado",
-    "confirmed" : "Confirmada",
-    "failed" : "Fallida",
-    "notConfirmed" : "No confirmada",
-    "fees" : "Tarifa",
-    "noFees" : "Sin tarifas",
-    "from" : "De",
-    "to" : "A",
-    "identifier" : "ID de la transacción",
-    "viewOperation" : "Ver en el explorador",
-    "showMore" : "Ver {{recipients}} más",
-    "showLess" : "Mostrar menos",
-    "tokenOperations" : "Operaciones de token",
-    "subAccountOperations" : "Operaciones de subcuenta",
-    "tokenTooltip" : "Esta operación está relacionada con las siguientes operaciones de token",
-    "subAccountTooltip" : "Esta operación está relacionada a las siguientes operaciones con subcuentas",
-    "internalOperations" : "Operaciones internas",
-    "internalOpTooltip" : "Esta operación cuenta con operaciones internas",
-    "details" : "Detalles de {{ currency }}",
-    "multipleAddresses" : "¿Por qué hay múltiples direcciones?",
-    "nft" : {
-      "name" : "Nombre del token",
-      "contract" : "Contrato del token",
-      "id" : "ID del token (NFT)",
-      "quantity" : "Cantidad"
-    },
-    "extra" : {
-      "frozenAmount" : "Importe inmovilizado",
-      "unfreezeAmount" : "Dejar de inmovilizar importe",
-      "votes" : "Votos ({{number}})",
-      "votesAddress" : "<0>{{votes}}</0> para <2>{{name}}</2>",
-      "validators" : "Validadores",
-      "redelegated" : "Redelegado",
-      "redelegatedFrom" : "Redelegados desde",
-      "redelegatedTo" : "Redelegados a",
-      "redelegatedAmount" : "Importe redelegado",
-      "undelegated" : "Desdelegado",
-      "undelegatedFrom" : "Desdelegado de",
-      "undelegatedAmount" : "Importe desdelegado",
-      "rewardFrom" : "Recompensa de",
-      "memo" : "Memo",
-      "assetId" : "ID de activo",
-      "rewards" : "Recompensas recibidas",
-      "autoClaimedRewards" : "Recompensas Autoreclamadas",
-      "bondedAmount" : "Importe vinculado",
-      "unbondedAmount" : "Importe desvinculado",
-      "withdrawUnbondedAmount" : "Importe retirado",
-      "palletMethod" : "Método",
-      "transferAmount" : "Transferir importe",
-      "validatorsCount" : "Validadores ({{number}})"
-=======
+    "noEthAccount" : {
+      "title" : "Crea una cuenta ETH",
+      "description" : "<0>{{ asset }}({{ ticker }})</0> es un token ERC 20 de Ethereum. Para prestar {{ ticker }}, instala la aplicación de Ethereum y crea una cuenta de Ethereum.",
+      "cta" : "Agregar cuenta"
+    },
+    "emptyAccountDeposit" : {
+      "title" : "No tienes ninguna cuenta de {{ asset }}.",
+      "description" : "Para depositar fondos y prestar cripto, necesitas una cuenta {{ asset }}. Recibe fondos en tu dirección de Ethereum.",
+      "ctaBuy" : "Comprar {{ asset }}",
+      "ctaReceive" : "Recibir {{ asset }}"
+    }
+  },
+  "accounts" : {
+    "title" : "Cuentas",
+    "noResultFound" : "No se encontraron cuentas.",
+    "order" : {
+      "name|asc" : "Nombre A-Z",
+      "name|desc" : "Nombre Z-A",
+      "balance|asc" : "Saldo más bajo",
+      "balance|desc" : "Saldo más alto"
+    },
+    "range" : {
+      "day" : "Día",
+      "week" : "Semana",
+      "month" : "Mes",
+      "year" : "Año",
+      "all" : "Todas"
+    },
+    "optionsMenu" : {
+      "title" : "Opciones",
+      "exportOperations" : "Exportar historial de operaciones",
+      "exportToMobile" : "Exportar a Mobile"
+    },
+    "contextMenu" : {
+      "star" : "Destacar",
+      "receive" : "Recibir",
+      "send" : "Enviar",
+      "swap" : "Permutar",
+      "buy" : "Comprar",
+      "sell" : "Vender",
+      "edit" : "Editar cuenta",
+      "hideToken" : "Ocultar token"
+    }
+  },
+  "help" : {
+    "title" : "Ayuda y soporte",
+    "gettingStarted" : {
+      "title" : "Primeros pasos",
+      "desc" : "Comenzar aquí"
+    },
+    "status" : {
+      "title" : "Estado de Ledger",
+      "desc" : "Comprueba el estado de nuestro sistema"
+    },
+    "helpCenter" : {
+      "title" : "Soporte de Ledger",
+      "desc" : "Obtener ayuda"
+    },
+    "ledgerAcademy" : {
+      "title" : "Ledger Academy",
+      "desc" : "Aprender sobre las cripto"
+    },
+    "facebook" : {
+      "title" : "Facebook",
+      "desc" : "Dale “me gusta” a nuestra página"
+    },
+    "twitter" : {
+      "title" : "Twitter",
+      "desc" : "Síguenos"
+    },
+    "github" : {
+      "title" : "Github",
+      "desc" : "Revisa nuestro código"
+    }
+  },
+  "blacklistToken" : {
+    "title" : "Ocultar token",
+    "desc" : "Esta acción ocultará todas las cuentas de <1><0>{{tokenName}}</0></1>, pero puedes visualizarlas de nuevo ingresando a <3>Ajustes</3>.",
+    "hideCTA" : "Ocultar token"
+  },
+  "hideNftCollection" : {
+    "title" : "Ocultar colección de NFTs",
+    "desc" : "Esta acción ocultará todos los NFTs de la colección <1><0>{{collectionName}}</0></1> , pero puedes visualizarlos de nuevo ingresando a <3>Ajustes</3>.",
+    "hideCTA" : "Ocultar colección de NFTs"
+  },
+  "banners" : {
+    "cleanCache" : {
+      "title" : "La modificación de los ajustes experimentales requiere de una memoria caché vacía",
+      "cta" : "Borrar caché"
+    },
+    "migrate" : "Actualización disponible en cuentas de Ledger Live",
+    "genericTerminatedCrypto" : "{{coinName}} ya no es compatible",
+    "valentine" : {
+      "title" : "Día de San Valentín",
+      "description" : "Como prueba de nuestro amor, Ledger reducirá las tarifas de compra y de venta en Ledger Live"
+    },
+    "ledgerAcademy" : {
+      "title" : "Ledger Academy",
+      "description" : "Todo lo que necesitas saber sobre cadena de bloques, seguridad, criptomonedas y tu dispositivo Ledger",
+      "cta" : "Empieza a aprender"
+    },
+    "stakeCosmos" : {
+      "title" : "Participar con COSMOS",
+      "description" : "Delega tus ATOM a través de la página de cuenta y obtén recompensas hoy mismo",
+      "cta" : "Participar con Cosmos ahora"
+    },
+    "buyCrypto" : {
+      "title" : "Comprar cripto",
+      "description" : "Compra activos cripto a través de nuestro socio y recíbelos directamente en tu cuenta de Ledger",
+      "cta" : "Comprar ahora"
+    },
+    "familyPack" : {
+      "title" : "Paquete familiar",
+      "description" : "Interesa a tu familia y amigos en las criptomonedas con 3 Nano S a un precio con descuento",
+      "cta" : "Comprar paquete familiar"
+    },
+    "polkaStake" : {
+      "title" : "Participación con POLKADOT",
+      "description" : "Ahora puedes participar, proteger y administrar tus DOT directamente desde Ledger Live"
+    },
+    "sell" : {
+      "title" : "vender cripto",
+      "description" : "Vende Bitcoin con nuestro socio directamente desde Ledger Live"
+    },
+    "stakeAlgorand" : {
+      "title" : "Participar con ALGORAND",
+      "description" : "Aprovecha al máximo tus ALGO. Simplemente añade fondos a tus cuentas y obtén recompensas por participación hoy mismo."
+    },
+    "swap" : {
+      "title" : "Permutar cripto",
+      "description" : "Permuta una cripto por otra desde Ledger Live con nuestro socio."
+    },
+    "lending" : {
+      "title" : "Prestar cripto",
+      "description" : "Presta monedas estables al protocolo Compound y obtén intereses hoy mismo"
+    },
+    "blackfriday" : {
+      "title" : "BLACK FRIDAY ",
+      "description" : "Disfruta un descuento del 40% en billeteras de hardware Ledger con el código de promoción BLACKFRIDAY20"
+    }
+  },
+  "signmessage" : {
+    "title" : "Firmar mensaje",
+    "steps" : {
+      "summary" : {
+        "title" : "Resumen"
+      },
+      "sign" : {
+        "title" : "Dispositivo"
+      }
+    }
+  },
+  "walletconnect" : {
+    "titleAccount" : "WalletConnect",
+    "disconnect" : "Desconectar",
+    "disconnected" : "Desconectado",
+    "connected" : "Conectado",
+    "connecting" : "Conectando...",
+    "invalidAccount" : "ID de cuenta inválido",
+    "steps" : {
+      "paste" : {
+        "title" : "Pegar enlace",
+        "label" : "Dirección de WalletConnect",
+        "placeholder" : "Pegar enlace de Wallet Connect"
+      },
+      "confirm" : {
+        "title" : "Conectar",
+        "details" : "Desea conectarse a la siguiente cuenta mediante tu billetera:",
+        "deeplinkDetails" : "Desea conectarse a Ledger Live. Elige tu cuenta:",
+        "noAccount" : "No tienes ninguna cuenta compatible. Agrega una cuenta compatible para utilizar Wallet Connect.",
+        "alreadyConnected" : "Estás intentando conectarse a una dApp al mismo tiempo de que ya existe una conectada. Desconectar la dApp conectada antes de reconectar Live con la nueva dApp"
+      }
+    },
+    "connectedscreen" : {
+      "info" : "Ahora puedes acceder a la dApp {{name}} desde tu navegador web.",
+      "warning" : "No es seguro compartir direcciones de recepción de una dApp. Utiliza siempre Ledger Live cuando desees compartir tu dirección para recibir fondos.",
+      "disconnected" : "Hay un problema de conexión entre la dApp, WalletConnect y Ledger Live. Espera unos momentos o intenta de nuevo la conexión"
+    }
+  },
+  "dashboard" : {
+    "title" : "Portfolio",
+    "emptyAccountTile" : {
+      "desc" : "Agrega cuentas para gestionar otros activos cripto",
+      "createAccount" : "Agregar cuenta"
+    },
+    "recentActivity" : "Operaciones recientes",
+    "totalBalance" : "Saldo total",
+    "transactionsPendingConfirmation" : "Algunas transacciones aún no están confirmadas. Las mismas se reflejarán en tu saldo y quedarán disponibles después de ser confirmadas."
+  },
+  "currentAddress" : {
+    "title" : "Dirección actual",
+    "for" : "Dirección de <1><0>{{name}}</0></1>",
+    "messageIfUnverified" : "Comprueba que la dirección compartida coincida exactamente con la de tu dispositivo",
+    "messageIfSkipped" : "Tu dirección {{name}} no ha sido confirmada en tu dispositivo Ledger. Verifícala para mayor seguridad.",
+    "showQrCode" : "Mostrar código QR",
+    "taprootWarning" : "Asegúrate de que el remitente soporta Taproot"
+  },
+  "emptyState" : {
+    "dashboard" : {
+      "title" : "Instala aplicaciones en tu dispositivo",
+      "desc" : "Ingresa a Manager para instalar aplicaciones en tu dispositivo. Podrás agregar cuentas una vez que cuentes con aplicaciones en tu dispositivo.",
+      "buttons" : {
+        "installApp" : "Ir a Manager",
+        "help" : "Ayuda"
+      }
+    },
+    "accounts" : {
+      "title" : "Agrega una cuenta para comenzar",
+      "desc" : "Agrega una cuenta para empezar a administrar tus activos cripto. Debes tener la aplicación de tu activo cripto instalada en tu dispositivo.",
+      "buttons" : {
+        "addAccount" : "Agregar cuenta",
+        "installApp" : "Ingresa a Manager para instalar aplicaciones",
+        "help" : "Ayuda"
+      }
+    }
+  },
+  "genuinecheck" : {
+    "deviceInBootloader" : "Tu dispositivo está en modo Bootloader. Haz clic en <1>Continuar</1> para actualizarlo."
+  },
+  "learn" : {
+    "title" : "Información",
+    "noConnection" : "No hay conexión",
+    "noConnectionDesc" : "Parece que no tienes acceso a Internet. Comprueba tu conexión e inténtalo de nuevo.",
+    "sectionShows" : "Muestra",
+    "sectionVideo" : "Video",
+    "sectionPodcast" : "Podcast",
+    "sectionArticles" : "Artículos"
+  },
+  "market" : {
+    "title" : "Mercado",
+    "currency" : "Divisa",
+    "rangeLabel" : "Tiempo",
+    "goBack" : "Volver",
+    "filters" : {
+      "title" : "Filtros",
+      "show" : "Mostrar",
+      "all" : "Todas",
+      "isLedgerCompatible" : "Compatible con Ledger Live",
+      "isFavorite" : "Activos destacados",
+      "applyFilters" : "Aplicar filtros",
+      "clearAll" : "Borrar todo"
+    },
+    "marketList" : {
+      "crypto" : "Cripto",
+      "price" : "Precio",
+      "change" : "Cambiar",
+      "marketCap" : "Capitalización de mercado",
+      "last7d" : "Últimos 7 días"
+    },
+    "detailsPage" : {
+      "priceStatistics" : "Estadísticas de precio",
+      "tradingVolume" : "Volumen de operaciones",
+      "24hLowHight" : "Mín 24h/Máx 24h",
+      "7dLowHigh" : "Mín 7d/Máx 7d",
+      "allTimeHigh" : "Máximo histórico",
+      "allTimeLow" : "Mínimo histórico",
+      "marketCapRank" : "Posición según capitalización de mercado",
+      "marketCapDominance" : "Dominio de capitalización de mercado",
+      "supply" : "Suministro",
+      "circulatingSupply" : "Suministro circulante",
+      "totalSupply" : "Suministro total",
+      "maxSupply" : "Suministro máximo",
+      "assetNotSupportedOnLedgerLive" : "Este activo no es compatible con Ledger Live.",
+      "supportedCoinsAndTokens" : "Monedas y tokens compatibles"
+    },
+    "range" : {
+      "1H_label" : "1H",
+      "1D_label" : "1D",
+      "1W_label" : "1S",
+      "1M_label" : "1M",
+      "1Y_label" : "1A",
+      "1h" : "1h",
+      "24h" : "24h",
+      "7d" : "7D",
+      "30d" : "30d",
+      "1y" : "1A",
+      "1H_selectorLabel" : "Última hora",
+      "1D_selectorLabel" : "Últimas 24 horas",
+      "1W_selectorLabel" : "semana anterior",
+      "1M_selectorLabel" : "Mes anterior",
+      "1Y_selectorLabel" : "Año anterior"
+    },
+    "warnings" : {
+      "connectionError" : "Error de conexión",
+      "ledgerUnableToRetrieveData" : "Ledger Live no puede recuperar datos.",
+      "checkInternetAndReload" : "Por favor, comprueba tu conexión de Internet y vuelve a cargar esta página.",
+      "reload" : "Volver a cargar",
+      "noCryptosFound" : "No se han encontrado monedas",
+      "noSearchResultsFor" : "Lo sentimos, no hemos encontrado ningún resultado para <0>{{search}}</0>. Por favor, intenta de nuevo con otra palabra clave.",
+      "noSearchResults" : "Lo sentimos, no hemos encontrado ningún resultado.",
+      "retrySearchKeyword" : "Por favor, intenta de nuevo con otra palabra clave.",
+      "retrySearchParams" : "Por favor, intenta de nuevo con otros parámetros.",
+      "trackFavAssets" : "Sigue a tus favoritas",
+      "clickOnStarIcon" : "Al hacer clic en el ícono de la estrella junto a un activo se añadirá automáticamente a tus destacados.",
+      "browseAssets" : "Buscar activos"
+    }
+  },
+  "NFT" : {
+    "viewer" : {
+      "actions" : {
+        "send" : "Enviar",
+        "open" : "Abrir en {{viewer}}"
+      },
+      "attributes" : {
+        "properties" : "Propiedades",
+        "description" : "Descripción",
+        "tokenAddress" : "Dirección del token",
+        "tokenId" : "ID de token",
+        "quantity" : "Cantidad",
+        "floorPrice" : "Precio base"
+      }
+    },
+    "collections" : {
+      "title" : "Colecciones NFT (Tokens no fungibles)",
+      "receiveCTA" : "Recibir NFT",
+      "galleryCTA" : "Ver galería",
+      "seeMore" : "Ver más colecciones",
+      "seeAll" : "Ver todas las colecciones",
+      "seeLess" : "Ver menos",
+      "placeholder" : "Para añadir NFTs, simplemente envíalos a tu dirección de {{currency}}."
+    },
+    "gallery" : {
+      "title" : "Todos los NFTs",
+      "collection" : {
+        "header" : {
+          "sendCTA" : "Enviar",
+          "contract" : "Contrato: {{contract}}"
+        },
+        "operationList" : {
+          "header" : "Operaciones recientes",
+          "OUT" : "Enviado",
+          "IN" : "Recibido"
+        }
+      },
+      "tokensList" : {
+        "item" : {
+          "tokenId" : "ID: {{tokenId}}"
+        }
+      }
+    }
+  },
+  "tokensList" : {
+    "title" : "Tokens",
+    "cta" : "Agregar token",
+    "placeholder" : "Para añadir tokens, simplemente envíalos a tu dirección de {{currencyName}}.",
+    "link" : "Más información",
+    "seeTokens" : "Mostrar tokens ({{tokenCount}})",
+    "hideTokens" : "Ocultar tokens ({{tokenCount}})",
+    "countTooltip" : "1 token",
+    "countTooltip_plural" : "{{count}} tokens",
+    "algorand" : {
+      "title" : "ASA (activos)",
+      "cta" : "Agregar ASA",
+      "placeholder" : "Puedes agregar activos a tu cuenta de {{currencyName}}.",
+      "link" : "¿Cómo funcionan los activos (ASA)?",
+      "seeTokens" : "Mostrar ASA ({{tokenCount}})",
+      "hideTokens" : "Ocultar ASA ({{tokenCount}})"
+    },
+    "stellar" : {
+      "title" : "Activos",
+      "cta" : "Añadir activo",
+      "placeholder" : "Puedes agregar activos a tu cuenta de {{currencyName}}.",
+      "link" : "Más información sobre los activos Stellar",
+      "seeTokens" : "Mostrar activos ({{tokenCount}})",
+      "hideTokens" : "Ocultar activos ({{tokenCount}})"
+    }
+  },
+  "subAccounts" : {
+    "title" : "Subcuentas",
+    "seeSubAccounts" : "Mostrar subcuentas ({{tokenCount}})",
+    "hideSubAccounts" : "Ocultar subcuentas ({{tokenCount}})",
+    "countTooltip" : "1 subcuenta",
+    "countTooltip_plural" : "{{count}} subcuentas"
+  },
+  "migrateAccounts" : {
+    "overview" : {
+      "title" : "Actualización de cuentas de Ledger Live",
+      "successTitle" : "Cuentas actualizadas con éxito",
+      "successDescPlu" : "Tus cuentas de {{assets}} están ahora actualizadas y listas para ser usadas",
+      "successDesc" : "Tu cuenta de {{assets}} está ahora actualizada y lista para ser usada",
+      "mobileTitle" : "Exportar cuentas a Mobile",
+      "mobileDesc" : "Haz clic en el botón que se muestra a continuación para exportar tus cuentas actualizadas a la aplicación Ledger Live Mobile.",
+      "mobileCTA" : "Exportar a Mobile",
+      "description" : "Las nuevas funciones de Ledger Live requieren una actualización de tus cuentas.",
+      "currency" : "Es necesario actualizar 1 cuenta de {{currency}}:",
+      "currency_plural" : "Es necesario actualizar {{count}} cuentas de {{currency}}:",
+      "footer" : "Necesitas tu dispositivo Ledger para completar la actualización",
+      "pendingDevices" : "No fue posible actualizar una cuenta. Conecta el dispositivo asociado a la cuenta que se muestra a continuación",
+      "pendingDevices_plural" : "No fue posible actualizar {{totalMigratableAccounts}} cuentas. Conecta el dispositivo que está asociado a la cuenta siguiente",
+      "doItLaterBtn" : "Recordar después"
+    },
+    "progress" : {
+      "finished" : {
+        "title" : "Actualización de {{currencyName}} finalizada",
+        "description" : ""
+      },
+      "scanning" : {
+        "title" : "Actualización de {{currencyName}} en curso...",
+        "description" : "Espera a que se actualicen tus cuentas"
+      },
+      "finished-empty" : {
+        "title" : "Actualización de {{currencyName}} incompleta",
+        "description" : "No hay cuentas de {{currencyName}} que actualizar"
+      }
+    },
+    "cta" : {
+      "startUpdate" : "Iniciar actualización",
+      "nextCurrency" : "Continuar con la actualización de {{currency}}"
+    }
+  },
+  "addAccounts" : {
+    "title" : "Agregar cuentas",
+    "breadcrumb" : {
+      "informations" : "Activo cripto",
+      "connectDevice" : "Dispositivo",
+      "import" : "Cuentas",
+      "finish" : "Confirmación"
+    },
+    "fullNodeReadyInfo" : "Se agregarán las cuentas utilizando tu nodo completo de Bitcoin.",
+    "fullNodeConfigure" : "Configurar nodo",
+    "tokensTip" : "{{token}} ({{ticker}}) es un token {{tokenType}}. Puedes recibir tokens directamente en una cuenta de {{currency}}.",
+    "accountToImportSubtitle_plural" : "Agregar cuentas existentes",
+    "selectAll" : "Seleccionar todas ({{count}})",
+    "unselectAll" : "Deseleccionar todas ({{count}})",
+    "noAccountToImport" : "No existen cuentas de {{currencyName}} para agregar.",
+    "success" : "Cuenta agregada con éxito",
+    "success_plural" : "Cuentas agregadas correctamente",
+    "successDescription" : "Agregar otras cuentas o volver al Portfolio",
+    "successDescription_plural" : "Agregar otras cuentas o volver al Portfolio",
+    "createNewAccount" : {
+      "noOperationOnLastAccount" : "No es posible agregar una cuenta nueva antes de haber recibido activos en tu cuenta de <1><0>{{accountName}}</0></1>",
+      "noAccountToCreate" : "No fue creada ninguna cuenta de <1><0>{{currencyName}}</0></1>",
+      "showAllAddressTypes" : "Mostrar todos los tipos de direcciones",
+      "showAllAddressTypesTooltip" : "Solo modifica el tipo de dirección en caso de que necesites recibir {{family}} en direcciones con otros formatos."
+    },
+    "supportLinks" : {
+      "segwit_or_native_segwit" : "¿Segwit o Native Segwit?"
+    },
+    "cta" : {
+      "addMore" : "Agregar más",
+      "add" : "Agregar cuenta",
+      "add_plural" : "Agregar cuentas",
+      "addAccountName" : "Agregar cuenta {{currencyName}}",
+      "receive" : "Recibir"
+    },
+    "sections" : {
+      "importable" : {
+        "title" : "Agregar cuenta existente"
+      },
+      "creatable" : {
+        "title" : "Agregar cuenta nueva"
+      },
+      "imported" : {
+        "title" : "Cuentas ya existentes en el Portfolio ({{count}})"
+      },
+      "migrate" : {
+        "title" : "Cuentas a actualizar"
+      }
+    }
+  },
   "operationDetails": {
     "whatIsThis": "¿Qué es esta operación?",
     "title": "Detalles de la operación",
@@ -1621,500 +1520,485 @@
       "palletMethod": "Método",
       "transferAmount": "Transferir importe",
       "validatorsCount": "Validadores ({{number}})"
->>>>>>> 2971ba20
-    }
-  },
-  "operationList": {
-    "noMoreOperations": "Eso es todo"
-  },
-  "DeviceAction": {
-    "allowAppPermission": "Abre la aplicación {{wording}} en tu dispositivo",
-    "allowAppPermissionSubtitleToken": "para administrar los tokens {{token}}",
-    "allowManagerPermission": "Permite {{wording}} en tu dispositivo",
-    "loading": "Cargando...",
-    "connectAndUnlockDevice": "Conecta y desbloquea tu dispositivo",
-    "unlockDevice": "Desbloquea tu dispositivo",
-    "unlockDeviceAfterFirmwareUpdate": "Espera a que se actualice el firmware y desbloquea tu dispositivo con tu PIN",
-    "quitApp": "Cierra la aplicación en tu dispositivo",
-    "appNotInstalledTitle": "Falta una aplicación necesaria",
-    "appNotInstalledTitle_plural": "Faltan aplicaciones necesarias",
-    "appNotInstalled": "La aplicacion {{appName}} es necesaria para completar esta acción. Ingresa a Manager e instálala en tu dispositivo",
-    "appNotInstalled_plural": "Las aplicaciones {{appName}} son necesarias para completar esta acción. Ingresa a Manager e instálalas en tu dispositivo",
-    "openManager": "Abrir Manager",
-    "openOnboarding": "Configurar dispositivo",
-    "outdated": "Versión de aplicación obsoleta",
-    "outdatedDesc": "Hay una actualización importante disponible para la aplicación {{appName}} en tu dispositivo. Ingresa a Manager para actualizarla.",
-    "installApp": "Instalación de aplicación {{appName}}",
-    "installAppDescription": "Espera hasta que finalice la instalación",
-    "listApps": "Comprobando dependencias de la aplicación",
-    "listAppsDescription": "Espera hasta que verifiquemos que tienes todas las aplicaciones necesarias",
-    "swap": {
-      "notice": "Verifica los detalles de la permuta en tu dispositivo antes de enviarla. Las direcciones se intercambian de forma segura por lo que no es necesario verificarlas.",
-      "confirm": "Confirmar transacción de permuta",
-      "amountSent": "Importe a enviar",
-      "amountReceived": "Importe a recibir",
-      "amountReceivedFloat": "Importe a recibir antes de aplicar las tarifas de servicios",
-      "fees": "Tarifas",
-      "provider": "Proveedor",
-      "payoutNetworkFees": "Tarifas de pago",
-      "payoutNetworkFeesTooltip": "Este importe no se mostrará en el dispositivo",
-      "acceptTerms": "By validating this transaction, I accept\n<0>{{provider}}'s terms of use</0>"
-    },
-    "swap2": {
-      "amountSent": "Importe a enviar",
-      "amountReceived": "Importe a recibir",
-      "provider": "Proveedor",
-      "fees": "Tarifas de red",
-      "sourceAccount": "Cuenta de origen",
-      "targetAccount": "Cuenta de destino"
-    },
-    "sell": {
-      "notice": "Verifica los detalles de venta en tu dispositivo antes de enviarlos. Las direcciones se intercambian de forma segura, por lo que no es necesario verificarlas.",
-      "confirm": "Confirmar transacción de venta"
-    },
-    "fund": {
-      "notice": "Verifica la información del ingreso de fondos en tu dispositivo antes de enviarlo. Las direcciones se intercambian de forma segura, por lo cual no es necesario verificarlas.",
-      "confirm": "Confirmar transacción de ingreso de fondos"
-    }
-  },
-  "manager": {
-    "tabs": {
-      "appCatalog": "Catálogo de aplicaciones",
-      "appCatalogSearch": "Buscar aplicación en el catálogo...",
-      "appsOnDevice": "Aplicaciones instaladas",
-      "appOnDeviceSearch": "Buscar aplicaciones instaladas..."
-    },
-    "disconnected": {
-      "title": "Parece que una aplicación está abierta en tu dispositivo",
-      "subtitle": "Volver a abrir el Manager cerrará la aplicación en tu dispositivo",
-      "ctaReopen": "Volver a abrir el Manager",
-      "ctaPortfolio": "Volver al Portfolio"
-    },
-    "deviceStorage": {
-      "freeSpace": "<0>{{space}}</0> libre",
-      "noFreeSpace": "Sin almacenamiento disponible",
-      "installed": "Aplicaciones",
-      "capacity": "Capacidad",
-      "used": "Utilizado",
-      "firmwareAvailable": "El firmware está desactualizado:",
-      "firmwareUpToDate": "El firmware está actualizado:",
-      "genuine": "El dispositivo es auténtico",
-      "incomplete": "No se reconocieron algunas aplicaciones. Desinstálalas y luego vuelve a instalarlas."
-    },
-    "applist": {
-      "placeholder": "No hay ninguna coincidencia para tu búsqueda con los filtros seleccionados",
-      "placeholderNoAppsInstalled": "No hay aplicaciones instaladas en el dispositivo",
-      "placeholderGoToCatalog": "Ir al Catálogo de aplicaciones para instalar aplicaciones",
-      "noResultsFound": "No se han encontrado resultados",
-      "noResultsDesc": "Verifica la ortografía e inténtalo de nuevo",
-      "filter": {
-        "title": "Mostrar",
-        "all": "Todas",
-        "supported": "Compatibles con Live",
-        "installed": "Instaladas",
-        "not_installed": "No instaladas"
-      },
-      "sort": {
-        "title": "Ordenar por",
-        "name_asc": "Nombre A-Z",
-        "name_desc": "Nombre Z-A",
-        "marketcap_desc": "Capitalización de mercado"
-      },
-      "installSuccess": {
-        "title": "Aplicación instalada con éxito. Ahora puedes agregar tus cuentas de {{app}}",
-        "title_plural": "Aplicaciones instaladas con éxito. Ahora puedes agregar tus cuentas",
-        "manageAccount": "Administrar mis cuentas"
-      },
-      "updatable": {
-        "title": "Actualización disponible",
-        "title_plural": "Actualizaciones disponibles",
-        "progressTitle": "Actualización de {{number}} aplicación",
-        "progressTitle_plural": "{{number}} actualizaciones de aplicación",
-        "progressWarning": "No cierres Manager durante la actualización.",
-        "progress": "Actualizando todo..."
-      },
-      "item": {
-        "version": "Versión {{version}}",
-        "installing": "Instalando...",
-        "uninstalling": "Desinstalando...",
-        "updating": "Actualizando...",
-        "scheduled": "En espera",
-        "update": "Actualización disponible",
-        "updateAll": "Actualizar todo",
-        "updateAllOutOfMemory": "No hay espacio suficiente. Desinstala algunas aplicaciones",
-        "install": "Instalar",
-        "installed": "Instaladas",
-        "updated": "Actualizadas",
-        "uninstall": "Desinstalar",
-        "notEnoughSpace": "No hay suficiente espacio",
-        "supported": "Compatible con Ledger Live",
-        "not_supported": "Requiere una billetera de terceros",
-        "addAccount": "Agregar cuenta",
-        "addAccountTooltip": "Agregar cuenta {{appName}}",
-        "addAccountWarn": "Por favor, espera que finalice el procesamiento.",
-        "learnMore": "Más información",
-        "learnMoreTooltip": "Aprende más sobre {{appName}}",
-        "removeTooltip": "Desinstalar {{appName}}",
-        "useAppForToken": "¿Buscas administrar tokens {{tokenType}}?",
-        "tokenAppDisclaimer": "Para gestionar tokens {{tokenName}} {{tokenType}}, <1>instala la aplicación {{appName}}</1> y verifica que realmente poseas la versión <1>{{tokenType}} de tokens</1> antes de enviarlos <3>a tu cuenta de {{appName}}</3>.",
-        "tokenAppDisclaimerInstalled": "Para gestionar tokens <1>{{tokenName}} {{tokenType}} </1>, verifica que realmente poseas la versión<1>{{tokenType}} de tokens</1> antes de enviarlos <3>a tu cuenta de {{appName}}</3>.",
-        "goToAccounts": "Ir a cuentas",
-        "intallParentApp": "Instalar aplicación {{appName}}",
-        "plugin": "Ir a la aplicación",
-        "swap": "Permutar",
-        "tool": "Más información",
-        "app": "Más información"
-      },
-      "uninstall": {
-        "title": "Desinstalar todas",
-        "subtitle": "¿Desinstalar todas las aplicaciones?",
-        "description": "No te preocupes, desinstalar aplicaciones no afecta a tus activos cripto. Puedes reinstalar aplicaciones desde el catálogo de Aplicaciones."
-      }
-    },
-    "apps": {
-      "dependencyInstall": {
-        "title": "Es necesaria la aplicación {{dependency}}",
-        "description": "También se instalará la aplicación {{dependency}} ya que la aplicación {{app}} la necesita.",
-        "confirm": "Instalar aplicaciones"
-      },
-      "dependencyUninstall": {
-        "title": " ¿Desinstalar {{app}} y sus aplicaciones relacionadas?",
-        "showAll": "Mostrar aplicaciones a desinstalar",
-        "description": "Algunas de tus aplicaciones instaladas están vinculadas con la aplicación {{app}}. También se desinstalarán.",
-        "confirm": "Desinstalar {{app}} y otras aplicaciones"
-      }
-    },
-    "firmware": {
-      "updateLater": "Cancelar",
-      "seedReady": "Tengo mi Frase de recuperación",
-      "dontHaveSeed": "¿No tienes tu Frase de recuperación? ",
-      "followTheGuide": "Sigue nuestra Guía de actualización paso a paso",
-      "removeApps": "Desinstalar todas las aplicaciones antes de actualizar",
-      "update": "Actualización de firmware",
-      "updateBtn": "Actualizar firmware",
-      "banner": {
-        "warning": "Actualización disponible del Firmware para la versión {{latestFirmware}}",
-        "cta": "Ingresa a Manager",
-        "old": {
-          "warning": "La versión de firmware del dispositivo es demasiado antigua para poder actualizarla. Contacta al Soporte de Ledger para obtener un reemplazo.",
-          "cta": "Ponte en contacto con Soporte"
-        },
-        "cta2": "Actualizar firmware"
-      },
-      "latest": "La versión {{version}} del firmware está disponible",
-      "contactSupport": "Ponte en contacto con Soporte",
-      "deprecated": "La versión de firmware del dispositivo es demasiado antigua para poder actualizarla. Contacta al Soporte de Ledger para obtener un reemplazo.",
-      "prepareSeed": "Como precaución, asegúrate de que la Frase de recuperación de 24 Palabras esté escrita en la Hoja de recuperación y de tener fácil acceso a ella.",
-      "disclaimerTitle": "Estás a punto de instalar <1>la versión de firmware {{version}}</1>.",
-      "downloadingUpdateDesc": "Espera a que se descargue el instalador de actualizaciones"
-    },
-    "modal": {
-      "steps": {
-        "downloadingUpdate": "Descargando actualización",
-        "updateMCU": "Actualización de firmware",
-        "updating": "Actualización de firmware",
-        "reset": "Preparar dispositivo",
-        "osu": "Instalando OSU...",
-        "flash-mcu": "Actualizando MCU...",
-        "flash-bootloader": "Actualizando Bootloader...",
-        "firmware": "Actualizando firmware...",
-        "flash": "Preparando tu dispositivo..."
-      },
-      "confirmIdentifier": "Verifica el identificador",
-      "confirmIdentifierText": "Comprueba que el identificador de tu dispositivo coincida con el identificador a continuación. Confirma e introduce tu código PIN, si así lo indica la aplicación.",
-      "identifier": "Identificador",
-      "preparation": "Preparación",
-      "newFirmware": "Nuevo firmware {{version}}",
-      "confirmUpdate": "Por favor, confirma la actualización en tu dispositivo",
-      "mcuTitle": "Finalizar actualización",
-      "mcuFirst": "Desconecta el cable USB de tu dispositivo.",
-      "mcuSecond": "Mantén presionado el botón izquierdo mientras vuelves a conectar el cable USB hasta que aparezca la pantalla <1><0>{{repairProcessing}}</0></1>",
-      "mcuPin": "Espera a que finalice la actualización",
-      "mcuSecondNanoX": "Mantén presionado el botón izquierdo hasta que aparezca <1><0>{{bootloaderOption}}</0></1>. Presiona ambos botones para confirmar y vuelve a conectar tu dispositivo.",
-      "mcuBlueFirst": "Mantén presionado el botón lateral durante 10 segundos para apagar el dispositivo. Suelta el botón.",
-      "mcuBlueSecond": "Mantén presionado el botón durante al menos 5 segundos hasta que se muestren las “Boot Options” (\"Opciones de arranque\"). Toca en Bootloader Mode",
-      "successTitle": "Firmware actualizado",
-      "successTextApps": "Vuelve a instalar las aplicaciones en tu dispositivo",
-      "successTextNoApps": "Ahora puedes instalar aplicaciones en tu dispositivo",
-      "sucessCTAApps": "Reinstalar aplicaciones",
-      "SuccessCTANoApps": "Instalar aplicaciones",
-      "cancelReinstallCTA": "Instalar actualización",
-      "resetSteps": {
-        "first": "1. Restablece tu dispositivo",
-        "connect": "Conecta el {{deviceName}} a tu PC utilizando el cable USB.",
-        "turnOn": "Presiona el botón del dispositivo para encenderlo.",
-        "falsePin": "Ingresa un código PIN incorrecto tres veces para restablecer el dispositivo.",
-        "turnOff": "Mantén presionado el botón lateral hasta que se muestre {{action}}.",
-        "confirmTurnOff": "Toca {{action}} para confirmar.",
-        "second": "2. Iniciar en modo {{mode}}",
-        "boot": "Mantén presionado el botón lateral hasta que se muestre {{option}}",
-        "recoveryMode": "Toca el modo {{mode}}. Espera a que aparezca el Dashboard.",
-        "third": "3. Desinstala todas las aplicaciones",
-        "openLive": "Ingresa a Manager en Ledger Live.",
-        "uninstall": "Haz clic en el ícono de papelera gris para todas las aplicaciones instaladas actualmente en el {{deviceName}}. Esto liberará espacio para el instalador de firmware.",
-        "disclaimer": "Nota: Tus fondos no se ven afectados por esta operación, las claves privadas para acceder a tus activos cripto en la cadena de bloques permanecen seguras en tu Hoja de recuperación."
-      }
-    }
-  },
-  "claimReward": {
-    "title": "Reclamar recompensas",
-    "steps": {
-      "rewards": {
-        "title": "Recompensas",
-        "description": "¡Enhorabuena! Ha ganado <1>{{amount}}</1> al votar por validadores.",
-        "info": "Las recompensas se pueden reclamar una vez cada 24 horas."
-      },
-      "connectDevice": {
-        "title": "Dispositivo"
-      },
-      "confirmation": {
-        "title": "Confirmación",
-        "success": {
-          "title": "Recompensas reclamadas",
-          "text": "Tus recompensas se han agregado a tu saldo disponible.",
-          "cta": "Ver detalles",
-          "done": "Listo"
-        },
-        "broadcastError": "Es posible que la transacción haya fallado. Espera un momento y comprueba el historial de transacciones antes de intentarlo de nuevo."
-      }
-    }
-  },
-  "freeze": {
-    "title": "Inmovilizar los activos",
-    "steps": {
-      "amount": {
-        "title": "Importe",
-        "resourceInfo": "¿Ancho de banda o Energía?",
-        "bandwidthDescription": "Los puntos de Ancho de banda se utilizan para realizar transacciones sin pagar TRX por tarifas de red. Elige Ancho de banda para aumentar tus transacciones gratuitas diarias.",
-        "energyDescription": "Se requieren puntos de Energía para ejecutar contratos inteligentes. Si no tienes ningún contrato inteligente, no es necesario que elijas recompensas en Energía.",
-        "amountLabel": "Importe a inmovilizar",
-        "available": "Disponible: {{amountAvailable}}",
-        "info": "No es posible enviar los activos inmovilizados por un periodo de tres días."
-      },
-      "connectDevice": {
-        "title": "Dispositivo"
-      },
-      "confirmation": {
-        "tooltip": {
-          "title": "La transacción está a la espera de ser validada",
-          "desc": "Debes esperar un minuto antes de poder votar"
-        },
-        "title": "Confirmación",
-        "success": {
-          "title": "",
-          "textNRG": "Empezarás a ganar Energía una vez que la red haya confirmado la inmovilización. En breve podrás votar por superrepresentantes para recibir recompensas.",
-          "text": "Empezarás a ganar Ancho de banda una vez que la red haya confirmado la inmovilización. En breve podrás votar por superrepresentates para recibir recompensas.",
-          "votePending": "Votar en {{time}}",
-          "vote": "Votar",
-          "later": "Votar más tarde"
-        },
-        "broadcastError": "Es posible que la transacción haya fallado. Espera un momento y comprueba el historial de transacciones antes de intentarlo de nuevo."
-      }
-    }
-  },
-  "unfreeze": {
-    "title": "Desinmovilizar activos",
-    "steps": {
-      "amount": {
-        "title": "Desinmovilizar",
-        "info": "La desinmovilización disminuirá tu {{resource}} y cancelará tus votos."
-      },
-      "connectDevice": {
-        "title": "Dispositivo"
-      },
-      "confirmation": {
-        "title": "Confirmación",
-        "success": {
-          "title": "",
-          "text": "Tus activos se desinmovilizaron con éxito. Tus puntos de {{resource}} disminuirán y tus votos serán cancelados.",
-          "continue": "Continuar"
-        },
-        "broadcastError": "Es posible que la transacción haya fallado. Espera un momento y comprueba el historial de transacciones antes de intentarlo de nuevo."
-      }
-    }
-  },
-  "vote": {
-    "title": "Votar",
-    "titleExisting": "Administrar votos",
-    "steps": {
-      "castVotes": {
-        "max": "MÁX",
-        "title": "Votar",
-        "search": "Buscar por nombre o dirección...",
-        "totalVotes": "Votos totales: {{total}}",
-        "selected": "Seleccionados: {{total}}",
-        "maxSelected": "Máximo seleccionado: {{total}}",
-        "allVotesAreUsed": "Se distribuyeron todos los activos",
-        "maxUsed": "Activos insuficientes",
-        "validators": "Validadores ({{total}})",
-        "votes": "Activos disponibles: {{total}}",
-        "noResults": "No se encontraron validadores para \"<0>{{search}}</0>\"."
-      },
-      "connectDevice": {
-        "title": "Dispositivo"
-      },
-      "confirmation": {
-        "title": "Confirmación",
-        "success": {
-          "title": "Tus votos se emitieron con éxito.",
-          "text": "",
-          "cta": "Ver detalles"
-        },
-        "broadcastError": "Es posible que la transacción haya fallado. Espera un momento y comprueba el historial de transacciones antes de intentarlo de nuevo."
-      }
-    }
-  },
-  "buy": {
-    "title": "Comprar",
-    "titleCrypto": "Comprar {{currency}}",
-    "buyCTA": "Comprar {{currencyTicker}}",
-    "withoutDevice": "Continuar sin mi dispositivo",
-    "connectWithoutDevice": "Es mejor utilizar tu dispositivo para alcanzar la seguridad óptima.",
-    "skipConnect": "Continuar sin mi dispositivo"
-  },
-  "sell": {
-    "title": "Vender",
-    "titleCrypto": "Vender {{currency}}"
-  },
-  "receive": {
-    "title": "Recibir",
-    "successTitle": "Dirección compartida de forma segura",
-    "steps": {
-      "chooseAccount": {
-        "title": "Cuenta",
-        "label": "Cuenta receptora",
-        "parentAccount": "1. Selecciona la cuenta de {{currencyName}}",
-        "token": "2. Selecciona un token",
-        "verifyTokenType": "Verifica que el token <0>{{token}}</0> sea un token <0>{{tokenType}}</0>. Es posible que se pierdan los activos de cualquier otro tipo si son enviados a una cuenta de {{currency}}.",
-        "warningTokenType": "Solamente debes enviar tokens <0>{{ticker}}</0> o <0>{{tokenType}}</0> una cuenta de {{currency}}. El envío de cualquier otro tipo de activos cripto puede provocar la pérdida permanente de fondos."
-      },
-      "connectDevice": {
-        "title": "Dispositivo",
-        "withoutDevice": "¿No tienes tu dispositivo?"
-      },
-      "receiveFunds": {
-        "title": "Recibir"
-      },
-      "warning": {
-        "tezos": {
-          "text": "El importe recibido en una cuenta delegada se añadirá al importe participado total. Elige otra cuenta si quieres evitar esto."
-        }
-      }
-    }
-  },
-  "send": {
-    "title": "Enviar",
-    "titleNft": "Enviar NFT",
-    "totalSpent": "Total a debitar",
-    "steps": {
-      "recipient": {
-        "title": "Receptor",
-        "nftRecipient": "NFT a enviar"
-      },
-      "amount": {
-        "title": "Importe",
-        "banner": "El importe máximo que puede gastarse es",
-        "fees": "Tarifas",
-        "standard": "Estándar",
-        "advanced": "Avanzado",
-        "nftQuantity": "Cantidad"
-      },
-      "summary": {
-        "title": "Resumen"
-      },
-      "device": {
-        "title": "Dispositivo"
-      },
-      "details": {
-        "utxoLag": "La firma y verificación de esta transacción puede llevar un tiempo prolongado porque la cuenta presenta una cantidad significativa de monedas.",
-        "subaccountsWarning": "Necesitarás enviar de nuevo {{ currency }} a esta cuenta para enviar tokens desde esta cuenta",
-        "from": "De",
-        "to": "A",
-        "selectAccountDebit": "Cuenta a debitar",
-        "recipientAddress": "Dirección de recepción",
-        "amount": "Importe",
-        "fees": "Tarifas de red",
-        "useMax": "Enviar máximo",
-        "rippleTag": "Etiqueta",
-        "rippleTagPlaceholder": "Opcional",
-        "ethereumGasLimit": "Límite de gas",
-        "ethereumGasPrice": "Precio de gas",
-        "unitPerByte": "{{unit}} por byte",
-        "nft": "NFT",
-        "nftQuantity": "Cantidad"
-      },
-      "verification": {
-        "streaming": {
-          "accurate": "Cargando... ({{percentage}})",
-          "inaccurate": "Cargando..."
-        }
-      },
-      "confirmation": {
-        "title": "Confirmación",
-        "success": {
-          "title": "Transacción enviada",
-          "text": "El saldo de tu cuenta se actualizará cuando la cadena de bloques confirme la transacción",
-          "cta": "Ver detalles"
-        },
-        "pending": {
-          "title": "Transmitiendo transacción..."
-        },
-        "broadcastError": "Es posible que la transacción haya fallado. Espera un momento y comprueba el historial de transacciones antes de intentarlo de nuevo."
-      },
-      "warning": {
-        "tezos": {
-          "text": "El importe enviado se deducirá del saldo de tu cuenta delegada."
-        }
-      }
-    },
-    "footer": {
-      "estimatedFees": "Tarifas de red"
-    }
-  },
-  "sign": {
-    "title": "Firmar transacción"
-  },
-  "releaseNotes": {
-    "title": "Notas de versión",
-    "version": "Ledger Live {{versionNb}}"
-  },
-  "systemLanguageAvailable": {
-    "title": "¿Deseas cambiar el idioma de tu app?",
-    "description": {
-      "newSupport": "¡Buenas noticias! Nuestros equipos han trabajado arduamente y Ledger Live ahora está disponible en {{language}}",
-      "advice": "Puedes cambiar el idioma más adelante desde los Ajustes."
-    },
-    "switchButton": "Cambiar a {{language}}",
-    "no": "Prefiero no hacerlo"
-  },
-  "distribution": {
-    "asset": "Activo",
-    "price": "Precio",
-    "distribution": "Asignación",
-    "amount": "Importe",
-    "value": "Valor",
-    "showAll": "Mostrar todo",
-    "showLess": "Mostrar menos",
-    "header": "Asignación de activos ({{count}})"
-  },
-<<<<<<< HEAD
-  "cardano" : {
-    "account" : {
-      "stakingRewardsBanner" : {
-        "cardTitle" : "El saldo total no incluye las recompensas de participación"
-=======
-  "accountDistribution": {
-    "account": "Cuenta",
-    "distribution": "Asignación",
-    "amount": "Importe",
-    "value": "Valor",
-    "header": "Asignación de cuenta ({{count}})"
+    }
+  },
+  "operationList" : {
+    "noMoreOperations" : "Eso es todo"
+  },
+  "DeviceAction" : {
+    "allowAppPermission" : "Abre la aplicación {{wording}} en tu dispositivo",
+    "allowAppPermissionSubtitleToken" : "para administrar los tokens {{token}}",
+    "allowManagerPermission" : "Permite {{wording}} en tu dispositivo",
+    "loading" : "Cargando...",
+    "connectAndUnlockDevice" : "Conecta y desbloquea tu dispositivo",
+    "unlockDevice" : "Desbloquea tu dispositivo",
+    "unlockDeviceAfterFirmwareUpdate" : "Espera a que se actualice el firmware y desbloquea tu dispositivo con tu PIN",
+    "quitApp" : "Cierra la aplicación en tu dispositivo",
+    "appNotInstalledTitle" : "Falta una aplicación necesaria",
+    "appNotInstalledTitle_plural" : "Faltan aplicaciones necesarias",
+    "appNotInstalled" : "La aplicacion {{appName}} es necesaria para completar esta acción. Ingresa a Manager e instálala en tu dispositivo",
+    "appNotInstalled_plural" : "Las aplicaciones {{appName}} son necesarias para completar esta acción. Ingresa a Manager e instálalas en tu dispositivo",
+    "openManager" : "Abrir Manager",
+    "openOnboarding" : "Configurar dispositivo",
+    "outdated" : "Versión de aplicación obsoleta",
+    "outdatedDesc" : "Hay una actualización importante disponible para la aplicación {{appName}} en tu dispositivo. Ingresa a Manager para actualizarla.",
+    "installApp" : "Instalación de aplicación {{appName}}",
+    "installAppDescription" : "Espera hasta que finalice la instalación",
+    "listApps" : "Comprobando dependencias de la aplicación",
+    "listAppsDescription" : "Espera hasta que verifiquemos que tienes todas las aplicaciones necesarias",
+    "swap" : {
+      "notice" : "Verifica los detalles de la permuta en tu dispositivo antes de enviarla. Las direcciones se intercambian de forma segura por lo que no es necesario verificarlas.",
+      "confirm" : "Confirmar transacción de permuta",
+      "amountSent" : "Importe a enviar",
+      "amountReceived" : "Importe a recibir",
+      "amountReceivedFloat" : "Importe a recibir antes de aplicar las tarifas de servicios",
+      "fees" : "Tarifas",
+      "provider" : "Proveedor",
+      "payoutNetworkFees" : "Tarifas de pago",
+      "payoutNetworkFeesTooltip" : "Este importe no se mostrará en el dispositivo",
+      "acceptTerms" : "By validating this transaction, I accept\n<0>{{provider}}'s terms of use</0>"
+    },
+    "swap2" : {
+      "amountSent" : "Importe a enviar",
+      "amountReceived" : "Importe a recibir",
+      "provider" : "Proveedor",
+      "fees" : "Tarifas de red",
+      "sourceAccount" : "Cuenta de origen",
+      "targetAccount" : "Cuenta de destino"
+    },
+    "sell" : {
+      "notice" : "Verifica los detalles de venta en tu dispositivo antes de enviarlos. Las direcciones se intercambian de forma segura, por lo que no es necesario verificarlas.",
+      "confirm" : "Confirmar transacción de venta"
+    },
+    "fund" : {
+      "notice" : "Verifica la información del ingreso de fondos en tu dispositivo antes de enviarlo. Las direcciones se intercambian de forma segura, por lo cual no es necesario verificarlas.",
+      "confirm" : "Confirmar transacción de ingreso de fondos"
+    }
+  },
+  "manager" : {
+    "tabs" : {
+      "appCatalog" : "Catálogo de aplicaciones",
+      "appCatalogSearch" : "Buscar aplicación en el catálogo...",
+      "appsOnDevice" : "Aplicaciones instaladas",
+      "appOnDeviceSearch" : "Buscar aplicaciones instaladas..."
+    },
+    "disconnected" : {
+      "title" : "Parece que una aplicación está abierta en tu dispositivo",
+      "subtitle" : "Volver a abrir el Manager cerrará la aplicación en tu dispositivo",
+      "ctaReopen" : "Volver a abrir el Manager",
+      "ctaPortfolio" : "Volver al Portfolio"
+    },
+    "deviceStorage" : {
+      "freeSpace" : "<0>{{space}}</0> libre",
+      "noFreeSpace" : "Sin almacenamiento disponible",
+      "installed" : "Aplicaciones",
+      "capacity" : "Capacidad",
+      "used" : "Utilizado",
+      "firmwareAvailable" : "El firmware está desactualizado:",
+      "firmwareUpToDate" : "El firmware está actualizado:",
+      "genuine" : "El dispositivo es auténtico",
+      "incomplete" : "No se reconocieron algunas aplicaciones. Desinstálalas y luego vuelve a instalarlas."
+    },
+    "applist" : {
+      "placeholder" : "No hay ninguna coincidencia para tu búsqueda con los filtros seleccionados",
+      "placeholderNoAppsInstalled" : "No hay aplicaciones instaladas en el dispositivo",
+      "placeholderGoToCatalog" : "Ir al Catálogo de aplicaciones para instalar aplicaciones",
+      "noResultsFound" : "No se han encontrado resultados",
+      "noResultsDesc" : "Verifica la ortografía e inténtalo de nuevo",
+      "filter" : {
+        "title" : "Mostrar",
+        "all" : "Todas",
+        "supported" : "Compatibles con Live",
+        "installed" : "Instaladas",
+        "not_installed" : "No instaladas"
+      },
+      "sort" : {
+        "title" : "Ordenar por",
+        "name_asc" : "Nombre A-Z",
+        "name_desc" : "Nombre Z-A",
+        "marketcap_desc" : "Capitalización de mercado"
+      },
+      "installSuccess" : {
+        "title" : "Aplicación instalada con éxito. Ahora puedes agregar tus cuentas de {{app}}",
+        "title_plural" : "Aplicaciones instaladas con éxito. Ahora puedes agregar tus cuentas",
+        "manageAccount" : "Administrar mis cuentas"
+      },
+      "updatable" : {
+        "title" : "Actualización disponible",
+        "title_plural" : "Actualizaciones disponibles",
+        "progressTitle" : "Actualización de {{number}} aplicación",
+        "progressTitle_plural" : "{{number}} actualizaciones de aplicación",
+        "progressWarning" : "No cierres Manager durante la actualización.",
+        "progress" : "Actualizando todo..."
+      },
+      "item" : {
+        "version" : "Versión {{version}}",
+        "installing" : "Instalando...",
+        "uninstalling" : "Desinstalando...",
+        "updating" : "Actualizando...",
+        "scheduled" : "En espera",
+        "update" : "Actualización disponible",
+        "updateAll" : "Actualizar todo",
+        "updateAllOutOfMemory" : "No hay espacio suficiente. Desinstala algunas aplicaciones",
+        "install" : "Instalar",
+        "installed" : "Instaladas",
+        "updated" : "Actualizadas",
+        "uninstall" : "Desinstalar",
+        "notEnoughSpace" : "No hay suficiente espacio",
+        "supported" : "Compatible con Ledger Live",
+        "not_supported" : "Requiere una billetera de terceros",
+        "addAccount" : "Agregar cuenta",
+        "addAccountTooltip" : "Agregar cuenta {{appName}}",
+        "addAccountWarn" : "Por favor, espera que finalice el procesamiento.",
+        "learnMore" : "Más información",
+        "learnMoreTooltip" : "Aprende más sobre {{appName}}",
+        "removeTooltip" : "Desinstalar {{appName}}",
+        "useAppForToken" : "¿Buscas administrar tokens {{tokenType}}?",
+        "tokenAppDisclaimer" : "Para gestionar tokens {{tokenName}} {{tokenType}}, <1>instala la aplicación {{appName}}</1> y verifica que realmente poseas la versión <1>{{tokenType}} de tokens</1> antes de enviarlos <3>a tu cuenta de {{appName}}</3>.",
+        "tokenAppDisclaimerInstalled" : "Para gestionar tokens <1>{{tokenName}} {{tokenType}} </1>, verifica que realmente poseas la versión<1>{{tokenType}} de tokens</1> antes de enviarlos <3>a tu cuenta de {{appName}}</3>.",
+        "goToAccounts" : "Ir a cuentas",
+        "intallParentApp" : "Instalar aplicación {{appName}}",
+        "plugin" : "Ir a la aplicación",
+        "swap" : "Permutar",
+        "tool" : "Más información",
+        "app" : "Más información"
+      },
+      "uninstall" : {
+        "title" : "Desinstalar todas",
+        "subtitle" : "¿Desinstalar todas las aplicaciones?",
+        "description" : "No te preocupes, desinstalar aplicaciones no afecta a tus activos cripto. Puedes reinstalar aplicaciones desde el catálogo de Aplicaciones."
+      }
+    },
+    "apps" : {
+      "dependencyInstall" : {
+        "title" : "Es necesaria la aplicación {{dependency}}",
+        "description" : "También se instalará la aplicación {{dependency}} ya que la aplicación {{app}} la necesita.",
+        "confirm" : "Instalar aplicaciones"
+      },
+      "dependencyUninstall" : {
+        "title" : " ¿Desinstalar {{app}} y sus aplicaciones relacionadas?",
+        "showAll" : "Mostrar aplicaciones a desinstalar",
+        "description" : "Algunas de tus aplicaciones instaladas están vinculadas con la aplicación {{app}}. También se desinstalarán.",
+        "confirm" : "Desinstalar {{app}} y otras aplicaciones"
+      }
+    },
+    "firmware" : {
+      "updateLater" : "Cancelar",
+      "seedReady" : "Tengo mi Frase de recuperación",
+      "dontHaveSeed" : "¿No tienes tu Frase de recuperación? ",
+      "followTheGuide" : "Sigue nuestra Guía de actualización paso a paso",
+      "removeApps" : "Desinstalar todas las aplicaciones antes de actualizar",
+      "update" : "Actualización de firmware",
+      "updateBtn" : "Actualizar firmware",
+      "banner" : {
+        "warning" : "Actualización disponible del Firmware para la versión {{latestFirmware}}",
+        "cta" : "Ingresa a Manager",
+        "old" : {
+          "warning" : "La versión de firmware del dispositivo es demasiado antigua para poder actualizarla. Contacta al Soporte de Ledger para obtener un reemplazo.",
+          "cta" : "Ponte en contacto con Soporte"
+        },
+        "cta2" : "Actualizar firmware"
+      },
+      "latest" : "La versión {{version}} del firmware está disponible",
+      "contactSupport" : "Ponte en contacto con Soporte",
+      "deprecated" : "La versión de firmware del dispositivo es demasiado antigua para poder actualizarla. Contacta al Soporte de Ledger para obtener un reemplazo.",
+      "prepareSeed" : "Como precaución, asegúrate de que la Frase de recuperación de 24 Palabras esté escrita en la Hoja de recuperación y de tener fácil acceso a ella.",
+      "disclaimerTitle" : "Estás a punto de instalar <1>la versión de firmware {{version}}</1>.",
+      "downloadingUpdateDesc" : "Espera a que se descargue el instalador de actualizaciones"
+    },
+    "modal" : {
+      "steps" : {
+        "downloadingUpdate" : "Descargando actualización",
+        "updateMCU" : "Actualización de firmware",
+        "updating" : "Actualización de firmware",
+        "reset" : "Preparar dispositivo",
+        "osu" : "Instalando OSU...",
+        "flash-mcu" : "Actualizando MCU...",
+        "flash-bootloader" : "Actualizando Bootloader...",
+        "firmware" : "Actualizando firmware...",
+        "flash" : "Preparando tu dispositivo..."
+      },
+      "confirmIdentifier" : "Verifica el identificador",
+      "confirmIdentifierText" : "Comprueba que el identificador de tu dispositivo coincida con el identificador a continuación. Confirma e introduce tu código PIN, si así lo indica la aplicación.",
+      "identifier" : "Identificador",
+      "preparation" : "Preparación",
+      "newFirmware" : "Nuevo firmware {{version}}",
+      "confirmUpdate" : "Por favor, confirma la actualización en tu dispositivo",
+      "mcuTitle" : "Finalizar actualización",
+      "mcuFirst" : "Desconecta el cable USB de tu dispositivo.",
+      "mcuSecond" : "Mantén presionado el botón izquierdo mientras vuelves a conectar el cable USB hasta que aparezca la pantalla <1><0>{{repairProcessing}}</0></1>",
+      "mcuPin" : "Espera a que finalice la actualización",
+      "mcuSecondNanoX" : "Mantén presionado el botón izquierdo hasta que aparezca <1><0>{{bootloaderOption}}</0></1>. Presiona ambos botones para confirmar y vuelve a conectar tu dispositivo.",
+      "mcuBlueFirst" : "Mantén presionado el botón lateral durante 10 segundos para apagar el dispositivo. Suelta el botón.",
+      "mcuBlueSecond" : "Mantén presionado el botón durante al menos 5 segundos hasta que se muestren las “Boot Options” (\"Opciones de arranque\"). Toca en Bootloader Mode",
+      "successTitle" : "Firmware actualizado",
+      "successTextApps" : "Vuelve a instalar las aplicaciones en tu dispositivo",
+      "successTextNoApps" : "Ahora puedes instalar aplicaciones en tu dispositivo",
+      "sucessCTAApps" : "Reinstalar aplicaciones",
+      "SuccessCTANoApps" : "Instalar aplicaciones",
+      "cancelReinstallCTA" : "Instalar actualización",
+      "resetSteps" : {
+        "first" : "1. Restablece tu dispositivo",
+        "connect" : "Conecta el {{deviceName}} a tu PC utilizando el cable USB.",
+        "turnOn" : "Presiona el botón del dispositivo para encenderlo.",
+        "falsePin" : "Ingresa un código PIN incorrecto tres veces para restablecer el dispositivo.",
+        "turnOff" : "Mantén presionado el botón lateral hasta que se muestre {{action}}.",
+        "confirmTurnOff" : "Toca {{action}} para confirmar.",
+        "second" : "2. Iniciar en modo {{mode}}",
+        "boot" : "Mantén presionado el botón lateral hasta que se muestre {{option}}",
+        "recoveryMode" : "Toca el modo {{mode}}. Espera a que aparezca el Dashboard.",
+        "third" : "3. Desinstala todas las aplicaciones",
+        "openLive" : "Ingresa a Manager en Ledger Live.",
+        "uninstall" : "Haz clic en el ícono de papelera gris para todas las aplicaciones instaladas actualmente en el {{deviceName}}. Esto liberará espacio para el instalador de firmware.",
+        "disclaimer" : "Nota: Tus fondos no se ven afectados por esta operación, las claves privadas para acceder a tus activos cripto en la cadena de bloques permanecen seguras en tu Hoja de recuperación."
+      }
+    }
+  },
+  "claimReward" : {
+    "title" : "Reclamar recompensas",
+    "steps" : {
+      "rewards" : {
+        "title" : "Recompensas",
+        "description" : "¡Enhorabuena! Ha ganado <1>{{amount}}</1> al votar por validadores.",
+        "info" : "Las recompensas se pueden reclamar una vez cada 24 horas."
+      },
+      "connectDevice" : {
+        "title" : "Dispositivo"
+      },
+      "confirmation" : {
+        "title" : "Confirmación",
+        "success" : {
+          "title" : "Recompensas reclamadas",
+          "text" : "Tus recompensas se han agregado a tu saldo disponible.",
+          "cta" : "Ver detalles",
+          "done" : "Listo"
+        },
+        "broadcastError" : "Es posible que la transacción haya fallado. Espera un momento y comprueba el historial de transacciones antes de intentarlo de nuevo."
+      }
+    }
+  },
+  "freeze" : {
+    "title" : "Inmovilizar los activos",
+    "steps" : {
+      "amount" : {
+        "title" : "Importe",
+        "resourceInfo" : "¿Ancho de banda o Energía?",
+        "bandwidthDescription" : "Los puntos de Ancho de banda se utilizan para realizar transacciones sin pagar TRX por tarifas de red. Elige Ancho de banda para aumentar tus transacciones gratuitas diarias.",
+        "energyDescription" : "Se requieren puntos de Energía para ejecutar contratos inteligentes. Si no tienes ningún contrato inteligente, no es necesario que elijas recompensas en Energía.",
+        "amountLabel" : "Importe a inmovilizar",
+        "available" : "Disponible: {{amountAvailable}}",
+        "info" : "No es posible enviar los activos inmovilizados por un periodo de tres días."
+      },
+      "connectDevice" : {
+        "title" : "Dispositivo"
+      },
+      "confirmation" : {
+        "tooltip" : {
+          "title" : "La transacción está a la espera de ser validada",
+          "desc" : "Debes esperar un minuto antes de poder votar"
+        },
+        "title" : "Confirmación",
+        "success" : {
+          "title" : "",
+          "textNRG" : "Empezarás a ganar Energía una vez que la red haya confirmado la inmovilización. En breve podrás votar por superrepresentantes para recibir recompensas.",
+          "text" : "Empezarás a ganar Ancho de banda una vez que la red haya confirmado la inmovilización. En breve podrás votar por superrepresentates para recibir recompensas.",
+          "votePending" : "Votar en {{time}}",
+          "vote" : "Votar",
+          "later" : "Votar más tarde"
+        },
+        "broadcastError" : "Es posible que la transacción haya fallado. Espera un momento y comprueba el historial de transacciones antes de intentarlo de nuevo."
+      }
+    }
+  },
+  "unfreeze" : {
+    "title" : "Desinmovilizar activos",
+    "steps" : {
+      "amount" : {
+        "title" : "Desinmovilizar",
+        "info" : "La desinmovilización disminuirá tu {{resource}} y cancelará tus votos."
+      },
+      "connectDevice" : {
+        "title" : "Dispositivo"
+      },
+      "confirmation" : {
+        "title" : "Confirmación",
+        "success" : {
+          "title" : "",
+          "text" : "Tus activos se desinmovilizaron con éxito. Tus puntos de {{resource}} disminuirán y tus votos serán cancelados.",
+          "continue" : "Continuar"
+        },
+        "broadcastError" : "Es posible que la transacción haya fallado. Espera un momento y comprueba el historial de transacciones antes de intentarlo de nuevo."
+      }
+    }
+  },
+  "vote" : {
+    "title" : "Votar",
+    "titleExisting" : "Administrar votos",
+    "steps" : {
+      "castVotes" : {
+        "max" : "MÁX",
+        "title" : "Votar",
+        "search" : "Buscar por nombre o dirección...",
+        "totalVotes" : "Votos totales: {{total}}",
+        "selected" : "Seleccionados: {{total}}",
+        "maxSelected" : "Máximo seleccionado: {{total}}",
+        "allVotesAreUsed" : "Se distribuyeron todos los activos",
+        "maxUsed" : "Activos insuficientes",
+        "validators" : "Validadores ({{total}})",
+        "votes" : "Activos disponibles: {{total}}",
+        "noResults" : "No se encontraron validadores para \"<0>{{search}}</0>\"."
+      },
+      "connectDevice" : {
+        "title" : "Dispositivo"
+      },
+      "confirmation" : {
+        "title" : "Confirmación",
+        "success" : {
+          "title" : "Tus votos se emitieron con éxito.",
+          "text" : "",
+          "cta" : "Ver detalles"
+        },
+        "broadcastError" : "Es posible que la transacción haya fallado. Espera un momento y comprueba el historial de transacciones antes de intentarlo de nuevo."
+      }
+    }
+  },
+  "buy" : {
+    "title" : "Comprar",
+    "titleCrypto" : "Comprar {{currency}}",
+    "buyCTA" : "Comprar {{currencyTicker}}",
+    "withoutDevice" : "Continuar sin mi dispositivo",
+    "connectWithoutDevice" : "Es mejor utilizar tu dispositivo para alcanzar la seguridad óptima.",
+    "skipConnect" : "Continuar sin mi dispositivo"
+  },
+  "sell" : {
+    "title" : "Vender",
+    "titleCrypto" : "Vender {{currency}}"
+  },
+  "receive" : {
+    "title" : "Recibir",
+    "successTitle" : "Dirección compartida de forma segura",
+    "steps" : {
+      "chooseAccount" : {
+        "title" : "Cuenta",
+        "label" : "Cuenta receptora",
+        "parentAccount" : "1. Selecciona la cuenta de {{currencyName}}",
+        "token" : "2. Selecciona un token",
+        "verifyTokenType" : "Verifica que el token <0>{{token}}</0> sea un token <0>{{tokenType}}</0>. Es posible que se pierdan los activos de cualquier otro tipo si son enviados a una cuenta de {{currency}}.",
+        "warningTokenType" : "Solamente debes enviar tokens <0>{{ticker}}</0> o <0>{{tokenType}}</0> una cuenta de {{currency}}. El envío de cualquier otro tipo de activos cripto puede provocar la pérdida permanente de fondos."
+      },
+      "connectDevice" : {
+        "title" : "Dispositivo",
+        "withoutDevice" : "¿No tienes tu dispositivo?"
+      },
+      "receiveFunds" : {
+        "title" : "Recibir"
+      },
+      "warning" : {
+        "tezos" : {
+          "text" : "El importe recibido en una cuenta delegada se añadirá al importe participado total. Elige otra cuenta si quieres evitar esto."
+        }
+      }
+    }
+  },
+  "send" : {
+    "title" : "Enviar",
+    "titleNft" : "Enviar NFT",
+    "totalSpent" : "Total a debitar",
+    "steps" : {
+      "recipient" : {
+        "title" : "Receptor",
+        "nftRecipient" : "NFT a enviar"
+      },
+      "amount" : {
+        "title" : "Importe",
+        "banner" : "El importe máximo que puede gastarse es",
+        "fees" : "Tarifas",
+        "standard" : "Estándar",
+        "advanced" : "Avanzado",
+        "nftQuantity" : "Cantidad"
+      },
+      "summary" : {
+        "title" : "Resumen"
+      },
+      "device" : {
+        "title" : "Dispositivo"
+      },
+      "details" : {
+        "utxoLag" : "La firma y verificación de esta transacción puede llevar un tiempo prolongado porque la cuenta presenta una cantidad significativa de monedas.",
+        "subaccountsWarning" : "Necesitarás enviar de nuevo {{ currency }} a esta cuenta para enviar tokens desde esta cuenta",
+        "from" : "De",
+        "to" : "A",
+        "selectAccountDebit" : "Cuenta a debitar",
+        "recipientAddress" : "Dirección de recepción",
+        "amount" : "Importe",
+        "fees" : "Tarifas de red",
+        "useMax" : "Enviar máximo",
+        "rippleTag" : "Etiqueta",
+        "rippleTagPlaceholder" : "Opcional",
+        "ethereumGasLimit" : "Límite de gas",
+        "ethereumGasPrice" : "Precio de gas",
+        "unitPerByte" : "{{unit}} por byte",
+        "nft" : "NFT",
+        "nftQuantity" : "Cantidad"
+      },
+      "verification" : {
+        "streaming" : {
+          "accurate" : "Cargando... ({{percentage}})",
+          "inaccurate" : "Cargando..."
+        }
+      },
+      "confirmation" : {
+        "title" : "Confirmación",
+        "success" : {
+          "title" : "Transacción enviada",
+          "text" : "El saldo de tu cuenta se actualizará cuando la cadena de bloques confirme la transacción",
+          "cta" : "Ver detalles"
+        },
+        "pending" : {
+          "title" : "Transmitiendo transacción..."
+        },
+        "broadcastError" : "Es posible que la transacción haya fallado. Espera un momento y comprueba el historial de transacciones antes de intentarlo de nuevo."
+      },
+      "warning" : {
+        "tezos" : {
+          "text" : "El importe enviado se deducirá del saldo de tu cuenta delegada."
+        }
+      }
+    },
+    "footer" : {
+      "estimatedFees" : "Tarifas de red"
+    }
+  },
+  "sign" : {
+    "title" : "Firmar transacción"
+  },
+  "releaseNotes" : {
+    "title" : "Notas de versión",
+    "version" : "Ledger Live {{versionNb}}"
+  },
+  "systemLanguageAvailable" : {
+    "title" : "¿Deseas cambiar el idioma de tu app?",
+    "description" : {
+      "newSupport" : "¡Buenas noticias! Nuestros equipos han trabajado arduamente y Ledger Live ahora está disponible en {{language}}",
+      "advice" : "Puedes cambiar el idioma más adelante desde los Ajustes."
+    },
+    "switchButton" : "Cambiar a {{language}}",
+    "no" : "Prefiero no hacerlo"
+  },
+  "distribution" : {
+    "asset" : "Activo",
+    "price" : "Precio",
+    "distribution" : "Asignación",
+    "amount" : "Importe",
+    "value" : "Valor",
+    "showAll" : "Mostrar todo",
+    "showLess" : "Mostrar menos",
+    "header" : "Asignación de activos ({{count}})"
   },
   "cardano": {
     "account": {
       "stakingRewardsBanner": {
         "cardTitle": "El saldo total no incluye las recompensas de participación"
->>>>>>> 2971ba20
       }
     }
   },
@@ -2153,6 +2037,22 @@
             "termsAndPrivacy": "Delegar tus derechos de voto no garantiza ninguna recompensa de tu superrepresentante."
           }
         }
+      }
+    },
+    "undelegation" : {
+      "header" : "Desdelegaciones",
+      "headerTooltip" : "Disponible después de un bloqueo temporal de 21 días",
+      "inactiveTooltip" : "Los importes desdelegados no generan recompensas.",
+      "flow" : {
+        "title" : "Desdelegar activos",
+        "steps" : {
+          "amount" : {
+            "title" : "Importe",
+            "subtitle" : "El proceso de desdelegación tarda <0>21 días</0> en finalizar.",
+            "warning" : "Las recompensas se cobran inmediatamente. Los montos no delegados volverán al saldo disponible luego del <0>bloqueo de tiempo de 21 días</0>.",
+            "fields" : {
+              "validator" : "Validador",
+              "amount" : "Importe a desdelegar"
       }
     },
     "manage": {
@@ -2408,117 +2308,6 @@
         }
       }
     },
-    "claimRewards": {
-      "header": "Recompensas",
-      "tooltip": "Las recompensas Algorand se distribuyen de forma periódica y se reclaman automáticamente cuando realizas una transacción.",
-      "cta": "Reclamar recompensas",
-      "rewardsDisabledTooltip": "No tienes ninguna recompensa. Las recompensas Algorand se reclaman automáticamente al realizar una transacción. Recibe ALGO para comenzar a recibir recompensas.",
-      "flow": {
-        "title": "Reclamar recompensas",
-        "steps": {
-          "starter": {
-            "description": "Recibe recompensas Algorand simplemente por mantener el control de Algorand de tus activos.",
-            "bullet": {
-              "delegate": "Es necesario un saldo mínimo de 1 ALGO para recibir recompensas.",
-              "access": "Aumenta el saldo de la cuenta para aumentar las recompensas.",
-              "ledger": "Realiza una transacción entrante o saliente a la cuenta para reclamar recompensas."
-            },
-            "learnMore": "¿Cómo funcionan las recompensas de Algorand?",
-            "button": {
-              "cta": "Recibe Algo"
-            }
-          },
-          "info": {
-            "title": "Recompensas",
-            "description": "¡Felicidades! Ganaste {{amount}}. Haz clic en Continuar para reclamar tus recompensas",
-            "info": "Se te solicitará que generes una transacción vacía a tu cuenta. Esto agregará las recompensas actuales a tu saldo al coste mínimo de las tarifas de transacción."
-          },
-          "connectDevice": {
-            "title": "Dispositivo"
-          },
-          "confirmation": {
-            "title": "Confirmación",
-            "success": {
-              "title": "¡Recompensas reclamadas correctamente!",
-              "text": "Tus recompensas fueron añadidas a tu saldo disponible",
-              "cta": "Ver detalles"
-            },
-            "broadcastError": "Es posible que la transacción haya fallado. Espera un momento y comprueba el historial de transacciones antes de intentarlo de nuevo."
-          }
-        }
-      }
-    }
-  },
-<<<<<<< HEAD
-  "osmosis" : {
-    "account" : {
-      "subHeader" : {
-        "cardTitle" : "Con tecnología de Figment",
-        "moreInfo" : "Más información",
-        "drawerTitle" : "Con tecnología de Figment",
-        "title" : "El token OSMO ya está disponible en Ledger Live",
-        "description" : "Ahora puedes gestionar tus tokens OSMO y protegerlos con Ledger Live.",
-        "description2" : "El token OSMO es nativo de la cadena Osmosis y se utiliza para transacciones, puesta en participación y muchas más opciones próximamente.",
-        "website" : "Con tecnología de Figment"
-      }
-    },
-    "memo" : "Memo",
-    "memoPlaceholder" : "Opcional",
-    "memoWarningText" : "Cuando utilices un memo, asegúrate de que el receptor confirme la información",
-    "delegation" : {
-      "emptyState" : {
-        "description" : "Puedes recibir recompensas OSMO delegando tus activos.",
-        "info" : "Cómo funciona la delegación",
-        "delegation" : "Recibir recompensas"
-      },
-      "commission" : "Comisión",
-      "totalStake" : "Participación total",
-      "claimRewards" : "Reclamar recompensas",
-      "header" : "Delegaciones",
-      "noRewards" : "No hay recompensas disponibles",
-      "delegate" : "Agregar",
-      "undelegate" : "Desdelegar",
-      "redelegate" : "Redelegar",
-      "redelegateDisabledTooltip" : "Puedes volver a delegar <0>{{days}}</0>",
-      "redelegateMaxDisabledTooltip" : "No puedes redelegar más de <0>7</0> validadores a la vez.",
-      "undelegateDisabledTooltip" : "No puedes desdelegar más de <0>7</0> validadores a la vez.",
-      "reward" : "Reclamar recompensas",
-      "currentDelegation" : "Delegado: <0>{{amount}}</0>",
-      "estYield" : "rendimiento est.",
-      "activeTooltip" : "Los importes delegados generan recompensas",
-      "inactiveTooltip" : "Los importes no delegados no generan recompensas",
-      "minSafeWarning" : "No hay fondos suficientes",
-      "flow" : {
-        "title" : "Delegar",
-        "steps" : {
-          "starter" : {
-            "description" : "Puedes recibir recompensas delegando tus activos OSMO a un validador.",
-            "bullet" : ["Conservas la propiedad de los activos delegados", "Delegar utilizando tu dispositivo Ledger", "Los activos estarán disponibles 14 días después de la desdelegación"],
-            "warning" : {
-              "description" : "Elige tu validador con cuidado: Puedes perder irreversiblemente parte de tus activos delegados si el validador no se comporta apropiadamente."
-            }
-          },
-          "amount" : {
-            "title" : "Importe"
-          },
-          "validator" : {
-            "title" : "Validadores"
-          },
-          "connectDevice" : {
-            "title" : "Dispositivo"
-          },
-          "confirmation" : {
-            "title" : "Confirmación",
-            "success" : {
-              "title" : "Has delegado tus activos con éxito",
-              "text" : "El saldo de tu cuenta se actualizará cuando la cadena de bloques confirme la transacción.",
-              "cta" : "Ver detalles"
-            },
-            "broadcastError" : "Es posible que la transacción haya fallado. Espera un momento y comprueba el historial de transacciones antes de intentarlo de nuevo."
-          }
-        }
-      }
-    },
     "claimRewards" : {
       "flow" : {
         "title" : "Reclamar recompensas",
@@ -2604,36 +2393,6 @@
               "amount" : "Importe a desdelegar"
             }
           },
-          "device" : {
-            "title" : "Dispositivo"
-          },
-          "confirmation" : {
-            "title" : "Confirmación",
-            "success" : {
-              "title" : "Has desdelegado con éxito tus activos.",
-              "description" : "<0>{{amount}}</0> fueron desdelegados de <0>{{validator}}</0>.",
-              "cta" : "Ver detalles"
-            },
-            "broadcastError" : "Es posible que la transacción haya fallado. Espera un momento y comprueba el historial de transacciones antes de intentarlo de nuevo."
-          }
-        }
-      }
-    }
-  },
-  "polkadot" : {
-    "lockedBalance" : "Vinculado",
-    "lockedTooltip" : "Los activos deben estar vinculados a validadores nominados antes de recibir recompensas.",
-    "unlockingBalance" : "En desvinculación",
-    "unlockingTooltip" : "Los activos en desvinculación seguirán bloqueados durante un periodo de 28 días antes de poder retirarlos.",
-    "unlockedBalance" : "Desvinculado",
-    "unlockedTooltip" : "Los activos desvinculados ya se pueden mover utilizando la operación de retiro.",
-    "networkFees" : "El consenso Polkadot establece automáticamente las tarifas de red, no podrás modificarlas desde tu dispositivo",
-    "bondedBalanceBelowMinimum" : "Tu saldo vinculado está por debajo del mínimo actual de {{minimumBondBalance}}. Tus nominaciones corren riesgo de ser eliminadas.",
-    "nomination" : {
-      "emptyState" : {
-        "description" : "Puedes recibir recompensas vinculando activos y nominando luego a los validadores.",
-        "info" : "Cómo funcionan las nominaciones"
-=======
   "osmosis": {
     "account": {
       "subHeader": {
@@ -2654,7 +2413,6 @@
         "description": "Puedes recibir recompensas OSMO delegando tus activos.",
         "info": "Cómo funciona la delegación",
         "delegation": "Recibir recompensas"
->>>>>>> 2971ba20
       },
       "commission": "Comisión",
       "totalStake": "Participación total",
@@ -2809,390 +2567,402 @@
       }
     }
   },
-  "polkadot": {
-    "lockedBalance": "Vinculado",
-    "lockedTooltip": "Los activos deben estar vinculados a validadores nominados antes de recibir recompensas.",
-    "unlockingBalance": "En desvinculación",
-    "unlockingTooltip": "Los activos en desvinculación seguirán bloqueados durante un periodo de 28 días antes de poder retirarlos.",
-    "unlockedBalance": "Desvinculado",
-    "unlockedTooltip": "Los activos desvinculados ya se pueden mover utilizando la operación de retiro.",
-    "networkFees": "El consenso Polkadot establece automáticamente las tarifas de red, no podrás modificarlas desde tu dispositivo",
-    "bondedBalanceBelowMinimum": "Tu saldo vinculado está por debajo del mínimo actual de {{minimumBondBalance}}. Tus nominaciones corren riesgo de ser eliminadas.",
-    "nomination": {
-      "emptyState": {
-        "description": "Puedes recibir recompensas vinculando activos y nominando luego a los validadores.",
-        "info": "Cómo funcionan las nominaciones"
-      },
-      "header": "Nominaciones",
-      "nominate": "Nominar",
-      "setController": "Cambiar controladora",
-      "chill": "Borrar nominaciones",
-      "totalStake": "Participación total",
-      "amount": "Importe vinculado",
-      "commission": "Comisión",
-      "active": "Activo",
-      "activeTooltip": "Este validador ha sido elegido y recibe recompensas a partir de tus activos vinculados.",
-      "inactive": "Inactivo",
-      "inactiveTooltip": "Este validador ha sido elegido, pero no está recibiendo recompensas a partir de tus activos vinculados.",
-      "waiting": "No elegido",
-      "waitingTooltip": "Este validador no ha sido elegido, por lo tanto, no recibe recompensas.",
-      "notValidator": "No es un validador",
-      "notValidatorTooltip": "Esta dirección ya no es un validador",
-      "elected": "Elegido",
-      "nominatorsCount": "{{nominatorsCount}} nominadores",
-      "nominatorsTooltip": "Este validador ha sido elegido por {{count}} nominadores.",
-      "oversubscribed": "Sobresuscrito ({{nominatorsCount}})",
-      "oversubscribedTooltip": "Solo los nominadores principales {{maxNominatorRewardedPerValidator}} con el mayor importe vinculado reciben recompensas",
-      "hasPendingBondOperation": "Aún existe una operación de vinculación pendiente de confirmación",
-      "electionOpen": "La elección de nuevos validadores está en curso. Por lo tanto, las operaciones de participación no estarán disponibles hasta dentro de 15 minutos como máximo.",
-      "electionOpenTooltip": "Esta operación está inhabilitada durante la elección de validadores",
-      "externalControllerTooltip": "Esta cuenta está controlada por otra cuenta.",
-      "externalControllerUnsupported": "<0>Esta cuenta de reserva está controlada por una cuenta separada cuya dirección es <0>{{controllerAddress}}</0>.</0> <1>Para poner en participación con Ledger Live, debes configurar esta cuenta de reserva como su propia controladora.</1>",
-      "externalStashTooltip": "Esta cuenta controla otra cuenta.",
-      "externalStashUnsupported": "<0>Esta cuenta es la controladora de una cuenta de reserva distinta, cuya dirección es <0>{{stashAddress}}</0>.</0> <1>Para poner en participación con Ledger Live, debes configurar tu cuenta de reserva como su propia controladora.</1>",
-      "showInactiveNominations": "Mostrar todas las nominaciones ({{count}})",
-      "hideInactiveNominations": "Mostrar solo las nominaciones activas",
-      "noActiveNominations": "No hay nominaciones activas.",
-      "showAllUnlockings": "Mostrar todos los importes en desvinculación ({{count}})",
-      "hideAllUnlockings": "Ocultar importes en desvinculación"
-    },
-    "unlockings": {
-      "header": "En desvinculación",
-      "headerTooltip": "Disponible después del período de desvinculación de 28 días",
-      "withdrawUnbonded": "Retirar ({{amount}})",
-      "withdrawTooltip": "El importe desvinculado se agregará a tu saldo disponible.",
-      "noUnlockedWarning": "Todavía no hay ningún saldo desvinculado que retirar.",
-      "rebond": "Vincular de nuevo",
-      "unbonded": "Desvinculado"
-    },
-    "manage": {
-      "title": "Administrar activos",
-      "bond": {
-        "title": "Vincular",
-        "description": "Para recibir recompensas, primero debes vincular un importe. Luego, debes nominar a tu validador o tus validadores."
-      },
-      "unbond": {
-        "title": "Desvincular",
-        "description": "Para hacer que un importe vinculado esté disponible de nuevo, antes debes desvincularlo. Podrás retirarlo después de un período de desvinculación de 28 días."
-      },
-      "withdrawUnbonded": {
-        "title": "Retirar",
-        "description": "Para recuperar un importe desvinculado en el saldo disponible, debes retirarlo manualmente."
-      },
-      "nominate": {
-        "title": "Nominar",
-        "description": "Elige hasta 16 validadores. Asegúrate de que las nominaciones estén activas para recibir recompensas."
-      },
-      "chill": {
-        "title": "Borrar nominaciones",
-        "description": "Elimina todas las nominaciones. Dejarás de recibir recompensas. Tu importe vinculado seguirá estando vinculado."
-      }
-    },
-    "nominate": {
-      "title": "Nominar",
-      "steps": {
-        "validators": {
-          "title": "Validadores",
-          "notValidatorsRemoved": "Has nominado {{count}} direcciones que ya no son validadores. Se eliminarán automáticamente de tu transacción de nominación.",
-          "maybeChill": "Borrar nominaciones en lugar de ello"
-        },
-        "connectDevice": {
-          "title": "Dispositivo"
-        },
-        "confirmation": {
-          "title": "Confirmación",
-          "label": "Confirmación",
-          "success": {
-            "title": "Has nominado validadores correctamente",
-            "text": "Comenzarás a recibir recompensas cuando tus activos estén vinculados a los validadores que hayas elegido.",
-            "cta": "Ver detalles"
-          },
-          "pending": {
-            "title": "Transmitiendo transacción..."
-          },
-          "broadcastError": "Es posible que la transacción haya fallado. Espera un momento y comprueba el historial de transacciones antes de intentarlo de nuevo."
-        }
-      }
-    },
-    "bond": {
-      "title": "Activos vinculados",
-      "rewardDestination": {
-        "label": "Destinatario de recompensas",
-        "stash": "Saldo disponible",
-        "stashDescription": "Las recompensas se han acreditado en tu saldo disponible.",
-        "staked": "Saldo vinculado",
-        "stakedDescription": "Las recompensas se han acreditado en tu saldo vinculado para obtener ganancias en Compound.",
-        "optionTitle": "Nota",
-        "optionDescription": "Una vez configurada, la opción será definitiva para todo el periodo de vigencia de esta vinculación. Si cambias de opinión, lee el artículo a continuación"
-      },
-      "steps": {
-        "starter": {
-          "description": "Puedes recibir recompensas vinculando activos y nominando luego a los validadores.",
-          "bullet": [
-            "Conservas la propiedad de los activos vinculados",
-            "Nomina con tu dispositivo Ledger",
-            "Los activos volverán a estar disponibles 28 días después de la desvinculación"
-          ],
-          "help": "Cómo funcionan las nominaciones",
-          "warning": "Elige tu validador con cuidado: Puedes perder definitivamente parte de tus activos delegados si el validador no se comporta apropiadamente."
-        },
-        "amount": {
-          "title": "Importe",
-          "amountLabel": "Importe a vincular",
-          "availableLabel": "Disponible",
-          "maxLabel": "Máx.",
-          "info": "Es posible desvincular los activos vinculados en cualquier momento, pero la desvinculación tarda 28 días.",
-          "learnMore": "Más información"
-        },
-        "connectDevice": {
-          "title": "Dispositivo"
-        },
-        "confirmation": {
-          "tooltip": {
-            "title": "Transacción en espera de confirmación",
-            "desc": "Tienes que esperar un momento antes de nominar"
-          },
-          "title": "Confirmación",
-          "success": {
-            "title": "Activos vinculados correctamente",
-            "text": "Puedes nominar validadores una vez que la red haya confirmado la transacción.",
-            "textNominate": "Podrás nominar validadores una vez que la red haya confirmado la transacción.",
-            "nominate": "Nominar",
-            "later": "Nominar más adelante"
-          },
-          "pending": {
-            "title": "Vinculando tus activos..."
-          },
-          "broadcastError": "Es posible que la transacción haya fallado. Espera un momento y comprueba el historial de transacciones antes de intentarlo de nuevo."
-        }
-      }
-    },
-    "rebond": {
-      "title": "Revincular activos",
-      "steps": {
-        "amount": {
-          "title": "Importe",
-          "amountLabel": "Importe para vincular de nuevo",
-          "availableLabel": "En desvinculación",
-          "maxLabel": "Máx.",
-          "info": "Los activos vinculados de nuevo se agregan de inmediato al importe vinculado.",
-          "learnMore": "Más información"
-        },
-        "connectDevice": {
-          "title": "Dispositivo"
-        },
-        "confirmation": {
-          "title": "Confirmación",
-          "label": "Confirmación",
-          "success": {
-            "title": "Activos vinculados de nuevo correctamente",
-            "text": "El saldo de la cuenta se actualizará cuando la red haya confirmado la transacción.",
-            "cta": "Ver detalles"
-          },
-          "pending": {
-            "title": "Revincular tus activos..."
-          },
-          "broadcastError": "Es posible que la transacción haya fallado. Espera un momento y comprueba el historial de transacciones antes de intentarlo de nuevo."
-        }
-      }
-    },
-    "unbond": {
-      "title": "Desvincular activos",
-      "steps": {
-        "amount": {
-          "title": "Importe",
-          "amountLabel": "Importe a desvincular",
-          "availableLabel": "Vinculado",
-          "maxLabel": "Máx.",
-          "info": "Los activos desvinculados se pueden retirar después de un período de desvinculación de 28 días.",
-          "learnMore": "Más información"
-        },
-        "connectDevice": {
-          "title": "Dispositivo"
-        },
-        "confirmation": {
-          "title": "Confirmación",
-          "label": "Confirmación",
-          "success": {
-            "title": "Transacción de desvinculación enviada con éxito",
-            "text": "Es posible retirar los activos desvinculados en 28 días.",
-            "cta": "Ver detalles"
-          },
-          "pending": {
-            "title": "Desvincular tus activos..."
-          },
-          "broadcastError": "Es posible que la transacción haya fallado. Espera un momento y comprueba el historial de transacciones antes de intentarlo de nuevo."
-        }
-      }
-    },
-    "simpleOperation": {
-      "modes": {
-        "withdrawUnbonded": {
-          "title": "Retirar",
-          "description": "Una vez transcurrido el plazo de desvinculación de 28 días, puedes retirar los activos desvinculados.",
-          "info": "Puedes retirar los activos desvinculados al saldo disponible."
-        },
-        "chill": {
-          "title": "Borrar nominaciones",
-          "description": "Borra todas las nominaciones y no permite recibir recompensas.",
-          "info": "Los activos vinculados seguirán estando vinculados. Si los desvinculas, estarán disponibles después de 28 días."
-        },
-        "setController": {
-          "title": "Cambiar controladora",
-          "description": "Define a esta cuenta de Ledger como su propia controladora",
-          "info": "Ledger Live no es compatible con operaciones de cuentas de almacenamiento que son distintas a sus cuentas controladoras."
-        }
-      },
-      "steps": {
-        "info": {
-          "title": "Info"
-        },
-        "connectDevice": {
-          "title": "Dispositivo"
-        },
-        "confirmation": {
-          "title": "Confirmación",
-          "label": "Confirmación",
-          "success": {
-            "title": "Transacción enviada correctamente",
-            "text": "Pronto verás tu operación en el historial.",
-            "cta": "Ver detalles"
-          },
-          "pending": {
-            "title": "Transmitiendo transacción..."
-          },
-          "broadcastError": "Es posible que la transacción haya fallado. Espera un momento y comprueba el historial de transacciones antes de intentarlo de nuevo."
-        }
-      }
-    }
-  },
-  "stellar": {
-    "addAsset": {
-      "title": "Añadir activo",
-      "steps": {
-        "assets": {
-          "title": "Activo",
-          "info": "Añadir un activo requiere enviar una transacción con tarifas mínimas. Esto aparecerá en tu historial de transacciones.",
-          "selectLabel": "Elige un activo",
-          "disabledTooltip": "Ya tienes este activo en tu cuenta de Stellar."
-        },
-        "connectDevice": {
-          "title": "Dispositivo"
-        },
-        "confirmation": {
-          "title": "Confirmación",
-          "success": {
-            "title": "Activo {{token}} añadido con éxito",
-            "text": "Ya puedes recibir y enviar activos <0>{{token}}</0> en tu cuenta de Stellar.",
-            "cta": "Ver detalles"
-          },
-          "broadcastError": "Es posible que la transacción haya fallado. Espera un momento y comprueba el historial de transacciones antes de intentarlo de nuevo."
-        }
-      }
-    }
-  },
-  "solana": {
-    "common": {
-      "broadcastError": "Es posible que la transacción haya fallado. Espera un momento y comprueba el historial de transacciones antes de intentarlo de nuevo.",
-      "viewDetails": "Ver detalles",
-      "connectDevice": {
-        "title": "Dispositivo"
-      },
-      "confirmation": {
-        "title": "Confirmación"
-      }
-    },
-    "delegation": {
-      "totalStake": "Participación total",
-      "commission": "Comisión",
-      "delegate": "Agregar",
-      "listHeader": "Delegaciones",
-      "availableBalance": "Puede retirarse",
-      "active": "Activo",
-      "activeTooltip": "Cantidad activa genera recompensas",
-      "inactiveTooltip": "Cantidad inactiva no genera recompensas",
-      "delegatedInfoTooltip": "Cantidad total delegada a validadores.",
-      "withdrawableInfoTooltip": "Cantidad total que es posible retirar de las delegaciones.",
-      "withdrawableTitle": "Puede retirarse",
-      "statusUpdateNotice": "El estado de la delegación se actualizará cuando se confirme la transacción.",
-      "ledgerByFigmentTC": "Términos y condiciones de Ledger by Figment",
-      "emptyState": {
-        "description": "Puedes recibir recompensas SOL delegando tu activos.",
-        "info": "Cómo funciona la delegación",
-        "delegation": "Recibir recompensas"
-      },
-      "earnRewards": {
-        "description": "Puedes recibir recompensas delegando tus activos SOL a un validador.",
-        "bullet": {
-          "0": "Conservas la propiedad de los activos delegados",
-          "1": "Delegar utilizando tu dispositivo Ledger",
-          "2": "Los activos estarán disponibles después de la desdelegación"
-        },
-        "warning": "Elige tu validador con cuidado: Puedes perder definitivamente parte de tus activos delegados si el validador no se comporta apropiadamente."
-      },
-      "flow": {
-        "title": "Delegar",
-        "steps": {
-          "validator": {
-            "title": "Validador"
-          },
-          "amount": {
-            "title": "Importe"
-          },
-          "confirmation": {
-            "success": {
-              "title": "Has delegado tus activos con éxito"
+          "device" : {
+            "title" : "Dispositivo"
+          },
+          "confirmation" : {
+            "title" : "Confirmación",
+            "success" : {
+              "title" : "Has desdelegado con éxito tus activos.",
+              "description" : "<0>{{amount}}</0> fueron desdelegados de <0>{{validator}}</0>.",
+              "cta" : "Ver detalles"
+            },
+            "broadcastError" : "Es posible que la transacción haya fallado. Espera un momento y comprueba el historial de transacciones antes de intentarlo de nuevo."
+          }
+        }
+      }
+    }
+  },
+  "polkadot" : {
+    "lockedBalance" : "Vinculado",
+    "lockedTooltip" : "Los activos deben estar vinculados a validadores nominados antes de recibir recompensas.",
+    "unlockingBalance" : "En desvinculación",
+    "unlockingTooltip" : "Los activos en desvinculación seguirán bloqueados durante un periodo de 28 días antes de poder retirarlos.",
+    "unlockedBalance" : "Desvinculado",
+    "unlockedTooltip" : "Los activos desvinculados ya se pueden mover utilizando la operación de retiro.",
+    "networkFees" : "El consenso Polkadot establece automáticamente las tarifas de red, no podrás modificarlas desde tu dispositivo",
+    "bondedBalanceBelowMinimum" : "Tu saldo vinculado está por debajo del mínimo actual de {{minimumBondBalance}}. Tus nominaciones corren riesgo de ser eliminadas.",
+    "nomination" : {
+      "emptyState" : {
+        "description" : "Puedes recibir recompensas vinculando activos y nominando luego a los validadores.",
+        "info" : "Cómo funcionan las nominaciones"
+      },
+      "header" : "Nominaciones",
+      "nominate" : "Nominar",
+      "setController" : "Cambiar controladora",
+      "chill" : "Borrar nominaciones",
+      "totalStake" : "Participación total",
+      "amount" : "Importe vinculado",
+      "commission" : "Comisión",
+      "active" : "Activo",
+      "activeTooltip" : "Este validador ha sido elegido y recibe recompensas a partir de tus activos vinculados.",
+      "inactive" : "Inactivo",
+      "inactiveTooltip" : "Este validador ha sido elegido, pero no está recibiendo recompensas a partir de tus activos vinculados.",
+      "waiting" : "No elegido",
+      "waitingTooltip" : "Este validador no ha sido elegido, por lo tanto, no recibe recompensas.",
+      "notValidator" : "No es un validador",
+      "notValidatorTooltip" : "Esta dirección ya no es un validador",
+      "elected" : "Elegido",
+      "nominatorsCount" : "{{nominatorsCount}} nominadores",
+      "nominatorsTooltip" : "Este validador ha sido elegido por {{count}} nominadores.",
+      "oversubscribed" : "Sobresuscrito ({{nominatorsCount}})",
+      "oversubscribedTooltip" : "Solo los nominadores principales {{maxNominatorRewardedPerValidator}} con el mayor importe vinculado reciben recompensas",
+      "hasPendingBondOperation" : "Aún existe una operación de vinculación pendiente de confirmación",
+      "electionOpen" : "La elección de nuevos validadores está en curso. Por lo tanto, las operaciones de participación no estarán disponibles hasta dentro de 15 minutos como máximo.",
+      "electionOpenTooltip" : "Esta operación está inhabilitada durante la elección de validadores",
+      "externalControllerTooltip" : "Esta cuenta está controlada por otra cuenta.",
+      "externalControllerUnsupported" : "<0>Esta cuenta de reserva está controlada por una cuenta separada cuya dirección es <0>{{controllerAddress}}</0>.</0> <1>Para poner en participación con Ledger Live, debes configurar esta cuenta de reserva como su propia controladora.</1>",
+      "externalStashTooltip" : "Esta cuenta controla otra cuenta.",
+      "externalStashUnsupported" : "<0>Esta cuenta es la controladora de una cuenta de reserva distinta, cuya dirección es <0>{{stashAddress}}</0>.</0> <1>Para poner en participación con Ledger Live, debes configurar tu cuenta de reserva como su propia controladora.</1>",
+      "showInactiveNominations" : "Mostrar todas las nominaciones ({{count}})",
+      "hideInactiveNominations" : "Mostrar solo las nominaciones activas",
+      "noActiveNominations" : "No hay nominaciones activas.",
+      "showAllUnlockings" : "Mostrar todos los importes en desvinculación ({{count}})",
+      "hideAllUnlockings" : "Ocultar importes en desvinculación"
+    },
+    "unlockings" : {
+      "header" : "En desvinculación",
+      "headerTooltip" : "Disponible después del período de desvinculación de 28 días",
+      "withdrawUnbonded" : "Retirar ({{amount}})",
+      "withdrawTooltip" : "El importe desvinculado se agregará a tu saldo disponible.",
+      "noUnlockedWarning" : "Todavía no hay ningún saldo desvinculado que retirar.",
+      "rebond" : "Vincular de nuevo",
+      "unbonded" : "Desvinculado"
+    },
+    "manage" : {
+      "title" : "Administrar activos",
+      "bond" : {
+        "title" : "Vincular",
+        "description" : "Para recibir recompensas, primero debes vincular un importe. Luego, debes nominar a tu validador o tus validadores."
+      },
+      "unbond" : {
+        "title" : "Desvincular",
+        "description" : "Para hacer que un importe vinculado esté disponible de nuevo, antes debes desvincularlo. Podrás retirarlo después de un período de desvinculación de 28 días."
+      },
+      "withdrawUnbonded" : {
+        "title" : "Retirar",
+        "description" : "Para recuperar un importe desvinculado en el saldo disponible, debes retirarlo manualmente."
+      },
+      "nominate" : {
+        "title" : "Nominar",
+        "description" : "Elige hasta 16 validadores. Asegúrate de que las nominaciones estén activas para recibir recompensas."
+      },
+      "chill" : {
+        "title" : "Borrar nominaciones",
+        "description" : "Elimina todas las nominaciones. Dejarás de recibir recompensas. Tu importe vinculado seguirá estando vinculado."
+      }
+    },
+    "nominate" : {
+      "title" : "Nominar",
+      "steps" : {
+        "validators" : {
+          "title" : "Validadores",
+          "notValidatorsRemoved" : "Has nominado {{count}} direcciones que ya no son validadores. Se eliminarán automáticamente de tu transacción de nominación.",
+          "maybeChill" : "Borrar nominaciones en lugar de ello"
+        },
+        "connectDevice" : {
+          "title" : "Dispositivo"
+        },
+        "confirmation" : {
+          "title" : "Confirmación",
+          "label" : "Confirmación",
+          "success" : {
+            "title" : "Has nominado validadores correctamente",
+            "text" : "Comenzarás a recibir recompensas cuando tus activos estén vinculados a los validadores que hayas elegido.",
+            "cta" : "Ver detalles"
+          },
+          "pending" : {
+            "title" : "Transmitiendo transacción..."
+          },
+          "broadcastError" : "Es posible que la transacción haya fallado. Espera un momento y comprueba el historial de transacciones antes de intentarlo de nuevo."
+        }
+      }
+    },
+    "bond" : {
+      "title" : "Activos vinculados",
+      "rewardDestination" : {
+        "label" : "Destinatario de recompensas",
+        "stash" : "Saldo disponible",
+        "stashDescription" : "Las recompensas se han acreditado en tu saldo disponible.",
+        "staked" : "Saldo vinculado",
+        "stakedDescription" : "Las recompensas se han acreditado en tu saldo vinculado para obtener ganancias en Compound.",
+        "optionTitle" : "Nota",
+        "optionDescription" : "Una vez configurada, la opción será definitiva para todo el periodo de vigencia de esta vinculación. Si cambias de opinión, lee el artículo a continuación"
+      },
+      "steps" : {
+        "starter" : {
+          "description" : "Puedes recibir recompensas vinculando activos y nominando luego a los validadores.",
+          "bullet" : ["Conservas la propiedad de los activos vinculados", "Nomina con tu dispositivo Ledger", "Los activos volverán a estar disponibles 28 días después de la desvinculación"],
+          "help" : "Cómo funcionan las nominaciones",
+          "warning" : "Elige tu validador con cuidado: Puedes perder definitivamente parte de tus activos delegados si el validador no se comporta apropiadamente."
+        },
+        "amount" : {
+          "title" : "Importe",
+          "amountLabel" : "Importe a vincular",
+          "availableLabel" : "Disponible",
+          "maxLabel" : "Máx.",
+          "info" : "Es posible desvincular los activos vinculados en cualquier momento, pero la desvinculación tarda 28 días.",
+          "learnMore" : "Más información"
+        },
+        "connectDevice" : {
+          "title" : "Dispositivo"
+        },
+        "confirmation" : {
+          "tooltip" : {
+            "title" : "Transacción en espera de confirmación",
+            "desc" : "Tienes que esperar un momento antes de nominar"
+          },
+          "title" : "Confirmación",
+          "success" : {
+            "title" : "Activos vinculados correctamente",
+            "text" : "Puedes nominar validadores una vez que la red haya confirmado la transacción.",
+            "textNominate" : "Podrás nominar validadores una vez que la red haya confirmado la transacción.",
+            "nominate" : "Nominar",
+            "later" : "Nominar más adelante"
+          },
+          "pending" : {
+            "title" : "Vinculando tus activos..."
+          },
+          "broadcastError" : "Es posible que la transacción haya fallado. Espera un momento y comprueba el historial de transacciones antes de intentarlo de nuevo."
+        }
+      }
+    },
+    "rebond" : {
+      "title" : "Revincular activos",
+      "steps" : {
+        "amount" : {
+          "title" : "Importe",
+          "amountLabel" : "Importe para vincular de nuevo",
+          "availableLabel" : "En desvinculación",
+          "maxLabel" : "Máx.",
+          "info" : "Los activos vinculados de nuevo se agregan de inmediato al importe vinculado.",
+          "learnMore" : "Más información"
+        },
+        "connectDevice" : {
+          "title" : "Dispositivo"
+        },
+        "confirmation" : {
+          "title" : "Confirmación",
+          "label" : "Confirmación",
+          "success" : {
+            "title" : "Activos vinculados de nuevo correctamente",
+            "text" : "El saldo de la cuenta se actualizará cuando la red haya confirmado la transacción.",
+            "cta" : "Ver detalles"
+          },
+          "pending" : {
+            "title" : "Revincular tus activos..."
+          },
+          "broadcastError" : "Es posible que la transacción haya fallado. Espera un momento y comprueba el historial de transacciones antes de intentarlo de nuevo."
+        }
+      }
+    },
+    "unbond" : {
+      "title" : "Desvincular activos",
+      "steps" : {
+        "amount" : {
+          "title" : "Importe",
+          "amountLabel" : "Importe a desvincular",
+          "availableLabel" : "Vinculado",
+          "maxLabel" : "Máx.",
+          "info" : "Los activos desvinculados se pueden retirar después de un período de desvinculación de 28 días.",
+          "learnMore" : "Más información"
+        },
+        "connectDevice" : {
+          "title" : "Dispositivo"
+        },
+        "confirmation" : {
+          "title" : "Confirmación",
+          "label" : "Confirmación",
+          "success" : {
+            "title" : "Transacción de desvinculación enviada con éxito",
+            "text" : "Es posible retirar los activos desvinculados en 28 días.",
+            "cta" : "Ver detalles"
+          },
+          "pending" : {
+            "title" : "Desvincular tus activos..."
+          },
+          "broadcastError" : "Es posible que la transacción haya fallado. Espera un momento y comprueba el historial de transacciones antes de intentarlo de nuevo."
+        }
+      }
+    },
+    "simpleOperation" : {
+      "modes" : {
+        "withdrawUnbonded" : {
+          "title" : "Retirar",
+          "description" : "Una vez transcurrido el plazo de desvinculación de 28 días, puedes retirar los activos desvinculados.",
+          "info" : "Puedes retirar los activos desvinculados al saldo disponible."
+        },
+        "chill" : {
+          "title" : "Borrar nominaciones",
+          "description" : "Borra todas las nominaciones y no permite recibir recompensas.",
+          "info" : "Los activos vinculados seguirán estando vinculados. Si los desvinculas, estarán disponibles después de 28 días."
+        },
+        "setController" : {
+          "title" : "Cambiar controladora",
+          "description" : "Define a esta cuenta de Ledger como su propia controladora",
+          "info" : "Ledger Live no es compatible con operaciones de cuentas de almacenamiento que son distintas a sus cuentas controladoras."
+        }
+      },
+      "steps" : {
+        "info" : {
+          "title" : "Info"
+        },
+        "connectDevice" : {
+          "title" : "Dispositivo"
+        },
+        "confirmation" : {
+          "title" : "Confirmación",
+          "label" : "Confirmación",
+          "success" : {
+            "title" : "Transacción enviada correctamente",
+            "text" : "Pronto verás tu operación en el historial.",
+            "cta" : "Ver detalles"
+          },
+          "pending" : {
+            "title" : "Transmitiendo transacción..."
+          },
+          "broadcastError" : "Es posible que la transacción haya fallado. Espera un momento y comprueba el historial de transacciones antes de intentarlo de nuevo."
+        }
+      }
+    }
+  },
+  "stellar" : {
+    "addAsset" : {
+      "title" : "Añadir activo",
+      "steps" : {
+        "assets" : {
+          "title" : "Activo",
+          "info" : "Añadir un activo requiere enviar una transacción con tarifas mínimas. Esto aparecerá en tu historial de transacciones.",
+          "selectLabel" : "Elige un activo",
+          "disabledTooltip" : "Ya tienes este activo en tu cuenta de Stellar."
+        },
+        "connectDevice" : {
+          "title" : "Dispositivo"
+        },
+        "confirmation" : {
+          "title" : "Confirmación",
+          "success" : {
+            "title" : "Activo {{token}} añadido con éxito",
+            "text" : "Ya puedes recibir y enviar activos <0>{{token}}</0> en tu cuenta de Stellar.",
+            "cta" : "Ver detalles"
+          },
+          "broadcastError" : "Es posible que la transacción haya fallado. Espera un momento y comprueba el historial de transacciones antes de intentarlo de nuevo."
+        }
+      }
+    }
+  },
+  "solana" : {
+    "common" : {
+      "broadcastError" : "Es posible que la transacción haya fallado. Espera un momento y comprueba el historial de transacciones antes de intentarlo de nuevo.",
+      "viewDetails" : "Ver detalles",
+      "connectDevice" : {
+        "title" : "Dispositivo"
+      },
+      "confirmation" : {
+        "title" : "Confirmación"
+      }
+    },
+    "delegation" : {
+      "totalStake" : "Participación total",
+      "commission" : "Comisión",
+      "delegate" : "Agregar",
+      "listHeader" : "Delegaciones",
+      "availableBalance" : "Puede retirarse",
+      "active" : "Activo",
+      "activeTooltip" : "Cantidad activa genera recompensas",
+      "inactiveTooltip" : "Cantidad inactiva no genera recompensas",
+      "delegatedInfoTooltip" : "Cantidad total delegada a validadores.",
+      "withdrawableInfoTooltip" : "Cantidad total que es posible retirar de las delegaciones.",
+      "withdrawableTitle" : "Puede retirarse",
+      "statusUpdateNotice" : "El estado de la delegación se actualizará cuando se confirme la transacción.",
+      "ledgerByFigmentTC" : "Términos y condiciones de Ledger by Figment",
+      "emptyState" : {
+        "description" : "Puedes recibir recompensas SOL delegando tu activos.",
+        "info" : "Cómo funciona la delegación",
+        "delegation" : "Recibir recompensas"
+      },
+      "earnRewards" : {
+        "description" : "Puedes recibir recompensas delegando tus activos SOL a un validador.",
+        "bullet" : {
+          "0" : "Conservas la propiedad de los activos delegados",
+          "1" : "Delegar utilizando tu dispositivo Ledger",
+          "2" : "Los activos estarán disponibles después de la desdelegación"
+        },
+        "warning" : "Elige tu validador con cuidado: Puedes perder definitivamente parte de tus activos delegados si el validador no se comporta apropiadamente."
+      },
+      "flow" : {
+        "title" : "Delegar",
+        "steps" : {
+          "validator" : {
+            "title" : "Validador"
+          },
+          "amount" : {
+            "title" : "Importe"
+          },
+          "confirmation" : {
+            "success" : {
+              "title" : "Has delegado tus activos con éxito"
             }
           }
         }
       },
-      "withdraw": {
-        "flow": {
-          "title": "Retirar",
-          "steps": {
-            "amount": {
-              "title": "Importe"
-            },
-            "confirmation": {
-              "success": {
-                "title": "Has retirado con éxito tus activos.",
-                "text": "El saldo de tu cuenta se actualizará cuando se confirme la transacción."
+      "withdraw" : {
+        "flow" : {
+          "title" : "Retirar",
+          "steps" : {
+            "amount" : {
+              "title" : "Importe"
+            },
+            "confirmation" : {
+              "success" : {
+                "title" : "Has retirado con éxito tus activos.",
+                "text" : "El saldo de tu cuenta se actualizará cuando se confirme la transacción."
               }
             }
           }
         }
       },
-      "activate": {
-        "flow": {
-          "title": "Activar",
-          "steps": {
-            "confirmation": {
-              "success": {
-                "title": "Has activado correctamente tu delegación."
+      "activate" : {
+        "flow" : {
+          "title" : "Activar",
+          "steps" : {
+            "confirmation" : {
+              "success" : {
+                "title" : "Has activado correctamente tu delegación."
               }
             }
           }
         }
       },
-      "reactivate": {
-        "flow": {
-          "title": "Reactivar",
-          "steps": {
-            "confirmation": {
-              "success": {
-                "title": "Has reactivado correctamente tu delegación."
+      "reactivate" : {
+        "flow" : {
+          "title" : "Reactivar",
+          "steps" : {
+            "confirmation" : {
+              "success" : {
+                "title" : "Has reactivado correctamente tu delegación."
               }
             }
           }
         }
       },
-      "deactivate": {
-        "flow": {
-          "title": "Desactivar",
-          "steps": {
-            "confirmation": {
-              "success": {
-                "title": "Has desactivado correctamente tu delegación."
+      "deactivate" : {
+        "flow" : {
+          "title" : "Desactivar",
+          "steps" : {
+            "confirmation" : {
+              "success" : {
+                "title" : "Has desactivado correctamente tu delegación."
               }
             }
           }
@@ -3200,1023 +2970,985 @@
       }
     }
   },
-  "delegation": {
-    "title": "Recibir recompensas",
-    "header": "Delegación",
-    "validator": "Validador",
-    "yield": "Rendimiento Est.",
-    "address": "Dirección",
-    "transactionID": "ID de la transacción",
-    "value": "Valor",
-    "amount": "Importe",
-    "delegated": "Delegado",
-    "completionDate": "Fecha de finalización",
-    "rewards": "Recompensas",
-    "duration": "Duración",
-    "durationJustStarted": "Recién iniciado",
-    "durationDays": "{{count}} día",
-    "durationDays_plural": "{{count}} días",
-    "howItWorks": "Cómo funciona la delegación",
-    "delegationEarn": "Ahora puedes recibir recompensas de participación {{name}} delegando tu cuenta.",
-    "earnRewards": "Recibir recompensas",
-    "overdelegated": "Sobredelegado",
-    "status": "Estado",
-    "flow": {
-      "steps": {
-        "starter": {
-          "title": "Recibir recompensas de participación",
-          "description": "Delega tu cuenta Tezos a un tercero validador para recibir recompensas de participación al mismo tiempo que conservas el pleno control de tus activos bajo la más completa seguridad.",
-          "bullet": {
-            "delegate": "Las cuentas delegadas siguen siendo tuyas.",
-            "access": "Puedes acceder a tus activos en cualquier momento.",
-            "ledger": "Delega y vota de forma segura con tu dispositivo Ledger."
-          },
-          "button": {
-            "cta": "Delegar para recibir recompensas"
+  "delegation" : {
+    "title" : "Recibir recompensas",
+    "header" : "Delegación",
+    "validator" : "Validador",
+    "yield" : "Rendimiento Est.",
+    "address" : "Dirección",
+    "transactionID" : "ID de la transacción",
+    "value" : "Valor",
+    "amount" : "Importe",
+    "delegated" : "Delegado",
+    "completionDate" : "Fecha de finalización",
+    "rewards" : "Recompensas",
+    "duration" : "Duración",
+    "durationJustStarted" : "Recién iniciado",
+    "durationDays" : "{{count}} día",
+    "durationDays_plural" : "{{count}} días",
+    "howItWorks" : "Cómo funciona la delegación",
+    "delegationEarn" : "Ahora puedes recibir recompensas de participación {{name}} delegando tu cuenta.",
+    "earnRewards" : "Recibir recompensas",
+    "overdelegated" : "Sobredelegado",
+    "status" : "Estado",
+    "flow" : {
+      "steps" : {
+        "starter" : {
+          "title" : "Recibir recompensas de participación",
+          "description" : "Delega tu cuenta Tezos a un tercero validador para recibir recompensas de participación al mismo tiempo que conservas el pleno control de tus activos bajo la más completa seguridad.",
+          "bullet" : {
+            "delegate" : "Las cuentas delegadas siguen siendo tuyas.",
+            "access" : "Puedes acceder a tus activos en cualquier momento.",
+            "ledger" : "Delega y vota de forma segura con tu dispositivo Ledger."
+          },
+          "button" : {
+            "cta" : "Delegar para recibir recompensas"
           }
         },
-        "account": {
-          "title": "Delegar cuenta",
-          "label": "Cuenta",
-          "toDelegate": "Cuenta a delegar"
-        },
-        "summary": {
-          "title": "Delegar cuenta",
-          "label": "Resumen",
-          "toDelegate": "Cuenta a delegar",
-          "toUndelegate": "Cuenta a desdelegar",
-          "validator": "Validador",
-          "select": "Seleccionar",
-          "yield": "Rendimiento Est. {{amount}}",
-          "randomly": "Validador elegido aleatoriamente",
-          "termsAndPrivacy": "Si delegas tus derechos de voto, las recompensas de tu validador no estarán garantizadas."
-        },
-        "validator": {
-          "title": "Seleccionar validador",
-          "description": "Puedes seleccionar un validador comparando los índices de recompensa estimados",
-          "customValidator": "Validador personalizado",
-          "providedBy": "Tasas de rendimiento suministradas por <1><0>{{name}}</0></1>"
-        },
-        "custom": {
-          "title": "Validador personalizado",
-          "text": "Ingresa la dirección del validador personalizado al que delegar tu cuenta.",
-          "button": "Usar validador"
-        },
-        "undelegate": {
-          "title": "Desdelegar cuenta"
-        },
-        "confirmation": {
-          "title": "Confirmación",
-          "label": "Confirmación",
-          "success": {
-            "title": "Delegación enviada",
-            "titleUndelegated": "Finalizar delegación",
-            "text": "La transacción de delegación ha sido transmitida con éxito. Deberías recibir tu primera recompensa dentro de aproximadamente 40 días, lo que depende del validador.",
-            "textUndelegated": "Tu delegación de cuenta finalizará una vez se haya confirmado la operación. Puedes delegar tu cuenta de nuevo en cualquier momento."
-          },
-          "broadcastError": "Es posible que la transacción haya fallado. Espera un momento y comprueba el historial de transacciones antes de intentarlo de nuevo."
-        }
-      }
-    },
-    "contextMenu": {
-      "topUp": "Recibir más",
-      "redelegate": "Cambiar validador",
-      "stopDelegation": "Finalizar delegación"
-    }
-  },
-  "asset": {
-    "notice": "Resumen de todas las cuentas de {{currency}}"
-  },
-  "carousel": {
-    "hidden": {
-      "close": "Confirmar",
-      "undo": "Mostrar de nuevo",
-      "disclaimer": "Este banner no se mostrará de nuevo hasta que haya un nuevo anuncio"
-    }
-  },
-  "settings": {
-    "title": "Ajustes",
-    "discreet": "Activar o desactivar modo discreto",
-    "helpButton": "Ayuda",
-    "tabs": {
-      "display": "General",
-      "currencies": "Activos cripto",
-      "help": "Ayuda",
-      "about": "Información",
-      "experimental": "Funciones experimentales",
-      "accounts": "Cuentas",
-      "developer": "Desarrollador"
-    },
-    "export": {
-      "accounts": {
-        "title": "Exportar cuentas",
-        "desc": "Agrega tus cuentas a Ledger Live Mobile. Tus cuentas solo se sincronizarán con la cadena de bloques, no entre tus aplicaciones Mobile y Desktop.",
-        "button": "Exportar"
-      },
-      "operations": {
-        "title": "Historial de operaciones",
-        "desc": "Guarda en tu PC un archivo CSV de las operaciones de tus cuentas."
-      },
-      "modal": {
-        "button": "Listo",
-        "title": "Escanear para exportar a Mobile",
-        "listTitle": "En la aplicación Ledger Live Mobile:",
-        "step1": "Toca el botón <highlight><icon>+</icon></highlight> en <highlight>cuentas</highlight>",
-        "step2": "Toca <highlight>Importar cuentas desde Desktop</highlight>",
-        "step3": "Escanea el <highlight>código LiveQR</highlight> hasta que la carga llegue a 100%"
-      }
-    },
-    "display": {
-      "language": "Idioma",
-      "languageDesc": "Configura el idioma de Ledger Live.",
-      "theme": "Tema",
-      "themeDesc": "Selecciona el tema.",
-      "counterValue": "Divisa preferida",
-      "counterValueDesc": "Elige la moneda a mostrar al lado de tu saldo y operaciones.",
-      "region": "Región",
-      "regionDesc": "Elige tu región para actualizar el formato de fecha, hora y moneda.",
-      "stock": "Indicador de mercado regional",
-      "stockDesc": "Elige Occidental para mostrar las subidas del mercado en azul u Oriental para mostrarlas en rojo.",
-      "carouselVisibility": "Visibilidad del carrusel",
-      "carouselVisibilityDesc": "Muestra u oculta el carrusel en el Portfolio"
-    },
-    "developer": {
-      "toast": {
-        "title": "¡Ahora eres un desarrollador!",
-        "text": "Bienvenido al País de las Maravillas"
-      },
-      "debugApps": "Permitir aplicaciones de depuración",
-      "debugAppsDesc": "Mostrar y permitir la utilización de aplicaciones de plataforma etiquetadas como de depuración.",
-      "experimentalApps": "Permitir aplicaciones experimentales",
-      "experimentalAppsDesc": "Mostrar y permitir la utilización de aplicaciones de plataforma etiquetadas como experimentales.",
-      "catalogServer": "Definir el proveedor del catálogo",
-      "catalogServerDesc": "Cambiar entre distintas fuentes de aplicaciones de plataforma",
-      "enablePlatformDevTools": "Habilitar herramientas de desarrollador de plataforma",
-      "enablePlatformDevToolsDesc": "Habilitar ventana de herramientas de desarrollador de aplicaciones de plataforma",
-      "addLocalApp": "Añadir una aplicación local",
-      "addLocalAppDesc": "Explorar archivos locales y añadir una aplicación local usando un manifiesto local",
-      "addLocalAppButton": "Navegar",
-      "runLocalAppDeleteButton": "Borrar",
-      "runLocalAppOpenButton": "Abrir",
-      "enableLearnStagingUrl": "URL de ensayo de la página Learn",
-      "enableLearnStagingUrlDesc": "Activar el URL de ensayo de la página Learn."
-    },
-    "currencies": {
-      "selectPlaceholder": "Seleccionar activo cripto",
-      "desc": "Selecciona un activo cripto para editar sus ajustes.",
-      "placeholder": "No hay ajustes para este activo",
-      "confirmationsNb": "Cantidad de confirmaciones",
-      "confirmationsNbDesc": "Define la cantidad de confirmaciones de red necesarias para que una transacción se marque como confirmada."
-    },
-    "profile": {
-      "password": "Bloqueo por contraseña",
-      "passwordDesc": "Define una contraseña para proteger los datos de Ledger Live en tu PC, como nombres de cuentas, saldos, transacciones y direcciones públicas.",
-      "passwordAutoLock": "Bloqueo automático",
-      "passwordAutoLockDesc": "Bloquear Ledger Live automáticamente cuando esté inactivo.",
-      "changePassword": "Cambiar contraseña",
-      "softResetTitle": "Borrar caché",
-      "softResetDesc": "Borra la caché de Ledger Live para forzar una nueva sincronización con la cadena de bloques.",
-      "softReset": "Borrar",
-      "resetThirdPartyData": "Restablecer datos de terceros",
-      "resetThirdPartyDataDesc": "Borra todos los datos locales de terceros que se usan para acceder al proveedor de transacciones de terceros.",
-      "hardResetTitle": "Restablecer Ledger Live",
-      "hardResetDesc": "Borrar todos los datos de Ledger Live almacenados en tu PC, incluidas tus cuentas, historial de transacciones y ajustes.",
-      "hardReset": "Restablecer",
-      "analytics": "Análisis",
-      "analyticsDesc": "Habilita el análisis para ayudar a Ledger a mejorar la experiencia de usuario. Esto incluye clics, páginas visitadas, redireccionamientos, acciones (enviar, recibir, bloquear, etc.), deslizamientos hasta el final de página, instalaciones o desinstalaciones y versión de aplicación, cantidad de cuentas, activos cripto y operaciones, duración de las sesiones, tipo de dispositivo Ledger y firmware.",
-      "reportErrors": "Informes de errores",
-      "reportErrorsDesc": "Envía automáticamente informes para ayudar a Ledger a mejorar sus productos.",
-      "launchOnboarding": "Configuración del dispositivo",
-      "launchOnboardingDesc": "Configura un nuevo dispositivo o restaura un dispositivo existente. Se conservan las cuentas y los ajustes."
-    },
-    "help": {
-      "version": "Versión",
-      "releaseNotesBtn": "Detalles",
-      "termsBtn": "Leer",
-      "faq": "Soporte de Ledger",
-      "faqDesc": "Si tienes un problema, obtén ayuda mediante Ledger Live usando tu billetera de hardware.",
-      "terms": "Términos de uso",
-      "termsDesc": "Al utilizar Ledger Live consideramos que aceptas nuestros Términos y Condiciones.",
-      "privacy": "Política de Privacidad",
-      "privacyDesc": "Consulta la Política de privacidad para saber qué datos personales recopilamos, por qué y cómo los utilizamos."
-    },
-    "experimental": {
-      "disclaimer": "Estas son funciones experimentales que ofrecemos “tal como están” para que nuestra comunidad de expertos tecnológicos las pruebe. Es posible que fallen, sufran cambios o sean eliminadas en cualquier momento. Al habilitarlas, aceptas usarlas bajo tu responsabilidad.",
-      "features": {
-        "apiTrongridProxy": {
-          "title": "Usar TronGrid.io",
-          "description": "Usar trongrid directamente sin el proxy de Ledger"
-        },
-        "experimentalCurrencies": {
-          "title": "Integraciones experimentales",
-          "description": "Utilizar integraciones experimentales de actrivos cripto disponibles."
-        },
-        "experimentalLanguages": {
-          "title": "Probar traducciones",
-          "description": "Añade idiomas no publicados a la lista de idiomas en la pestaña de ajustes generales."
-        },
-        "managerDevMode": {
-          "title": "Modo de desarrollador",
-          "description": "Mostrar aplicaciones de desarrollador y testnet en el Manager."
-        },
-        "scanForInvalidPaths": {
-          "title": "Búsqueda de cuenta extendida",
-          "description": "Busca cuentas con rutas de derivación incorrectas. Envía los activos que encuentres a una cuenta normal."
-        },
-        "experimentalExplorers": {
-          "title": "API de Experimental Explorers",
-          "description": "Prueba la siguiente versión de los exploradores de cadena de bloques de Ledger. La modificación de esta configuración puede afectar el saldo de la cuenta y la sincronización, como así también la opción de envío.(<0></0>)"
-        },
-        "keychainObservableRange": {
-          "title": "Límite de intervalo personalizado",
-          "description": "Límite de desviación personalizado para todas las cuentas. Aumentar este valor por encima de su valor por defecto (20) busca monedas en más direcciones públicas sin utilizar. Sólo para usuarios avanzados, esto puede provocar que falle la compatibilidad al restaurar tus cuentas."
-        },
-        "forceProvider": {
-          "title": "Proveedor de Manager",
-          "description": "Cambiar el proveedor de aplicaciones en el Manager puede imposibilitar la instalación o desinstalación de aplicaciones en tu dispositivo Ledger."
-        },
-        "testAnimations": {
-          "title": "Probar animaciones Lottie",
-          "description": "Probar todas las animaciones utilizadas en Ledger Live"
-        }
-      }
-    },
-    "hardResetModal": {
-      "title": "Restablecer Ledger Live",
-      "desc": "Restablece Ledger Live para borrar todos los ajustes y cuentas de tu PC. Luego podrás elegir tu contraseña y agregar de nuevo tus cuentas con tu dispositivo Ledger. Las claves privadas que dan acceso a tus activos cripto permanecen seguras en tu dispositivo Ledger y están respaldadas por tu Frase de recuperación.",
-      "warning": "Restablecer Ledger Live borrará tu historial de transacciones de permuta de todas tus cuentas."
-    },
-    "softResetModal": {
-      "title": "Borrar caché",
-      "desc": "El borrado de la caché de Ledger fuerza la resincronización de la red. Se conservan tus ajustes y cuentas. Las claves privadas para acceder a tus activos cripto permanecen seguras en tu dispositivo Ledger y en tu Hoja de recuperación."
-    },
-    "resetFallbackModal": {
-      "title": "Es necesaria la intervención del usuario",
-      "part1": "No fue posible borrar la carpeta caché. Bórrala manualmente:",
-      "part2": "Haz clic en el botón Abrir carpeta para ",
-      "part3": "cerrar la aplicación",
-      "part4": "y borra manualmente la carpeta \"sqlite\".",
-      "part5": "Ahora puedes reiniciar la aplicación normalmente."
-    },
-    "removeAccountModal": {
-      "title": "Quitar cuenta",
-      "desc": "Esto no afectará a tus activos cripto. Las cuentas existentes siempre pueden añadirse de nuevo.",
-      "delete": "Eliminar del Portfolio",
-      "warning": "Eliminar esta cuenta borrará el historial de transacciones de permuta asociado a dicha cuenta."
-    },
-    "openUserDataDirectory": {
-      "title": "Ver datos de usuario",
-      "desc": "Ver los datos de usuario almacenados en tu PC, incluidas tus cuentas, caché y ajustes.",
-      "btn": "Ver"
-    },
-    "repairDevice": {
-      "title": "Repara tu dispositivo Ledger",
-      "descSettings": "Utiliza esto para restaurar tu dispositivo Ledger si se ha bloqueado durante una actualización de firmware.",
-      "desc": "Para los usuarios de Ledger Nano S, selecciona el estado mostrado en tu dispositivo. Para los usuarios de Nano X y Blue, consulta el centro de ayuda.",
-      "button": "Reparar"
-    },
-    "exportLogs": {
-      "title": "Guardar registros",
-      "desc": "Puede ser necesario guardar los registros de Ledger Live para solucionar problemas.",
-      "btn": "Guardar"
-    },
-    "accounts": {
-      "hideEmptyTokens": {
-        "title": "Ocultar cuentas de tokens sin saldo",
-        "desc": "Oculta las cuentas de tokens sin saldo en la página de Cuentas."
-      },
-      "tokenBlacklist": {
-        "title": "Tokens ocultos",
-        "desc": "Puedes ocultar los tokens yendo a la cuenta principal y haciendo clic derecho en el token y seleccionando “Ocultar token”.",
-        "count": "{{count}} token",
-        "count_plural": "{{count}} tokens"
-      },
-      "hiddenNftCollections": {
-        "title": "Colecciones de NFTs ocultas",
-        "desc": "Puedes ocultar colecciones de NFTs haciendo clic derecho sobre el nombre de la colección y seleccionando 'Ocultar colección de NFTs'.",
-        "count": "Colección {{count}}",
-        "count_plural": "Colecciones {{count}}"
-      },
-      "fullNode": {
-        "title": "Conectar nodo completo de Bitcoin",
-        "desc": "Configura tu nodo completo de Bitcoin para sincronizar y enviar transacciones sin usar el Explorer de Ledger."
-      }
-    }
-  },
-  "password": {
-    "inputFields": {
-      "newPassword": {
-        "label": "Nueva contraseña"
-      },
-      "confirmPassword": {
-        "label": "Confirmar contraseña"
-      },
-      "currentPassword": {
-        "label": "Contraseña actual"
-      }
-    },
-    "changePassword": {
-      "title": "Bloqueo por contraseña",
-      "subTitle": "Cambia tu contraseña"
-    },
-    "setPassword": {
-      "title": "Bloqueo por contraseña",
-      "subTitle": "Elige la contraseña",
-      "desc": "Mantén a salvo tu contraseña. Si la pierdes, deberás reiniciar Ledger Live y agregar las cuentas nuevamente."
-    },
-    "disablePassword": {
-      "title": "Desactivar bloqueo por contraseña",
-      "desc": "Los datos de Ledger Live se guardan sin cifrar en tu PC e incluyen direcciones públicas, transacciones y nombres de cuentas."
-    }
-  },
-  "update": {
-    "downloadInProgress": "Descargando actualización...",
-    "downloadProgress": "{{progress}}% completado",
-    "checking": "Comprobando actualización...",
-    "checkSuccess": "Actualización lista para instalar",
-    "quitAndInstall": "Instalar ahora",
-    "updateAvailable": "Se encuentra disponible la actualización a la versión {{version}} de Ledger Live",
-    "error": "Error durante la actualización. Descárgala de nuevo",
-    "reDownload": "Descargar de nuevo",
-    "nightlyWarning": "Esta versión no puede actualizarse automáticamente. Instala la última versión manualmente",
-    "downloadNow": "Descargar actualización"
-  },
-  "crash": {
-    "title": "Algo ha salido mal",
-    "description": "Busca posibles soluciones en nuestros artículos de Soporte. Si el problema persiste, guarda los registros utilizando el botón a continuación y comunícaselos al Soporte de Ledger.",
-    "troubleshooting": "Haz clic aquí para leer posibles soluciones",
-    "logs": "Guardar registros",
-    "dataFolder": "Ver datos de usuario"
-  },
-  "exportOperationsModal": {
-    "title": "Historial de operaciones",
-    "desc": "Selecciona para cuáles cuentas se guardará el historial de operaciones",
-    "descSuccess": "El archivo CSV de tu historial de operaciones se guardó en la carpeta seleccionada",
-    "titleSuccess": "Historial de operaciones guardado",
-    "cta": "Guardar",
-    "ctaSuccess": "Listo",
-    "noAccounts": "No hay cuentas que exportar",
-    "selectedAccounts": "Cuentas a incluir",
-    "selectedAccounts_plural": "Cuentas a incluir ({{count}})",
-    "disclaimer": "Los contravalores de la exportación se ofrecen únicamente a título informativo. No se debe confiar en estos datos para fines contables, fiscales, regulatorios o legales, ya que solo representan una estimación del precio de los activos en el momento de las transacciones y la exportación, según los métodos de valoración proporcionados por nuestro proveedor de servicios, Kaiko."
-  },
-  "language": {
-    "system": "Utilizar idioma del sistema",
-    "switcher": {
-      "en": "English",
-      "fr": "Français",
-      "ru": "Русский",
-      "es": "Español",
-      "zh": "中文",
-      "de": "Alemán"
-    }
-  },
-  "theme": {
-    "system": "Selecciona el tema del sistema",
-    "light": "Claro",
-    "dusk": "Atardecer",
-    "dark": "Oscuro"
-  },
-  "toastOverlay": {
-    "toastType": {
-      "announcement": "Noticias",
-      "operation": "Operación",
-      "achievement": "Logro desbloqueado"
-    },
-    "groupedToast": {
-      "text": "Tienes {{count}} nuevas notificaciones",
-      "cta": "Ver detalles"
-    }
-  },
-  "informationCenter": {
-    "tooltip": "Centro de información",
-    "ongoingIncidentsTooltip": "Hay {{count}} incidente en curso",
-    "ongoingIncidentsTooltip_plural": "Hay {{count}} incidentes en curso",
-    "tabs": {
-      "announcements": "Noticias",
-      "announcementsUnseen": "Noticias ({{unseenCount}})",
-      "serviceStatus": "Estado",
-      "serviceStatusIncidentsOngoing": "Estado ({{incidentCount}})"
-    },
-    "serviceStatus": {
-      "statusOk": {
-        "title": "Ledger Live funciona correctamente",
-        "description": "¿Tienes problemas? Visita nuestra <0>página de ayuda</0>"
-      },
-      "statusNotOk": {
-        "title": "Ledger Live está experimentando problemas",
-        "learnMore": "Más información"
-      }
-    },
-    "announcement": {
-      "emptyState": {
-        "title": "No hay noticias por el momento",
-        "desc": "Aquí encontrarás las noticias relacionadas con Ledger y Ledger Live"
-      }
-    }
-  },
-  "onboarding": {
-    "drawers": {
-      "pinHelp": {
-        "title": "Protege tu código PIN",
-        "intro": "Durante el proceso de configuración debes elegir un código PIN.",
-        "rules": {
-          "1": "<0>Siempre</0> elige un código PIN por ti mismo.",
-          "2": "<0>Siempre</0> ingresa tu código PIN fuera de la vista de los demás.",
-          "3": "Si es necesario, puedes modificar tu código PIN.",
-          "4": "El dispositivo se reiniciará si introduces tres veces seguidas un código PIN incorrecto.",
-          "5": "<0>Nunca</0> utilices un código PIN fácil como 0000, 123456 o 55555555.",
-          "6": "<0>Nunca</0> compartas tu código PIN con nadie más. Ni siquiera con Ledger.",
-          "7": "<0>Nunca</0> utilices un código PIN que no hayas elegido tú mismo.",
-          "8": "<0>Nunca</0> guardes tu código PIN en una PC o teléfono."
-        }
-      },
-      "recoverySeed": {
-        "title1": "¿Cómo funciona una Frase de recuperación?",
-        "paragraph1": "Tu Frase de recuperación funciona como una llave maestra única. Tu dispositivo Ledger la utiliza para calcular las claves privadas de cada activo cripto que posees.",
-        "paragraph2": "Para restaurar el acceso a tus criptos, cualquier billetera puede calcular las mismas claves privadas a partir de tu Frase de recuperación.",
-        "link": "Más información acerca del funcionamiento de la Frase de recuperación",
-        "title2": "¿Qué pasa si pierdo el acceso a mi Nano?",
-        "paragraph3": "No te preocupes, sigue estos pasos:",
-        "points": {
-          "1": "Utiliza una billetera de hardware distinta.",
-          "2": "Selecciona “Restore recovery phrase on a new device” en la aplicación Ledger.",
-          "3": "Ingresa tu Frase de recuperación en tu nuevo dispositivo para restaurar el acceso a tus criptos."
-        }
-      },
-      "whereToHide": {
-        "title": "¿Dónde debo guardar mi Frase de recuperación?",
-        "points": {
-          "1": "<0>NUNCA</0> lo ingreses en una PC, smartphone o cualquier otro dispositivo. No le tomes fotografías.",
-          "2": "<0>NUNCA</0> compartas tus 24 Palabras con nadie.",
-          "3": "<0>SIEMPRE</0> guárdalo en un lugar seguro, fuera de la vista.",
-          "4": "Ledger nunca te pedirá tu Frase de recuperación.",
-          "5": "Si alguien (o alguna aplicación) te la pide, ¡tiene fines deshonestos!"
-        }
-      }
-    },
-    "modals": {
-      "recoverySeedWarning": {
-        "contactSupportCTA": "Ponte en contacto con Soporte",
-        "continueCTA": "Continuar",
-        "title": "Por favor, verifica los contenidos de la caja",
-        "description": "Si tu {{device}} ya tiene un código PIN o una Frase de recuperación, no es seguro usarlo y deberías ponerte en contacto con el Soporte de Ledger.",
-        "alert": "Usa solo la Frase de recuperación que haya generado tu dispositivo al configurarlo por primera vez"
-      }
-    },
-    "alerts": {
-      "beCareful": {
-        "title": "Por favor, ten cuidado",
-        "descr": "Asegúrate de seguir las instrucciones de esta aplicación para cada etapa del proceso.",
-        "gotIt": "Entendido"
-      },
-      "useLedgerSeeds": {
-        "title": "Recomendamos utilizar únicamente Frases de recuperación generadas por Ledger",
-        "descr": "Ledger no puede garantizar la seguridad de las Frases de recuperación ajenas a Ledger. Te recomendamos configurar tu Nano como un dispositivo nuevo si tu Frase de recuperación no ha sido generada por Ledger.",
-        "gotIt": "Entendido"
-      }
-    },
-    "screens": {
-      "welcome": {
-        "title": "Bienvenidos a Ledger",
-        "description": "Administra de manera segura tus cripto desde tu PC.",
-        "cta": "Comenzar",
-        "noDevice": "¿No tienes un dispositivo? <0>Compra un Ledger Nano X</0>",
-        "languageWarning": {
-          "title": "Comenzar en {{language}}",
-          "desc": "Estamos añadiendo idiomas adicionales para ayudarte a utilizar Ledger. Ten en cuenta que actualmente el resto de la experiencia Ledger solo está disponible en inglés.",
-          "cta": "Entendido"
-        }
-      },
-      "selectDevice": {
-        "title": "¿Cuál es tu dispositivo?"
-      },
-      "selectUseCase": {
-        "greetings": "¡Hola!",
-        "hasNoRecovery": "¿Es la primera vez que utilizas tu {{deviceName}}?",
-        "hasRecovery": "¿Ya tienes una Frase de recuperación?",
-        "separator": "O",
-        "switchDevice": "Cambiar dispositivo",
-        "options": {
-          "1": {
-            "heading": "Primera vez",
-            "title": "Configurar un nuevo {{deviceName}}",
-            "description": "¡Comencemos y configuremos tu dispositivo!"
-          },
-          "2": {
-            "heading": "Conectar dispositivo",
-            "title": "Conecta tu {{deviceName}}",
-            "description": "¿Tu dispositivo ya está configurado? ¡Conéctalo a tu aplicación!"
-          },
-          "3": {
-            "heading": "Restaurar dispositivo",
-            "title": "Restaura tu Frase de recuperación a un nuevo dispositivo",
-            "description": "¡Utiliza una Frase de recuperación existente para restaurar tus claves privadas a un {{deviceName}} nuevo!"
+        "account" : {
+          "title" : "Delegar cuenta",
+          "label" : "Cuenta",
+          "toDelegate" : "Cuenta a delegar"
+        },
+        "summary" : {
+          "title" : "Delegar cuenta",
+          "label" : "Resumen",
+          "toDelegate" : "Cuenta a delegar",
+          "toUndelegate" : "Cuenta a desdelegar",
+          "validator" : "Validador",
+          "select" : "Seleccionar",
+          "yield" : "Rendimiento Est. {{amount}}",
+          "randomly" : "Validador elegido aleatoriamente",
+          "termsAndPrivacy" : "Si delegas tus derechos de voto, las recompensas de tu validador no estarán garantizadas."
+        },
+        "validator" : {
+          "title" : "Seleccionar validador",
+          "description" : "Puedes seleccionar un validador comparando los índices de recompensa estimados",
+          "customValidator" : "Validador personalizado",
+          "providedBy" : "Tasas de rendimiento suministradas por <1><0>{{name}}</0></1>"
+        },
+        "custom" : {
+          "title" : "Validador personalizado",
+          "text" : "Ingresa la dirección del validador personalizado al que delegar tu cuenta.",
+          "button" : "Usar validador"
+        },
+        "undelegate" : {
+          "title" : "Desdelegar cuenta"
+        },
+        "confirmation" : {
+          "title" : "Confirmación",
+          "label" : "Confirmación",
+          "success" : {
+            "title" : "Delegación enviada",
+            "titleUndelegated" : "Finalizar delegación",
+            "text" : "La transacción de delegación ha sido transmitida con éxito. Deberías recibir tu primera recompensa dentro de aproximadamente 40 días, lo que depende del validador.",
+            "textUndelegated" : "Tu delegación de cuenta finalizará una vez se haya confirmado la operación. Puedes delegar tu cuenta de nuevo en cualquier momento."
+          },
+          "broadcastError" : "Es posible que la transacción haya fallado. Espera un momento y comprueba el historial de transacciones antes de intentarlo de nuevo."
+        }
+      }
+    },
+    "contextMenu" : {
+      "topUp" : "Recibir más",
+      "redelegate" : "Cambiar validador",
+      "stopDelegation" : "Finalizar delegación"
+    }
+  },
+  "asset" : {
+    "notice" : "Resumen de todas las cuentas de {{currency}}"
+  },
+  "carousel" : {
+    "hidden" : {
+      "close" : "Confirmar",
+      "undo" : "Mostrar de nuevo",
+      "disclaimer" : "Este banner no se mostrará de nuevo hasta que haya un nuevo anuncio"
+    }
+  },
+  "settings" : {
+    "title" : "Ajustes",
+    "discreet" : "Activar o desactivar modo discreto",
+    "helpButton" : "Ayuda",
+    "tabs" : {
+      "display" : "General",
+      "currencies" : "Activos cripto",
+      "help" : "Ayuda",
+      "about" : "Información",
+      "experimental" : "Funciones experimentales",
+      "accounts" : "Cuentas",
+      "developer" : "Desarrollador"
+    },
+    "export" : {
+      "accounts" : {
+        "title" : "Exportar cuentas",
+        "desc" : "Agrega tus cuentas a Ledger Live Mobile. Tus cuentas solo se sincronizarán con la cadena de bloques, no entre tus aplicaciones Mobile y Desktop.",
+        "button" : "Exportar"
+      },
+      "operations" : {
+        "title" : "Historial de operaciones",
+        "desc" : "Guarda en tu PC un archivo CSV de las operaciones de tus cuentas."
+      },
+      "modal" : {
+        "button" : "Listo",
+        "title" : "Escanear para exportar a Mobile",
+        "listTitle" : "En la aplicación Ledger Live Mobile:",
+        "step1" : "Toca el botón <highlight><icon>+</icon></highlight> en <highlight>cuentas</highlight>",
+        "step2" : "Toca <highlight>Importar cuentas desde Desktop</highlight>",
+        "step3" : "Escanea el <highlight>código LiveQR</highlight> hasta que la carga llegue a 100%"
+      }
+    },
+    "display" : {
+      "language" : "Idioma",
+      "languageDesc" : "Configura el idioma de Ledger Live.",
+      "theme" : "Tema",
+      "themeDesc" : "Selecciona el tema.",
+      "counterValue" : "Divisa preferida",
+      "counterValueDesc" : "Elige la moneda a mostrar al lado de tu saldo y operaciones.",
+      "region" : "Región",
+      "regionDesc" : "Elige tu región para actualizar el formato de fecha, hora y moneda.",
+      "stock" : "Indicador de mercado regional",
+      "stockDesc" : "Elige Occidental para mostrar las subidas del mercado en azul u Oriental para mostrarlas en rojo.",
+      "carouselVisibility" : "Visibilidad del carrusel",
+      "carouselVisibilityDesc" : "Muestra u oculta el carrusel en el Portfolio"
+    },
+    "developer" : {
+      "toast" : {
+        "title" : "¡Ahora eres un desarrollador!",
+        "text" : "Bienvenido al País de las Maravillas"
+      },
+      "debugApps" : "Permitir aplicaciones de depuración",
+      "debugAppsDesc" : "Mostrar y permitir la utilización de aplicaciones de plataforma etiquetadas como de depuración.",
+      "experimentalApps" : "Permitir aplicaciones experimentales",
+      "experimentalAppsDesc" : "Mostrar y permitir la utilización de aplicaciones de plataforma etiquetadas como experimentales.",
+      "catalogServer" : "Definir el proveedor del catálogo",
+      "catalogServerDesc" : "Cambiar entre distintas fuentes de aplicaciones de plataforma",
+      "enablePlatformDevTools" : "Habilitar herramientas de desarrollador de plataforma",
+      "enablePlatformDevToolsDesc" : "Habilitar ventana de herramientas de desarrollador de aplicaciones de plataforma",
+      "addLocalApp" : "Añadir una aplicación local",
+      "addLocalAppDesc" : "Explorar archivos locales y añadir una aplicación local usando un manifiesto local",
+      "addLocalAppButton" : "Navegar",
+      "runLocalAppDeleteButton" : "Borrar",
+      "runLocalAppOpenButton" : "Abrir",
+      "enableLearnStagingUrl" : "URL de ensayo de la página Learn",
+      "enableLearnStagingUrlDesc" : "Activar el URL de ensayo de la página Learn."
+    },
+    "currencies" : {
+      "selectPlaceholder" : "Seleccionar activo cripto",
+      "desc" : "Selecciona un activo cripto para editar sus ajustes.",
+      "placeholder" : "No hay ajustes para este activo",
+      "confirmationsNb" : "Cantidad de confirmaciones",
+      "confirmationsNbDesc" : "Define la cantidad de confirmaciones de red necesarias para que una transacción se marque como confirmada."
+    },
+    "profile" : {
+      "password" : "Bloqueo por contraseña",
+      "passwordDesc" : "Define una contraseña para proteger los datos de Ledger Live en tu PC, como nombres de cuentas, saldos, transacciones y direcciones públicas.",
+      "passwordAutoLock" : "Bloqueo automático",
+      "passwordAutoLockDesc" : "Bloquear Ledger Live automáticamente cuando esté inactivo.",
+      "changePassword" : "Cambiar contraseña",
+      "softResetTitle" : "Borrar caché",
+      "softResetDesc" : "Borra la caché de Ledger Live para forzar una nueva sincronización con la cadena de bloques.",
+      "softReset" : "Borrar",
+      "resetThirdPartyData" : "Restablecer datos de terceros",
+      "resetThirdPartyDataDesc" : "Borra todos los datos locales de terceros que se usan para acceder al proveedor de transacciones de terceros.",
+      "hardResetTitle" : "Restablecer Ledger Live",
+      "hardResetDesc" : "Borrar todos los datos de Ledger Live almacenados en tu PC, incluidas tus cuentas, historial de transacciones y ajustes.",
+      "hardReset" : "Restablecer",
+      "analytics" : "Análisis",
+      "analyticsDesc" : "Habilita el análisis para ayudar a Ledger a mejorar la experiencia de usuario. Esto incluye clics, páginas visitadas, redireccionamientos, acciones (enviar, recibir, bloquear, etc.), deslizamientos hasta el final de página, instalaciones o desinstalaciones y versión de aplicación, cantidad de cuentas, activos cripto y operaciones, duración de las sesiones, tipo de dispositivo Ledger y firmware.",
+      "reportErrors" : "Informes de errores",
+      "reportErrorsDesc" : "Envía automáticamente informes para ayudar a Ledger a mejorar sus productos.",
+      "launchOnboarding" : "Configuración del dispositivo",
+      "launchOnboardingDesc" : "Configura un nuevo dispositivo o restaura un dispositivo existente. Se conservan las cuentas y los ajustes."
+    },
+    "help" : {
+      "version" : "Versión",
+      "releaseNotesBtn" : "Detalles",
+      "termsBtn" : "Leer",
+      "faq" : "Soporte de Ledger",
+      "faqDesc" : "Si tienes un problema, obtén ayuda mediante Ledger Live usando tu billetera de hardware.",
+      "terms" : "Términos de uso",
+      "termsDesc" : "Al utilizar Ledger Live consideramos que aceptas nuestros Términos y Condiciones.",
+      "privacy" : "Política de Privacidad",
+      "privacyDesc" : "Consulta la Política de privacidad para saber qué datos personales recopilamos, por qué y cómo los utilizamos."
+    },
+    "experimental" : {
+      "disclaimer" : "Estas son funciones experimentales que ofrecemos “tal como están” para que nuestra comunidad de expertos tecnológicos las pruebe. Es posible que fallen, sufran cambios o sean eliminadas en cualquier momento. Al habilitarlas, aceptas usarlas bajo tu responsabilidad.",
+      "features" : {
+        "apiTrongridProxy" : {
+          "title" : "Usar TronGrid.io",
+          "description" : "Usar trongrid directamente sin el proxy de Ledger"
+        },
+        "experimentalCurrencies" : {
+          "title" : "Integraciones experimentales",
+          "description" : "Utilizar integraciones experimentales de actrivos cripto disponibles."
+        },
+        "experimentalLanguages" : {
+          "title" : "Probar traducciones",
+          "description" : "Añade idiomas no publicados a la lista de idiomas en la pestaña de ajustes generales."
+        },
+        "managerDevMode" : {
+          "title" : "Modo de desarrollador",
+          "description" : "Mostrar aplicaciones de desarrollador y testnet en el Manager."
+        },
+        "scanForInvalidPaths" : {
+          "title" : "Búsqueda de cuenta extendida",
+          "description" : "Busca cuentas con rutas de derivación incorrectas. Envía los activos que encuentres a una cuenta normal."
+        },
+        "experimentalExplorers" : {
+          "title" : "API de Experimental Explorers",
+          "description" : "Prueba la siguiente versión de los exploradores de cadena de bloques de Ledger. La modificación de esta configuración puede afectar el saldo de la cuenta y la sincronización, como así también la opción de envío.(<0></0>)"
+        },
+        "keychainObservableRange" : {
+          "title" : "Límite de intervalo personalizado",
+          "description" : "Límite de desviación personalizado para todas las cuentas. Aumentar este valor por encima de su valor por defecto (20) busca monedas en más direcciones públicas sin utilizar. Sólo para usuarios avanzados, esto puede provocar que falle la compatibilidad al restaurar tus cuentas."
+        },
+        "forceProvider" : {
+          "title" : "Proveedor de Manager",
+          "description" : "Cambiar el proveedor de aplicaciones en el Manager puede imposibilitar la instalación o desinstalación de aplicaciones en tu dispositivo Ledger."
+        },
+        "testAnimations" : {
+          "title" : "Probar animaciones Lottie",
+          "description" : "Probar todas las animaciones utilizadas en Ledger Live"
+        }
+      }
+    },
+    "hardResetModal" : {
+      "title" : "Restablecer Ledger Live",
+      "desc" : "Restablece Ledger Live para borrar todos los ajustes y cuentas de tu PC. Luego podrás elegir tu contraseña y agregar de nuevo tus cuentas con tu dispositivo Ledger. Las claves privadas que dan acceso a tus activos cripto permanecen seguras en tu dispositivo Ledger y están respaldadas por tu Frase de recuperación.",
+      "warning" : "Restablecer Ledger Live borrará tu historial de transacciones de permuta de todas tus cuentas."
+    },
+    "softResetModal" : {
+      "title" : "Borrar caché",
+      "desc" : "El borrado de la caché de Ledger fuerza la resincronización de la red. Se conservan tus ajustes y cuentas. Las claves privadas para acceder a tus activos cripto permanecen seguras en tu dispositivo Ledger y en tu Hoja de recuperación."
+    },
+    "resetFallbackModal" : {
+      "title" : "Es necesaria la intervención del usuario",
+      "part1" : "No fue posible borrar la carpeta caché. Bórrala manualmente:",
+      "part2" : "Haz clic en el botón Abrir carpeta para ",
+      "part3" : "cerrar la aplicación",
+      "part4" : "y borra manualmente la carpeta \"sqlite\".",
+      "part5" : "Ahora puedes reiniciar la aplicación normalmente."
+    },
+    "removeAccountModal" : {
+      "title" : "Quitar cuenta",
+      "desc" : "Esto no afectará a tus activos cripto. Las cuentas existentes siempre pueden añadirse de nuevo.",
+      "delete" : "Eliminar del Portfolio",
+      "warning" : "Eliminar esta cuenta borrará el historial de transacciones de permuta asociado a dicha cuenta."
+    },
+    "openUserDataDirectory" : {
+      "title" : "Ver datos de usuario",
+      "desc" : "Ver los datos de usuario almacenados en tu PC, incluidas tus cuentas, caché y ajustes.",
+      "btn" : "Ver"
+    },
+    "repairDevice" : {
+      "title" : "Repara tu dispositivo Ledger",
+      "descSettings" : "Utiliza esto para restaurar tu dispositivo Ledger si se ha bloqueado durante una actualización de firmware.",
+      "desc" : "Para los usuarios de Ledger Nano S, selecciona el estado mostrado en tu dispositivo. Para los usuarios de Nano X y Blue, consulta el centro de ayuda.",
+      "button" : "Reparar"
+    },
+    "exportLogs" : {
+      "title" : "Guardar registros",
+      "desc" : "Puede ser necesario guardar los registros de Ledger Live para solucionar problemas.",
+      "btn" : "Guardar"
+    },
+    "accounts" : {
+      "hideEmptyTokens" : {
+        "title" : "Ocultar cuentas de tokens sin saldo",
+        "desc" : "Oculta las cuentas de tokens sin saldo en la página de Cuentas."
+      },
+      "tokenBlacklist" : {
+        "title" : "Tokens ocultos",
+        "desc" : "Puedes ocultar los tokens yendo a la cuenta principal y haciendo clic derecho en el token y seleccionando “Ocultar token”.",
+        "count" : "{{count}} token",
+        "count_plural" : "{{count}} tokens"
+      },
+      "hiddenNftCollections" : {
+        "title" : "Colecciones de NFTs ocultas",
+        "desc" : "Puedes ocultar colecciones de NFTs haciendo clic derecho sobre el nombre de la colección y seleccionando 'Ocultar colección de NFTs'.",
+        "count" : "Colección {{count}}",
+        "count_plural" : "Colecciones {{count}}"
+      },
+      "fullNode" : {
+        "title" : "Conectar nodo completo de Bitcoin",
+        "desc" : "Configura tu nodo completo de Bitcoin para sincronizar y enviar transacciones sin usar el Explorer de Ledger."
+      }
+    }
+  },
+  "password" : {
+    "inputFields" : {
+      "newPassword" : {
+        "label" : "Nueva contraseña"
+      },
+      "confirmPassword" : {
+        "label" : "Confirmar contraseña"
+      },
+      "currentPassword" : {
+        "label" : "Contraseña actual"
+      }
+    },
+    "changePassword" : {
+      "title" : "Bloqueo por contraseña",
+      "subTitle" : "Cambia tu contraseña"
+    },
+    "setPassword" : {
+      "title" : "Bloqueo por contraseña",
+      "subTitle" : "Elige la contraseña",
+      "desc" : "Mantén a salvo tu contraseña. Si la pierdes, deberás reiniciar Ledger Live y agregar las cuentas nuevamente."
+    },
+    "disablePassword" : {
+      "title" : "Desactivar bloqueo por contraseña",
+      "desc" : "Los datos de Ledger Live se guardan sin cifrar en tu PC e incluyen direcciones públicas, transacciones y nombres de cuentas."
+    }
+  },
+  "update" : {
+    "downloadInProgress" : "Descargando actualización...",
+    "downloadProgress" : "{{progress}}% completado",
+    "checking" : "Comprobando actualización...",
+    "checkSuccess" : "Actualización lista para instalar",
+    "quitAndInstall" : "Instalar ahora",
+    "updateAvailable" : "Se encuentra disponible la actualización a la versión {{version}} de Ledger Live",
+    "error" : "Error durante la actualización. Descárgala de nuevo",
+    "reDownload" : "Descargar de nuevo",
+    "nightlyWarning" : "Esta versión no puede actualizarse automáticamente. Instala la última versión manualmente",
+    "downloadNow" : "Descargar actualización"
+  },
+  "crash" : {
+    "title" : "Algo ha salido mal",
+    "description" : "Busca posibles soluciones en nuestros artículos de Soporte. Si el problema persiste, guarda los registros utilizando el botón a continuación y comunícaselos al Soporte de Ledger.",
+    "troubleshooting" : "Haz clic aquí para leer posibles soluciones",
+    "logs" : "Guardar registros",
+    "dataFolder" : "Ver datos de usuario"
+  },
+  "exportOperationsModal" : {
+    "title" : "Historial de operaciones",
+    "desc" : "Selecciona para cuáles cuentas se guardará el historial de operaciones",
+    "descSuccess" : "El archivo CSV de tu historial de operaciones se guardó en la carpeta seleccionada",
+    "titleSuccess" : "Historial de operaciones guardado",
+    "cta" : "Guardar",
+    "ctaSuccess" : "Listo",
+    "noAccounts" : "No hay cuentas que exportar",
+    "selectedAccounts" : "Cuentas a incluir",
+    "selectedAccounts_plural" : "Cuentas a incluir ({{count}})",
+    "disclaimer" : "Los contravalores de la exportación se ofrecen únicamente a título informativo. No se debe confiar en estos datos para fines contables, fiscales, regulatorios o legales, ya que solo representan una estimación del precio de los activos en el momento de las transacciones y la exportación, según los métodos de valoración proporcionados por nuestro proveedor de servicios, Kaiko."
+  },
+  "language" : {
+    "system" : "Utilizar idioma del sistema",
+    "switcher" : {
+      "en" : "English",
+      "fr" : "Français",
+      "ru" : "Русский",
+      "es" : "Español",
+      "zh" : "中文",
+      "de" : "Alemán"
+    }
+  },
+  "theme" : {
+    "system" : "Selecciona el tema del sistema",
+    "light" : "Claro",
+    "dusk" : "Atardecer",
+    "dark" : "Oscuro"
+  },
+  "toastOverlay" : {
+    "toastType" : {
+      "announcement" : "Noticias",
+      "operation" : "Operación",
+      "achievement" : "Logro desbloqueado"
+    },
+    "groupedToast" : {
+      "text" : "Tienes {{count}} nuevas notificaciones",
+      "cta" : "Ver detalles"
+    }
+  },
+  "informationCenter" : {
+    "tooltip" : "Centro de información",
+    "ongoingIncidentsTooltip" : "Hay {{count}} incidente en curso",
+    "ongoingIncidentsTooltip_plural" : "Hay {{count}} incidentes en curso",
+    "tabs" : {
+      "announcements" : "Noticias",
+      "announcementsUnseen" : "Noticias ({{unseenCount}})",
+      "serviceStatus" : "Estado",
+      "serviceStatusIncidentsOngoing" : "Estado ({{incidentCount}})"
+    },
+    "serviceStatus" : {
+      "statusOk" : {
+        "title" : "Ledger Live funciona correctamente",
+        "description" : "¿Tienes problemas? Visita nuestra <0>página de ayuda</0>"
+      },
+      "statusNotOk" : {
+        "title" : "Ledger Live está experimentando problemas",
+        "learnMore" : "Más información"
+      }
+    },
+    "announcement" : {
+      "emptyState" : {
+        "title" : "No hay noticias por el momento",
+        "desc" : "Aquí encontrarás las noticias relacionadas con Ledger y Ledger Live"
+      }
+    }
+  },
+  "onboarding" : {
+    "drawers" : {
+      "pinHelp" : {
+        "title" : "Protege tu código PIN",
+        "intro" : "Durante el proceso de configuración debes elegir un código PIN.",
+        "rules" : {
+          "1" : "<0>Siempre</0> elige un código PIN por ti mismo.",
+          "2" : "<0>Siempre</0> ingresa tu código PIN fuera de la vista de los demás.",
+          "3" : "Si es necesario, puedes modificar tu código PIN.",
+          "4" : "El dispositivo se reiniciará si introduces tres veces seguidas un código PIN incorrecto.",
+          "5" : "<0>Nunca</0> utilices un código PIN fácil como 0000, 123456 o 55555555.",
+          "6" : "<0>Nunca</0> compartas tu código PIN con nadie más. Ni siquiera con Ledger.",
+          "7" : "<0>Nunca</0> utilices un código PIN que no hayas elegido tú mismo.",
+          "8" : "<0>Nunca</0> guardes tu código PIN en una PC o teléfono."
+        }
+      },
+      "recoverySeed" : {
+        "title1" : "¿Cómo funciona una Frase de recuperación?",
+        "paragraph1" : "Tu Frase de recuperación funciona como una llave maestra única. Tu dispositivo Ledger la utiliza para calcular las claves privadas de cada activo cripto que posees.",
+        "paragraph2" : "Para restaurar el acceso a tus criptos, cualquier billetera puede calcular las mismas claves privadas a partir de tu Frase de recuperación.",
+        "link" : "Más información acerca del funcionamiento de la Frase de recuperación",
+        "title2" : "¿Qué pasa si pierdo el acceso a mi Nano?",
+        "paragraph3" : "No te preocupes, sigue estos pasos:",
+        "points" : {
+          "1" : "Utiliza una billetera de hardware distinta.",
+          "2" : "Selecciona “Restore recovery phrase on a new device” en la aplicación Ledger.",
+          "3" : "Ingresa tu Frase de recuperación en tu nuevo dispositivo para restaurar el acceso a tus criptos."
+        }
+      },
+      "whereToHide" : {
+        "title" : "¿Dónde debo guardar mi Frase de recuperación?",
+        "points" : {
+          "1" : "<0>NUNCA</0> lo ingreses en una PC, smartphone o cualquier otro dispositivo. No le tomes fotografías.",
+          "2" : "<0>NUNCA</0> compartas tus 24 Palabras con nadie.",
+          "3" : "<0>SIEMPRE</0> guárdalo en un lugar seguro, fuera de la vista.",
+          "4" : "Ledger nunca te pedirá tu Frase de recuperación.",
+          "5" : "Si alguien (o alguna aplicación) te la pide, ¡tiene fines deshonestos!"
+        }
+      }
+    },
+    "modals" : {
+      "recoverySeedWarning" : {
+        "contactSupportCTA" : "Ponte en contacto con Soporte",
+        "continueCTA" : "Continuar",
+        "title" : "Por favor, verifica los contenidos de la caja",
+        "description" : "Si tu {{device}} ya tiene un código PIN o una Frase de recuperación, no es seguro usarlo y deberías ponerte en contacto con el Soporte de Ledger.",
+        "alert" : "Usa solo la Frase de recuperación que haya generado tu dispositivo al configurarlo por primera vez"
+      }
+    },
+    "alerts" : {
+      "beCareful" : {
+        "title" : "Por favor, ten cuidado",
+        "descr" : "Asegúrate de seguir las instrucciones de esta aplicación para cada etapa del proceso.",
+        "gotIt" : "Entendido"
+      },
+      "useLedgerSeeds" : {
+        "title" : "Recomendamos utilizar únicamente Frases de recuperación generadas por Ledger",
+        "descr" : "Ledger no puede garantizar la seguridad de las Frases de recuperación ajenas a Ledger. Te recomendamos configurar tu Nano como un dispositivo nuevo si tu Frase de recuperación no ha sido generada por Ledger.",
+        "gotIt" : "Entendido"
+      }
+    },
+    "screens" : {
+      "welcome" : {
+        "title" : "Bienvenidos a Ledger",
+        "description" : "Administra de manera segura tus cripto desde tu PC.",
+        "cta" : "Comenzar",
+        "noDevice" : "¿No tienes un dispositivo? <0>Compra un Ledger Nano X</0>",
+        "languageWarning" : {
+          "title" : "Comenzar en {{language}}",
+          "desc" : "Estamos añadiendo idiomas adicionales para ayudarte a utilizar Ledger. Ten en cuenta que actualmente el resto de la experiencia Ledger solo está disponible en inglés.",
+          "cta" : "Entendido"
+        }
+      },
+      "selectDevice" : {
+        "title" : "¿Cuál es tu dispositivo?"
+      },
+      "selectUseCase" : {
+        "greetings" : "¡Hola!",
+        "hasNoRecovery" : "¿Es la primera vez que utilizas tu {{deviceName}}?",
+        "hasRecovery" : "¿Ya tienes una Frase de recuperación?",
+        "separator" : "O",
+        "switchDevice" : "Cambiar dispositivo",
+        "options" : {
+          "1" : {
+            "heading" : "Primera vez",
+            "title" : "Configurar un nuevo {{deviceName}}",
+            "description" : "¡Comencemos y configuremos tu dispositivo!"
+          },
+          "2" : {
+            "heading" : "Conectar dispositivo",
+            "title" : "Conecta tu {{deviceName}}",
+            "description" : "¿Tu dispositivo ya está configurado? ¡Conéctalo a tu aplicación!"
+          },
+          "3" : {
+            "heading" : "Restaurar dispositivo",
+            "title" : "Restaura tu Frase de recuperación a un nuevo dispositivo",
+            "description" : "¡Utiliza una Frase de recuperación existente para restaurar tus claves privadas a un {{deviceName}} nuevo!"
           }
         }
       },
-      "tutorial": {
-        "steps": {
-          "getStarted": "Comenzar",
-          "pinCode": "Código PIN",
-          "recoveryPhrase": "Frase de recuperación",
-          "hideRecoveryPhrase": "Oculta tu Frase de recuperación",
-          "pairNano": "Conectar Nano"
-        },
-        "screens": {
-          "importYourRecoveryPhrase": {
-            "title": "Restaurar a partir de Frase de recuperación",
-            "paragraph1": "Restaura tu Nano a partir de tu Frase de recuperación para restaurar, reemplazar o hacer una copia de seguridad de tu billetera de hardware Ledger.",
-            "paragraph2": "Tu Nano restaurará tus claves privadas y podrás acceder a tus criptos y administrarlas.",
-            "buttons": {
-              "next": "De acuerdo, ¡todo listo!",
-              "prev": "Paso anterior",
-              "help": "Necesitas ayuda"
+      "tutorial" : {
+        "steps" : {
+          "getStarted" : "Comenzar",
+          "pinCode" : "Código PIN",
+          "recoveryPhrase" : "Frase de recuperación",
+          "hideRecoveryPhrase" : "Oculta tu Frase de recuperación",
+          "pairNano" : "Conectar Nano"
+        },
+        "screens" : {
+          "importYourRecoveryPhrase" : {
+            "title" : "Restaurar a partir de Frase de recuperación",
+            "paragraph1" : "Restaura tu Nano a partir de tu Frase de recuperación para restaurar, reemplazar o hacer una copia de seguridad de tu billetera de hardware Ledger.",
+            "paragraph2" : "Tu Nano restaurará tus claves privadas y podrás acceder a tus criptos y administrarlas.",
+            "buttons" : {
+              "next" : "De acuerdo, ¡todo listo!",
+              "prev" : "Paso anterior",
+              "help" : "Necesitas ayuda"
             }
           },
-          "howToGetStarted": {
-            "title": "Esta es la mejor manera de hacerlo:",
-            "rules": {
-              "1": "Dedícale unos 30 minutos, tómate tu tiempo.",
-              "2": "Busca lápiz y papel.",
-              "3": "Elige un entorno seguro y tranquilo en el que puedas estar a solas."
-            },
-            "buttons": {
-              "next": "De acuerdo, ¡todo listo!",
-              "prev": "Paso anterior"
+          "howToGetStarted" : {
+            "title" : "Esta es la mejor manera de hacerlo:",
+            "rules" : {
+              "1" : "Dedícale unos 30 minutos, tómate tu tiempo.",
+              "2" : "Busca lápiz y papel.",
+              "3" : "Elige un entorno seguro y tranquilo en el que puedas estar a solas."
+            },
+            "buttons" : {
+              "next" : "De acuerdo, ¡todo listo!",
+              "prev" : "Paso anterior"
             }
           },
-          "deviceHowTo": {
-            "turnOn": {
-              "title": "Encendido del Nano",
-              "descr": "Conecta tu dispositivo a tu PC mediante el cable USB."
-            },
-            "browse": {
-              "title": "Navegar",
-              "descr": "Aprende a interactuar con tu dispositivo mediante las instrucciones en pantalla."
-            },
-            "select": {
-              "title": "Selecciona “Set up as new device”",
-              "descr": "Presiona ambos botones simultáneamente para validar la selección."
-            },
-            "follow": {
-              "title": "Sigue las instrucciones",
-              "descr": "Vuelve aquí para seguir las instrucciones con respecto a tu código PIN."
-            },
-            "buttons": {
-              "next": "Siguiente paso",
-              "prev": "Paso anterior",
-              "help": "Necesitas ayuda"
+          "deviceHowTo" : {
+            "turnOn" : {
+              "title" : "Encendido del Nano",
+              "descr" : "Conecta tu dispositivo a tu PC mediante el cable USB."
+            },
+            "browse" : {
+              "title" : "Navegar",
+              "descr" : "Aprende a interactuar con tu dispositivo mediante las instrucciones en pantalla."
+            },
+            "select" : {
+              "title" : "Selecciona “Set up as new device”",
+              "descr" : "Presiona ambos botones simultáneamente para validar la selección."
+            },
+            "follow" : {
+              "title" : "Sigue las instrucciones",
+              "descr" : "Vuelve aquí para seguir las instrucciones con respecto a tu código PIN."
+            },
+            "buttons" : {
+              "next" : "Siguiente paso",
+              "prev" : "Paso anterior",
+              "help" : "Necesitas ayuda"
             }
           },
-          "deviceHowTo2": {
-            "turnOn": {
-              "title": "Encendido del Nano",
-              "descr": "Conecta tu dispositivo a tu PC mediante el cable USB."
-            },
-            "browse": {
-              "title": "Navegar",
-              "descr": "Aprende a interactuar con tu dispositivo mediante las instrucciones en pantalla."
-            },
-            "select": {
-              "title": "Selecciona “Enter your recovery phrase”",
-              "descr": "Presiona ambos botones simultáneamente para validar la selección."
-            },
-            "follow": {
-              "title": "Sigue las instrucciones",
-              "descr": "Vuelve aquí para seguir las instrucciones con respecto a tu código PIN."
-            },
-            "buttons": {
-              "next": "Siguiente paso",
-              "prev": "Paso anterior",
-              "help": "Necesitas ayuda"
+          "deviceHowTo2" : {
+            "turnOn" : {
+              "title" : "Encendido del Nano",
+              "descr" : "Conecta tu dispositivo a tu PC mediante el cable USB."
+            },
+            "browse" : {
+              "title" : "Navegar",
+              "descr" : "Aprende a interactuar con tu dispositivo mediante las instrucciones en pantalla."
+            },
+            "select" : {
+              "title" : "Selecciona “Enter your recovery phrase”",
+              "descr" : "Presiona ambos botones simultáneamente para validar la selección."
+            },
+            "follow" : {
+              "title" : "Sigue las instrucciones",
+              "descr" : "Vuelve aquí para seguir las instrucciones con respecto a tu código PIN."
+            },
+            "buttons" : {
+              "next" : "Siguiente paso",
+              "prev" : "Paso anterior",
+              "help" : "Necesitas ayuda"
             }
           },
-          "pinCode": {
-            "title": "Código PIN",
-            "paragraph": "Tu código PIN es la primera capa de seguridad y protege físicamente el acceso a tu Nano y a tus claves privadas. Tu código PIN debe tener entre 4 y 8 dígitos.",
-            "disclaimer": "Comprendo que debo elegir mi código PIN por mi cuenta y mantenerlo en secreto.",
-            "buttons": {
-              "next": "Establecer un código PIN",
-              "prev": "Paso anterior",
-              "help": "Necesitas ayuda"
+          "pinCode" : {
+            "title" : "Código PIN",
+            "paragraph" : "Tu código PIN es la primera capa de seguridad y protege físicamente el acceso a tu Nano y a tus claves privadas. Tu código PIN debe tener entre 4 y 8 dígitos.",
+            "disclaimer" : "Comprendo que debo elegir mi código PIN por mi cuenta y mantenerlo en secreto.",
+            "buttons" : {
+              "next" : "Establecer un código PIN",
+              "prev" : "Paso anterior",
+              "help" : "Necesitas ayuda"
             }
           },
-          "quizSuccess": {
-            "title": "¡Ya tienes nivel de profesional!",
-            "paragraph": "Ya puedes administrar de forma segura tus cripto. ¡Solo te queda un breve paso!",
-            "buttons": {
-              "next": "Siguiente paso",
-              "prev": "Paso anterior",
-              "help": "Necesitas ayuda"
+          "quizSuccess" : {
+            "title" : "¡Ya tienes nivel de profesional!",
+            "paragraph" : "Ya puedes administrar de forma segura tus cripto. ¡Solo te queda un breve paso!",
+            "buttons" : {
+              "next" : "Siguiente paso",
+              "prev" : "Paso anterior",
+              "help" : "Necesitas ayuda"
             }
           },
-          "quizFailure": {
-            "title": "Pronto tendrás nivel de profesional...",
-            "paragraph": "No te preocupes, Ledger está aquí para guiarte en este proceso. Pronto tendrás completa seguridad con respecto a la protección de tus cripto. ¡Solo te queda un breve paso",
-            "buttons": {
-              "next": "Siguiente paso",
-              "prev": "Paso anterior"
+          "quizFailure" : {
+            "title" : "Pronto tendrás nivel de profesional...",
+            "paragraph" : "No te preocupes, Ledger está aquí para guiarte en este proceso. Pronto tendrás completa seguridad con respecto a la protección de tus cripto. ¡Solo te queda un breve paso",
+            "buttons" : {
+              "next" : "Siguiente paso",
+              "prev" : "Paso anterior"
             }
           },
-          "pinCodeHowTo": {
-            "setUp": {
-              "title": "Elige un código PIN",
-              "descr": "Presiona el botón izquierdo o derecho para cambiar números. Presiona ambos botones para confirmar un número. Selecciona <0></0> para confirmar tu código PIN. Selecciona <1></1> para borrar un número."
-            },
-            "confirm": {
-              "title": "Confirma código PIN",
-              "descr": "Ingresa tu código PIN para confirmarlo."
-            },
-            "buttons": {
-              "next": "Siguiente paso",
-              "prev": "Paso anterior",
-              "help": "Necesitas ayuda"
+          "pinCodeHowTo" : {
+            "setUp" : {
+              "title" : "Elige un código PIN",
+              "descr" : "Presiona el botón izquierdo o derecho para cambiar números. Presiona ambos botones para confirmar un número. Selecciona <0></0> para confirmar tu código PIN. Selecciona <1></1> para borrar un número."
+            },
+            "confirm" : {
+              "title" : "Confirma código PIN",
+              "descr" : "Ingresa tu código PIN para confirmarlo."
+            },
+            "buttons" : {
+              "next" : "Siguiente paso",
+              "prev" : "Paso anterior",
+              "help" : "Necesitas ayuda"
             }
           },
-          "existingRecoveryPhrase": {
-            "title": "Ingresa tu Frase de recuperación",
-            "paragraph1": "Tu Frase de recuperación es la lista secreta de Palabras de la que se guardó una copia de seguridad cuando configuraste tu billetera por primera vez.",
-            "paragraph2": "Ledger no conserva copias de tu Frase de recuperación.",
-            "disclaimer": "Comprendo que, si pierdo mi Frase de recuperación, no podré acceder a mis cripto en caso de que pierda acceso a mi Nano.",
-            "buttons": {
-              "next": "Ingresar Frase de recuperación",
-              "prev": "Paso anterior",
-              "help": "Necesitas ayuda"
-            },
-            "warning": {
-              "title": "No utilices una Frase de recuperación que no hayas generado tú mismo.",
-              "desc": "Tú y solo tú debes inicializar el código PIN y la Frase de recuperación de la billetera de hardware Ledger. Si has recibido un dispositivo con una Frase semilla existente o un código PIN ya inicializado, no utilices el producto y ponte en contacto con el Soporte.",
-              "supportLink": "Ponte en contacto con Soporte"
+          "existingRecoveryPhrase" : {
+            "title" : "Ingresa tu Frase de recuperación",
+            "paragraph1" : "Tu Frase de recuperación es la lista secreta de Palabras de la que se guardó una copia de seguridad cuando configuraste tu billetera por primera vez.",
+            "paragraph2" : "Ledger no conserva copias de tu Frase de recuperación.",
+            "disclaimer" : "Comprendo que, si pierdo mi Frase de recuperación, no podré acceder a mis cripto en caso de que pierda acceso a mi Nano.",
+            "buttons" : {
+              "next" : "Ingresar Frase de recuperación",
+              "prev" : "Paso anterior",
+              "help" : "Necesitas ayuda"
+            },
+            "warning" : {
+              "title" : "No utilices una Frase de recuperación que no hayas generado tú mismo.",
+              "desc" : "Tú y solo tú debes inicializar el código PIN y la Frase de recuperación de la billetera de hardware Ledger. Si has recibido un dispositivo con una Frase semilla existente o un código PIN ya inicializado, no utilices el producto y ponte en contacto con el Soporte.",
+              "supportLink" : "Ponte en contacto con Soporte"
             }
           },
-          "useRecoverySheet": {
-            "takeYourRecoverySheet": {
-              "title": "Busca tu Hoja de recuperación (Recovery sheet)",
-              "descr": "Elige una Hoja de recuperación en blanco, de las incluidas con tu Nano. Si las Hojas de Recuperación incluidas no están en blanco, ponte en contacto con el Soporte de Ledger."
-            },
-            "writeDownWords": {
-              "title": "Escribe las 24 Palabras",
-              "descr": "Escribe la Word #1 que aparece en la pantalla de tu Nano en la posición 1 de tu Hoja de recuperación. A continuación, presiona el botón derecho de tu Nano para mostrar la Word #2 y escríbela en la posición 2. Repite este proceso para todas las Palabras, respetando cuidadosamente el orden y la ortografía. Presiona el botón izquierdo de tu Nano para volver a la Palabra anterior y comprobar si has cometido algún error."
-            },
-            "buttons": {
-              "next": "Siguiente paso",
-              "prev": "Paso anterior",
-              "help": "Necesitas ayuda"
+          "useRecoverySheet" : {
+            "takeYourRecoverySheet" : {
+              "title" : "Busca tu Hoja de recuperación (Recovery sheet)",
+              "descr" : "Elige una Hoja de recuperación en blanco, de las incluidas con tu Nano. Si las Hojas de Recuperación incluidas no están en blanco, ponte en contacto con el Soporte de Ledger."
+            },
+            "writeDownWords" : {
+              "title" : "Escribe las 24 Palabras",
+              "descr" : "Escribe la Word #1 que aparece en la pantalla de tu Nano en la posición 1 de tu Hoja de recuperación. A continuación, presiona el botón derecho de tu Nano para mostrar la Word #2 y escríbela en la posición 2. Repite este proceso para todas las Palabras, respetando cuidadosamente el orden y la ortografía. Presiona el botón izquierdo de tu Nano para volver a la Palabra anterior y comprobar si has cometido algún error."
+            },
+            "buttons" : {
+              "next" : "Siguiente paso",
+              "prev" : "Paso anterior",
+              "help" : "Necesitas ayuda"
             }
           },
-          "newRecoveryPhrase": {
-            "title": "Frase de recuperación",
-            "paragraph1": "Tu Frase de recuperación es una lista secreta de 24 Palabras que genera una copia de respaldo de tus claves privadas.",
-            "paragraph2": "Tu Nano genera una Frase de recuperación única. Ledger no conserva copias de la misma.",
-            "disclaimer": "Comprendo que si pierdo la Frase de recuperación no podré acceder a mis cripto en caso de no tener acceso a mi Nano.",
-            "buttons": {
-              "next": "Frase de recuperación",
-              "prev": "Paso anterior",
-              "help": "Necesitas ayuda"
+          "newRecoveryPhrase" : {
+            "title" : "Frase de recuperación",
+            "paragraph1" : "Tu Frase de recuperación es una lista secreta de 24 Palabras que genera una copia de respaldo de tus claves privadas.",
+            "paragraph2" : "Tu Nano genera una Frase de recuperación única. Ledger no conserva copias de la misma.",
+            "disclaimer" : "Comprendo que si pierdo la Frase de recuperación no podré acceder a mis cripto en caso de no tener acceso a mi Nano.",
+            "buttons" : {
+              "next" : "Frase de recuperación",
+              "prev" : "Paso anterior",
+              "help" : "Necesitas ayuda"
             }
           },
-          "recoveryHowTo": {
-            "grabRecovery": {
-              "title": "Toma tu Frase de recuperación"
-            },
-            "selectLength": {
-              "title": "Selecciona la cantidad de Palabras de la Frase de recuperación",
-              "descr": "Tus Frases de recuperación pueden tener 12, 18 o 24 Palabras. Debes ingresar todas las Palabras para acceder a tus cripto."
-            },
-            "enterWord": {
-              "title": "Ingresa la Word #1...",
-              "descr": "Ingresa las primeras letras de la Palabra 1, seleccionándolas con el botón derecho o izquierdo. Presiona ambos botones para confirmar cada letra."
-            },
-            "validateWord": {
-              "title": "Confirma la Word #1...",
-              "descr": "Elige la Palabra 1 de entre las sugeridas. Presiona ambos botones para validarla."
-            },
-            "andNext": {
-              "title": "¡Repite lo mismo con todas las Palabras!"
-            },
-            "buttons": {
-              "next": "Siguiente paso",
-              "prev": "Paso anterior",
-              "help": "Necesitas ayuda"
+          "recoveryHowTo" : {
+            "grabRecovery" : {
+              "title" : "Toma tu Frase de recuperación"
+            },
+            "selectLength" : {
+              "title" : "Selecciona la cantidad de Palabras de la Frase de recuperación",
+              "descr" : "Tus Frases de recuperación pueden tener 12, 18 o 24 Palabras. Debes ingresar todas las Palabras para acceder a tus cripto."
+            },
+            "enterWord" : {
+              "title" : "Ingresa la Word #1...",
+              "descr" : "Ingresa las primeras letras de la Palabra 1, seleccionándolas con el botón derecho o izquierdo. Presiona ambos botones para confirmar cada letra."
+            },
+            "validateWord" : {
+              "title" : "Confirma la Word #1...",
+              "descr" : "Elige la Palabra 1 de entre las sugeridas. Presiona ambos botones para validarla."
+            },
+            "andNext" : {
+              "title" : "¡Repite lo mismo con todas las Palabras!"
+            },
+            "buttons" : {
+              "next" : "Siguiente paso",
+              "prev" : "Paso anterior",
+              "help" : "Necesitas ayuda"
             }
           },
-          "recoveryHowTo3": {
-            "reEnterWord": {
-              "title": "Confirma tu Frase de recuperación",
-              "descr": "Desplázate por las Palabras con el botón derecho hasta que encuentres la “Word #1”. Valida presionando ambos botones."
-            },
-            "repeat": {
-              "title": "¡Repite lo mismo con todas las Palabras!"
-            },
-            "buttons": {
-              "next": "Siguiente paso",
-              "prev": "Paso anterior",
-              "help": "Necesitas ayuda"
+          "recoveryHowTo3" : {
+            "reEnterWord" : {
+              "title" : "Confirma tu Frase de recuperación",
+              "descr" : "Desplázate por las Palabras con el botón derecho hasta que encuentres la “Word #1”. Valida presionando ambos botones."
+            },
+            "repeat" : {
+              "title" : "¡Repite lo mismo con todas las Palabras!"
+            },
+            "buttons" : {
+              "next" : "Siguiente paso",
+              "prev" : "Paso anterior",
+              "help" : "Necesitas ayuda"
             }
           },
-          "genuineCheck": {
-            "success": {
-              "title": "¡Todo bien!",
-              "desc": "Tu Ledger {{deviceName}} es auténtico y ya está listo para utilizar con la aplicación Ledger Live"
-            },
-            "buttons": {
-              "next": "Continuar",
-              "prev": "Paso anterior",
-              "help": "Necesitas ayuda"
+          "genuineCheck" : {
+            "success" : {
+              "title" : "¡Todo bien!",
+              "desc" : "Tu Ledger {{deviceName}} es auténtico y ya está listo para utilizar con la aplicación Ledger Live"
+            },
+            "buttons" : {
+              "next" : "Continuar",
+              "prev" : "Paso anterior",
+              "help" : "Necesitas ayuda"
             }
           },
-          "hideRecoveryPhrase": {
-            "title": "Oculta tu Frase de recuperación",
-            "paragraph": "Tu Frase de recuperación es la única manera de recuperar tus cripto, en caso de no ser posible utilizar tu Nano. Debes conservarla en un lugar seguro.",
-            "keepItOffline": "Ingresa estas Palabras únicamente en una billetera de hardware, no en PCs, ni en smartphones.",
-            "neverShowToAnyone": "Nunca compartas tus 24 Palabras con nadie, ni siquiera con Ledger.",
-            "buttons": {
-              "next": "Bien, ¡he terminado!",
-              "prev": "Paso anterior",
-              "help": "Necesitas ayuda",
-              "learn": "Aprende cómo ocultarla"
+          "hideRecoveryPhrase" : {
+            "title" : "Oculta tu Frase de recuperación",
+            "paragraph" : "Tu Frase de recuperación es la única manera de recuperar tus cripto, en caso de no ser posible utilizar tu Nano. Debes conservarla en un lugar seguro.",
+            "keepItOffline" : "Ingresa estas Palabras únicamente en una billetera de hardware, no en PCs, ni en smartphones.",
+            "neverShowToAnyone" : "Nunca compartas tus 24 Palabras con nadie, ni siquiera con Ledger.",
+            "buttons" : {
+              "next" : "Bien, ¡he terminado!",
+              "prev" : "Paso anterior",
+              "help" : "Necesitas ayuda",
+              "learn" : "Aprende cómo ocultarla"
             }
           },
-          "pairMyNano": {
-            "title": "Verificación de autenticidad",
-            "paragraph": "Verificaremos la autenticidad de tu Nano. ¡Es rápido y sencillo!",
-            "buttons": {
-              "next": "Verificar mi Nano",
-              "prev": "Paso anterior",
-              "help": "Necesitas ayuda"
+          "pairMyNano" : {
+            "title" : "Verificación de autenticidad",
+            "paragraph" : "Verificaremos la autenticidad de tu Nano. ¡Es rápido y sencillo!",
+            "buttons" : {
+              "next" : "Verificar mi Nano",
+              "prev" : "Paso anterior",
+              "help" : "Necesitas ayuda"
             }
           }
         }
       }
     },
-    "pedagogy": {
-      "heading": "Nociones básicas",
-      "screens": {
-        "accessYourCoins": {
-          "title": "Accede a tus cripto",
-          "description": "Tus activos cripto se almacenan en la cadena de bloques. Necesitas una clave privada para acceder a ellos y administrarlos."
-        },
-        "ownYourPrivateKey": {
-          "title": "No compartas tu clave privada",
-          "description": "Tu clave privada se almacena dentro de tu Nano. Debes ser su único propietario para poder mantener el control sobre tu dinero."
-        },
-        "stayOffline": {
-          "title": "Mantente sin conexión",
-          "description": "Tu Nano funciona como una billetera de “almacenamiento en frío”. Esto significa que tu clave privada nunca queda expuesta, ni siquiera cuando utilizas la aplicación mientras estás conectado a Internet."
-        },
-        "validateTransactions": {
-          "title": "Validar transacciones",
-          "description": "Ledger Live te permite comprar, vender, administrar, intercambiar y ganar cripto con seguridad. Deberás validar cada transacción cripto con tu Nano."
-        },
-        "setUpNanoWallet": {
-          "title": "¡Vamos a configurar tu Nano!",
-          "description": "Empezaremos por configurar la seguridad de tu Nano.",
-          "CTA": "¡Vamos!"
-        }
-      }
-    },
-    "quizz": {
-      "heading": "Cuestionario",
-      "title": "¡Hora de jugar!",
-      "descr": "Responde a 3 sencillas preguntas para evitar algunos errores comunes acerca de tu billetera de hardware.",
-      "buttons": {
-        "start": "Resuelve el cuestionario",
-        "next": "Siguiente pregunta",
-        "finish": "Terminar cuestionario"
-      },
-      "questions": {
-        "1": {
-          "text": "Como usuario de Ledger, mis criptomonedas se almacenan:",
-          "answers": {
-            "1": "En mi Nano",
-            "2": "En la cadena de bloques"
-          },
-          "results": {
-            "success": {
-              "title": "¡Bien hecho!",
-              "text": "Tus criptomonedas siempre se almacenan en la cadena de bloques. Tu billetera de hardware solo contiene tu clave privada, que te da acceso a tus criptomonedas."
-            },
-            "fail": {
-              "title": "¡Incorrecto!",
-              "text": "Tus criptomonedas siempre se almacenan en la cadena de bloques. Tu billetera de hardware solo contiene tu clave privada, que te da acceso a tus criptomonedas."
+    "pedagogy" : {
+      "heading" : "Nociones básicas",
+      "screens" : {
+        "accessYourCoins" : {
+          "title" : "Accede a tus cripto",
+          "description" : "Tus activos cripto se almacenan en la cadena de bloques. Necesitas una clave privada para acceder a ellos y administrarlos."
+        },
+        "ownYourPrivateKey" : {
+          "title" : "No compartas tu clave privada",
+          "description" : "Tu clave privada se almacena dentro de tu Nano. Debes ser su único propietario para poder mantener el control sobre tu dinero."
+        },
+        "stayOffline" : {
+          "title" : "Mantente sin conexión",
+          "description" : "Tu Nano funciona como una billetera de “almacenamiento en frío”. Esto significa que tu clave privada nunca queda expuesta, ni siquiera cuando utilizas la aplicación mientras estás conectado a Internet."
+        },
+        "validateTransactions" : {
+          "title" : "Validar transacciones",
+          "description" : "Ledger Live te permite comprar, vender, administrar, intercambiar y ganar cripto con seguridad. Deberás validar cada transacción cripto con tu Nano."
+        },
+        "setUpNanoWallet" : {
+          "title" : "¡Vamos a configurar tu Nano!",
+          "description" : "Empezaremos por configurar la seguridad de tu Nano.",
+          "CTA" : "¡Vamos!"
+        }
+      }
+    },
+    "quizz" : {
+      "heading" : "Cuestionario",
+      "title" : "¡Hora de jugar!",
+      "descr" : "Responde a 3 sencillas preguntas para evitar algunos errores comunes acerca de tu billetera de hardware.",
+      "buttons" : {
+        "start" : "Resuelve el cuestionario",
+        "next" : "Siguiente pregunta",
+        "finish" : "Terminar cuestionario"
+      },
+      "questions" : {
+        "1" : {
+          "text" : "Como usuario de Ledger, mis criptomonedas se almacenan:",
+          "answers" : {
+            "1" : "En mi Nano",
+            "2" : "En la cadena de bloques"
+          },
+          "results" : {
+            "success" : {
+              "title" : "¡Bien hecho!",
+              "text" : "Tus criptomonedas siempre se almacenan en la cadena de bloques. Tu billetera de hardware solo contiene tu clave privada, que te da acceso a tus criptomonedas."
+            },
+            "fail" : {
+              "title" : "¡Incorrecto!",
+              "text" : "Tus criptomonedas siempre se almacenan en la cadena de bloques. Tu billetera de hardware solo contiene tu clave privada, que te da acceso a tus criptomonedas."
             }
           }
         },
-        "2": {
-          "text": "Si mi Frase de recuperación deja de ser secreta o estar protegida...",
-          "answers": {
-            "1": "Ningún problema, Ledger me manda una copia",
-            "2": "Mis criptomonedas ya no están seguras y debo transferirlas a un lugar seguro"
-          },
-          "results": {
-            "success": {
-              "title": "¡Bien hecho!",
-              "text": "Cualquier persona que conozca tu Frase de recuperación puede robar tus activos cripto.\nSi la pierdes, debes transferir rápidamente tus criptomonedas a un lugar seguro."
-            },
-            "fail": {
-              "title": "¡Incorrecto!",
-              "text": "Cualquier persona que conozca tu Frase de recuperación puede robar tus activos cripto.\nSi la pierdes, debes transferir rápidamente tus criptomonedas a un lugar seguro."
+        "2" : {
+          "text" : "Si mi Frase de recuperación deja de ser secreta o estar protegida...",
+          "answers" : {
+            "1" : "Ningún problema, Ledger me manda una copia",
+            "2" : "Mis criptomonedas ya no están seguras y debo transferirlas a un lugar seguro"
+          },
+          "results" : {
+            "success" : {
+              "title" : "¡Bien hecho!",
+              "text" : "Cualquier persona que conozca tu Frase de recuperación puede robar tus activos cripto.\nSi la pierdes, debes transferir rápidamente tus criptomonedas a un lugar seguro."
+            },
+            "fail" : {
+              "title" : "¡Incorrecto!",
+              "text" : "Cualquier persona que conozca tu Frase de recuperación puede robar tus activos cripto.\nSi la pierdes, debes transferir rápidamente tus criptomonedas a un lugar seguro."
             }
           }
         },
-        "3": {
-          "text": "Cuando conecto mi Nano a la aplicación Ledger, mi clave privada...",
-          "answers": {
-            "1": "Sigue sin conectarse a Internet",
-            "2": "Se conecta brevemente a Internet"
-          },
-          "results": {
-            "success": {
-              "title": "¡Bien hecho!",
-              "text": "Tus claves privadas siempre permanecen sin conexión en tu billetera de hardware. Incluso al conectarse a tu Nano, la aplicación de Ledger no puede acceder a tus claves privadas. Siempre tendrás que autorizar físicamente cada transacción desde tu dispositivo."
-            },
-            "fail": {
-              "title": "¡Incorrecto!",
-              "text": "Tus claves privadas siempre permanecen sin conexión en tu billetera de hardware. Incluso al conectarse a tu Nano, la aplicación de Ledger no puede acceder a tus claves privadas. Siempre tendrás que autorizar físicamente cada transacción desde tu dispositivo."
+        "3" : {
+          "text" : "Cuando conecto mi Nano a la aplicación Ledger, mi clave privada...",
+          "answers" : {
+            "1" : "Sigue sin conectarse a Internet",
+            "2" : "Se conecta brevemente a Internet"
+          },
+          "results" : {
+            "success" : {
+              "title" : "¡Bien hecho!",
+              "text" : "Tus claves privadas siempre permanecen sin conexión en tu billetera de hardware. Incluso al conectarse a tu Nano, la aplicación de Ledger no puede acceder a tus claves privadas. Siempre tendrás que autorizar físicamente cada transacción desde tu dispositivo."
+            },
+            "fail" : {
+              "title" : "¡Incorrecto!",
+              "text" : "Tus claves privadas siempre permanecen sin conexión en tu billetera de hardware. Incluso al conectarse a tu Nano, la aplicación de Ledger no puede acceder a tus claves privadas. Siempre tendrás que autorizar físicamente cada transacción desde tu dispositivo."
             }
           }
         }
       }
     }
   },
-  "connectTroubleshooting": {
-    "desc": "¿Tienes problemas para conectar tu dispositivo?",
-    "cta": "Corregir",
-    "solution": "Solución {{number}}",
-    "applesInstructions": "Instrucciones de Apple",
-    "nextSolution": "Solución siguiente",
-    "previousSolution": "Solución anterior",
-    "followSteps": "Sigue estos pasos",
-    "supportArticle": "Artículo de soporte",
-    "connecting": "Conectando...",
-    "connected": "Conectado",
-    "backToPortfolio": "Volver al Portfolio",
-    "steps": {
-      "entry": {
-        "title": "Solucionar problemas de la conexión USB",
-        "desc": "Parece que hay un problema al conectar tu dispositivo. No te preocupes, puedes probar con distintas soluciones 1 × 1, hasta que se conecte tu dispositivo.",
-        "cta": "Vamos a corregirlo.",
-        "back": "Volver"
-      },
-      "1": {
-        "windows": {
-          "title": "Ejecuta Ledger Live como administrador",
-          "bullets": {
-            "0": "Sal de Ledger Live.",
-            "1": "Haz clic con el botón derecho en la aplicación Ledger Live.",
-            "2": "Selecciona \"Ejecutar como administrador\".",
-            "3": "Conecta y desbloquea tu dispositivo para ver si se detecta."
+  "connectTroubleshooting" : {
+    "desc" : "¿Tienes problemas para conectar tu dispositivo?",
+    "cta" : "Corregir",
+    "solution" : "Solución {{number}}",
+    "applesInstructions" : "Instrucciones de Apple",
+    "nextSolution" : "Solución siguiente",
+    "previousSolution" : "Solución anterior",
+    "followSteps" : "Sigue estos pasos",
+    "supportArticle" : "Artículo de soporte",
+    "connecting" : "Conectando...",
+    "connected" : "Conectado",
+    "backToPortfolio" : "Volver al Portfolio",
+    "steps" : {
+      "entry" : {
+        "title" : "Solucionar problemas de la conexión USB",
+        "desc" : "Parece que hay un problema al conectar tu dispositivo. No te preocupes, puedes probar con distintas soluciones 1 × 1, hasta que se conecte tu dispositivo.",
+        "cta" : "Vamos a corregirlo.",
+        "back" : "Volver"
+      },
+      "1" : {
+        "windows" : {
+          "title" : "Ejecuta Ledger Live como administrador",
+          "bullets" : {
+            "0" : "Sal de Ledger Live.",
+            "1" : "Haz clic con el botón derecho en la aplicación Ledger Live.",
+            "2" : "Selecciona \"Ejecutar como administrador\".",
+            "3" : "Conecta y desbloquea tu dispositivo para ver si se detecta."
           }
         },
-        "linux": {
-          "title": "Actualiza las reglas udev en Linux",
-          "desc": "Haz clic en el botón a continuación para agregar las reglas udev. Conecta y desbloquea tu dispositivo para ver si se detecta.",
-          "cta": "Establecer reglas",
-          "bullets": {
-            "0": "Ingresa el siguiente comando en una terminal para agregar automáticamente las reglas y volver a cargar udev.",
-            "1": "Conecta y desbloquea tu dispositivo para ver si se detecta."
+        "linux" : {
+          "title" : "Actualiza las reglas udev en Linux",
+          "desc" : "Haz clic en el botón a continuación para agregar las reglas udev. Conecta y desbloquea tu dispositivo para ver si se detecta.",
+          "cta" : "Establecer reglas",
+          "bullets" : {
+            "0" : "Ingresa el siguiente comando en una terminal para agregar automáticamente las reglas y volver a cargar udev.",
+            "1" : "Conecta y desbloquea tu dispositivo para ver si se detecta."
           }
         }
       },
-      "2": {
-        "usbPort": {
-          "title": "Prueba con distintos puertos USB",
-          "bullets": {
-            "0": "Cambia el puerto USB que utilizas en tu equipo.",
-            "1": "Quita cualquier llave (dongle) USB.",
-            "2": "Conecta y desbloquea tu dispositivo para ver si se detecta."
+      "2" : {
+        "usbPort" : {
+          "title" : "Prueba con distintos puertos USB",
+          "bullets" : {
+            "0" : "Cambia el puerto USB que utilizas en tu equipo.",
+            "1" : "Quita cualquier llave (dongle) USB.",
+            "2" : "Conecta y desbloquea tu dispositivo para ver si se detecta."
           }
         },
-        "usbCable": {
-          "title": "Cambia el cable USB",
-          "bullets": {
-            "0": "Utiliza el cable USB original si es posible.",
-            "1": "Prueba un cable USB diferente y asegúrate de que sea compatible con transferencia de datos.",
-            "2": "Conecta y desbloquea tu dispositivo para ver si se detecta."
+        "usbCable" : {
+          "title" : "Cambia el cable USB",
+          "bullets" : {
+            "0" : "Utiliza el cable USB original si es posible.",
+            "1" : "Prueba un cable USB diferente y asegúrate de que sea compatible con transferencia de datos.",
+            "2" : "Conecta y desbloquea tu dispositivo para ver si se detecta."
           }
         },
-        "restart": {
-          "title": "Reinicia tu PC",
-          "bullets": {
-            "0": "Reinicia tu PC.",
-            "1": "Inicia Ledger Live.",
-            "2": "Conecta y desbloquea tu dispositivo para ver si se detecta."
+        "restart" : {
+          "title" : "Reinicia tu PC",
+          "bullets" : {
+            "0" : "Reinicia tu PC.",
+            "1" : "Inicia Ledger Live.",
+            "2" : "Conecta y desbloquea tu dispositivo para ver si se detecta."
           }
         },
-        "antiVirus": {
-          "title": "Desactivar antivirus y VPN",
-          "bullets": {
-            "0": "Desactiva cualquier software de antivirus, firewall y VPN.",
-            "1": "Conecta y desbloquea tu dispositivo para ver si se detecta.",
-            "2": "Agrega Ledger Live a la lista de permitidos en el antivirus si lo anterior ha funcionado bien."
+        "antiVirus" : {
+          "title" : "Desactivar antivirus y VPN",
+          "bullets" : {
+            "0" : "Desactiva cualquier software de antivirus, firewall y VPN.",
+            "1" : "Conecta y desbloquea tu dispositivo para ver si se detecta.",
+            "2" : "Agrega Ledger Live a la lista de permitidos en el antivirus si lo anterior ha funcionado bien."
           }
         },
-        "anotherComputer": {
-          "title": "Prueba con otra PC",
-          "bullets": {
-            "0": "Ingresa a <0>{{link}}</0> en otra PC para descargar e instalar Ledger Live.",
-            "1": "Conecta y desbloquea tu dispositivo para ver si se detecta."
+        "anotherComputer" : {
+          "title" : "Prueba con otra PC",
+          "bullets" : {
+            "0" : "Ingresa a <0>{{link}}</0> en otra PC para descargar e instalar Ledger Live.",
+            "1" : "Conecta y desbloquea tu dispositivo para ver si se detecta."
           }
         }
       },
-      "3": {
-        "windows": {
-          "title": "Actualiza los controladores del dispositivo USB",
-          "bullets": {
-            "0": "Ingresa aquí <0>{{link}}</0>",
-            "1": "Sigue las instrucciones para actualizar los controladores del dispositivo USB.",
-            "2": "Conecta y desbloquea tu dispositivo para ver si se detecta."
+      "3" : {
+        "windows" : {
+          "title" : "Actualiza los controladores del dispositivo USB",
+          "bullets" : {
+            "0" : "Ingresa aquí <0>{{link}}</0>",
+            "1" : "Sigue las instrucciones para actualizar los controladores del dispositivo USB.",
+            "2" : "Conecta y desbloquea tu dispositivo para ver si se detecta."
           }
         },
-        "mac": {
-          "0": {
-            "title": "Habilita Acceso a disco completo",
-            "bullets": {
-              "0": "Abre \"Preferencias del sistema\".",
-              "1": "Ingresa a \"Seguridad y privacidad\".",
-              "2": "En la pestaña \"Privacidad\", ingresa a \"Acceso a disco completo\" en la columna izquierda.",
-              "3": "Agrega \"Ledger Live\".",
-              "4": "Conecta y desbloquea tu dispositivo para ver si se detecta."
+        "mac" : {
+          "0" : {
+            "title" : "Habilita Acceso a disco completo",
+            "bullets" : {
+              "0" : "Abre \"Preferencias del sistema\".",
+              "1" : "Ingresa a \"Seguridad y privacidad\".",
+              "2" : "En la pestaña \"Privacidad\", ingresa a \"Acceso a disco completo\" en la columna izquierda.",
+              "3" : "Agrega \"Ledger Live\".",
+              "4" : "Conecta y desbloquea tu dispositivo para ver si se detecta."
             }
           },
-          "1": {
-            "title": "Restablecer NVRAM",
-            "link": "Instrucciones de Apple",
-            "bullets": {
-              "0": "Si tu Mac tiene un procesador Intel, ingresa a <0>{{link}}</0> para restaurar la NVRAM.",
-              "1": "Conecta y desbloquea tu dispositivo para ver si se detecta."
+          "1" : {
+            "title" : "Restablecer NVRAM",
+            "link" : "Instrucciones de Apple",
+            "bullets" : {
+              "0" : "Si tu Mac tiene un procesador Intel, ingresa a <0>{{link}}</0> para restaurar la NVRAM.",
+              "1" : "Conecta y desbloquea tu dispositivo para ver si se detecta."
             }
           }
         }
       },
-      "4": {
-        "deviceSelection": {
-          "title": "¿Cuál es tu dispositivo?",
-          "desc": "Si tienes un Nano S, puedes intentar reparar el firmware de tu dispositivo. Para los usuarios de Nano X y Blue, por favor contactar al soporte de Ledger."
-        },
-        "notFixed": {
-          "title": " ¿Aún no está resuelto el problema de la conexión USB?",
-          "desc": "Si ya has probado con todas las soluciones posibles, por favor ponte en contacto con el soporte de Ledger. De lo contrario, sigue las instrucciones de aquellas soluciones que todavía no hayas probado.",
-          "back": "Volver al Portfolio",
-          "cta": "Ponte en contacto con Soporte"
-        },
-        "repair": {
-          "title": "Reparar tu Nano S",
-          "desc": "¿Cuál es el mensaje que muestra tu dispositivo?",
-          "mcuOutdated": "El firmware de la MCU está obsoleto",
-          "mcuNotGenuine": "El firmware de la MCU no es original",
-          "repairInstructions": "Sigue las instrucciones de reparación del dispositivo",
-          "updateInstructions": "Sigue las instrucciones de actualización del dispositivo",
-          "somethingElse": "Otros"
-        }
-      }
-    }
-  },
-  "SignMessageConfirm": {
-    "stringHash": "Hash de mensaje",
-    "domainHash": "Hash de dominio",
-    "messageHash": "Hash de mensaje",
-    "message": "Mensaje"
-  },
-<<<<<<< HEAD
-  "TransactionConfirm" : {
-    "title" : "Confirma la operación en tu dispositivo para finalizarla",
-    "warning" : "Comprueba siempre que la dirección mostrada en tu dispositivo coincida exactamente con la indicada por el {{recipientWording}}",
-    "secureContract" : "Verifica los detalles del depósito en tu dispositivo antes de enviarlo. La dirección del contrato se ofrece de forma segura, por lo que no es necesario verificarla.",
-    "verifyData" : "Siempre verifica los detalles de la operación en tu dispositivo.",
-    "warningWording" : {
-    },
-    "titleWording" : {
-      "send" : "Confirma en tu dispositivo para finalizar la operación",
-      "claimReward" : "Confirma en tu dispositivo para finalizar la operación",
-      "freeze" : "Confirma en tu dispositivo para finalizar la operación",
-      "unfreeze" : "Confirma en tu dispositivo para finalizar la operación",
-      "vote" : "Confirma en tu dispositivo para finalizar la operación",
-      "delegate" : "Confirma en tu dispositivo para finalizar la operación",
-      "undelegate" : "Confirma en tu dispositivo para finalizar la operación",
-      "redelegate" : "Confirma en tu dispositivo para finalizar la operación",
-      "claimRewardCompound" : "Confirma en tu dispositivo para finalizar la operación",
-      "nominate" : "Confirma en tu dispositivo para finalizar la operación",
-      "chill" : "Confirma en tu dispositivo para finalizar la operación",
-      "bond" : "Confirma en tu dispositivo para finalizar la operación",
-      "unbond" : "Confirma en tu dispositivo para finalizar la operación",
-      "rebond" : "Confirma en tu dispositivo para finalizar la operación",
-      "withdrawUnbonded" : "Confirma en tu dispositivo para finalizar la operación",
-      "setController" : "Confirma en tu dispositivo para finalizar la operación"
-    },
-    "recipientWording" : {
-      "send" : "receptor",
-      "delegate" : "validador",
-      "redelegate" : "validador",
-      "undelegate" : "validador",
-      "claimReward" : "receptor de recompensas",
-      "claimRewardCompound" : "validador que recibirá las recompensas",
-      "optIn" : "receptor",
-      "nominate" : "validador",
-      "erc721" : {
-        "transfer" : "receptor"
-=======
+      "4" : {
+        "deviceSelection" : {
+          "title" : "¿Cuál es tu dispositivo?",
+          "desc" : "Si tienes un Nano S, puedes intentar reparar el firmware de tu dispositivo. Para los usuarios de Nano X y Blue, por favor contactar al soporte de Ledger."
+        },
+        "notFixed" : {
+          "title" : " ¿Aún no está resuelto el problema de la conexión USB?",
+          "desc" : "Si ya has probado con todas las soluciones posibles, por favor ponte en contacto con el soporte de Ledger. De lo contrario, sigue las instrucciones de aquellas soluciones que todavía no hayas probado.",
+          "back" : "Volver al Portfolio",
+          "cta" : "Ponte en contacto con Soporte"
+        },
+        "repair" : {
+          "title" : "Reparar tu Nano S",
+          "desc" : "¿Cuál es el mensaje que muestra tu dispositivo?",
+          "mcuOutdated" : "El firmware de la MCU está obsoleto",
+          "mcuNotGenuine" : "El firmware de la MCU no es original",
+          "repairInstructions" : "Sigue las instrucciones de reparación del dispositivo",
+          "updateInstructions" : "Sigue las instrucciones de actualización del dispositivo",
+          "somethingElse" : "Otros"
+        }
+      }
+    }
+  },
+  "SignMessageConfirm" : {
+    "stringHash" : "Hash de mensaje",
+    "domainHash" : "Hash de dominio",
+    "messageHash" : "Hash de mensaje",
+    "message" : "Mensaje"
+  },
   "TransactionConfirm": {
     "title": "Confirma la operación en tu dispositivo para finalizarla",
     "warning": "Comprueba siempre que la dirección mostrada en tu dispositivo coincida exactamente con la indicada por el {{recipientWording}}",
@@ -4252,765 +3984,753 @@
       "nominate": "validador",
       "erc721": {
         "transfer": "receptor"
->>>>>>> 2971ba20
       },
       "erc1155": {
         "transfer": "receptor"
       }
     },
-    "votes": "Votos ({{count}})"
-  },
-  "RecipientField": {
-    "placeholder": "Ingresa la dirección de {{currencyName}}"
-  },
-  "Terms": {
-    "title": "Términos de uso",
-    "description": "Por favor, dedica algo de tiempo a revisar nuestros términos de servicio y política de privacidad",
-    "termsLabel": "Términos del servicio",
-    "privacyLabel": "Política de privacidad",
-    "switchLabel": "He leído y acepto los Términos del Servicio y la Política de Privacidad",
-    "cta": "Ingresa a la aplicación Ledger"
-  },
-  "updatedTerms": {
-    "title": "Actualización de los términos de uso",
-    "body": {
-      "intro": "¡Hola! Hemos actualizado nuestros términos de uso de Ledger Live para hacerlos más claros y reflejar los servicios y las características que se han añadido recientemente a Ledger Live. La actualización se centra en los siguientes aspectos:",
-      "bulletPoints": [
-        "Aclarar los servicios disponibles y cómo funcionan",
-        "Explicar el funcionamiento de las tarifas de servicio",
-        "Mejorar nuestro proceso de notificación para asegurarnos de que se te informa adecuadamente de cualquier nuevo cambio en nuestros términos de uso"
-      ],
-      "agreement": "Al hacer clic en \"Continuar\" confirmas que has leído y aceptas los términos de uso que figuran a continuación."
-    },
-    "link": "Términos de uso",
-    "cta": "Continuar"
-  },
-  "families": {
-    "cardano": {
-      "memoPlaceholder": "Opcional",
-      "memo": "Memo"
-    },
-    "stellar": {
-      "memo": "Memo",
-      "memoType": {
-        "MEMO_TEXT": "Texto de memo",
-        "NO_MEMO": "Sin Memo",
-        "MEMO_ID": "Memo ID",
-        "MEMO_HASH": "Memo Hash",
-        "MEMO_RETURN": "Devolución de memo"
-      },
-      "memoWarningText": "Al utilizar un Memo, confirma cuidadosamente con el receptor el tipo a utilizar",
-      "fee": "Tarifas",
-      "feeInfoText": "Las transacciones en la red de Stellar requieren una tarifa mínima de transacción de 0,00001 XLM.",
-      "suggested": "Sugerida",
-      "recommendedFee": "Tarifa recomendada",
-      "recommenndedFeeInfo": "Puedes enviar esta transacción con una tarifa inferior a la recomendada, pero es posible que no se complete.",
-      "networkCongestion": "congestión de la red",
-      "networkCongestionLevel": {
-        "LOW": "Baja",
-        "MEDIUM": "Media",
-        "HIGH": "Alta"
-      },
-      "assetCode": "Código del activo",
-      "assetIssuer": "Emisor del activo"
-    },
-    "cosmos": {
-      "memo": "Memo",
-      "memoPlaceholder": "Opcional",
-      "memoWarningText": "Al utilizar un Memo, comprueba cuidadosamente la información con el receptor"
-    },
-    "solana": {
-      "memo": "Memo",
-      "memoPlaceholder": "Opcional"
-    }
-  },
-  "errors": {
-    "NoSuchAppOnProvider": {
-      "title": "No es posible encontrar la aplicación {{appName}} para tu configuración específica.",
-      "description": "Intenta reinstalar la aplicación desde el Manager"
-    },
-    "countervaluesUnavailable": {
-      "title": "No es posible ofrecerte una contraparte para este activo en este momento"
-    },
-    "generic": {
-      "title": "{{message}}",
-      "description": "Algo ha fallado. Inténtalo de nuevo o contacta al Soporte de Ledger."
-    },
-    "AccountAwaitingSendPendingOperations": {
-      "title": "Hay una operación pendiente para esta cuenta.",
-      "description": "Espera a que finalice la operación."
-    },
-    "AccountNameRequired": {
-      "title": "Es necesario un nombre de cuenta.",
-      "description": "Ingresa un nombre de cuenta"
-    },
-    "AccountNeedResync": {
-      "title": "Inténtalo de nuevo.",
-      "description": "La cuenta está desactualizada. Es necesaria una sincronización."
-    },
-    "AccountNotSupported": {
-      "title": "La cuenta no es compatible.",
-      "description": "Vuelve a intentarlo o contacta al Soporte ({{reason}})"
-    },
-    "AlgorandASANotOptInInRecipient": {
-      "title": "La cuenta de recepción no ha adherido al ASA seleccionado."
-    },
-    "AmountRequired": {
-      "title": "Importe requerido"
-    },
-    "NoAccessToCamera": {
-      "title": "Asegúrate de que tu sistema cuente con una cámara, de que la misma no esté siendo utilizada por otra aplicación y de que Ledger Live tenga permiso para usarla.",
-      "description": ""
-    },
-    "ClaimRewardsFeesWarning": {
-      "title": "Las recompensas son inferiores a las tarifas estimadas para reclamarlas",
-      "description": ""
-    },
-    "CompoundLowerAllowanceOfActiveAccountError": {
-      "title": "No es posible reducir el importe aprobado mientras tengas un depósito activo."
-    },
-    "CosmosBroadcastCodeInternal": {
-      "title": "Se ha producido un error (Error 1)",
-      "description": "Ponte en contacto con el Soporte de Ledger"
-    },
-    "CosmosBroadcastCodeTxDecode": {
-      "title": "Se ha producido un error (Error 2)",
-      "description": "Ponte en contacto con el Soporte de Ledger"
-    },
-    "CosmosBroadcastCodeInvalidSequence": {
-      "title": "Secuencia inválida",
-      "description": "Intenta la operación de nuevo"
-    },
-    "CosmosBroadcastCodeUnauthorized": {
-      "title": "Firma no autorizada",
-      "description": "Esta cuenta no está autorizada a firmar esta transacción"
-    },
-    "CosmosBroadcastCodeInsufficientFunds": {
-      "title": "Fondos insuficientes",
-      "description": "Asegúrate de que la cuenta utilizada tiene fondos suficientes e inténtalo de nuevo"
-    },
-    "CosmosBroadcastCodeUnknownRequest": {
-      "title": "Se ha producido un error (Error 6)",
-      "description": "Ponte en contacto con el Soporte de Ledger"
-    },
-    "CosmosBroadcastCodeInvalidAddress": {
-      "title": "Dirección inválida",
-      "description": "Comprueba la dirección e inténtalo de nuevo"
-    },
-    "CosmosBroadcastCodeInvalidPubKey": {
-      "title": "Se ha producido un error (Error 8)",
-      "description": "Ponte en contacto con el Soporte de Ledger"
-    },
-    "CosmosBroadcastCodeUnknownAddress": {
-      "title": "Dirección desconocida",
-      "description": "Comprueba la dirección e inténtalo de nuevo"
-    },
-    "CosmosBroadcastCodeInsufficientCoins": {
-      "title": "Monedas insuficientes",
-      "description": "Asegúrate de que la cuenta utilizada tiene fondos suficientes e inténtalo de nuevo"
-    },
-    "CosmosBroadcastCodeInvalidCoins": {
-      "title": "Se ha producido un error (Error 11)",
-      "description": "Ponte en contacto con el Soporte de Ledger"
-    },
-    "CosmosBroadcastCodeOutOfGas": {
-      "title": "Se ha producido un error (Error 12)",
-      "description": "Ponte en contacto con el Soporte de Ledger"
-    },
-    "CosmosBroadcastCodeMemoTooLarge": {
-      "title": "El campo Memo es demasiado largo",
-      "description": "Reduce el tamaño del Memo Text e inténtalo de nuevo"
-    },
-    "CosmosBroadcastCodeInsufficientFee": {
-      "title": "Se ha producido un error (Error 14)",
-      "description": "Ponte en contacto con el Soporte de Ledger"
-    },
-    "CosmosBroadcastCodeTooManySignatures": {
-      "title": "Se ha producido un error (Error 15)",
-      "description": "Ponte en contacto con el Soporte de Ledger"
-    },
-    "CosmosBroadcastCodeGasOverflow": {
-      "title": "Se ha producido un error (Error 16)",
-      "description": "Ponte en contacto con el Soporte de Ledger"
-    },
-    "CosmosBroadcastCodeNoSignatures": {
-      "title": "Se ha producido un error (Error 17)",
-      "description": "Ponte en contacto con el Soporte de Ledger"
-    },
-    "CosmosDelegateAllFundsWarning": {
-      "title": "Asegúrate de que tu saldo restante es suficiente para cubrir las tarifas de transacciones futuras"
-    },
-    "CurrencyNotSupported": {
-      "title": "{{currencyName}} no es compatible",
-      "description": "Todavía no se admite este activo cripto. contacta al Soporte de Ledger."
-    },
-    "DeviceNotGenuine": {
-      "title": "Posiblemente no auténtico",
-      "description": "Solicita asistencia del Soporte de Ledger"
-    },
-    "DeviceGenuineSocketEarlyClose": {
-      "title": "Inténtalo de nuevo (genuine-close)",
-      "description": null
-    },
-    "DeviceInOSUExpected": {
-      "title": "La actualización falló",
-      "description": "Inténtalo de nuevo o ponte en contacto con Soporte de Ledger"
-    },
-    "DeviceHalted": {
-      "title": "Reinicia tu dispositivo Ledger e inténtalo de nuevo",
-      "description": "Se produjo un error inesperado. Inténtalo de nuevo"
-    },
-    "DeviceNotOnboarded": {
-      "title": "Tu dispositivo aún no está listo para usar",
-      "description": "Configura tu dispositivo antes de usarlo con Ledger Live."
-    },
-    "DeviceSocketFail": {
-      "title": "Reinicia tu dispositivo Ledger e inténtalo de nuevo",
-      "description": "Se ha producido un error inesperado. Inténtalo de nuevo. ({{message}})"
-    },
-    "DeviceSocketNoBulkStatus": {
-      "title": "La conexión falló",
-      "description": "Inténtalo de nuevo."
-    },
-    "DisconnectedDevice": {
-      "title": "Parece que tu dispositivo se ha desconectado",
-      "description": "Conéctalo e inténtalo de nuevo."
-    },
-    "DisconnectedDeviceDuringOperation": {
-      "title": "Parece que tu dispositivo se ha desconectado",
-      "description": "Conéctalo e inténtalo de nuevo."
-    },
-    "EnpointConfig": {
-      "title": "Endpoint inválido.",
-      "description": "Ingresa un endpoint válido."
-    },
-    "FeeEstimationFailed": {
-      "title": "El cálculo de tarifas ha fallado",
-      "description": "Intenta ingresar una tarifa personalizada (estado: {{status}})"
-    },
-    "FirmwareOrAppUpdateRequired": {
-      "title": "Es necesario actualizar el firmware o la aplicación",
-      "description": "Utiliza Manager para desinstalar todas las aplicaciones y comprobar si hay alguna actualización de firmware disponible antes de instalarlas de nuevo"
-    },
-    "LatestFirmwareVersionRequired": {
-      "title": "Actualizar el firmware del Nano",
-      "description": "Actualiza el firmware de tus dispositivos con la última versión para acceder a esta característica"
-    },
-    "FirmwareNotRecognized": {
-      "title": "No se reconoce el firmware del dispositivo",
-      "description": "Ponte en contacto con el Soporte de Ledger"
-    },
-    "HardResetFail": {
-      "title": "No fue posible restablecer",
-      "description": "Inténtalo de nuevo o contacta a Soporte de Ledger si persiste el problema."
-    },
-    "LatestMCUInstalledError": {
-      "title": "No hay nada que actualizar",
-      "description": "Contacta al Soporte de Ledger si no puedes utilizar tu dispositivo."
-    },
-    "LedgerAPI4xx": {
-      "title": "{{message}}",
-      "description": "Comprueba tu conexión e inténtalo de nuevo o ponte en contacto con el Soporte de Ledger."
-    },
-    "LedgerAPI5xx": {
-      "title": "Inténtalo de nuevo.",
-      "description": "El servidor no ha podido gestionar tu solicitud. Inténtalo de nuevo o contacta al Soporte de Ledger. {{message}}"
-    },
-    "LedgerAPINotAvailable": {
-      "title": "Los servicios de {{currencyName}} no están disponibles",
-      "description": "Inténtalo de nuevo o ponte en contacto con Soporte de Ledger"
-    },
-    "ManagerAppAlreadyInstalled": {
-      "title": "Ya está instalada",
-      "description": "Comprueba qué aplicaciones están ya instaladas en tu dispositivo."
-    },
-    "ManagerAppDepInstallRequired": {
-      "title": "Es necesaria la aplicación {{dependency}}",
-      "description": "Si la aplicación {{dependency}} ya está instalada, vuelve a instalarla y utiliza la versión más reciente"
-    },
-    "ManagerAppDepUninstallRequired": {
-      "title": "Esta aplicación es necesaria.",
-      "description": "Primero debes desinstalar todas las aplicaciones que necesiten la aplicación {{appName}}"
-    },
-    "ManagerDeviceLocked": {
-      "title": "Tu dispositivo está bloqueado",
-      "description": "Desbloquéalo"
-    },
-    "ManagerFirmwareNotEnoughSpace": {
-      "title": "Desinstala todas las aplicaciones de tu dispositivo",
-      "description": "Las claves privadas para acceder a tus activos cripto permanecerán seguras en tu dispositivo y debes hacer una copia de respaldo de las mismas en tu Hoja de recuperación."
-    },
-    "ManagerNotEnoughSpace": {
-      "title": "No queda espacio suficiente.",
-      "description": "Desinstala algunas aplicaciones para liberar espacio. Las claves privadas para acceder a tus activos cripto permanecerán seguras en tu dispositivo."
-    },
-    "ManagerQuitPage": {
-      "install": {
-        "title": "¿Finalizar instalación de aplicaciones en curso?",
-        "description": "Al salir de Manager, se interrumpirá la instalación de la aplicación. Finaliza la instalación para instalar las aplicaciones en espera.",
-        "stay": "Finalizar instalación"
-      },
-      "uninstall": {
-        "title": "¿Finalizar la desinstalación de la aplicación en curso?",
-        "description": "Al salir de Manager, se interrumpirán las desinstalaciones de aplicación en curso.",
-        "stay": "Finalizar la desinstalación"
-      },
-      "update": {
-        "title": "¿Finalizar la actualización de aplicación en curso?",
-        "description": "Al salir de Manager, se interrumpirán las actualizaciones de aplicación en curso.",
-        "stay": "Finalizar actualizaciones"
-      },
-      "quit": "Salir de Manager"
-    },
-    "ManagerUninstallBTCDep": {
-      "title": "Esta aplicación es necesaria.",
-      "description": "Desinstala la aplicación de Bitcoin o de Ethereum en último lugar"
-    },
-    "NetworkDown": {
-      "title": "Parece que no hay conexión a Internet",
-      "description": "Comprueba tu conexión a Internet."
-    },
-    "NoAddressesFound": {
-      "title": "No se encontró ninguna cuenta",
-      "description": "Algo ha salido mal con el cálculo de la dirección, inténtalo de nuevo o contacta al Soporte de Ledger"
-    },
-    "NotEnoughBalance": {
-      "title": "Fondos insuficientes",
-      "description": "Asegúrate de que la cuenta tenga fondos suficientes."
-    },
-    "NotEnoughBalanceBecauseDestinationNotCreated": {
-      "title": "La dirección del destinatario está inactiva. Envía al menos {{minimalAmount}} para activarla."
-    },
-    "NotEnoughGas": {
-      "title": "El saldo de la cuenta principal es insuficiente para las comisiones de red"
-    },
-    "PasswordsDontMatch": {
-      "title": "Las contraseñas no coinciden",
-      "description": "Inténtalo de nuevo."
-    },
-    "PasswordIncorrect": {
-      "title": "La contraseña ingresada es incorrecta",
-      "description": "Inténtalo de nuevo."
-    },
-    "QuantityNeedsToBePositive": {
-      "title": "La cantidad debe ser mayor a 0"
-    },
-    "RPCHostRequired": {
-      "title": "Es necesario un anfitrión."
-    },
-    "RPCHostInvalid": {
-      "title": "Ingresa un anfitrión válido."
-    },
-    "RPCUserRequired": {
-      "title": "Es necesario ingresar un nombre de usuario RPC"
-    },
-    "RPCPassRequired": {
-      "title": "Es necesario ingresar la contraseña RPC"
-    },
-    "SatStackAccessDown": {
-      "title": "No fue posible hacer contacto con el nodo completo",
-      "description": "Verifica que SatStack y tu nodo estén funcionando. Comprueba la configuración del nodo completo en Ajustes si persiste el problema."
-    },
-    "SatStackStillSyncing": {
-      "title": "Sincronización de nodo en curso...",
-      "description": "Espera mientras se sincroniza el nodo. No es posible realizar el envío, ya que los saldos de tu cuenta de Bitcoin pueden ser incorrectos."
-    },
-    "SatStackVersionTooOld": {
-      "title": "Actualiza SatStack",
-      "description": "La versión de SatStack que estás utilizando es demasiado antigua y puede contener errores o incompatibilidades."
-    },
-    "SatStackDescriptorNotImported": {
-      "title": "Cuenta no escaneada por el nodo completo",
-      "description": "Configura el nodo completo para buscar las cuentas asociadas a este dispositivo. El nodo completo debe buscar esta cuenta primero en la cadena de bloques, antes de agregarla a tu Portfolio."
-    },
-    "SwapGenericAPIError": {
-      "title": "Algo ha salido mal",
-      "description": "La transacción de intercambio no se realizó. Intenta de nuevo o ponte en contacto con soporte."
-    },
-    "TimeoutError": {
-      "title": "El servidor ha tardado demasiado en responder",
-      "description": "Inténtalo de nuevo."
-    },
-    "TimeoutTagged": {
-      "title": "El servidor ha tardado demasiado en responder ({{tag}})",
-      "description": "Se ha agotado el tiempo."
-    },
-    "TransportError": {
-      "title": "Se ha producido un error. Vuelve a conectar tu dispositivo",
-      "description": "{{message}}"
-    },
-    "TransportRaceCondition": {
-      "title": "Se ha producido un error. Vuelve a conectar tu dispositivo",
-      "description": "{{message}}"
-    },
-    "TransportStatusError": {
-      "title": "Se ha producido un error. Vuelve a conectar tu dispositivo",
-      "description": "{{message}}"
-    },
-    "DeviceShouldStayInApp": {
-      "title": "Abre la aplicación {{appName}}",
-      "description": "Mantén la aplicación {{appName}} abierta mientras buscamos tus cuentas"
-    },
-    "UnexpectedBootloader": {
-      "title": "Tu dispositivo no debe estar en modo Bootloader",
-      "description": "Reinicia el dispositivo sin tocar los botones cuando aparezca el logotipo. Contacta al Soporte de Ledger si persiste el problema."
-    },
-    "UserRefusedAllowManager": {
-      "title": "Manager denegado en el dispositivo"
-    },
-    "UserRefusedFirmwareUpdate": {
-      "title": "Actualización cancelada en el dispositivo",
-      "description": "Se han desinstalado todas las aplicaciones de tu dispositivo. Mantén tu dispositivo actualizado para beneficiarte de mejoras en seguridad y funcionalidad."
-    },
-    "UserRefusedOnDevice": {
-      "title": "Acción rechazada",
-      "description": "El usuario rechazó la operación en el dispositivo"
-    },
-    "TransactionRefusedOnDevice": {
-      "title": "Operación denegada en el dispositivo",
-      "description": "Inténtalo de nuevo o contacta al Soporte de Ledger si tienes dudas"
-    },
-    "UserRefusedAddress": {
-      "title": "Dirección de recepción rechazada.",
-      "description": "Inténtalo de nuevo o contacta al Soporte de Ledger si tienes dudas"
-    },
-    "UpdateYourApp": {
-      "title": "Es necesario actualizar la aplicación.",
-      "description": "Desinstala y vuelve a instalar la aplicación {{managerAppName}} en Manager"
-    },
-    "DeviceOnDashboardExpected": {
-      "title": "Volver al Dashboard",
-      "description": "Ingresa de nuevo al Dashboard de tu dispositivo"
-    },
-    "WebsocketConnectionError": {
-      "title": "Inténtalo de nuevo (error de conexión)",
-      "description": null
-    },
-    "WebsocketConnectionFailed": {
-      "title": "Inténtalo de nuevo (se interrumpió la conexión)",
-      "description": null
-    },
-    "WrongDeviceForAccount": {
-      "title": "Algo ha salido mal",
-      "description": "Comprueba que tu billetera de hardware esté configurada con la Frase de recuperación o Passphrase asociada a la cuenta seleccionada."
-    },
-    "DeviceAppVerifyNotSupported": {
-      "title": "Es necesario actualizar la aplicación.",
-      "description": "Desinstala y vuelve a instalar la aplicación {{managerAppName}} en Manager"
-    },
-    "InvalidAddress": {
-      "title": "Esta no es una dirección de {{currencyName}} válida"
-    },
-    "InvalidAddressBecauseAlreadyDelegated": {
-      "title": "Tu cuenta ya está delegada a este validador"
-    },
-    "InvalidAddressBecauseDestinationIsAlsoSource": {
-      "title": "La dirección de recepción es la misma que la dirección de emisión"
-    },
-    "CantOpenDevice": {
-      "title": "La conexión ha fallado",
-      "description": "Dispositivo detectado pero conexión fallida. Inténtalo de nuevo o contacta al Soporte de Ledger si persiste el problema."
-    },
-    "ETHAddressNonEIP": {
-      "title": "Verificación automática no disponible: verifica cuidadosamente la dirección.",
-      "description": null
-    },
-    "EthAppNftNotSupported": {
-      "title": "Operación no disponible en este dispositivo",
-      "description": "La función Enviar NFT sólo está disponible en el Nano X. Visita nuestra plataforma de soporte al cliente para saber cómo enviar NFTs con un Nano S."
-    },
-    "CantScanQRCode": {
-      "title": "No fue posible escanear este código QR: esta dirección no es compatible con la verificación automática"
-    },
-    "FeeNotLoaded": {
-      "title": "No fue posible cargar las tasas de tarifas. Configura las tarifas manualmente"
-    },
-    "FeeRequired": {
-      "title": "Se requieren tarifas"
-    },
-    "GasLessThanEstimate": {
-      "title": "Puede que sea demasiado bajo. Auméntalo"
-    },
-    "UnknownMCU": {
-      "title": "Versión de MCU desconocida",
-      "description": "Ponte en contacto con el Soporte de Ledger"
-    },
-    "MCUNotGenuineToDashboard": {
-      "title": "Accede al Dashboard para actualizar",
-      "description": "",
-      "list": {
-        "1": "Desconecta y vuelve a conectar el cable USB sin presionar ningún botón.",
-        "2": "Presiona los dos botones al mismo tiempo tres veces para mostrar el Dashboard.",
-        "3": "Abre el Manager y haz clic en Actualizar firmware."
-      }
-    },
-    "UnavailableTezosOriginatedAccountReceive": {
-      "title": "No es posible recibir en subcuentas",
-      "description": "Si deseas recibir fondos, utiliza la cuenta principal"
-    },
-    "UnavailableTezosOriginatedAccountSend": {
-      "title": "No es posible enviar aún desde subcuentas",
-      "description": "Esta característica se agregará en una etapa posterior debido a los cambios introducidos recientemente por la actualización Babylon."
-    },
-    "RecommendUndelegation": {
-      "title": "Desdelega la cuenta antes de vaciarla"
-    },
-    "RecommendSubAccountsToEmpty": {
-      "title": "Primero vacía las subcuentas"
-    },
-    "NotSupportedLegacyAddress": {
-      "title": "Este formato de dirección heredado ya no es compatible"
-    },
-    "BtcUnmatchedApp": {
-      "title": "Esa es la aplicación incorrecta",
-      "description": "Abre la aplicación '{{managerAppName}}' en tu dispositivo"
-    },
-    "DeviceNameInvalid": {
-      "title": "Elige un nombre de dispositivo sin '{{invalidCharacters}}'"
-    },
-    "LedgerAPIErrorWithMessage": {
-      "title": "{{message}}",
-      "description": "Inténtalo de nuevo o ponte en contacto con el Soporte de Ledger."
-    },
-    "ManagerAppRelyOnBTC": {
-      "title": "Son necesarias las aplicaciones de Bitcoin y Ethereum",
-      "description": "Primero instala las aplicaciones de Bitcoin y de Ethereum más recientes."
-    },
-    "UserRefusedDeviceNameChange": {
-      "title": "Cambio de nombre cancelado en el dispositivo",
-      "description": "Inténtalo de nuevo y permite el cambio de nombre en tu dispositivo"
-    },
-    "SyncError": {
-      "title": "Error de sincronización",
-      "description": "No fue posible sincronizar algunas cuentas."
-    },
-    "TronNoFrozenForBandwidth": {
-      "title": "No hay activos a desinmovilizar",
-      "description": "No tienes activos que desinmovilizar asociados a Ancho de banda"
-    },
-    "TronNoFrozenForEnergy": {
-      "title": "No hay activos a desinmovilizar",
-      "description": "No tienes activos que desinmovilizar asociados a Energía"
-    },
-    "TronUnfreezeNotExpired": {
-      "title": "La desinmovilización todavía no está disponible",
-      "description": "Debes esperar 3 días después de la última operación de Inmovilización"
-    },
-    "TronVoteRequired": {
-      "title": "Se necesita al menos 1 voto"
-    },
-    "TronInvalidVoteCount": {
-      "title": "El formato de voto es incorrecto",
-      "description": "Solo puedes votar usando números redondos"
-    },
-    "TronRewardNotAvailable": {
-      "title": "No es posible reclamar la recompensa todavía",
-      "description": "Debes esperar 24 horas entre reclamaciones"
-    },
-    "TronNoReward": {
-      "title": "No hay recompensa que reclamar"
-    },
-    "TronInvalidFreezeAmount": {
-      "title": "El importe a inmovilizar no puede ser inferior a 1"
-    },
-    "TronSendTrc20ToNewAccountForbidden": {
-      "title": "Enviar TRC20 a una nueva cuenta no la activará",
-      "description": "La cuenta del destinatario debe estar activa antes de enviarle TRC20. Envía TRX o TRC10 a una cuenta para activarla."
-    },
-    "TronUnexpectedFees": {
-      "title": "Pueden aplicarse tarifas adicionales"
-    },
-    "TronNotEnoughTronPower": {
-      "title": "No hay suficientes votos disponibles"
-    },
-    "TronTransactionExpired": {
-      "title": "La transacción ha expirado",
-      "description": "La firma debe realizarse dentro de un período de 30 segundos. Inténtalo de nuevo."
-    },
-    "TronNotEnoughEnergy": {
-      "title": "No hay suficiente Energía para enviar este token"
-    },
-    "PairingFailed": {
-      "title": "Emparejamiento fallido",
-      "description": "Inténtalo de nuevo y contacta al Soporte de Ledger si tienes dudas."
-    },
-    "GenuineCheckFailed": {
-      "title": "Fallo en la verificación de la autenticidad",
-      "description": "Algo ha salido mal. Inténtalo de nuevo o contacta al Soporte de Ledger en caso de duda."
-    },
-    "EthAppPleaseEnableContractData": {
-      "title": "Habilita los datos de contrato en los ajustes de la aplicación Ethereum"
-    },
-    "InvalidXRPTag": {
-      "title": "Etiqueta de destino XRP no válida"
-    },
-    "NotEnoughBalanceToDelegate": {
-      "title": "Saldo insuficiente para delegar"
-    },
-    "NotEnoughDelegationBalance": {
-      "title": "Saldo insuficiente para delegar"
-    },
-    "NotEnoughBalanceInParentAccount": {
-      "title": "Saldo insuficiente en la cuenta principal"
-    },
-    "quantityNeedsToBePositive": {
-      "title": "La cantidad debe ser de al menos 1"
-    },
-    "NotEnoughSpendableBalance": {
-      "title": "El saldo no puede ser inferior a {{minimumAmount}}"
-    },
-    "WrongAppForCurrency": {
-      "title": "Abre la aplicación {{expected}}"
-    },
-    "FeeTooHigh": {
-      "title": "Las tarifas de red superan el 10% del importe"
-    },
-    "SourceHasMultiSign": {
-      "title": "Desactiva la multifirma para enviar {{currencyName}}"
-    },
-    "SwapExchangeRateAmountTooLow": {
-      "title": "El importe debe ser de al menos {{minAmountFromFormatted}}"
-    },
-    "SwapExchangeRateAmountTooHigh": {
-      "title": "El importe debe ser inferior a {{maxAmountFromFormatted}}"
-    },
-    "PolkadotElectionClosed": {
-      "title": "La elección de los validadores debe estar cerrada"
-    },
-    "PolkadotNotValidator": {
-      "title": "Algunas direcciones seleccionadas no son validadores"
-    },
-    "PolkadotLowBondedBalance": {
-      "title": "Todos los activos vinculados se desvincularán si < 1 DOT"
-    },
-    "PolkadotNoUnlockedBalance": {
-      "title": "No tienes activos desvinculados"
-    },
-    "PolkadotNoNominations": {
-      "title": "No tienes nominaciones"
-    },
-    "PolkadotAllFundsWarning": {
-      "title": "Asegúrate de que tienes un saldo restante suficiente para cubrir las tarifas de transacciones futuras"
-    },
-    "PolkadotDoMaxSendInstead": {
-      "title": "El saldo no puede ser inferior a {{minimumBalance}} Envía el máximo a una cuenta vacía."
-    },
-    "PolkadotBondMinimumAmount": {
-      "title": "Tienes que vincular al menos {{minimumBondAmount}}."
-    },
-    "PolkadotBondMinimumAmountWarning": {
-      "title": "Tu saldo vinculado tiene que ser al menos de {{minimumBondBalance}}."
-    },
-    "PolkadotMaxUnbonding": {
-      "title": "Has superado el límite de desvinculación"
-    },
-    "PolkadotValidatorsRequired": {
-      "title": "Debes seleccionar al menos un validador"
-    },
-    "ServiceStatusWarning": {
-      "title": "{{message}}",
-      "description": ""
-    },
-    "TaprootNotActivated": {
-      "title": "Los envíos a una dirección taproot antes de la activación de la red principal no son seguros"
-    },
-    "SolanaAccountNotFunded": {
-      "title": "Cuenta sin fondos"
-    },
-    "SolanaMemoIsTooLong": {
-      "title": "El Memo es demasiado largo. La longitud máxima es {{maxLength}}"
-    },
-    "SolanaAddressOfEd25519": {
-      "title": "Dirección fuera de la curva ed25519"
-    },
-    "SolanaUseAllAmountStakeWarning": {
-      "title": "Asegúrate de que tu saldo restante es suficiente para cubrir las tarifas de transacciones futuras"
-    },
-    "SolanaTxSimulationFailedWhilePendingOp": {
-      "title": "Tu transacción anterior todavía no se ha procesado. Espera un momento y comprueba el historial de transacciones antes de intentarlo de nuevo."
-    },
-    "SolanaTxConfirmationTimeout": {
-      "title": "Es posible que la transacción haya fallado. Espera un momento y comprueba el historial de transacciones antes de intentarlo de nuevo."
-    },
-    "NotEnoughNftOwned": {
-      "title": "Has superado la cantidad de tokens disponibles"
-    },
-    "CardanoMinAmountError": {
-      "title": "Tienes que enviar un mínimo de {{amount}} ADA"
-    },
-    "CardanoNotEnoughFunds": {
-      "title": "Asegúrate de tener fondos suficientes para pagar las tarifas"
-    },
-    "StellarWrongMemoFormat": {
-      "title": "El formato de Memo es incorrecto"
-    },
-    "StellarMemoRecommended": {
-      "title": "Es posible que sea necesario un Memo al enviar a este receptor"
-    },
-    "StellarAssetNotAccepted": {
-      "title": "Este receptor aún no tiene ninguna trustline para {{assetCode}}."
-    },
-    "StellarAssetRequired": {
-      "title": "Hay que seleccionar un activo Stellar para poder añadir una trustline."
-    },
-    "StellarAssetNotFound": {
-      "title": "No se ha podido encontrar el activo Stellar seleccionado."
-    },
-    "StellarNotEnoughNativeBalance": {
-      "title": "Fondos insuficientes",
-      "description": "Asegúrate de que la cuenta tenga fondos suficientes para cubrir la tarifa de transacción."
-    },
-    "StellarFeeSmallerThanRecommended": {
-      "title": "La tarifa seleccionada es inferior a la tarifa recomendada."
-    },
-    "StellarFeeSmallerThanBase": {
-      "title": "La tarifa mínima de transacción es de 0,00001 XLM."
-    },
-    "StellarNotEnoughNativeBalanceToAddTrustline": {
-      "title": "Fondos insuficientes",
-      "description": "Asegúrate de que la cuenta tenga fondos suficientes para cubrir la nueva trustline."
-    },
-    "StellarMuxedAccountNotExist": {
-      "title": "La cuenta de Stellar no existe."
-    },
-    "StellarSourceHasMultiSign": {
-      "title": "Desactiva la multifirma para realizar transacciones de Stellar."
-    }
-  },
-<<<<<<< HEAD
-  "cryptoOrg" : {
-    "memo" : "Memo",
-    "memoPlaceholder" : "Opcional",
-    "memoWarningText" : "Al utilizar un Memo, comprueba cuidadosamente la información con el receptor"
-=======
+    "votes" : "Votos ({{count}})"
+  },
+  "RecipientField" : {
+    "placeholder" : "Ingresa la dirección de {{currencyName}}"
+  },
+  "Terms" : {
+    "title" : "Términos de uso",
+    "description" : "Por favor, dedica algo de tiempo a revisar nuestros términos de servicio y política de privacidad",
+    "termsLabel" : "Términos del servicio",
+    "privacyLabel" : "Política de privacidad",
+    "switchLabel" : "He leído y acepto los Términos del Servicio y la Política de Privacidad",
+    "cta" : "Ingresa a la aplicación Ledger"
+  },
+  "updatedTerms" : {
+    "title" : "Actualización de los términos de uso",
+    "body" : {
+      "intro" : "¡Hola! Hemos actualizado nuestros términos de uso de Ledger Live para hacerlos más claros y reflejar los servicios y las características que se han añadido recientemente a Ledger Live. La actualización se centra en los siguientes aspectos:",
+      "bulletPoints" : ["Aclarar los servicios disponibles y cómo funcionan", "Explicar el funcionamiento de las tarifas de servicio", "Mejorar nuestro proceso de notificación para asegurarnos de que se te informa adecuadamente de cualquier nuevo cambio en nuestros términos de uso"],
+      "agreement" : "Al hacer clic en \"Continuar\" confirmas que has leído y aceptas los términos de uso que figuran a continuación."
+    },
+    "link" : "Términos de uso",
+    "cta" : "Continuar"
+  },
+  "families" : {
+    "cardano" : {
+      "memoPlaceholder" : "Opcional",
+      "memo" : "Memo"
+    },
+    "stellar" : {
+      "memo" : "Memo",
+      "memoType" : {
+        "MEMO_TEXT" : "Texto de memo",
+        "NO_MEMO" : "Sin Memo",
+        "MEMO_ID" : "Memo ID",
+        "MEMO_HASH" : "Memo Hash",
+        "MEMO_RETURN" : "Devolución de memo"
+      },
+      "memoWarningText" : "Al utilizar un Memo, confirma cuidadosamente con el receptor el tipo a utilizar",
+      "fee" : "Tarifas",
+      "feeInfoText" : "Las transacciones en la red de Stellar requieren una tarifa mínima de transacción de 0,00001 XLM.",
+      "suggested" : "Sugerida",
+      "recommendedFee" : "Tarifa recomendada",
+      "recommenndedFeeInfo" : "Puedes enviar esta transacción con una tarifa inferior a la recomendada, pero es posible que no se complete.",
+      "networkCongestion" : "congestión de la red",
+      "networkCongestionLevel" : {
+        "LOW" : "Baja",
+        "MEDIUM" : "Media",
+        "HIGH" : "Alta"
+      },
+      "assetCode" : "Código del activo",
+      "assetIssuer" : "Emisor del activo"
+    },
+    "cosmos" : {
+      "memo" : "Memo",
+      "memoPlaceholder" : "Opcional",
+      "memoWarningText" : "Al utilizar un Memo, comprueba cuidadosamente la información con el receptor"
+    },
+    "solana" : {
+      "memo" : "Memo",
+      "memoPlaceholder" : "Opcional"
+    }
+  },
+  "errors" : {
+    "NoSuchAppOnProvider" : {
+      "title" : "No es posible encontrar la aplicación {{appName}} para tu configuración específica.",
+      "description" : "Intenta reinstalar la aplicación desde el Manager"
+    },
+    "countervaluesUnavailable" : {
+      "title" : "No es posible ofrecerte una contraparte para este activo en este momento"
+    },
+    "generic" : {
+      "title" : "{{message}}",
+      "description" : "Algo ha fallado. Inténtalo de nuevo o contacta al Soporte de Ledger."
+    },
+    "AccountAwaitingSendPendingOperations" : {
+      "title" : "Hay una operación pendiente para esta cuenta.",
+      "description" : "Espera a que finalice la operación."
+    },
+    "AccountNameRequired" : {
+      "title" : "Es necesario un nombre de cuenta.",
+      "description" : "Ingresa un nombre de cuenta"
+    },
+    "AccountNeedResync" : {
+      "title" : "Inténtalo de nuevo.",
+      "description" : "La cuenta está desactualizada. Es necesaria una sincronización."
+    },
+    "AccountNotSupported" : {
+      "title" : "La cuenta no es compatible.",
+      "description" : "Vuelve a intentarlo o contacta al Soporte ({{reason}})"
+    },
+    "AlgorandASANotOptInInRecipient" : {
+      "title" : "La cuenta de recepción no ha adherido al ASA seleccionado."
+    },
+    "AmountRequired" : {
+      "title" : "Importe requerido"
+    },
+    "NoAccessToCamera" : {
+      "title" : "Asegúrate de que tu sistema cuente con una cámara, de que la misma no esté siendo utilizada por otra aplicación y de que Ledger Live tenga permiso para usarla.",
+      "description" : ""
+    },
+    "ClaimRewardsFeesWarning" : {
+      "title" : "Las recompensas son inferiores a las tarifas estimadas para reclamarlas",
+      "description" : ""
+    },
+    "CompoundLowerAllowanceOfActiveAccountError" : {
+      "title" : "No es posible reducir el importe aprobado mientras tengas un depósito activo."
+    },
+    "CosmosBroadcastCodeInternal" : {
+      "title" : "Se ha producido un error (Error 1)",
+      "description" : "Ponte en contacto con el Soporte de Ledger"
+    },
+    "CosmosBroadcastCodeTxDecode" : {
+      "title" : "Se ha producido un error (Error 2)",
+      "description" : "Ponte en contacto con el Soporte de Ledger"
+    },
+    "CosmosBroadcastCodeInvalidSequence" : {
+      "title" : "Secuencia inválida",
+      "description" : "Intenta la operación de nuevo"
+    },
+    "CosmosBroadcastCodeUnauthorized" : {
+      "title" : "Firma no autorizada",
+      "description" : "Esta cuenta no está autorizada a firmar esta transacción"
+    },
+    "CosmosBroadcastCodeInsufficientFunds" : {
+      "title" : "Fondos insuficientes",
+      "description" : "Asegúrate de que la cuenta utilizada tiene fondos suficientes e inténtalo de nuevo"
+    },
+    "CosmosBroadcastCodeUnknownRequest" : {
+      "title" : "Se ha producido un error (Error 6)",
+      "description" : "Ponte en contacto con el Soporte de Ledger"
+    },
+    "CosmosBroadcastCodeInvalidAddress" : {
+      "title" : "Dirección inválida",
+      "description" : "Comprueba la dirección e inténtalo de nuevo"
+    },
+    "CosmosBroadcastCodeInvalidPubKey" : {
+      "title" : "Se ha producido un error (Error 8)",
+      "description" : "Ponte en contacto con el Soporte de Ledger"
+    },
+    "CosmosBroadcastCodeUnknownAddress" : {
+      "title" : "Dirección desconocida",
+      "description" : "Comprueba la dirección e inténtalo de nuevo"
+    },
+    "CosmosBroadcastCodeInsufficientCoins" : {
+      "title" : "Monedas insuficientes",
+      "description" : "Asegúrate de que la cuenta utilizada tiene fondos suficientes e inténtalo de nuevo"
+    },
+    "CosmosBroadcastCodeInvalidCoins" : {
+      "title" : "Se ha producido un error (Error 11)",
+      "description" : "Ponte en contacto con el Soporte de Ledger"
+    },
+    "CosmosBroadcastCodeOutOfGas" : {
+      "title" : "Se ha producido un error (Error 12)",
+      "description" : "Ponte en contacto con el Soporte de Ledger"
+    },
+    "CosmosBroadcastCodeMemoTooLarge" : {
+      "title" : "El campo Memo es demasiado largo",
+      "description" : "Reduce el tamaño del Memo Text e inténtalo de nuevo"
+    },
+    "CosmosBroadcastCodeInsufficientFee" : {
+      "title" : "Se ha producido un error (Error 14)",
+      "description" : "Ponte en contacto con el Soporte de Ledger"
+    },
+    "CosmosBroadcastCodeTooManySignatures" : {
+      "title" : "Se ha producido un error (Error 15)",
+      "description" : "Ponte en contacto con el Soporte de Ledger"
+    },
+    "CosmosBroadcastCodeGasOverflow" : {
+      "title" : "Se ha producido un error (Error 16)",
+      "description" : "Ponte en contacto con el Soporte de Ledger"
+    },
+    "CosmosBroadcastCodeNoSignatures" : {
+      "title" : "Se ha producido un error (Error 17)",
+      "description" : "Ponte en contacto con el Soporte de Ledger"
+    },
+    "CosmosDelegateAllFundsWarning" : {
+      "title" : "Asegúrate de que tu saldo restante es suficiente para cubrir las tarifas de transacciones futuras"
+    },
+    "CurrencyNotSupported" : {
+      "title" : "{{currencyName}} no es compatible",
+      "description" : "Todavía no se admite este activo cripto. contacta al Soporte de Ledger."
+    },
+    "DeviceNotGenuine" : {
+      "title" : "Posiblemente no auténtico",
+      "description" : "Solicita asistencia del Soporte de Ledger"
+    },
+    "DeviceGenuineSocketEarlyClose" : {
+      "title" : "Inténtalo de nuevo (genuine-close)",
+      "description" : null
+    },
+    "DeviceInOSUExpected" : {
+      "title" : "La actualización falló",
+      "description" : "Inténtalo de nuevo o ponte en contacto con Soporte de Ledger"
+    },
+    "DeviceHalted" : {
+      "title" : "Reinicia tu dispositivo Ledger e inténtalo de nuevo",
+      "description" : "Se produjo un error inesperado. Inténtalo de nuevo"
+    },
+    "DeviceNotOnboarded" : {
+      "title" : "Tu dispositivo aún no está listo para usar",
+      "description" : "Configura tu dispositivo antes de usarlo con Ledger Live."
+    },
+    "DeviceSocketFail" : {
+      "title" : "Reinicia tu dispositivo Ledger e inténtalo de nuevo",
+      "description" : "Se ha producido un error inesperado. Inténtalo de nuevo. ({{message}})"
+    },
+    "DeviceSocketNoBulkStatus" : {
+      "title" : "La conexión falló",
+      "description" : "Inténtalo de nuevo."
+    },
+    "DisconnectedDevice" : {
+      "title" : "Parece que tu dispositivo se ha desconectado",
+      "description" : "Conéctalo e inténtalo de nuevo."
+    },
+    "DisconnectedDeviceDuringOperation" : {
+      "title" : "Parece que tu dispositivo se ha desconectado",
+      "description" : "Conéctalo e inténtalo de nuevo."
+    },
+    "EnpointConfig" : {
+      "title" : "Endpoint inválido.",
+      "description" : "Ingresa un endpoint válido."
+    },
+    "FeeEstimationFailed" : {
+      "title" : "El cálculo de tarifas ha fallado",
+      "description" : "Intenta ingresar una tarifa personalizada (estado: {{status}})"
+    },
+    "FirmwareOrAppUpdateRequired" : {
+      "title" : "Es necesario actualizar el firmware o la aplicación",
+      "description" : "Utiliza Manager para desinstalar todas las aplicaciones y comprobar si hay alguna actualización de firmware disponible antes de instalarlas de nuevo"
+    },
+    "LatestFirmwareVersionRequired" : {
+      "title" : "Actualizar el firmware del Nano",
+      "description" : "Actualiza el firmware de tus dispositivos con la última versión para acceder a esta característica"
+    },
+    "FirmwareNotRecognized" : {
+      "title" : "No se reconoce el firmware del dispositivo",
+      "description" : "Ponte en contacto con el Soporte de Ledger"
+    },
+    "HardResetFail" : {
+      "title" : "No fue posible restablecer",
+      "description" : "Inténtalo de nuevo o contacta a Soporte de Ledger si persiste el problema."
+    },
+    "LatestMCUInstalledError" : {
+      "title" : "No hay nada que actualizar",
+      "description" : "Contacta al Soporte de Ledger si no puedes utilizar tu dispositivo."
+    },
+    "LedgerAPI4xx" : {
+      "title" : "{{message}}",
+      "description" : "Comprueba tu conexión e inténtalo de nuevo o ponte en contacto con el Soporte de Ledger."
+    },
+    "LedgerAPI5xx" : {
+      "title" : "Inténtalo de nuevo.",
+      "description" : "El servidor no ha podido gestionar tu solicitud. Inténtalo de nuevo o contacta al Soporte de Ledger. {{message}}"
+    },
+    "LedgerAPINotAvailable" : {
+      "title" : "Los servicios de {{currencyName}} no están disponibles",
+      "description" : "Inténtalo de nuevo o ponte en contacto con Soporte de Ledger"
+    },
+    "ManagerAppAlreadyInstalled" : {
+      "title" : "Ya está instalada",
+      "description" : "Comprueba qué aplicaciones están ya instaladas en tu dispositivo."
+    },
+    "ManagerAppDepInstallRequired" : {
+      "title" : "Es necesaria la aplicación {{dependency}}",
+      "description" : "Si la aplicación {{dependency}} ya está instalada, vuelve a instalarla y utiliza la versión más reciente"
+    },
+    "ManagerAppDepUninstallRequired" : {
+      "title" : "Esta aplicación es necesaria.",
+      "description" : "Primero debes desinstalar todas las aplicaciones que necesiten la aplicación {{appName}}"
+    },
+    "ManagerDeviceLocked" : {
+      "title" : "Tu dispositivo está bloqueado",
+      "description" : "Desbloquéalo"
+    },
+    "ManagerFirmwareNotEnoughSpace" : {
+      "title" : "Desinstala todas las aplicaciones de tu dispositivo",
+      "description" : "Las claves privadas para acceder a tus activos cripto permanecerán seguras en tu dispositivo y debes hacer una copia de respaldo de las mismas en tu Hoja de recuperación."
+    },
+    "ManagerNotEnoughSpace" : {
+      "title" : "No queda espacio suficiente.",
+      "description" : "Desinstala algunas aplicaciones para liberar espacio. Las claves privadas para acceder a tus activos cripto permanecerán seguras en tu dispositivo."
+    },
+    "ManagerQuitPage" : {
+      "install" : {
+        "title" : "¿Finalizar instalación de aplicaciones en curso?",
+        "description" : "Al salir de Manager, se interrumpirá la instalación de la aplicación. Finaliza la instalación para instalar las aplicaciones en espera.",
+        "stay" : "Finalizar instalación"
+      },
+      "uninstall" : {
+        "title" : "¿Finalizar la desinstalación de la aplicación en curso?",
+        "description" : "Al salir de Manager, se interrumpirán las desinstalaciones de aplicación en curso.",
+        "stay" : "Finalizar la desinstalación"
+      },
+      "update" : {
+        "title" : "¿Finalizar la actualización de aplicación en curso?",
+        "description" : "Al salir de Manager, se interrumpirán las actualizaciones de aplicación en curso.",
+        "stay" : "Finalizar actualizaciones"
+      },
+      "quit" : "Salir de Manager"
+    },
+    "ManagerUninstallBTCDep" : {
+      "title" : "Esta aplicación es necesaria.",
+      "description" : "Desinstala la aplicación de Bitcoin o de Ethereum en último lugar"
+    },
+    "NetworkDown" : {
+      "title" : "Parece que no hay conexión a Internet",
+      "description" : "Comprueba tu conexión a Internet."
+    },
+    "NoAddressesFound" : {
+      "title" : "No se encontró ninguna cuenta",
+      "description" : "Algo ha salido mal con el cálculo de la dirección, inténtalo de nuevo o contacta al Soporte de Ledger"
+    },
+    "NotEnoughBalance" : {
+      "title" : "Fondos insuficientes",
+      "description" : "Asegúrate de que la cuenta tenga fondos suficientes."
+    },
+    "NotEnoughBalanceBecauseDestinationNotCreated" : {
+      "title" : "La dirección del destinatario está inactiva. Envía al menos {{minimalAmount}} para activarla."
+    },
+    "NotEnoughGas" : {
+      "title" : "El saldo de la cuenta principal es insuficiente para las comisiones de red"
+    },
+    "PasswordsDontMatch" : {
+      "title" : "Las contraseñas no coinciden",
+      "description" : "Inténtalo de nuevo."
+    },
+    "PasswordIncorrect" : {
+      "title" : "La contraseña ingresada es incorrecta",
+      "description" : "Inténtalo de nuevo."
+    },
+    "QuantityNeedsToBePositive" : {
+      "title" : "La cantidad debe ser mayor a 0"
+    },
+    "RPCHostRequired" : {
+      "title" : "Es necesario un anfitrión."
+    },
+    "RPCHostInvalid" : {
+      "title" : "Ingresa un anfitrión válido."
+    },
+    "RPCUserRequired" : {
+      "title" : "Es necesario ingresar un nombre de usuario RPC"
+    },
+    "RPCPassRequired" : {
+      "title" : "Es necesario ingresar la contraseña RPC"
+    },
+    "SatStackAccessDown" : {
+      "title" : "No fue posible hacer contacto con el nodo completo",
+      "description" : "Verifica que SatStack y tu nodo estén funcionando. Comprueba la configuración del nodo completo en Ajustes si persiste el problema."
+    },
+    "SatStackStillSyncing" : {
+      "title" : "Sincronización de nodo en curso...",
+      "description" : "Espera mientras se sincroniza el nodo. No es posible realizar el envío, ya que los saldos de tu cuenta de Bitcoin pueden ser incorrectos."
+    },
+    "SatStackVersionTooOld" : {
+      "title" : "Actualiza SatStack",
+      "description" : "La versión de SatStack que estás utilizando es demasiado antigua y puede contener errores o incompatibilidades."
+    },
+    "SatStackDescriptorNotImported" : {
+      "title" : "Cuenta no escaneada por el nodo completo",
+      "description" : "Configura el nodo completo para buscar las cuentas asociadas a este dispositivo. El nodo completo debe buscar esta cuenta primero en la cadena de bloques, antes de agregarla a tu Portfolio."
+    },
+    "SwapGenericAPIError" : {
+      "title" : "Algo ha salido mal",
+      "description" : "La transacción de intercambio no se realizó. Intenta de nuevo o ponte en contacto con soporte."
+    },
+    "TimeoutError" : {
+      "title" : "El servidor ha tardado demasiado en responder",
+      "description" : "Inténtalo de nuevo."
+    },
+    "TimeoutTagged" : {
+      "title" : "El servidor ha tardado demasiado en responder ({{tag}})",
+      "description" : "Se ha agotado el tiempo."
+    },
+    "TransportError" : {
+      "title" : "Se ha producido un error. Vuelve a conectar tu dispositivo",
+      "description" : "{{message}}"
+    },
+    "TransportRaceCondition" : {
+      "title" : "Se ha producido un error. Vuelve a conectar tu dispositivo",
+      "description" : "{{message}}"
+    },
+    "TransportStatusError" : {
+      "title" : "Se ha producido un error. Vuelve a conectar tu dispositivo",
+      "description" : "{{message}}"
+    },
+    "DeviceShouldStayInApp" : {
+      "title" : "Abre la aplicación {{appName}}",
+      "description" : "Mantén la aplicación {{appName}} abierta mientras buscamos tus cuentas"
+    },
+    "UnexpectedBootloader" : {
+      "title" : "Tu dispositivo no debe estar en modo Bootloader",
+      "description" : "Reinicia el dispositivo sin tocar los botones cuando aparezca el logotipo. Contacta al Soporte de Ledger si persiste el problema."
+    },
+    "UserRefusedAllowManager" : {
+      "title" : "Manager denegado en el dispositivo"
+    },
+    "UserRefusedFirmwareUpdate" : {
+      "title" : "Actualización cancelada en el dispositivo",
+      "description" : "Se han desinstalado todas las aplicaciones de tu dispositivo. Mantén tu dispositivo actualizado para beneficiarte de mejoras en seguridad y funcionalidad."
+    },
+    "UserRefusedOnDevice" : {
+      "title" : "Acción rechazada",
+      "description" : "El usuario rechazó la operación en el dispositivo"
+    },
+    "TransactionRefusedOnDevice" : {
+      "title" : "Operación denegada en el dispositivo",
+      "description" : "Inténtalo de nuevo o contacta al Soporte de Ledger si tienes dudas"
+    },
+    "UserRefusedAddress" : {
+      "title" : "Dirección de recepción rechazada.",
+      "description" : "Inténtalo de nuevo o contacta al Soporte de Ledger si tienes dudas"
+    },
+    "UpdateYourApp" : {
+      "title" : "Es necesario actualizar la aplicación.",
+      "description" : "Desinstala y vuelve a instalar la aplicación {{managerAppName}} en Manager"
+    },
+    "DeviceOnDashboardExpected" : {
+      "title" : "Volver al Dashboard",
+      "description" : "Ingresa de nuevo al Dashboard de tu dispositivo"
+    },
+    "WebsocketConnectionError" : {
+      "title" : "Inténtalo de nuevo (error de conexión)",
+      "description" : null
+    },
+    "WebsocketConnectionFailed" : {
+      "title" : "Inténtalo de nuevo (se interrumpió la conexión)",
+      "description" : null
+    },
+    "WrongDeviceForAccount" : {
+      "title" : "Algo ha salido mal",
+      "description" : "Comprueba que tu billetera de hardware esté configurada con la Frase de recuperación o Passphrase asociada a la cuenta seleccionada."
+    },
+    "DeviceAppVerifyNotSupported" : {
+      "title" : "Es necesario actualizar la aplicación.",
+      "description" : "Desinstala y vuelve a instalar la aplicación {{managerAppName}} en Manager"
+    },
+    "InvalidAddress" : {
+      "title" : "Esta no es una dirección de {{currencyName}} válida"
+    },
+    "InvalidAddressBecauseAlreadyDelegated" : {
+      "title" : "Tu cuenta ya está delegada a este validador"
+    },
+    "InvalidAddressBecauseDestinationIsAlsoSource" : {
+      "title" : "La dirección de recepción es la misma que la dirección de emisión"
+    },
+    "CantOpenDevice" : {
+      "title" : "La conexión ha fallado",
+      "description" : "Dispositivo detectado pero conexión fallida. Inténtalo de nuevo o contacta al Soporte de Ledger si persiste el problema."
+    },
+    "ETHAddressNonEIP" : {
+      "title" : "Verificación automática no disponible: verifica cuidadosamente la dirección.",
+      "description" : null
+    },
+    "EthAppNftNotSupported" : {
+      "title" : "Operación no disponible en este dispositivo",
+      "description" : "La función Enviar NFT sólo está disponible en el Nano X. Visita nuestra plataforma de soporte al cliente para saber cómo enviar NFTs con un Nano S."
+    },
+    "CantScanQRCode" : {
+      "title" : "No fue posible escanear este código QR: esta dirección no es compatible con la verificación automática"
+    },
+    "FeeNotLoaded" : {
+      "title" : "No fue posible cargar las tasas de tarifas. Configura las tarifas manualmente"
+    },
+    "FeeRequired" : {
+      "title" : "Se requieren tarifas"
+    },
+    "GasLessThanEstimate" : {
+      "title" : "Puede que sea demasiado bajo. Auméntalo"
+    },
+    "UnknownMCU" : {
+      "title" : "Versión de MCU desconocida",
+      "description" : "Ponte en contacto con el Soporte de Ledger"
+    },
+    "MCUNotGenuineToDashboard" : {
+      "title" : "Accede al Dashboard para actualizar",
+      "description" : "",
+      "list" : {
+        "1" : "Desconecta y vuelve a conectar el cable USB sin presionar ningún botón.",
+        "2" : "Presiona los dos botones al mismo tiempo tres veces para mostrar el Dashboard.",
+        "3" : "Abre el Manager y haz clic en Actualizar firmware."
+      }
+    },
+    "UnavailableTezosOriginatedAccountReceive" : {
+      "title" : "No es posible recibir en subcuentas",
+      "description" : "Si deseas recibir fondos, utiliza la cuenta principal"
+    },
+    "UnavailableTezosOriginatedAccountSend" : {
+      "title" : "No es posible enviar aún desde subcuentas",
+      "description" : "Esta característica se agregará en una etapa posterior debido a los cambios introducidos recientemente por la actualización Babylon."
+    },
+    "RecommendUndelegation" : {
+      "title" : "Desdelega la cuenta antes de vaciarla"
+    },
+    "RecommendSubAccountsToEmpty" : {
+      "title" : "Primero vacía las subcuentas"
+    },
+    "NotSupportedLegacyAddress" : {
+      "title" : "Este formato de dirección heredado ya no es compatible"
+    },
+    "BtcUnmatchedApp" : {
+      "title" : "Esa es la aplicación incorrecta",
+      "description" : "Abre la aplicación '{{managerAppName}}' en tu dispositivo"
+    },
+    "DeviceNameInvalid" : {
+      "title" : "Elige un nombre de dispositivo sin '{{invalidCharacters}}'"
+    },
+    "LedgerAPIErrorWithMessage" : {
+      "title" : "{{message}}",
+      "description" : "Inténtalo de nuevo o ponte en contacto con el Soporte de Ledger."
+    },
+    "ManagerAppRelyOnBTC" : {
+      "title" : "Son necesarias las aplicaciones de Bitcoin y Ethereum",
+      "description" : "Primero instala las aplicaciones de Bitcoin y de Ethereum más recientes."
+    },
+    "UserRefusedDeviceNameChange" : {
+      "title" : "Cambio de nombre cancelado en el dispositivo",
+      "description" : "Inténtalo de nuevo y permite el cambio de nombre en tu dispositivo"
+    },
+    "SyncError" : {
+      "title" : "Error de sincronización",
+      "description" : "No fue posible sincronizar algunas cuentas."
+    },
+    "TronNoFrozenForBandwidth" : {
+      "title" : "No hay activos a desinmovilizar",
+      "description" : "No tienes activos que desinmovilizar asociados a Ancho de banda"
+    },
+    "TronNoFrozenForEnergy" : {
+      "title" : "No hay activos a desinmovilizar",
+      "description" : "No tienes activos que desinmovilizar asociados a Energía"
+    },
+    "TronUnfreezeNotExpired" : {
+      "title" : "La desinmovilización todavía no está disponible",
+      "description" : "Debes esperar 3 días después de la última operación de Inmovilización"
+    },
+    "TronVoteRequired" : {
+      "title" : "Se necesita al menos 1 voto"
+    },
+    "TronInvalidVoteCount" : {
+      "title" : "El formato de voto es incorrecto",
+      "description" : "Solo puedes votar usando números redondos"
+    },
+    "TronRewardNotAvailable" : {
+      "title" : "No es posible reclamar la recompensa todavía",
+      "description" : "Debes esperar 24 horas entre reclamaciones"
+    },
+    "TronNoReward" : {
+      "title" : "No hay recompensa que reclamar"
+    },
+    "TronInvalidFreezeAmount" : {
+      "title" : "El importe a inmovilizar no puede ser inferior a 1"
+    },
+    "TronSendTrc20ToNewAccountForbidden" : {
+      "title" : "Enviar TRC20 a una nueva cuenta no la activará",
+      "description" : "La cuenta del destinatario debe estar activa antes de enviarle TRC20. Envía TRX o TRC10 a una cuenta para activarla."
+    },
+    "TronUnexpectedFees" : {
+      "title" : "Pueden aplicarse tarifas adicionales"
+    },
+    "TronNotEnoughTronPower" : {
+      "title" : "No hay suficientes votos disponibles"
+    },
+    "TronTransactionExpired" : {
+      "title" : "La transacción ha expirado",
+      "description" : "La firma debe realizarse dentro de un período de 30 segundos. Inténtalo de nuevo."
+    },
+    "TronNotEnoughEnergy" : {
+      "title" : "No hay suficiente Energía para enviar este token"
+    },
+    "PairingFailed" : {
+      "title" : "Emparejamiento fallido",
+      "description" : "Inténtalo de nuevo y contacta al Soporte de Ledger si tienes dudas."
+    },
+    "GenuineCheckFailed" : {
+      "title" : "Fallo en la verificación de la autenticidad",
+      "description" : "Algo ha salido mal. Inténtalo de nuevo o contacta al Soporte de Ledger en caso de duda."
+    },
+    "EthAppPleaseEnableContractData" : {
+      "title" : "Habilita los datos de contrato en los ajustes de la aplicación Ethereum"
+    },
+    "InvalidXRPTag" : {
+      "title" : "Etiqueta de destino XRP no válida"
+    },
+    "NotEnoughBalanceToDelegate" : {
+      "title" : "Saldo insuficiente para delegar"
+    },
+    "NotEnoughDelegationBalance" : {
+      "title" : "Saldo insuficiente para delegar"
+    },
+    "NotEnoughBalanceInParentAccount" : {
+      "title" : "Saldo insuficiente en la cuenta principal"
+    },
+    "quantityNeedsToBePositive" : {
+      "title" : "La cantidad debe ser de al menos 1"
+    },
+    "NotEnoughSpendableBalance" : {
+      "title" : "El saldo no puede ser inferior a {{minimumAmount}}"
+    },
+    "WrongAppForCurrency" : {
+      "title" : "Abre la aplicación {{expected}}"
+    },
+    "FeeTooHigh" : {
+      "title" : "Las tarifas de red superan el 10% del importe"
+    },
+    "SourceHasMultiSign" : {
+      "title" : "Desactiva la multifirma para enviar {{currencyName}}"
+    },
+    "SwapExchangeRateAmountTooLow" : {
+      "title" : "El importe debe ser de al menos {{minAmountFromFormatted}}"
+    },
+    "SwapExchangeRateAmountTooHigh" : {
+      "title" : "El importe debe ser inferior a {{maxAmountFromFormatted}}"
+    },
+    "PolkadotElectionClosed" : {
+      "title" : "La elección de los validadores debe estar cerrada"
+    },
+    "PolkadotNotValidator" : {
+      "title" : "Algunas direcciones seleccionadas no son validadores"
+    },
+    "PolkadotLowBondedBalance" : {
+      "title" : "Todos los activos vinculados se desvincularán si < 1 DOT"
+    },
+    "PolkadotNoUnlockedBalance" : {
+      "title" : "No tienes activos desvinculados"
+    },
+    "PolkadotNoNominations" : {
+      "title" : "No tienes nominaciones"
+    },
+    "PolkadotAllFundsWarning" : {
+      "title" : "Asegúrate de que tienes un saldo restante suficiente para cubrir las tarifas de transacciones futuras"
+    },
+    "PolkadotDoMaxSendInstead" : {
+      "title" : "El saldo no puede ser inferior a {{minimumBalance}} Envía el máximo a una cuenta vacía."
+    },
+    "PolkadotBondMinimumAmount" : {
+      "title" : "Tienes que vincular al menos {{minimumBondAmount}}."
+    },
+    "PolkadotBondMinimumAmountWarning" : {
+      "title" : "Tu saldo vinculado tiene que ser al menos de {{minimumBondBalance}}."
+    },
+    "PolkadotMaxUnbonding" : {
+      "title" : "Has superado el límite de desvinculación"
+    },
+    "PolkadotValidatorsRequired" : {
+      "title" : "Debes seleccionar al menos un validador"
+    },
+    "ServiceStatusWarning" : {
+      "title" : "{{message}}",
+      "description" : ""
+    },
+    "TaprootNotActivated" : {
+      "title" : "Los envíos a una dirección taproot antes de la activación de la red principal no son seguros"
+    },
+    "SolanaAccountNotFunded" : {
+      "title" : "Cuenta sin fondos"
+    },
+    "SolanaMemoIsTooLong" : {
+      "title" : "El Memo es demasiado largo. La longitud máxima es {{maxLength}}"
+    },
+    "SolanaAddressOfEd25519" : {
+      "title" : "Dirección fuera de la curva ed25519"
+    },
+    "SolanaUseAllAmountStakeWarning" : {
+      "title" : "Asegúrate de que tu saldo restante es suficiente para cubrir las tarifas de transacciones futuras"
+    },
+    "SolanaTxSimulationFailedWhilePendingOp" : {
+      "title" : "Tu transacción anterior todavía no se ha procesado. Espera un momento y comprueba el historial de transacciones antes de intentarlo de nuevo."
+    },
+    "SolanaTxConfirmationTimeout" : {
+      "title" : "Es posible que la transacción haya fallado. Espera un momento y comprueba el historial de transacciones antes de intentarlo de nuevo."
+    },
+    "NotEnoughNftOwned" : {
+      "title" : "Has superado la cantidad de tokens disponibles"
+    },
+    "CardanoMinAmountError" : {
+      "title" : "Tienes que enviar un mínimo de {{amount}} ADA"
+    },
+    "CardanoNotEnoughFunds" : {
+      "title" : "Asegúrate de tener fondos suficientes para pagar las tarifas"
+    },
+    "StellarWrongMemoFormat" : {
+      "title" : "El formato de Memo es incorrecto"
+    },
+    "StellarMemoRecommended" : {
+      "title" : "Es posible que sea necesario un Memo al enviar a este receptor"
+    },
+    "StellarAssetNotAccepted" : {
+      "title" : "Este receptor aún no tiene ninguna trustline para {{assetCode}}."
+    },
+    "StellarAssetRequired" : {
+      "title" : "Hay que seleccionar un activo Stellar para poder añadir una trustline."
+    },
+    "StellarAssetNotFound" : {
+      "title" : "No se ha podido encontrar el activo Stellar seleccionado."
+    },
+    "StellarNotEnoughNativeBalance" : {
+      "title" : "Fondos insuficientes",
+      "description" : "Asegúrate de que la cuenta tenga fondos suficientes para cubrir la tarifa de transacción."
+    },
+    "StellarFeeSmallerThanRecommended" : {
+      "title" : "La tarifa seleccionada es inferior a la tarifa recomendada."
+    },
+    "StellarFeeSmallerThanBase" : {
+      "title" : "La tarifa mínima de transacción es de 0,00001 XLM."
+    },
+    "StellarNotEnoughNativeBalanceToAddTrustline" : {
+      "title" : "Fondos insuficientes",
+      "description" : "Asegúrate de que la cuenta tenga fondos suficientes para cubrir la nueva trustline."
+    },
+    "StellarMuxedAccountNotExist" : {
+      "title" : "La cuenta de Stellar no existe."
+    },
+    "StellarSourceHasMultiSign" : {
+      "title" : "Desactiva la multifirma para realizar transacciones de Stellar."
+    }
+  },
   "cryptoOrg": {
     "memo": "Memo",
     "memoPlaceholder": "Opcional",
     "memoWarningText": "Al utilizar un Memo, comprueba cuidadosamente la información con el receptor"
->>>>>>> 2971ba20
-  },
-  "hedera": {
-    "name": "Hedera",
-    "createHederaAccountHelp": {
-      "text": "Consulta este artículo de soporte para aprender",
-      "link": "a crear una cuenta de Hedera"
-    },
-    "currentAddress": {
-      "messageIfVirtual": "No se puede confirmar tu dirección {{name}} en tu dispositivo Ledger. Si lo usas es bajo tu propio riesgo."
-    },
-    "send": {
-      "memo": {
-        "label": "Memo (opcional)",
-        "characterCount": "{{memoLength}}/{{memoMaxLength}}"
-      }
-    }
-  },
-  "drawers": {
-    "selectCurrency": {
-      "title": "elige un activo"
-    },
-    "selectAccount": {
-      "title": "elige una cuenta"
+  },
+  "hedera" : {
+    "name" : "Hedera",
+    "createHederaAccountHelp" : {
+      "text" : "Consulta este artículo de soporte para aprender",
+      "link" : "a crear una cuenta de Hedera"
+    },
+    "currentAddress" : {
+      "messageIfVirtual" : "No se puede confirmar tu dirección {{name}} en tu dispositivo Ledger. Si lo usas es bajo tu propio riesgo."
+    },
+    "send" : {
+      "memo" : {
+        "label" : "Memo (opcional)",
+        "characterCount" : "{{memoLength}}/{{memoMaxLength}}"
+      }
+    }
+  },
+  "drawers" : {
+    "selectCurrency" : {
+      "title" : "elige un activo"
+    },
+    "selectAccount" : {
+      "title" : "elige una cuenta"
     }
   }
 }