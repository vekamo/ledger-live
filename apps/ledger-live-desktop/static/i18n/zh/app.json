{
  "calendar": {
    "today": "今天",
    "tomorrow": "明天",
    "yesterday": "昨天",
    "transactionDate": "交易日期"
  },
  "platform": {
    "flows": {
      "requestAccount": {
        "title": "选择账户"
      },
      "broadcast": {
        "toast": {
          "title": "交易已发送！",
          "text": "点击这里查看操作详情"
        }
      }
    },
    "app": {
      "informations": {
        "title": "信息",
        "website": "网站"
      }
    },
    "catalog": {
      "title": "发现",
      "branch": {
        "soon": "敬请期待",
        "experimental": "实验性的",
        "debug": "除错"
      },
      "banner": {
        "title": "探索我们的 Live 应用目录",
        "description": "我们正努力使您能够访问 DeFi, NFT 以及更广的世界，就在 Ledger Live 里面，安全地，进行访问。"
      },
      "twitterBanner": {
        "description": "告诉我们下一个您想要在 Ledger Live 上看到的带有哈希标签的服务",
        "tweetText": "下一个 Ledger 应用应该是..."
      },
      "pollCTA": {
        "title": "调查",
        "description": "您想要在 Ledger Live 中看到哪种服务？",
        "button": "让我们来投票吧！"
      },
      "developerCTA": {
        "title": "面向开发者",
        "description": "您所需要的将您的应用程序整合到 Ledger Live 的全部信息。",
        "button": "前往门户页面"
      }
    },
    "disclaimer": {
      "title": "外部应用",
      "description": "您将被转到一个不由 Ledger 操作的应用程序。",
      "legalAdvice": "这个应用程序不由 Ledger 操作。Ledger 不对此类应用程序的服务质量或造成的任何资金损失负责。\n\n一定要确保仔细核实您的设备上显示的信息。",
      "checkbox": "不要再提醒我。",
      "CTA": "继续"
    }
  },
  "common": {
    "never": "从不",
    "apply": "应用",
    "done": "完成",
    "confirm": "确认",
    "reject": "拒绝",
    "cancel": "取消",
    "getSupport": "获取支持",
    "delete": "从资产组合中删除账户",
    "launch": "启动",
    "continue": "继续",
    "previous": "上一步",
    "learnMore": "了解更多",
    "help": "帮助",
    "needHelp": "需要帮助？",
    "areYouSure": "是否确定?",
    "selectAccount": "选择账户",
    "selectAccountNoOption": "不存在与 \"{{accountName}}\" 匹配的账户",
    "selectCurrency": "选择加密资产",
    "selectCurrencyNoOption": "不存在加密资产 {{currencyName}}",
    "selectCurrencyEmptyOption": "没有加密货币资产",
    "selectValidatorNoOption": "不存在与 \"{{accountName}}\" 匹配的验证者",
    "selectNoResults": "未找到与 \"{{query}} \" 匹配的结果",
    "sortBy": "排序方式",
    "save": "保存",
    "lock": "锁定",
    "showMore": "显示更多",
    "back": "返回",
    "reset": "重置",
    "retry": "重试",
    "range": "范围",
    "stop": "停止",
    "updateNow": "立即更新",
    "close": "关闭",
    "eastern": "东方",
    "western": "西方",
    "reverify": "重新验证",
    "verify": "验证",
    "verifyMyAddress": "验证我的地址",
    "copy": "复制",
    "copied": "已复制",
    "addressCopied": "地址已复制",
    "addressCopiedSuspicious": "复制的地址和剪贴板中的地址不匹配。",
    "experimentalFeature": "实验性功能",
    "information": "信息",
    "search": "搜索中...",
    "searchWithoutEllipsis": "搜索",
    "manage": "管理",
    "lockScreen": {
      "title": "欢迎回来",
      "subTitle": null,
      "description": "请输入您的密码后继续操作",
      "inputPlaceholder": "输入您的密码",
      "lostPassword": "我忘记了密码"
    },
    "sync": {
      "syncing": "正在同步...",
      "upToDate": "已同步",
      "outdated": "已暂停",
      "needsMigration": "点击更新账户",
      "error": "同步错误",
      "refresh": "刷新",
      "devTools": "开发工具"
    },
    "exchange": "兑换",
    "info": "信息",
    "connectDevice": "连接您的设备"
  },
  "devices": {
    "nanoS": "Nano S",
    "nanoSP": "Nano S Plus",
    "nanoX": "Nano X",
    "blue": "Blue"
  },
  "operation": {
    "type": {
      "IN": "已接收",
      "OUT": "已发送",
      "NFT_IN": "已收到的 NFT",
      "NFT_OUT": "已发送的 NFT",
      "CREATE": "已创建",
      "REVEAL": "已显示",
      "DELEGATE": "已委托",
      "REDELEGATE": "已重新委托",
      "UNDELEGATE": "已解除委托",
      "SUPPLY": "已存入",
      "REDEEM": "已提取",
      "APPROVE": "已批准",
      "VOTE": "已投票",
      "FREEZE": "已冻结",
      "UNFREEZE": "已解冻",
      "REWARD": "已申领的奖励",
      "FEES": "费用",
      "OPT_IN": "选择加入",
      "OPT_OUT": "选择退出",
      "CLOSE_ACCOUNT": "关闭账户",
      "BOND": "绑定",
      "UNBOND": "解绑",
      "REWARD_PAYOUT": "奖励",
      "SLASH": "Slash 削减惩罚",
      "WITHDRAW_UNBONDED": "提取",
      "NOMINATE": "提名",
      "CHILL": "清除提名",
      "SET_CONTROLLER": "设置控制器"
    }
  },
  "byteSize": {
    "bytes": "{{size}} 字节",
    "kbUnit": "{{size}} KB",
    "mbUnit": "{{size}} MB"
  },
  "time": {
    "minute": "分钟",
    "minute_plural": "分钟",
    "hour": "小时",
    "hour_plural": "小时",
    "range": {
      "day": "1 天",
      "week": "1 周",
      "month": "1 月",
      "year": "1 年",
      "all": "全部"
    }
  },
  "fees": {
    "advanced": "高级",
    "custom": "自定义",
    "fast": "快",
    "high": "高",
    "low": "低",
    "slow": "慢",
    "standard": "标准",
    "medium": "中",
    "feesAmount": "费用额度"
  },
  "sidebar": {
    "card": "卡",
    "learn": "学习",
    "menu": "菜单",
    "stars": "已标星账户",
    "accounts": "账户",
    "manager": "管理器",
    "exchange": "买入 / 卖出",
    "swap": "互换",
    "lend": "借出",
    "catalog": "发现",
    "market": "市场"
  },
  "stars": {
    "placeholder": "星标账户以在此显示。",
    "tooltip": "星标账户"
  },
  "bridge": {
    "modalTitle": "打开设备桥接",
    "openHeader": "通过 WebSocket 曝露您的设备账户",
    "openDescription": "打开桥接使您的所有账户曝露给第三方应用程序。",
    "openedHeader": "{{appName}} 已打开桥接",
    "openedDescription": "您现在可以通过 WebSocket 在第三方网页应用程序上访问您的 {{appName}} 账户。",
    "completeHeader": "桥接会话已完成",
    "completeDescription": "Websocket 桥接现已关闭。",
    "openButton": "打开",
    "disconnectButton": "断开连接"
  },
  "swap2": {
    "title": "互换",
    "tabs": {
      "exchange": "兑换",
      "history": "历史记录",
      "kyc": "KYC（了解您的客户）"
    },
    "form": {
      "changeCTA": "更改",
      "ratesDrawer": {
        "title": "费率",
        "quote": "报价",
        "receive": "接收"
      },
      "details": {
        "label": {
          "provider": "提供方",
          "rate": "费率",
          "fees": "网络费用",
          "target": "目标账户"
        },
        "tooltip": {
          "provider": "lorem ipsum",
          "rate": "lorem ipsum",
          "fees": "lorem ipsum"
        },
        "noAccount": "创建一个账户以接收 {{name}}",
        "noAccountCTA": "添加账户"
      },
      "from": {
        "title": "从",
        "max": "最大值",
        "accountPlaceholder": "选择来源",
        "currencyDisabledTooltip": "这种货币还不能用于互换"
      },
      "to": {
        "title": "到"
      },
      "notAvailable": {
        "title": "互换在您所在的地区尚不可用",
        "content": "请多一点耐心，<br/>我们将很快推出这一功能"
      },
      "providers": {
        "kyc": {
          "required": "您需要完成您的 KYC（了解您的客户）",
          "complete": "完成 KYC",
          "update": "刷新 KYC",
          "rejected": "KYC 被拒绝，重新开始验证",
          "rejectedContactProviderSupport": "KYC 被拒绝，请联系 {{providerName}} 客服",
          "updateRequired": "完成或更新您的 KYC（了解您的客户）",
          "status": {
            "pending": "KYC 待处理",
            "approved": "KYC 已批准",
            "closed": "KYC 被拒绝",
            "upgradeRequired": "KYC（了解您的客户）不足"
          }
        },
        "login": {
          "required": "您需要登录此供应方",
          "complete": "登录"
        },
        "mfa": {
          "required": "您需要在此供应方处设置多重身份验证",
          "complete": "设置多重身份验证"
        },
        "withdrawalsBlockedError": {
          "message": "您的提取请求已被 {{providerName}} 阻止。\n\n请联系对方客服了解更多信息。"
        }
      }
    },
    "history": {
      "disclaimer": "您的互换桌面交易没有与 Ledger Live 手机应用程序同步",
      "empty": {
        "title": "您之前的互换会显示在这里",
        "description": "要么您还未进行过任何互换，亦或 Ledger Live 在此期间被重置了。"
      },
      "export": "导出操作",
      "exporting": "正在导出……"
    },
    "kyc": {
      "updateRequired": "在您更新应用程序之前，我们无法完成 KYC 程序",
      "wyre": {
        "disclaimer": "您的信息由 LEDGER 代表收集并传输给 WYRE 用于 KYC 目的。如需更多信息，请查阅我们的",
        "policy": "隐私政策",
        "title": "核实您的身份",
        "subtitle": "请输入您的信息以使用 Wyre 互换。",
        "cta": "继续",
        "pending": {
          "cta": "继续",
          "title": "您的信息已提交审批",
          "subtitle": "通常需要几分钟时间来完成审阅",
          "link": "了解关于 KYC 的更多信息",
          "info": "身份验证：已提交"
        },
        "closed": {
          "cta": "重置 KYC",
          "title": "KYC 申请被拒绝",
          "subtitle": "Wyre 拒绝了您为 KYC 目的提供的数据",
          "link": "了解关于 KYC 的更多信息"
        },
        "form": {
          "firstName": "名字",
          "lastName": "姓氏",
          "street1": "街道地址第 1 行",
          "street2": "街道地址第 2 行",
          "city": "城市",
          "state": "州/省/直辖市/自治区",
          "country": "国家/地区",
          "postalCode": "邮政编码",
          "dateOfBirth": "出生日期",
          "firstNamePlaceholder": "输入您的名字",
          "lastNamePlaceholder": "输入您的姓氏",
          "street1Placeholder": "例如：枫树街 13 号",
          "street2Placeholder": "例如：枫树街 13 号",
          "cityPlaceholder": "例如：圣何塞",
          "postalCodePlaceholder": "输入您的 5 位数邮政编码",
          "dateOfBirthPlaceholder": "月/日/年",
          "firstNameError": "输入您的名字以继续",
          "lastNameError": "输入您的姓氏以继续",
          "street1Error": "输入您的地址",
          "cityError": "输入您在美国居住的城市",
          "postalCodeError": "输入一个有效的美国邮政编码",
          "dateOfBirthError": "输入您的出生日期",
          "dateOfBirthValidationError": "输入一个有效的出生日期"
        }
      }
    },
    "exchangeDrawer": {
      "title": "确认您的交易",
      "completed": {
        "title": "交易播送成功",
        "description": "您的互换操作已经发送到网络上确认。请等待您的交易被确认，并等待供应方处理和发送您的 {{targetCurrency}}。",
        "disclaimer": "记下您的互换 ID 号码，以防您需要来自 <0><0> {{provider}}</0> 支持</0> 的协助。",
        "seeDetails": "查看详情"
      }
    }
  },
  "swap": {
    "title": "互换",
    "titleCrypto": "互换 {{currency}}",
    "whatIsSwap": "什么是互换（ Swap）？",
    "decentralizedSwapAvailable": "进行某些交易时，您可以考虑使用去中心化互换。探索 <0>ParaSwap</0> 和 <1>1inch</1>。",
    "paraswap": {
      "cta": " 一探究竟",
      "description": "寻找 Paraswap？它已被移动到 Discover（发现）选项卡。"
    },
    "tabs": {
      "exchange": "兑换",
      "history": "历史记录"
    },
    "history": {
      "disclaimer": "您的互换桌面交易没有与 Ledger Live 手机应用程序同步",
      "empty": {
        "title": "您之前的互换会显示在这里",
        "description": "要么您还未进行过任何互换，亦或 Ledger Live 在此期间被重置了。"
      }
    },
    "landing": {
      "title": "互换您的资产",
      "continue": "继续",
      "sorry": "服务暂时不可用，或在您的国家不可用"
    },
    "missingApp": {
      "title": "请在您的设备上安装 {{appName}} 应用程序",
      "subtitle": "前往 Manager（管理器）并安装 {{appName}} 应用程序以互换资产",
      "cta": "前往管理器"
    },
    "outdatedApp": {
      "title": "请在您的设备上更新 {{appName}} 应用程序",
      "subtitle": "前往管理器并更新 {{appName}} 应用程序以互换资产。",
      "cta": "前往管理器"
    },
    "providers": {
      "title": "选择一个供应方来互换加密货币",
      "learnMore": "什么是互换（Swap）？",
      "kycRequired": "所需的 KYC",
      "cta": "继续",
      "kyc": {
        "notAvailable": "{{provider}} 在您的位置不可用",
        "status": {
          "required": "所需的 KYC",
          "pending": "KYC 待处理",
          "approved": "KYC 已批准！",
          "closed": "KYC 被拒绝"
        }
      }
    },
    "ip": {
      "title": "欢迎使用互换（Swap）",
      "subtitle": "直接从您的 Ledger 设备上交换加密货币资产。",
      "disclaimer": "继续即表示您同意您的位置数据将共享给第三方服务提供商，以使他们遵守其 AML/KYC （反洗钱/了解您的用户）程序。"
    },
    "kyc": {
      "updateRequired": "在您更新应用程序之前，我们无法完成 KYC 程序",
      "wyre": {
        "disclaimer": "您的信息由 LEDGER 代表收集并传输给 WYRE 用于 KYC 目的。如需更多信息，请查阅我们的",
        "policy": "隐私政策",
        "title": "核实您的身份",
        "subtitle": "请输入您的信息以使用 Wyre 互换。",
        "pending": {
          "cta": "继续",
          "title": "尚待批准",
          "subtitle": "您的信息已提交给 Wyre 审批。",
          "link": "了解关于 KYC 的更多信息"
        },
        "closed": {
          "cta": "重置 KYC",
          "title": "KYC 申请被拒绝",
          "subtitle": "Wyre 拒绝了您为 KYC 目的提供的数据",
          "link": "了解关于 KYC 的更多信息"
        },
        "form": {
          "firstName": "名字",
          "lastName": "姓氏",
          "street1": "街道地址第 1 行",
          "street2": "街道地址第 2 行",
          "city": "城市",
          "state": "州/省/直辖市/自治区",
          "country": "国家/地区",
          "postalCode": "邮政编码",
          "dateOfBirth": "出生日期",
          "firstNamePlaceholder": "输入您的名字",
          "lastNamePlaceholder": "输入您的姓氏",
          "street1Placeholder": "例如：枫树街 13 号",
          "street2Placeholder": "例如：枫树街 13 号",
          "cityPlaceholder": "例如：圣何塞",
          "postalCodePlaceholder": "输入您的 5 位数邮政编码",
          "dateOfBirthPlaceholder": "月/日/年",
          "firstNameError": "输入您的名字以继续",
          "lastNameError": "输入您的姓氏以继续",
          "street1Error": "输入您的地址",
          "cityError": "输入您在美国居住的城市",
          "postalCodeError": "输入一个有效的美国邮政编码",
          "dateOfBirthError": "输入您的出生日期",
          "dateOfBirthValidationError": "输入一个有效的出生日期"
        }
      }
    },
    "form": {
      "resetKYC": "重置您的 KYC 并更新 Live 以便与 Wyre 进行互换",
      "resetKYCCTA": "重置 KYC",
      "amount": "数额",
      "from": {
        "title": "从",
        "account": "账户",
        "amount": "发送数额",
        "currency": "加密资产"
      },
      "to": {
        "title": "到",
        "account": "账户",
        "amount": "待收数额",
        "currency": "加密资产",
        "addAccountCTA": "添加新账户"
      },
      "tradeMethod": {
        "title": "费率",
        "float": "浮动汇率",
        "floatUnavailable": "这对货币不支持浮动汇率",
        "fixed": "固定汇率",
        "fixedUnavailable": "这对货币不支持固定汇率",
        "floatDesc": "您的数额会根据市场条件而变动。",
        "fixedDesc": "即使市场条件发生变化，您的数额也会保持不变。每60秒更新一次。",
        "by": "提供方"
      },
      "exchange": "兑换",
      "helpCTA": "什么是互换（Swap）？",
      "bubble": "我们使用固定汇率，这是您将收到的确切数额。",
      "noAccounts": "您没有存有余额的 {{currencyName}} 账户",
      "noApp": "未安装 {{currencyName}} 应用程序。",
      "outdatedApp": "{{currencyName}} 应用有可用的更新",
      "loadingRates": "正在加载汇率..."
    },
    "unauthorizedRatesModal": {
      "title": "Ledger Live 需要更新",
      "subtitle": "请将 Ledger Live 更新到最新版本，并重新验证您的身份，以便与 Wyre 进行互换",
      "cta": "重置验证"
    },
    "resetThirdPartyDataModal": {
      "title": "删除您的本地第三方数据",
      "subtitle": "删除您的本地第三方数据。您可能需要重新提交了解您的客户 (KYC) 信息并/或重新登录，从而访问我们的合作伙伴提供的服务。",
      "cta": "确认"
    },
    "modal": {
      "title": "互换",
      "steps": {
        "summary": {
          "title": "概要",
          "from": "从",
          "to": "到",
          "toExchange": "发送数额",
          "toReceive": "待收数额",
          "terms": "条款和条件",
          "disclaimer": {
            "description": "点击\"确认\"后，就意味着我认可并接受此服务完全由 <0>{{provider}}</0> 治理",
            "acceptedDescription": "此服务完全由 <0>{{provider}}</0> 治理"
          },
          "details": {
            "provider": "提供方",
            "tradeMethod": {
              "title": "类型",
              "float": "浮动汇率",
              "fixed": "固定汇率"
            },
            "address": "地址"
          }
        },
        "device": {
          "title": "设备"
        },
        "dependencies": {
          "title": "检查应用"
        },
        "finished": {
          "title": "待处理",
          "subtitle": "互换播送成功 ",
          "swap": "您的互换代码：",
          "seeDetails": "查看详情",
          "disclaimer": "记下您的互换 ID 号码，以防您需要来自 <0><0> {{provider}}</0> 支持</0> 的协助。",
          "description": "您的互换操作已经发送到网络上确认。最多一个小时后，您就可以收到您的 {{targetCurrency}}。"
        }
      }
    },
    "operationDetailsModal": {
      "title": "互换",
      "provider": "提供方",
      "txid": "互换代码",
      "status": "状态",
      "statusTooltips": {
        "expired": "请使用您的互换代码联系互换服务提供方以了解更多详情。",
        "refunded": "请使用您的互换代码联系互换服务提供方以了解更多详情。",
        "pending": "请稍候片刻，互换提供方正在处理该交易。",
        "onhold": "请使用您的互换代码联系互换服务提供方以解决这一情况。",
        "finished": "您的互换已成功完成"
      },
      "date": "日期",
      "from": "从",
      "fromAddress": "初始地址",
      "fromAddress_plural": "初始地址",
      "to": "到",
      "toProvider": "提供方地址",
      "initialAmount": "初始额",
      "creditedAmount": "贷记额"
    }
  },
  "lottieDebugger": {
    "buttonTitle": "测试"
  },
  "fullNode": {
    "status": "状态",
    "connect": "连接",
    "disconnect": "断开连接",
    "checkNodeSettings": "验证节点设置",
    "edit": "编辑",
    "modal": {
      "title": "连接比特币完整节点",
      "disconnectTitle": "断开连接完整节点",
      "steps": {
        "landing": {
          "header": "启动您的全部节点。不要信任，验证。",
          "description": "一个比特币的完整节点验证所有交易和区块，使您能够在为比特币网络做出贡献的同时无需信任地使用比特币。",
          "list": {
            "item1": "在拥有足够资源的设备上设置 Bitcoin Core（比特币核心）。",
            "item2": "等待您的节点完全同步。",
            "item3": "注意您的节点的 RPC 凭据、IP 地址和端口号。"
          },
          "disclaimer": "运行一个完整节点需要一台拥有足够资源的计算机和一个不受数据限制的宽带连接。"
        },
        "node": {
          "title": "Node（节点）",
          "connectionSteps": {
            "notConnected": {
              "header": "输入您的节点参数",
              "disclaimer": "您的全部节点必须在连接 Ledger Live 之前被完全同步。",
              "fields": {
                "nodeHost": {
                  "title": "主机",
                  "tooltip": "如果节点在此计算机上运行，则应保持默认值，或者替换节点 IP 地址和端口号。"
                },
                "rpcCredentials": {
                  "title": "RPC 凭据",
                  "tooltip": "请输入您的节点 RPC 用户名和密码，可在 bitcoin.conf 文件里找到。",
                  "usernamePlaceholder": "用户名",
                  "passwordPlaceholder": "密码"
                },
                "tls": {
                  "title": "使用 TLS",
                  "tooltip": "启用传输层安全性，例如，在使用托管节点解决方案时。"
                }
              }
            },
            "connecting": {
              "header": "正在测试节点连接",
              "description": "请稍等，我们正在检查您的完整节点是否有响应。"
            },
            "success": {
              "header": "完整节点连接成功",
              "description": "您现在可以配置您的完整节点来扫描您在区块链上的账户。"
            },
            "failure": {
              "header": "Could not reach full node（无法访问全节点）",
              "description": "请确保您的节点完全同步并验证其连接设置。"
            }
          }
        },
        "device": {
          "title": "设备",
          "connectionSteps": {
            "pending": {
              "header": "正在从设备获取账户",
              "description": "请稍候，正在将待扫描的账户添加到节点配置文件中。"
            },
            "success": {
              "header": "账户已添加至节点配置",
              "description": "配置文件已保存到用户数据文件夹。 它允许 Ledger SatStack 连接到您的完整节点，并允许其扫描您在区块链上的账户。",
              "cta": "查看用户数据"
            }
          }
        },
        "accounts": {
          "title": "Account（账户）",
          "existing": "待扫描的现有账户",
          "toScan": "待扫描的账户",
          "toScanDescription": "每个地址类别中待扫描的账户",
          "toScanTooltip": "仅当您有10个以上 BTC 账户时才会增加。初始扫描速度会更慢。 "
        },
        "satstack": {
          "title": "SatStack",
          "connectionSteps": {
            "notConnected": {
              "header": "下载并运行 Ledger SatStack",
              "description": "Ledger SatStack 是一个小型应用程序，允许 Ledger Live 与您的全节点通话。请在您继续之前下载并运行它。",
              "disclaimer": "必须运行 SatStack 后，Ledger Live 才能连接到您的完整节点。考虑将其设置为在您计算机启动时自动启动。",
              "cta": "下载 SatStack"
            },
            "satstack-disconnected": {
              "header": "Could not reach SatStack（无法访问 SatStack）",
              "description": "请验证 SatStack 正在此计算机上运行。"
            },
            "satstack-outdated": {
              "header": "请升级 SatStack",
              "description": "您正在使用的 SatStack 版本过旧，可能存在漏洞或不兼容。"
            },
            "node-disconnected": {
              "header": "Could not reach full node（无法访问全节点）",
              "description": "请验证您节点的可访问性，且您输入了正确的连接设置。"
            },
            "invalid-chain": {
              "header": "无效链标题",
              "description": "tooltip 工具提示的无效链描述"
            },
            "initializing": {
              "header": "Loading（加载中）",
              "description": ""
            },
            "ready": {
              "header": "Ready（准备就绪）",
              "description": "完整节点已完全同步。您的比特币账户余额现在是正确的。"
            },
            "syncing": {
              "header": "正在进行节点同步……",
              "description": "最近的交易可能尚不可见，因此比特币账户余额可能不正确。如果可能，请连续运行您的节点以使其保持同步。"
            },
            "scanning": {
              "header": "Account scan in progress...（正在进行账户扫描...）",
              "description": "您可以在完成账户扫描后添加您的账户。任何之前通过 Ledger 浏览器添加的比特币账户都被删除。"
            }
          }
        },
        "disconnect": {
          "cta": "断开连接",
          "description": "您确定吗？断开完整节点将会移除所有比特币账户。您可以使用 Ledger 浏览器再次添加您的账户。"
        }
      }
    }
  },
<<<<<<< HEAD
  "account": {
    "lastOperations": "近期操作",
    "contractAddress": "合约：",
    "openInExplorer": "在浏览器中打开",
    "emptyState": {
      "title": "还没有加密资产？",
      "desc": "确保已安装 <1><0>{{managerAppName}}</0></1> 应用程序并开始接收",
      "descToken": "确保已安装 <1><0>{{managerAppName}}</0></1> 应用程序并开始接收 <3><0>{{ticker}}</0></3> and <5><0>{{tokenList}}</0> 代币</5>",
      "buttons": {
        "receiveFunds": "接收",
        "buy": "买入"
=======
  "account" : {
    "subHeader" : {
      "moreInfo" : "更多信息",
      "cardTitle" : "由 {{team}} 提供支持",
      "drawer" : {
        "title" : "{{family}} 集成",
        "subTitle" : "{{family}} 集成已由 {{team}} 团队完成",
        "description" : "Ledger Live 是一个开源平台。",
        "description2" : "全球各地的开发者都可以与我们的 Ledger Live 相集成",
        "description3" : "此集成由 {{team}} 与 Ledger 协作实施。"
      }
    },
    "lastOperations" : "近期操作",
    "contractAddress" : "合约：",
    "openInExplorer" : "在浏览器中打开",
    "emptyState" : {
      "title" : "还没有加密资产？",
      "desc" : "确保已安装 <1><0>{{managerAppName}}</0></1> 应用程序并开始接收",
      "descToken" : "确保已安装 <1><0>{{managerAppName}}</0></1> 应用程序并开始接收 <3><0>{{ticker}}</0></3> and <5><0>{{tokenList}}</0> 代币</5>",
      "buttons" : {
        "receiveFunds" : "接收",
        "buy" : "买入"
>>>>>>> ee8bfdb3
      }
    },
    "settings": {
      "title": "编辑账户",
      "advancedLogs": "高级",
      "advancedTips": "您的 xpub 是隐私敏感的数据。请谨慎使用，特别是在向第三方披露时。",
      "accountName": {
        "title": "账户名",
        "desc": "账户描述"
      },
      "unit": {
        "title": "单位",
        "desc": "选择要使用的单位"
      }
    },
<<<<<<< HEAD
    "availableBalance": "可用余额",
    "frozenAssets": "冻结资产",
    "bandwidth": "带宽",
    "energy": "能量",
    "stake": "权益质押",
    "delegatedAssets": "已委托资产",
    "undelegating": "正在解除委托",
    "availableBalanceTooltip": "该数额可自由支配。",
    "frozenAssetsTooltip": "冻结资产被用于 Tron 投票过程。这表示了您的投票总数。",
    "bandwidthTooltip": "冻结资产以获得带宽",
    "energyTooltip": "冻结资产以获得能量",
    "delegatedAssetsTooltip": "已委托资产被用于 Cosmos 投票过程。这表示了您的投票总数。",
    "undelegatingTooltip": "解除委托的资产会有 21 天的时间锁，之后才可用。"
=======
    "availableBalance" : "可用余额",
    "frozenAssets" : "冻结资产",
    "bandwidth" : "带宽",
    "energy" : "能量",
    "stake" : "权益质押",
    "delegatedAssets" : "已委托资产",
    "undelegating" : "正在解除委托",
    "availableBalanceTooltip" : "该数额可自由支配。",
    "frozenAssetsTooltip" : "冻结资产被用于 Tron 投票过程。这表示了您的投票总数。",
    "bandwidthTooltip" : "冻结资产以获得带宽",
    "energyTooltip" : "冻结资产以获得能量",
    "delegatedTooltip" : "委托资产用于投票流程。这代表您的总得票数。",
    "undelegatingTooltip" : "取消委托的资产在 {{timelockInDays}} 天锁定期后才能使用。"
>>>>>>> ee8bfdb3
  },
  "exchange": {
    "chooseProvider": "从 {{providerCount}} 个供应商中选择",
    "chooseProviders": "从 {{providerCount}} 个供应商中选择",
    "title": "买卖加密货币",
    "reset": "重置流程",
    "verifyAddress": "请确认显示的地址与您设备上显示的地址完全匹配",
    "buy": {
      "header": "通过我们的合作伙伴买入加密货币",
      "title": "选择一个供应方来买入加密货币",
      "buyFrom": "从任何地方买入",
      "cryptoSupported": "支持的加密货币",
      "payWith": "用卡或 SEPA 支付",
      "tab": "买入",
      "coinify": {
        "header": "使用 {{provider}} 买入加密",
        "title": "使用 <0>{{provider}}</0>买入加密货币",
        "selectCrypto": "选择加密资产",
        "selectAccount": "选择一个账户",
        "continue": "继续",
        "addAccount": "添加账户"
      }
    },
    "sell": {
      "header": "通过我们的合作伙伴卖出加密货币",
      "title": "使用 <0>{{provider}}</0>卖出加密货币",
      "tab": "卖出",
      "selectCrypto": "选择加密资产",
      "selectAccount": "选择一个账户",
      "continue": "继续"
    }
  },
  "lend": {
    "title": "借出加密货币",
    "tabs": {
      "dashboard": "功能面板",
      "opened": "已开放的贷款",
      "closed": "已关闭的贷款",
      "history": "历史记录"
    },
    "assets": "要借出的资产",
    "active": "已批准的账户",
    "lendAsset": "借出",
    "account": {
      "amountSupplied": "已存金额",
      "amountSuppliedTooltip": "向网络贷出的数额",
      "currencyAPY": "货币的年收益率 APY",
      "currencyAPYTooltip": "连续复合存款年度回报率",
      "accruedInterests": "应计利息",
      "accruedInterestsTooltip": "贷出资产产生的利息",
      "interestEarned": "已赚取利息",
      "interestEarnedTooltip": "提取后您赚取的利息",
      "openLoans": "开放借贷",
      "closedLoans": "已关闭的贷款",
      "amountRedeemed": "已提取数额",
      "date": "日期",
      "info": "您可以直接从您的 {{currency}} 账户借出资产并赚取利息。",
      "howCompoundWorks": "Compound 贷款如何运作？",
      "lend": "存入 {{currency}}"
    },
    "emptyState": {
      "active": {
        "title": "放款中",
        "description": "您可以从您的以太坊账户直接贷出资产并赚取利息。",
        "cta": "Compound 贷款如何运作？"
      },
      "closed": {
        "title": "您已关闭的贷款将出现在这里",
        "description": "您还没有进行过任何借贷。",
        "cta": "存款"
      },
      "opened": {
        "title": "您已开放的借贷将出现在这里",
        "description": "您还没有进行过任何借贷。",
        "cta": "存款"
      },
      "history": {
        "title": "历史记录",
        "description": "查看您所有贷款交易的历史记录。",
        "cta": "存款"
      }
    },
    "headers": {
      "active": {
        "accounts": "账户",
        "amountSupplied": "开放借贷",
        "amountSuppliedTooltip": "网络中的已存数额",
        "accruedInterests": "利息余额",
        "accruedInterestsTooltip": "借贷赚取的利息",
        "status": "账户状态",
        "actions": "操作"
      },
      "status": {
        "enablingTooltip": "您的交易正在播送",
        "toSupplyTooltip": "您现在可以供应您的资产"
      },
      "types": {
        "enabling": "正在启用",
        "inactive": "不活跃",
        "supplying": "正在供应",
        "earning": "收益"
      },
      "closed": {
        "assetLended": "资产",
        "amountRedeemed": "提领金额",
        "interestsEarned": "已赚取利息",
        "date": "日期"
      },
      "opened": {
        "assetLended": "资产",
        "amount": "数额",
        "accruedInterest": "应计利息",
        "date": "日期"
      },
      "rates": {
        "allAssets": "资产",
        "totalBalance": "资产余额",
        "totalBalanceTooltip": "可用借出数额",
        "currentAPY": "存款年收益率 APY",
        "currentAPYTooltip": "从连续复利存款赚取的年回报率",
        "actions": "操作"
      }
    },
    "manage": {
      "cta": "管理借出",
      "title": "管理贷款",
      "enable": {
        "approve": "批准",
        "manageLimit": "管理限额",
        "viewDetails": "查看详情",
        "info": "您已在此账户上批准了 <0>{{amount}}</0> 。您可以根据一定费用来减少该数额。",
        "infoNoLimit": "该账户完全获得您的批准。您可以根据一定费用来减少贷出金额。",
        "approvedWithLimit": "您已在此账户上批准了 <0>{{value}}</0> 。",
        "enabling": "账户批准一经确认，您便可存入资产。",
        "notEnabled": "账户需要获得您的批准才能贷出资产。",
        "notEnoughApproved": "您必须提高您账户批准贷出的限额。"
      },
      "supply": {
        "title": "存款",
        "description": "输入要贷出给协议的资产数额。"
      },
      "withdraw": {
        "title": "提取",
        "description": "将资产从协议中提取到您的Ledger账户。"
      }
    },
    "enable": {
      "title": "批准账户",
      "steps": {
        "selectAccount": {
          "title": "选择账户",
          "selectLabel": "出借账户",
          "cta": "批准",
          "alreadyEnabled": "此账户已被批准"
        },
        "amount": {
          "title": "数额",
          "summary": "我获准 <0>{{contractName}}</0> 智能合约访问我账户 <0>{{accountName}}</0> 上的 <0>{{amount}}</0> 数额",
          "limit": "已限额 {{amount}}",
          "noLimit": "无限额 {{assetName}}",
          "contractName": "Compound 复利 {{currencyName}}",
          "advanced": "高级",
          "amountLabel": "要批准的额度",
          "amountLabelTooltip": "该额度限制了智能合约的可用数额。"
        },
        "connectDevice": {
          "title": "设备"
        },
        "confirmation": {
          "title": "确认",
          "success": {
            "title": "操作已成功发送",
            "text": "批准已经发送到网络确认。一旦确认，您将能够发放贷款。",
            "done": "关闭",
            "info": "交易可能需要一些时间才能在浏览器中显示和确认。"
          },
          "broadcastError": "您的交易可能已失败。请稍候片刻并在重试之前查看交易记录。"
        }
      }
    },
    "withdraw": {
      "title": "提取资产",
      "steps": {
        "amount": {
          "title": "数额",
          "advanced": "高级",
          "amountToWithdraw": "要提取的金额",
          "withdrawAll": "提取最大额度",
          "placeholder": "提取最大额度",
          "maxWithdrawble": "最大可提取数额为"
        },
        "connectDevice": {
          "title": "设备"
        },
        "confirmation": {
          "title": "确认",
          "success": {
            "title": "提款已成功发送",
            "text": "提取一经网络确认，您的资产就会处于可用状态。",
            "done": "关闭",
            "cta": "查看详情"
          },
          "broadcastError": "您的交易可能已失败。请稍候片刻并在重试之前查看交易记录。",
          "tooltip": {
            "amountWithdrawn": "提取的金额在 {{ tokenName }} 中显示。 {{ tokenName }} 是您在借出资产后赚取的 ERC20 代币。"
          }
        }
      }
    },
    "info": {
      "terms": {
        "title": "借出加密货币",
        "subtitle": "按照 Compound 复利协议借出资产",
        "description": "Compound 复利协议允许您在以太坊网络上贷出或借入资产。您可以直接通过您的 Ledger 账户贷出资产并赚取利息。",
        "switchLabel": "<1>我已阅读并同意</1> <0>使用条款</0><1>。</1>"
      },
      "steps": {
        "title": "步骤 <0>{{step}} 之 {{total}}</0>",
        "1": {
          "subtitle": "批准账户以允许协议",
          "subtitle2": "处理未来贷款。",
          "description": "您需要授权 Compound 复利智能合约将一定数额的资产转移到该协议中。批准一个账户授予该协议处理未来贷款的权限。"
        },
        "2": {
          "subtitle": "供应资产以赚取利息",
          "description": "一旦账户获得批准，您可以选择想要贷出的资产数额，并向该协议发出一个交易。交易一经确认，立即累计利息。"
        },
        "3": {
          "subtitle": "随时提取资产",
          "description": "您可以直接通过您的 Ledger 账户，部分或全部的，随时提取您的资产以及所赚取的利息。"
        }
      }
    },
    "supply": {
      "title": "存入资产",
      "steps": {
        "amount": {
          "title": "数额",
          "amountToSupply": "待存数额",
          "maxSupply": "最大可借出数额为"
        },
        "device": {
          "title": "设备"
        },
        "confirmation": {
          "title": "确认",
          "success": {
            "title": "存款已成功发送",
            "text": "存款一经网络确认，您就可以开始赚取利息。",
            "done": "关闭",
            "cta": "查看详情",
            "info": "交易可能需要一些时间才能在浏览器中显示和确认。"
          }
        }
      }
    },
    "noEthAccount": {
      "title": "请先创建 ETH 账户",
      "description": "<0>{{ asset }}({{ ticker }})</0> 是以太坊 ERC-20 代币。要借出 {{ ticker }}，安装 Ethereum 以太坊应用程序并创建一个以太坊账号",
      "cta": "添加账户"
    },
    "emptyAccountDeposit": {
      "title": "您没有 {{ asset }} 账户。",
      "description": "为了能存入资金并贷出加密资产，您需要一个 {{ asset }} 账户。请通过您的以太坊地址接收资金。",
      "ctaBuy": "买入 {{ asset }}",
      "ctaReceive": "接收 {{ asset }}"
    }
  },
  "accounts": {
    "title": "Account（账户）",
    "noResultFound": "未找到账户。",
    "order": {
      "name|asc": "名称 A-Z",
      "name|desc": "名称 Z-A",
      "balance|asc": "最低余额",
      "balance|desc": "最高余额"
    },
    "range": {
      "day": "天",
      "week": "周",
      "month": "月",
      "year": "年",
      "all": "全部"
    },
    "optionsMenu": {
      "title": "选项",
      "exportOperations": "导出操作历史记录。",
      "exportToMobile": "导出至移动版"
    },
    "contextMenu": {
      "star": "星标",
      "receive": "接收",
      "send": "发送",
      "swap": "互换",
      "buy": "买入",
      "sell": "卖出",
      "edit": "编辑账户",
      "hideToken": "隐藏代币"
    }
  },
  "help": {
    "title": "帮助和支持",
    "gettingStarted": {
      "title": "快速入门",
      "desc": "从这里开始"
    },
    "status": {
      "title": "Ledger 状态",
      "desc": "检查我们的系统状态"
    },
    "helpCenter": {
      "title": "Ledger 客服",
      "desc": "获得帮助"
    },
    "ledgerAcademy": {
      "title": "Ledger 学院",
      "desc": "学习加密货币"
    },
    "facebook": {
      "title": "Facebook（脸书）",
      "desc": "为我们的页面点赞"
    },
    "twitter": {
      "title": "Twitter（推特）",
      "desc": "关注我们"
    },
    "github": {
      "title": "GitHub",
      "desc": "查看我们的代码"
    }
  },
  "blacklistToken": {
    "title": "隐藏代币",
    "desc": "此操作将隐藏全部 <1><0>{{tokenName}}</0></1> 账户，您可以使用 <3>设置</3> 再次显示这些账户。",
    "hideCTA": "隐藏代币"
  },
  "hideNftCollection": {
    "title": "隐藏 NFT 藏品",
    "desc": "此操作将隐藏 <1><0>{{collectionName}}</0></1> 中的全部藏品，您可以使用 <3>设置</3> 再次显示这些藏品。",
    "hideCTA": "隐藏 NFT 藏品"
  },
  "banners": {
    "cleanCache": {
      "title": "修改实验性设置需要清除缓存",
      "cta": "清除缓存"
    },
    "migrate": "Ledger Live 账户可更新",
    "genericTerminatedCrypto": "不再支持 {{coinName}}",
    "valentine": {
      "title": "情人节",
      "description": "作为我们爱情的证明，Ledger 正在减少 Ledger Live 上买入和卖出的手续费"
    },
    "ledgerAcademy": {
      "title": "Ledger 学院",
      "description": "一切您所需要知道的关于区块链、安全性、加密货币和您的 Ledger 设备的内容",
      "cta": "开始学习"
    },
    "stakeCosmos": {
      "title": "使用 COSMOS 质押",
      "description": "通过账户页面委托您的 ATOM 币，并在今天赚取奖励",
      "cta": "立即质押 Cosmos"
    },
    "buyCrypto": {
      "title": "购买加密货币",
      "description": "通过我们的合作伙伴购买加密资产并在您的 Ledger 账户直接接收这些资产",
      "cta": "立即买入"
    },
    "familyPack": {
      "title": "家庭装",
      "description": "让您的家人和朋友以优惠的价格购买 3 个 Nano S 来进入加密货币领域",
      "cta": "购买家庭装"
    },
    "polkaStake": {
      "title": "POLKADOT 波卡质押",
      "description": "您现在可以在 Ledger Live 上直接对您的 DOT 进行权益质押、安保和管理"
    },
    "sell": {
      "title": "卖出加密货币",
      "description": "借助我们的合作伙伴，直接在 Ledger Live 上卖出比特币"
    },
    "stakeAlgorand": {
      "title": "用 ALGORAND 进行权益质押",
      "description": "用您的 ALGO 多赚点。只需往您的账户中添加资金，当天即可赚取权益质押奖励。"
    },
    "swap": {
      "title": "互换加密货币",
      "description": "通过 Ledger Live 及我们的合作伙伴，在加密货币之间进行交易。"
    },
    "lending": {
      "title": "借出加密货币",
      "description": "向 Compound 复合协议借出 stablecoins 稳定币，当天即可赚取利息"
    },
    "blackfriday": {
      "title": "黑色星期五 ",
      "description": "使用促销代码 BLACKFRIDAY20 可享受 40% 的 Ledger 硬件钱包优惠"
    }
  },
  "signmessage": {
    "title": "签署消息",
    "steps": {
      "summary": {
        "title": "概要"
      },
      "sign": {
        "title": "设备"
      }
    }
  },
  "walletconnect": {
    "titleAccount": "Wallet Connect（钱包连接）",
    "disconnect": "断开连接",
    "disconnected": "已断开连接",
    "connected": "已连接",
    "connecting": "正在连接...",
    "invalidAccount": "无效的账户 ID",
    "steps": {
      "paste": {
        "title": "粘贴链接",
        "label": "Wallet Connect（钱包连接）地址",
        "placeholder": "粘贴 Wallet Connect（钱包连接）链接"
      },
      "confirm": {
        "title": "连接",
        "details": "想要通过您的钱包连接到以下账户：",
        "deeplinkDetails": "想要连接到 Ledger Live。选择您的账户：",
        "noAccount": "您没有任何兼容的账户。请添加一个兼容账户以使用 Wallet Connect 钱包连接。",
        "alreadyConnected": "您正试图连接到一个 dApp 去中心化应用，然而您已经连接了另一个。在用新的 dApp 重新连接 Live 之前，请断开已连接的 dApp。"
      }
    },
    "connectedscreen": {
      "info": "您现在可以在您的网络浏览器上访问 {{name}} dApp 去中心化应用。",
      "warning": "通过 dApp（去中心化应用）分享接收地址并不安全。在分享地址以接收资金时，要一直使用 Ledger Live。",
      "disconnected": "在 dApp、WalletConnect 和 Ledger Live 之间出现了连接问题。请稍候片刻或重新发起连接"
    }
  },
  "dashboard": {
    "title": "Portfolio（投资组合）",
    "emptyAccountTile": {
      "desc": "添加账户以管理其他加密货币资产",
      "createAccount": "添加账户"
    },
    "recentActivity": "近期操作",
    "totalBalance": "总余额",
    "transactionsPendingConfirmation": "有些交易尚未确认。这些交易将反映在您的余额中，并在确认后可用。"
  },
  "currentAddress": {
    "title": "当前地址",
    "for": "<1><0>{{name}}</0></1> 的地址。",
    "messageIfUnverified": "请验证该共享地址与您设备上的地址完全匹配",
    "messageIfSkipped": "未在您的 Ledger 设备上确认您的 {{name}} 地址。请验证以确保安全性。",
    "showQrCode": "显示二维码",
    "taprootWarning": "确保发送方支持 taproot"
  },
  "emptyState": {
    "dashboard": {
      "title": "在您的设备上安装应用程序",
      "desc": "前往管理器在您的设备上安装应用。一旦您设备上有应用程序，您就可以添加账户。",
      "buttons": {
        "installApp": "前往 Manager（管理器）",
        "help": "帮助"
      }
    },
    "accounts": {
      "title": "添加账户以开始",
      "desc": "添加账户来开始管理您的加密资产。您必须在您的设备上安装您的加密资产的应用程序。",
      "buttons": {
        "addAccount": "添加账户",
        "installApp": "前往 Manager（管理器）安装应用程序",
        "help": "帮助"
      }
    }
  },
  "genuinecheck": {
    "deviceInBootloader": "设备处于 Bootloader 启动装载模式。点击 <1>Continue</1>（继续）进行更新。"
  },
  "learn": {
    "title": "学习",
    "noConnection": "无连接",
    "noConnectionDesc": "您似乎无法访问互联网。请检查您的连接并重试。",
    "sectionShows": "显示",
    "sectionVideo": "视频",
    "sectionPodcast": "播客",
    "sectionArticles": "文章"
  },
  "market": {
    "title": "Market（市场）",
    "currency": "货币",
    "rangeLabel": "时间",
    "goBack": "返回",
    "filters": {
      "title": "筛选",
      "show": "显示",
      "all": "全部",
      "isLedgerCompatible": "与 Ledger Live 兼容",
      "isFavorite": "星标资产",
      "applyFilters": "使用筛选",
      "clearAll": "清除所有"
    },
    "marketList": {
      "crypto": "加密货币",
      "price": "价格",
      "change": "更改",
      "marketCap": "市值",
      "last7d": "最近 7 天"
    },
    "detailsPage": {
      "priceStatistics": "价格统计",
      "tradingVolume": "交易量",
      "24hLowHight": "24小时低点 / 24小时高点",
      "7dLowHigh": "7天低点 / 7天高点",
      "allTimeHigh": "有史以来最高",
      "allTimeLow": "有史以来最低",
      "marketCapRank": "市值排名",
      "marketCapDominance": "市值主导",
      "supply": "供应",
      "circulatingSupply": "流通供应量",
      "totalSupply": "总供应量",
      "maxSupply": "最大供应量",
      "assetNotSupportedOnLedgerLive": "Ledger Live 尚不支持此资产。",
      "supportedCoinsAndTokens": "支持的币种与代币"
    },
    "range": {
      "1H_label": "1 小时",
      "1D_label": "1 天",
      "1W_label": "1 周",
      "1M_label": "1 月",
      "1Y_label": "1 年",
      "1h": "1 小时",
      "24h": "24 小时",
      "7d": "7 天",
      "30d": "30 天",
      "1y": "1 年",
      "1H_selectorLabel": "最近 1 小时",
      "1D_selectorLabel": "最近 24 小时",
      "1W_selectorLabel": "上周",
      "1M_selectorLabel": "上个月",
      "1Y_selectorLabel": "去年"
    },
    "warnings": {
      "connectionError": "连接错误",
      "ledgerUnableToRetrieveData": "Ledger Live 无法检索数据。",
      "checkInternetAndReload": "请检查您的互联网连接并重新加载该页面。",
      "reload": "重新加载",
      "noCryptosFound": "未找到币",
      "noSearchResultsFor": "对不起，我们没有找到任何币， <0>{{search}}</0> 。请用另一个关键词重新进行搜索。",
      "noSearchResults": "对不起，我们没有找到任何搜索结果。",
      "retrySearchKeyword": "请用另一个关键词重新进行搜索。",
      "retrySearchParams": "请用其他参数重新进行搜索。",
      "trackFavAssets": "追踪您最喜爱的",
      "clickOnStarIcon": "点击资产旁边的星形图标将自动把它们添加到您的收藏夹。",
      "browseAssets": "浏览资产"
    }
  },
  "NFT": {
    "viewer": {
      "actions": {
        "send": "发送",
        "open": "在 {{viewer}} 中打开"
      },
      "attributes": {
        "properties": "属性",
        "description": "描述",
        "tokenAddress": "代币地址",
        "tokenId": "代币 ID",
        "quantity": "数量",
        "floorPrice": "底价"
      }
    },
    "collections": {
      "title": "NFT（非同质化代币）藏品集",
      "receiveCTA": "接收 NFT",
      "galleryCTA": "查看馆藏",
      "seeMore": "查看更多藏品",
      "seeAll": "查看所有藏品",
      "seeLess": "显示更少",
      "placeholder": "要添加 NFT，只需将其发送到您的 {{currency}} 地址。"
    },
    "gallery": {
      "title": "所有 NFT",
      "collection": {
        "header": {
          "sendCTA": "发送",
          "contract": "合约：{{contract}}"
        },
        "operationList": {
          "header": "近期操作",
          "OUT": "已发送",
          "IN": "已接收"
        }
      },
      "tokensList": {
        "item": {
          "tokenId": "ID: {{tokenId}}"
        }
      }
    }
  },
  "tokensList": {
    "title": "代币",
    "cta": "添加代币",
    "placeholder": "要添加代币，只需将其发送到您的 {{currencyName}} 地址。",
    "link": "了解更多",
    "seeTokens": "显示代币 ({{tokenCount}})",
    "hideTokens": "隐藏代币 ({{tokenCount}})",
    "countTooltip": "1 枚代币",
    "countTooltip_plural": "{{count}} 枚代币",
    "algorand": {
      "title": "ASA (资产)",
      "cta": "添加 ASA",
      "placeholder": "您可以向您的 {{currencyName}} 账户添加资产。",
      "link": "资产 (ASA) 如何运作？",
      "seeTokens": "显示 ASA ({{tokenCount}})",
      "hideTokens": "隐藏 ASA ({{tokenCount}})"
    },
    "stellar": {
      "title": "多种资产",
      "cta": "添加资产",
      "placeholder": "您可以向您的 {{currencyName}} 账户添加资产。",
      "link": "详细了解 Stellar（恒星）资产",
      "seeTokens": "显示资产 ({{tokenCount}})",
      "hideTokens": "隐藏资产 ({{tokenCount}})"
    }
  },
  "subAccounts": {
    "title": "子账户",
    "seeSubAccounts": "显示子账户 ({{tokenCount}})",
    "hideSubAccounts": "隐藏子账户 ({{tokenCount}})",
    "countTooltip": "1 个子账户",
    "countTooltip_plural": "{{count}} 个子账户"
  },
  "migrateAccounts": {
    "overview": {
      "title": "Ledger Live 账户更新",
      "successTitle": "账户已成功更新",
      "successDescPlu": "您的 {{assets}} 账户现在已更新并已准备好可供使用",
      "successDesc": "您的 {{assets}} 账户现在已更新并已准备好可供使用",
      "mobileTitle": "导出账户至移动版",
      "mobileDesc": "点击下面的按钮将您已更新的账户导出至 Ledger Live 手机应用程序。",
      "mobileCTA": "导出至移动版",
      "description": "为运行 Ledger Live 中的新功能，需要更新您的账户。",
      "currency": "1 个 {{currency}} 账户需要更新：",
      "currency_plural": "{{count}} 个 {{currency}} 账户需要更新：",
      "footer": "您需要您的 Ledger 设备来完成更新",
      "pendingDevices": "1 个账户无法更新。请连接与以下的账户相关联的设备",
      "pendingDevices_plural": "{{totalMigratableAccounts}} 个账户无法更新。请连接与以下账户相关联的设备",
      "doItLaterBtn": "以后再做"
    },
    "progress": {
      "finished": {
        "title": "{{currencyName}} 更新完成",
        "description": ""
      },
      "scanning": {
        "title": "{{currencyName}} 正在更新......",
        "description": "请等待您的账户完成更新"
      },
      "finished-empty": {
        "title": "{{currencyName}} 更新未完成",
        "description": "没有要更新的 {{currencyName}} 账户"
      }
    },
    "cta": {
      "startUpdate": "开始更新",
      "nextCurrency": "继续 {{currency}} 更新"
    }
  },
  "addAccounts": {
    "title": "添加账户",
    "breadcrumb": {
      "informations": "加密资产",
      "connectDevice": "设备",
      "import": "Account（账户）",
      "finish": "确认"
    },
    "fullNodeReadyInfo": "将使用您的比特币完整节点来添加账户。",
    "fullNodeConfigure": "配置节点",
    "tokensTip": "{{token}} ({{ticker}}) 是一个 {{tokenType}} 代币。您可以直接在 {{currency}} 账户上接收代币。",
    "accountToImportSubtitle_plural": "添加现有账户",
    "selectAll": "全选 ({{count}})",
    "unselectAll": "取消全选 ({{count}})",
    "noAccountToImport": "没有要添加的现有 {{currencyName}} 账户",
    "success": "已成功添加账户",
    "success_plural": "已成功添加账户",
    "successDescription": "添加其他账户或返回至资产组合",
    "successDescription_plural": "添加其他账户或返回至资产组合",
    "createNewAccount": {
      "noOperationOnLastAccount": "在您在 <1><0>{{accountName}}</0></1> 账户上收到资产前，无法添加新账户",
      "noAccountToCreate": "未找到待创建的 <1><0>{{currencyName}}</0></1> 账户",
      "showAllAddressTypes": "显示所有地址类型",
      "showAllAddressTypesTooltip": "只有当您需要在其他地址格式上接收 {{family}} 时，才更改地址类型。"
    },
    "supportLinks": {
      "segwit_or_native_segwit": "Segwit 或 Native Segwit 地址格式？"
    },
    "cta": {
      "addMore": "添加更多",
      "add": "添加账户",
      "add_plural": "添加账户",
      "addAccountName": "添加 {{currencyName}} 账户",
      "receive": "接收"
    },
    "sections": {
      "importable": {
        "title": "添加现有账户"
      },
      "creatable": {
        "title": "添加新账户"
      },
      "imported": {
        "title": "账户已位于 ({{count}}) 资产组合中"
      },
      "migrate": {
        "title": "待更新账户"
      }
    }
  },
<<<<<<< HEAD
  "operationDetails": {
    "whatIsThis": "这是什么操作？",
    "title": "操作详情",
    "type": "类型",
    "amount": "数额",
    "account": "账户",
    "date": "日期",
    "currentValue": "当前值",
    "status": "状态",
    "confirmed": "已确认",
    "failed": "已失败",
    "notConfirmed": "未确认",
    "fees": "费用",
    "noFees": "无费用",
    "from": "从",
    "to": "到",
    "identifier": "交易 ID",
    "viewOperation": "在浏览器中查看",
    "showMore": "显示更多 {{recipients}}",
    "showLess": "显示更少",
    "tokenOperations": "代币操作",
    "subAccountOperations": "子账户操作",
    "tokenTooltip": "此操作与下列代币操作相关",
    "subAccountTooltip": "此操作与下列子账户操作相关",
    "internalOperations": "内部操作",
    "internalOpTooltip": "此操作存在内部操作",
    "details": "{{ currency }} 详情",
    "multipleAddresses": "为什么有多个地址？",
    "nft": {
      "name": "代币名称",
      "contract": "代币合约",
      "id": "代币（NFT）ID",
      "quantity": "数量"
    },
    "extra": {
      "frozenAmount": "已冻结数额",
      "unfreezeAmount": "解冻数额",
      "votes": "票数 ({{number}})",
      "votesAddress": "<0>{{votes}}</0> 到 <2>{{name}}</2>",
      "validators": "验证者",
      "redelegated": "已重新委托",
      "redelegatedFrom": "已重新委托自",
      "redelegatedTo": "已重新委托至",
      "redelegatedAmount": "已重新委托数额",
      "undelegated": "已解除委托",
      "undelegatedFrom": "已解除对后者的委托",
      "undelegatedAmount": "已解除委托的数额",
      "rewardFrom": "奖励来自",
      "memo": "Memo",
      "assetId": "资产 ID",
      "rewards": "已赚取的奖励",
      "bondedAmount": "已绑定数额",
      "unbondedAmount": "已解绑数额",
      "withdrawUnbondedAmount": "已提取数额",
      "palletMethod": "方法",
      "transferAmount": "转移数额",
      "validatorsCount": "验证者 ({{number}})"
=======
  "operationDetails" : {
    "whatIsThis" : "这是什么操作？",
    "title" : "操作详情",
    "type" : "类型",
    "amount" : "数额",
    "account" : "账户",
    "date" : "日期",
    "currentValue" : "当前值",
    "status" : "状态",
    "confirmed" : "已确认",
    "failed" : "已失败",
    "notConfirmed" : "未确认",
    "fees" : "费用",
    "noFees" : "无费用",
    "from" : "从",
    "to" : "到",
    "identifier" : "交易 ID",
    "viewOperation" : "在浏览器中查看",
    "showMore" : "显示更多 {{recipients}}",
    "showLess" : "显示更少",
    "tokenOperations" : "代币操作",
    "subAccountOperations" : "子账户操作",
    "tokenTooltip" : "此操作与下列代币操作相关",
    "subAccountTooltip" : "此操作与下列子账户操作相关",
    "internalOperations" : "内部操作",
    "internalOpTooltip" : "此操作存在内部操作",
    "details" : "{{ currency }} 详情",
    "multipleAddresses" : "为什么有多个地址？",
    "nft" : {
      "name" : "代币名称",
      "contract" : "代币合约",
      "id" : "代币（NFT）ID",
      "quantity" : "数量"
    },
    "extra" : {
      "frozenAmount" : "已冻结数额",
      "unfreezeAmount" : "解冻数额",
      "votes" : "票数 ({{number}})",
      "votesAddress" : "<0>{{votes}}</0> 到 <2>{{name}}</2>",
      "validators" : "验证者",
      "redelegated" : "已重新委托",
      "redelegatedFrom" : "已重新委托自",
      "redelegatedTo" : "已重新委托至",
      "redelegatedAmount" : "已重新委托数额",
      "undelegated" : "已解除委托",
      "undelegatedFrom" : "已解除对后者的委托",
      "undelegatedAmount" : "已解除委托的数额",
      "rewardFrom" : "奖励来自",
      "memo" : "Memo",
      "assetId" : "资产 ID",
      "rewards" : "已赚取的奖励",
      "autoClaimedRewards" : "自动领取的奖励",
      "bondedAmount" : "已绑定数额",
      "unbondedAmount" : "已解绑数额",
      "withdrawUnbondedAmount" : "已提取数额",
      "palletMethod" : "方法",
      "transferAmount" : "转移数额",
      "validatorsCount" : "验证者 ({{number}})"
>>>>>>> ee8bfdb3
    }
  },
  "operationList": {
    "noMoreOperations": "这是全部"
  },
  "DeviceAction": {
    "allowAppPermission": "在您的设备上打开 {{wording}} 应用程序",
    "allowAppPermissionSubtitleToken": "管理您的 {{token}} 代币",
    "allowManagerPermission": "允许 {{wording}} 在您的设备上运行",
    "loading": "正在加载……",
    "connectAndUnlockDevice": "连接并解锁您的设备",
    "unlockDevice": "解锁您的设备",
    "unlockDeviceAfterFirmwareUpdate": "等待固件更新并使用您的 PIN 识别密码解锁您的设备",
    "quitApp": "在您的设备上退出该应用程序",
    "appNotInstalledTitle": "缺少所需的应用程序",
    "appNotInstalledTitle_plural": "缺少所需的应用程序",
    "appNotInstalled": "需要 {{appName}} 应用程序来完成此操作。请前往管理器并在您的设备上安装它",
    "appNotInstalled_plural": "需要 {{appName}} 应用程序来完成此操作。请前往管理器并在您的设备上安装它",
    "openManager": "打开 Manager（管理器）",
    "openOnboarding": "设置设备",
    "outdated": "应用程序版本过期",
    "outdatedDesc": "您设备上的 {{appName}} 应用程序有可用的重要更新。请前往管理器对其进行更新。",
    "installApp": "{{appName}} 应用程序安装",
    "installAppDescription": "请耐心等待，直至安装完成",
    "listApps": "正在检查应用程序依存关系",
    "listAppsDescription": "请等待，正在确认您是否安装了所有必需的应用程序",
    "swap": {
      "notice": "发送之前请在您的设备上验证互换详情。地址会被安全地交换因此您不必对其进行验证。",
      "confirm": "确认互换交易",
      "amountSent": "发送数额",
      "amountReceived": "待收数额",
      "amountReceivedFloat": "服务费之前收到的数额",
      "fees": "费用",
      "provider": "提供方",
      "payoutNetworkFees": "支出费用",
      "payoutNetworkFeesTooltip": "该数额不会在您的设备上显示",
      "acceptTerms": "By validating this transaction, I accept\n<0>{{provider}}'s terms of use</0>"
    },
    "swap2": {
      "amountSent": "发送数额",
      "amountReceived": "待收数额",
      "provider": "提供方",
      "fees": "网络费用",
      "sourceAccount": "源账户",
      "targetAccount": "目标账户"
    },
    "sell": {
      "notice": "发送之前请验证卖出详情。地址会被安全地交换因此您不必对其进行验证。",
      "confirm": "确认卖出交易"
    },
    "fund": {
      "notice": "发送资金之前，请先在您的设备上核实资金详情。地址会安全交换，因此您无需进行核实。",
      "confirm": "确认资金交易"
    }
  },
  "manager": {
    "tabs": {
      "appCatalog": "应用程序目录",
      "appCatalogSearch": "在目录中搜索应用程序……",
      "appsOnDevice": "已安装的应用程序",
      "appOnDeviceSearch": "搜索已安装的应用程序……"
    },
    "disconnected": {
      "title": "似乎您设备上有一个开启的应用",
      "subtitle": "重新打开 Manager（管理器）将退出您设备上的应用程序",
      "ctaReopen": "重新打开 Manager（管理器）",
      "ctaPortfolio": "返回 Portfolio（资产组合）"
    },
    "deviceStorage": {
      "freeSpace": "<0>{{space}}</0> 免费",
      "noFreeSpace": "存储空间不足",
      "installed": "应用程序",
      "capacity": "容量",
      "used": "已用",
      "firmwareAvailable": "固件版本过期：",
      "firmwareUpToDate": "固件为最新版本：",
      "genuine": "设备是正版的",
      "incomplete": "部分应用程序没有被识别。请卸载并重新安装。"
    },
    "applist": {
      "placeholder": "根据筛选结果，未找到任何匹配内容",
      "placeholderNoAppsInstalled": "设备未安装相关应用程序",
      "placeholderGoToCatalog": "前往应用目录安装应用",
      "noResultsFound": "搜索无结果",
      "noResultsDesc": "请检查拼写后重试。",
      "filter": {
        "title": "显示",
        "all": "全部",
        "supported": "Live 支持",
        "installed": "已安装",
        "not_installed": "未安装"
      },
      "sort": {
        "title": "排序",
        "name_asc": "名称 A-Z",
        "name_desc": "名称 Z-A",
        "marketcap_desc": "市值"
      },
      "installSuccess": {
        "title": "应用程序已成功安装，现在您可以添加您的 {{app}} 账户",
        "title_plural": "应用程序已成功安装，现在您可以添加您的账户",
        "manageAccount": "管理我的账户"
      },
      "updatable": {
        "title": "可用更新",
        "title_plural": "可用更新",
        "progressTitle": "{{number}} 个应用程序更新",
        "progressTitle_plural": "{{number}} 个应用程序更新",
        "progressWarning": "更新期间，请勿退出 Manager（管理器）。",
        "progress": "正在更新全部……"
      },
      "item": {
        "version": "版本 {{version}}",
        "installing": "正在安装……",
        "uninstalling": "正在卸载……",
        "updating": "正在更新……",
        "scheduled": "排队",
        "update": "可用更新",
        "updateAll": "全部更新",
        "updateAllOutOfMemory": "储存空间不足。请卸载一些应用程序",
        "install": "安装",
        "installed": "已安装",
        "updated": "已更新",
        "uninstall": "卸载",
        "notEnoughSpace": "储存空间不足",
        "supported": "Ledger Live 支持",
        "not_supported": "需要第三方钱包",
        "addAccount": "添加账户",
        "addAccountTooltip": "添加 {{appName}} 账户",
        "addAccountWarn": "请等待处理完成",
        "learnMore": "了解更多",
        "learnMoreTooltip": "了解关于 {{appName}} 的更多信息...",
        "removeTooltip": "卸载 {{appName}}",
        "useAppForToken": "需要管理 {{tokenType}} 代币？",
        "tokenAppDisclaimer": "如需管理 {{tokenName}} {{tokenType}} 代币，<1>请安装 {{appName}} 应用程序</1> 并验证您确实拥有 <1>{{tokenType}} 版本</1>，然后将其发送至 <3>您的 {{appName}} 账户</3>。",
        "tokenAppDisclaimerInstalled": "如需管理 <1>{{tokenName}} {{tokenType}} 代币</1>，请验证您确实拥有 <1>{{tokenType}} 版本</1>，然后将其发送至 <3>您的 {{appName}} 账户</3>。",
        "goToAccounts": "前往账户",
        "intallParentApp": "安装 {{appName}} 应用程序",
        "plugin": "前往应用程序",
        "swap": "互换",
        "tool": "了解更多",
        "app": "了解更多"
      },
      "uninstall": {
        "title": "卸载全部",
        "subtitle": "卸载全部应用程序？",
        "description": "请勿担心，卸载应用程序并不会影响您的加密资产。您可以通过应用程序目录，重新安装应用程序。"
      }
    },
    "apps": {
      "dependencyInstall": {
        "title": "需要安装 {{dependency}} 应用程序",
        "description": "同样需要安装 {{dependency}} 应用程序，因为 {{app}} 应用程序需要用到该程序。",
        "confirm": "安装应用程序"
      },
      "dependencyUninstall": {
        "title": " 卸载 {{app}} 及其相关应用程序？",
        "showAll": "显示待卸载的应用程序",
        "description": "您安装的某些应用程序与{{app}}应用程序有关。这些应用程序也将卸载。",
        "confirm": "卸载 {{app}} 以及其他应用程序"
      }
    },
    "firmware": {
      "updateLater": "取消",
      "seedReady": "我有自己的恢复短语",
      "dontHaveSeed": "没有您的恢复短语？ ",
      "followTheGuide": "请按照我们的更新指南的步骤操作",
      "removeApps": "更新前卸载所有应用程序",
      "update": "固件更新",
      "updateBtn": "更新固件",
      "banner": {
        "warning": "可将固件更新到 {{latestFirmware}} 版本",
        "cta": "前往管理器",
        "old": {
          "warning": "设备固件版本太旧而无法更新。请联系 Ledger 客服以获取替代版本。",
          "cta": "联系客服"
        },
        "cta2": "更新固件"
      },
      "latest": "固件版本 {{version}} 可用",
      "contactSupport": "联系客服",
      "deprecated": "设备固件版本太旧而无法更新。请联系 Ledger 客服以获取替代版本。",
      "prepareSeed": "预防起见，请确保将您的 24 词恢复短语写在所提供的恢复表中。",
      "disclaimerTitle": "您即将安装 <1>固件版本 {{version}}</1>。",
      "downloadingUpdateDesc": "请等待更新安装程序下载"
    },
    "modal": {
      "steps": {
        "downloadingUpdate": "正在下载更新",
        "updateMCU": "固件更新",
        "updating": "固件更新",
        "reset": "准备设备",
        "osu": "正在安装 OSU ……",
        "flash-mcu": "MCU 更新中……",
        "flash-bootloader": "正在更新 Bootloader 启动装载程序……",
        "firmware": "正在更新固件……",
        "flash": "正在准备您的设备……"
      },
      "confirmIdentifier": "验证标识符",
      "confirmIdentifierText": "请确认您设备上的标识符和下方的标识符一致。如果需要，请确认并输入您的 PIN 识别密码。",
      "identifier": "标识符",
      "preparation": "准备工作",
      "newFirmware": "新固件 {{version}}",
      "confirmUpdate": "请在您的设备上确认更新",
      "mcuTitle": "完成更新",
      "mcuFirst": "从您的设备上断开 USB 数据线连接",
      "mcuSecond": "按下左键，长按住的同时重新连接 USB 数据线直到屏幕出现 <1><0>{{repairProcessing}}</0></1>",
      "mcuPin": "请等待更新完成",
      "mcuSecondNanoX": "长按左键，直到 <1><0>{{bootloaderOption}}</0></1> 显示出来。同时按下两个按钮来确认并重新连接您的设备。",
      "mcuBlueFirst": "持续按住设备侧面按钮10秒来关闭设备。松开按钮。",
      "mcuBlueSecond": "持续按住设备侧面按钮至少5秒直至设备显示 Boot Options（启动选项）。轻击 Bootloader Mode（启动装载模式）。",
      "successTitle": "固件已更新",
      "successTextApps": "请在设备上重新安装应用程序",
      "successTextNoApps": "您现在可以在您的设备上安装应用程序",
      "sucessCTAApps": "重新安装应用程序",
      "SuccessCTANoApps": "安装应用程序",
      "cancelReinstallCTA": "安装更新",
      "resetSteps": {
        "first": "1. 重置您的设备",
        "connect": "通过 USB 数据线，连接 {{deviceName}} 到您的计算机。",
        "turnOn": "按设备上的按钮以启动设备。",
        "falsePin": "输入三次错误的 PIN 识别密码以重置设备。",
        "turnOff": "持续按住设备侧面按钮，直至 {{action}} 显示。",
        "confirmTurnOff": "点击 {{action}} 确认。",
        "second": "2. 在 {{mode}} 模式下启动",
        "boot": "持续按住设备侧面按钮，直至 {{option}} 显示",
        "recoveryMode": "轻击 {{mode}} 模式。等候片刻直至功能面板出现。",
        "third": "3. 卸载所有应用",
        "openLive": "在 Ledger Live 中打开 Manager（管理器）。",
        "uninstall": "点击 {{deviceName}} 上当前安装的所有应用程序的灰色回收站图标。这将为固件安装程序释放空间。",
        "disclaimer": "注：该操作不会对您的资金造成影响，用以访问您区块链中加密资产的私钥，依旧会安全保存在您的恢复表中。"
      }
    }
  },
  "claimReward": {
    "title": "申领奖励",
    "steps": {
      "rewards": {
        "title": "奖励",
        "description": "恭喜！您通过为验证者投票赚取了 <1>{{amount}}</1>。",
        "info": "每 24 小时可申领一次奖励。"
      },
      "connectDevice": {
        "title": "设备"
      },
      "confirmation": {
        "title": "确认",
        "success": {
          "title": "已申领奖励",
          "text": "您的奖励已经添加进您的可用余额中。",
          "cta": "查看详情",
          "done": "完成"
        },
        "broadcastError": "您的交易可能已失败。请稍候片刻并在重试之前查看交易记录。"
      }
    }
  },
  "freeze": {
    "title": "冻结资产",
    "steps": {
      "amount": {
        "title": "数额",
        "resourceInfo": "带宽或能量？",
        "bandwidthDescription": "交易时使用带宽点模式，则无需支付 TRX 波场区块链的网络服务费用。选择这种模式，能够提高您的日均免费交易量。",
        "energyDescription": "如果要执行智能合约，则需要使用能量点模式。如果您没有运作任何的智能合约，则无需以能量点的模式获得奖励。",
        "amountLabel": "要冻结的数额",
        "available": "可用：{{amountAvailable}}",
        "info": "3 天内不能发送已冻结的资产。"
      },
      "connectDevice": {
        "title": "设备"
      },
      "confirmation": {
        "tooltip": {
          "title": "交易正待验证",
          "desc": "您必须等待一分钟才能够投票"
        },
        "title": "确认",
        "success": {
          "title": "",
          "textNRG": "冻结一经网络确认，您就能够开始赚取能量点。您稍后便可为超级代表投票来同样赚取奖励。",
          "text": "冻结一经网络确认，您就可以开始赚取带宽点。您稍后便可为超级代表投票来同样赚取奖励。",
          "votePending": "{{time}} 内投票",
          "vote": "投票",
          "later": "以后再投"
        },
        "broadcastError": "您的交易可能已失败。请稍候片刻并在重试之前查看交易记录。"
      }
    }
  },
  "unfreeze": {
    "title": "解冻资产",
    "steps": {
      "amount": {
        "title": "解冻",
        "info": "解冻会减少您的 {{resource}} 并会取消您的投票。"
      },
      "connectDevice": {
        "title": "设备"
      },
      "confirmation": {
        "title": "确认",
        "success": {
          "title": "",
          "text": "您的资产已成功解冻。您的 {{resource}} 点数将会减少，且您的投票将被取消。",
          "continue": "继续"
        },
        "broadcastError": "您的交易可能已失败。请稍候片刻并在重试之前查看交易记录。"
      }
    }
  },
  "vote": {
    "title": "将票投出",
    "titleExisting": "管理选票",
    "steps": {
      "castVotes": {
        "max": "最大值",
        "title": "投票",
        "search": "按名称或地址搜索……",
        "totalVotes": "总票数：{{total}}",
        "selected": "选取数：{{total}}",
        "maxSelected": "最大选取数：{{total}}",
        "allVotesAreUsed": "全部资产都已分配",
        "maxUsed": "资产不足",
        "validators": "验证者 ({{total}})",
        "votes": "可用资产：{{total}}",
        "noResults": "未找到 \"<0>{{search}}</0>\" 验证者。"
      },
      "connectDevice": {
        "title": "设备"
      },
      "confirmation": {
        "title": "确认",
        "success": {
          "title": "您的选票已成功投出。",
          "text": "",
          "cta": "查看详情"
        },
        "broadcastError": "您的交易可能已失败。请稍候片刻并在重试之前查看交易记录。"
      }
    }
  },
  "buy": {
    "title": "买入",
    "titleCrypto": "买入 {{currency}}",
    "buyCTA": "买入 {{currencyTicker}}",
    "withoutDevice": "在不使用我的设备的情况下继续",
    "connectWithoutDevice": "为了保证最佳安全性，最好使用您的设备操作。",
    "skipConnect": "在不使用我的设备的情况下继续"
  },
  "sell": {
    "title": "卖出",
    "titleCrypto": "卖出 {{currency}}"
  },
  "receive": {
    "title": "接收",
    "successTitle": "地址已安全共享",
    "steps": {
      "chooseAccount": {
        "title": "账户",
        "label": "信贷账户",
        "parentAccount": "1. 选择 {{currencyName}} 账户",
        "token": "2. 选择代币",
        "verifyTokenType": "请验证 <0>{{token}}</0> 是 <0>{{tokenType}}</0> 代币。发送到 {{currency}} 账户的任何其他类型的加密资产都可能被丢失。",
        "warningTokenType": "请只发送 <0>{{ticker}}</0> 或 <0>{{tokenType}}</0> 代币到 {{currency}} 账户。发送其他加密资产可能会导致资金的永久损失"
      },
      "connectDevice": {
        "title": "设备",
        "withoutDevice": "设备不在身边？"
      },
      "receiveFunds": {
        "title": "接收"
      },
      "warning": {
        "tezos": {
          "text": "已委托账户收到的数额会被添加到总的质押数额中。若要避免此情况则请选择另一个账户。"
        }
      }
    }
  },
  "send": {
    "title": "发送",
    "titleNft": "发送 NFT",
    "totalSpent": "总借额",
    "steps": {
      "recipient": {
        "title": "接收方",
        "nftRecipient": "待发送的 NFT"
      },
      "amount": {
        "title": "数额",
        "banner": "最大可支出数额为",
        "fees": "费用",
        "standard": "标准",
        "advanced": "高级",
        "nftQuantity": "数量"
      },
      "summary": {
        "title": "概要"
      },
      "device": {
        "title": "设备"
      },
      "details": {
        "utxoLag": "由于该账户持有大量硬币，本次交易可能需要花费较长时间来验证和签署。",
        "subaccountsWarning": "您需要向此账户充值 {{ currency }} 才能发送此账户的代币",
        "from": "从",
        "to": "到",
        "selectAccountDebit": "要借记的账户",
        "recipientAddress": "接收方地址",
        "amount": "数额",
        "fees": "网络费用",
        "useMax": "发送最大值",
        "rippleTag": "标签",
        "rippleTagPlaceholder": "可选",
        "ethereumGasLimit": "Gas 限值",
        "ethereumGasPrice": "Gas 价格",
        "unitPerByte": "{{unit}} 每字节",
        "nft": "NFT",
        "nftQuantity": "数量"
      },
      "verification": {
        "streaming": {
          "accurate": "加载中…… ({{percentage}})",
          "inaccurate": "正在加载……"
        }
      },
      "confirmation": {
        "title": "确认",
        "success": {
          "title": "交易已发送",
          "text": "该交易一经区块链确认，就会更新您的账户余额。",
          "cta": "查看详情"
        },
        "pending": {
          "title": "正在播送交易……"
        },
        "broadcastError": "您的交易可能已失败。请稍候片刻并在重试之前查看交易记录。"
      },
      "warning": {
        "tezos": {
          "text": "发送的数额会从您的委托账户中扣除。"
        }
      }
    },
    "footer": {
      "estimatedFees": "网络费用"
    }
  },
  "sign": {
    "title": "签署交易"
  },
  "releaseNotes": {
    "title": "版本说明",
    "version": "Ledger Live {{versionNb}}"
  },
  "systemLanguageAvailable": {
    "title": "更改您应用的语言？",
    "description": {
      "newSupport": "好消息！经过我们团队的不懈努力，Ledger Live 现已支持{{language}}。",
      "advice": "您可以随时在设置中改回您的语言。"
    },
    "switchButton": "切换至{{language}}",
    "no": "我不愿意"
  },
  "distribution": {
    "asset": "资产",
    "price": "价格",
    "distribution": "配置",
    "amount": "数额",
    "value": "价值",
    "showAll": "显示全部",
    "showLess": "显示更少",
    "header": "资产配置 ({{count}})"
  },
  "accountDistribution": {
    "account": "账户",
    "distribution": "配置",
    "amount": "数额",
    "value": "价值",
    "header": "账户配置 ({{count}})"
  },
<<<<<<< HEAD
  "elrond": {
    "account": {
      "subHeader": {
        "cardTitle": "由 Elrond 提供支持",
        "moreInfo": "更多信息",
        "drawerTitle": "Elrond 集成",
        "title": "Elrond eGold (EGLD) 代币现已在 Ledger Live 上可用",
        "description": "您现在可以安全地保护您的 eGold (EGLD) 代币，并通过 Ledger Live 管理它们。",
        "description2": "Elrond eGold (EGLD) 代币是 Elrond 网络的原生代币，将被用于交易、权益质押、智能合约、治理和验证者奖励等各个方面。",
        "description3": "我们正在积极与 Elrond 团队合作，以增加更多的功能，如权益质押、原生 ESDT（Elrond 标准数字代币）支持等。",
        "website": "互联网规模的区块链"
      }
    }
  },
  "cardano": {
    "account": {
      "stakingRewardsBanner": {
        "cardTitle": "总余额不包括权益质押奖励"
=======
  "cardano" : {
    "account" : {
      "stakingRewardsBanner" : {
        "cardTitle" : "总余额不包括权益质押奖励"
>>>>>>> ee8bfdb3
      }
    }
  },
  "tron": {
    "voting": {
      "emptyState": {
        "description": "您现在可以通过冻结资产和投票来赚取奖励。",
        "info": "如何投票",
        "votesDesc": "将您的选票投给一个或多个代表，从而开始赚取权益质押奖励。",
        "vote": "将票投出",
        "voteExisting": "管理选票"
      },
      "manageTP": "管理资产",
      "warnEarnRewards": "您至少需要 {{amount}} 才能开始赚取奖励",
      "claimRewards": "申领奖励",
      "nextRewardsDate": "可申请的奖励 {{date}}",
      "claimAvailableRewards": "申领 {{amount}}",
      "header": "选票",
      "percentageTP": "% 选票投出",
      "noRewards": "没有奖励可用",
      "remainingVotes": {
        "title": "您还剩余 {{amount}} 张选票",
        "description": "投出您的剩余选票来赚取更多奖励。",
        "button": "立即投票"
      },
      "flow": {
        "steps": {
          "starter": {
            "description": "冻结 TRX 波场币以赚取奖励，您的资产依然会绝对安全并处于您的掌控之中。",
            "bullet": {
              "delegate": "委托出去的资产依旧为您所有。",
              "access": "3 天后您可以解冻您的资产。",
              "ledger": "使用您的 Ledger 设备安全冻结资产并投票。"
            },
            "help": "如何投票",
            "termsAndPrivacy": "将您的投票权委托出去并不能保证从您的超级代表处获得任何奖励。"
          }
        }
      }
    },
    "manage": {
      "title": "管理资产",
      "freeze": {
        "title": "冻结",
        "description": "冻结 TRX 以赚取带宽或能量。您也可以为超级代表投票。"
      },
      "unfreeze": {
        "title": "解冻",
        "description": "解冻 TRX 波场币令其返还至您的可用余额。您将无法继续赚取奖励。"
      },
      "vote": {
        "title": "投票",
        "description": "为超级代表投票以赚取奖励。",
        "steps": {
          "vote": {
            "title": "将票投出",
            "description": "为一个或多个超级代表投票，从而开始赚取奖励。",
            "footer": {
              "doNotShowAgain": "不再显示",
              "next": "将票投出"
            },
            "info": {
              "message": "SR 超级代表或候选人？",
              "superRepresentative": {
                "title": "超级代表 (SR)",
                "description": "超级代表在 TRON 波场区块链社区的治理中发挥着重要作用，能够确保基本功能的运作，例如确保区块生成和记账。"
              },
              "candidates": {
                "title": "候选人",
                "description": "由整个代币持有者社区推选出的 127 名个人。每 6 个小时更新一次投票。"
              }
            }
          }
        }
      }
    }
  },
  "bitcoin": {
    "inputSelected": "已选择",
    "toSpend": "要支出的硬币",
    "toReturn": "要返还的零钱",
    "modalTitle": "硬币控制",
    "coincontrol": "硬币控制",
    "advanced": "高级选项",
    "ctaDisabled": "该账户没有 UTXO（未使用的交易输出）",
    "whatIs": "什么是 coin selection （硬币选择）算法？",
    "rbf": "允许交易可被替换 (Replace-By-Fee)。",
    "strategy": "硬币选择策略",
    "selected": "该策略所选币",
    "amount": "发送数额：",
    "replaceable": "可替换",
    "cannotSelect": {
      "unconfirmed": "您不能从未确认的、可替换的交易中选币。",
      "pending": "不能选择待处理交易中的币（除了您的零钱输出）。",
      "last": "你需要至少选中一种"
    },
    "pending": "待定",
    "pickingStrategy": "UTXO 选择策略",
    "pickingStrategyLabels": {
      "DEEP_OUTPUTS_FIRST": "旧币优先（先入先出）",
      "OPTIMIZE_SIZE": "令费用最小化（优化大小）",
      "MERGE_OUTPUTS": "令未来费用最小化（合并硬币）"
    }
  },
  "cosmos": {
    "delegation": {
      "emptyState": {
        "description": "您可以通过委托资产赚取 ATOM 奖励。",
        "info": "委托机制如何运作",
        "delegation": "赚取奖励"
      },
      "commission": "佣金",
      "totalStake": "质押总额",
      "claimRewards": "申领奖励",
      "header": "委托",
      "noRewards": "没有奖励可用",
      "delegate": "添加",
      "undelegate": "解除委托",
      "redelegate": "重新委托",
      "redelegateDisabledTooltip": "您可以再次重新委托 <0>{{days}}</0>",
      "redelegateMaxDisabledTooltip": "每次重新委托的验证者不能多于 <0>7</0> 个",
      "undelegateDisabledTooltip": "每次取消委托的验证者不能多于 <0>7</0> 个",
      "reward": "申领奖励",
      "currentDelegation": "已委托：<0>{{amount}}</0>",
      "estYield": "预估收益",
      "activeTooltip": "已委托的数额会生成奖励",
      "inactiveTooltip": "已解除委托的数额不会生成奖励。",
      "minSafeWarning": "资金不足",
      "flow": {
        "title": "委托",
        "steps": {
          "starter": {
            "description": "您可以将 ATOM 资产委托给验证者，从而赚取奖励。",
            "bullet": [
              "您保有对已委托资产的所有权",
              "使用您的 Ledger 设备进行委托",
              "资产将在解除委托 21 天后可用"
            ],
            "warning": {
              "description": "请明智地选择验证者：如果验证者表现不当，您可能会不可挽回地损失部分已委托资产。"
            }
          },
          "amount": {
            "title": "数额"
          },
          "validator": {
            "title": "验证者"
          },
          "connectDevice": {
            "title": "设备"
          },
          "confirmation": {
            "title": "确认",
            "success": {
              "title": "您的资产已经成功委托。",
              "text": "该交易一经区块链确认，就会更新您的账户余额。",
              "cta": "查看详情"
            },
            "broadcastError": "您的交易可能已失败。请稍候片刻并在重试之前查看交易记录。"
          }
        }
      }
    },
    "claimRewards": {
      "flow": {
        "title": "申领奖励",
        "steps": {
          "claimRewards": {
            "title": "奖励",
            "compound": "复利",
            "claim": "兑现",
            "compoundOrClaim": "复利或兑现",
            "compoundDescription": "奖励将被添加至已委托的数额",
            "claimDescription": "奖励将被添加至可用余额",
            "compoundInfo": "您已赚取了<0>{{amount}}</0>。点击 Continue（继续）后，它们将被即刻申领并被自动委托给同一个验证者。",
            "claimInfo": "您已从下方的验证者赚取了 <0>{{amount}}</0>。点击 Continue（继续）后，它们将被即刻申领并被自动添加到可用余额。",
            "selectLabel": "选择委托"
          },
          "connectDevice": {
            "title": "设备"
          },
          "confirmation": {
            "title": "确认",
            "label": "确认",
            "success": {
              "title": "奖励已成功兑现",
              "titleCompound": "奖励已成功复利",
              "text": "您的奖励已经添加进您的可用余额中。",
              "textCompound": "你的奖励 <0>{{amount}}</0> 被自动委托给 <0>{{validator}} </0>",
              "cta": "查看详情"
            },
            "pending": {
              "title": "正在播送交易……"
            },
            "broadcastError": "您的交易可能已失败。请稍候片刻并在重试之前查看交易记录。"
          }
        }
      }
    },
    "redelegation": {
      "flow": {
        "title": "重新委托资产",
        "steps": {
          "starter": {
            "title": "重新委托",
            "description": "使用重新委托功能来轻松地更换验证者。不过，如果想再次更换验证者，则需要等待，因为重新委托会触发 21 天的时间锁。",
            "warning": "请明智地选择验证者：如果验证者表现不当，您可能会不可挽回地损失部分已委托资产。您最多可以有<0> 7 个待定重新委托</0>。",
            "howDelegationWorks": "委托机制如何运作？"
          },
          "validators": {
            "title": "验证者",
            "currentDelegation": "当前委托",
            "newDelegation": "新的委托",
            "chooseValidator": "选择一个验证者",
            "warning": "更换验证器后，您需要等待 <0> 21 天</0> 才能再次更换。",
            "amountLabel": "要重新委托的数额"
          },
          "device": {
            "title": "设备"
          },
          "confirmation": {
            "title": "确认",
            "success": {
              "title": "您的资产已成功重新委托",
              "text": "一旦区块链确认该交易，就会更新重新委托信息",
              "cta": "查看详情"
            },
            "broadcastError": "您的交易可能已失败。请稍候片刻并在重试之前查看交易记录。"
          }
        }
      }
    },
    "undelegation": {
      "header": "解除委托",
      "headerTooltip": "21 天时间锁后可用",
      "inactiveTooltip": "已解除委托的数额不会生成奖励。",
      "flow": {
        "title": "解除资产委托",
        "steps": {
          "amount": {
            "title": "数额",
            "subtitle": "需要 <0> 21 天</0> 完成解除委托流程。",
            "warning": "奖励将被立即兑现。而解除委托的数额将在<0> 21 天时间锁</0>后，返还至可用余额。",
            "fields": {
              "validator": "验证者",
              "amount": "要解除委托的数额"
            }
          },
          "device": {
            "title": "设备"
          },
          "confirmation": {
            "title": "确认",
            "success": {
              "title": "您的资产已成功解除委托",
              "description": "<0>{{amount}}</0>已从<0>{{validator}}</0>解除委托",
              "cta": "查看详情"
            },
            "broadcastError": "您的交易可能已失败。请稍候片刻并在重试之前查看交易记录。"
          }
        }
      }
    }
  },
  "algorand": {
    "operationHasRewards": "赚取的奖励",
    "operationEarnedRewards": "您赚取了<0>{{amount}}</0>奖励。",
    "operationDetailsAmountBreakDown": "{{initialAmount}} (<0>+{{reward}}</0>已赚取奖励)",
    "optIn": {
      "flow": {
        "title": "添加 ASA (资产)",
        "steps": {
          "assets": {
            "title": "ASA (资产)",
            "info": "添加一个资产需要发送一个含最低费用的交易。这将出现在您的交易历史记录中",
            "selectLabel": "选择一个 ASA (资产)",
            "disabledTooltip": "您的 Algorand 账户已经有这种 ASA (资产)"
          },
          "connectDevice": {
            "title": "设备"
          },
          "confirmation": {
            "title": "确认",
            "success": {
              "title": "已成功添加 {{token}} 资产",
              "text": "您现在可以通过您的 Algorand 账户接收和发送 <0>{{token}}</0> 资产。",
              "cta": "查看详情"
            },
            "broadcastError": "您的交易可能已失败。请稍候片刻并在重试之前查看交易记录。"
          }
        }
      }
    },
    "claimRewards": {
      "header": "奖励",
      "tooltip": "Algorand 奖励会定期发放，每完成一笔交易会自动为您申领奖励。",
      "cta": "申领奖励",
      "rewardsDisabledTooltip": "您没有任何奖励。每完成一笔交易，Algorand 会自动为您申领奖励。接收 ALGO 来开始赚取奖励。",
      "flow": {
        "title": "申领奖励",
        "steps": {
          "starter": {
            "description": "通过持有 Algorand 控制您的资产来轻松接收 Algorand 奖励。",
            "bullet": {
              "delegate": "想要接收奖励，至少要有 1 ALGO 的余额。",
              "access": "通过增加账户的余额来增加奖励。",
              "ledger": "通过该账户进行一笔交易，从而申领奖励。"
            },
            "learnMore": "Algorand 奖励机制如何运作？",
            "button": {
              "cta": "接收 Algo"
            }
          },
          "info": {
            "title": "奖励",
            "description": "恭喜！您已赚取了 {{amount}}。点击 Continue（继续）以申领您的奖励。",
            "info": "您将根据提示向您的账户发出空白交易。通过这种操作，能够以最低的交易费将目前奖励添加到您的余额中。"
          },
          "connectDevice": {
            "title": "设备"
          },
          "confirmation": {
            "title": "确认",
            "success": {
              "title": "已成功申请奖励！",
              "text": "奖励已经添加到您的可用余额中",
              "cta": "查看详情"
            },
            "broadcastError": "您的交易可能已失败。请稍候片刻并在重试之前查看交易记录。"
          }
        }
      }
    }
  },
<<<<<<< HEAD
  "polkadot": {
    "lockedBalance": "已绑定",
    "lockedTooltip": "必须将资产绑定到提名的验证者才能赚取奖励。",
    "unlockingBalance": "正在解绑",
    "unlockingTooltip": "正在解绑的资产会有 28 天的锁定期，然后才可提取。",
    "unlockedBalance": "已解绑",
    "unlockedTooltip": "现在可使用提取操作转移已解绑的资产。",
    "networkFees": "网络费用由 Polkadot 波卡共识协议自动设定，您无法在自己的设备上查看它们。",
    "bondedBalanceBelowMinimum": "您的绑定余额低于当前最小值{{minimumBondBalance}}。你的提名有可能被删除。",
    "nomination": {
      "emptyState": {
        "description": "您可以通过绑定资产并随后提名您的（某个或多个）验证者来赚取奖励。",
        "info": "提名机制如何运作"
=======
  "osmosis" : {
    "account" : {
      "subHeader" : {
        "cardTitle" : "由 Figment 提供支持",
        "moreInfo" : "更多信息",
        "drawerTitle" : "由 Figment 提供支持",
        "title" : "Ledger Live 现已支持 OSMO 代币",
        "description" : "您现在可以通过 Ledger Live 管理并保护您的 OSMO 代币。",
        "description2" : "OSMO 代币是 Osmosis 链的原生代币，可用于交易、权益质押以及即将推出的许多功能。",
        "website" : "由 Figment 提供支持"
      }
    },
    "memo" : "Memo",
    "memoPlaceholder" : "可选",
    "memoWarningText" : "当使用 Memo 标签时，请与接收人仔细核对信息",
    "delegation" : {
      "emptyState" : {
        "description" : "您可以通过委托资产赚取 OSMO 奖励。",
        "info" : "委托机制如何运作",
        "delegation" : "赚取奖励"
      },
      "commission" : "佣金",
      "totalStake" : "质押总额",
      "claimRewards" : "申领奖励",
      "header" : "委托",
      "noRewards" : "没有奖励可用",
      "delegate" : "添加",
      "undelegate" : "解除委托",
      "redelegate" : "重新委托",
      "redelegateDisabledTooltip" : "您可以再次重新委托 <0>{{days}}</0>",
      "redelegateMaxDisabledTooltip" : "每次重新委托的验证者不能多于 <0>7</0> 个",
      "undelegateDisabledTooltip" : "每次取消委托的验证者不能多于 <0>7</0> 个",
      "reward" : "申领奖励",
      "currentDelegation" : "已委托：<0>{{amount}}</0>",
      "estYield" : "预估收益",
      "activeTooltip" : "已委托的数额会生成奖励",
      "inactiveTooltip" : "已解除委托的数额不会生成奖励。",
      "minSafeWarning" : "资金不足",
      "flow" : {
        "title" : "委托",
        "steps" : {
          "starter" : {
            "description" : "您可以通过将 OSMO 资产委托给验证者来赚取奖励。",
            "bullet" : ["您保有对已委托资产的所有权", "使用您的 Ledger 设备进行委托", "资产将在取消委托 14 天后可用"],
            "warning" : {
              "description" : "请明智地选择验证者：如果验证者表现不当，您可能会不可挽回地损失部分已委托资产。"
            }
          },
          "amount" : {
            "title" : "数额"
          },
          "validator" : {
            "title" : "验证者"
          },
          "connectDevice" : {
            "title" : "设备"
          },
          "confirmation" : {
            "title" : "确认",
            "success" : {
              "title" : "您的资产已经成功委托。",
              "text" : "该交易一经区块链确认，就会更新您的账户余额。",
              "cta" : "查看详情"
            },
            "broadcastError" : "您的交易可能已失败。请稍候片刻并在重试之前查看交易记录。"
          }
        }
      }
    },
    "claimRewards" : {
      "flow" : {
        "title" : "申领奖励",
        "steps" : {
          "claimRewards" : {
            "title" : "奖励",
            "compound" : "Compound",
            "claim" : "兑现",
            "compoundOrClaim" : "复利或兑现",
            "compoundDescription" : "奖励将被添加至已委托的数额",
            "claimDescription" : "奖励将被添加至可用余额",
            "compoundInfo" : "您已赚取了<0>{{amount}}</0>。点击 Continue（继续）后，它们将被即刻申领并被自动委托给同一个验证者。",
            "claimInfo" : "您已从下方的验证者赚取了 <0>{{amount}}</0>。点击 Continue（继续）后，它们将被即刻申领并被自动添加到可用余额。",
            "selectLabel" : "选择委托"
          },
          "connectDevice" : {
            "title" : "设备"
          },
          "confirmation" : {
            "title" : "确认",
            "label" : "确认",
            "success" : {
              "title" : "奖励已成功兑现",
              "titleCompound" : "奖励已成功复利",
              "text" : "您的奖励已经添加进您的可用余额中。",
              "textCompound" : "你的奖励 <0>{{amount}}</0> 被自动委托给 <0>{{validator}} </0>",
              "cta" : "查看详情"
            },
            "pending" : {
              "title" : "正在播送交易……"
            },
            "broadcastError" : "您的交易可能已失败。请稍候片刻并在重试之前查看交易记录。"
          }
        }
      }
    },
    "redelegation" : {
      "flow" : {
        "title" : "重新委托资产",
        "steps" : {
          "starter" : {
            "title" : "重新委托",
            "description" : "利用重新委托，轻松从一个验证者更改为另一验证者。但如果再次改变主意，那么需要等待一段时间，因为重新委托会触发 14 天的锁定期。",
            "warning" : "请明智地选择验证者：如果验证者表现不当，您可能会不可挽回地损失部分已委托资产。您最多可以有<0> 7 个待定重新委托</0>。",
            "howDelegationWorks" : "委托机制如何运作？"
          },
          "validators" : {
            "title" : "验证者",
            "currentDelegation" : "当前委托",
            "newDelegation" : "新的委托",
            "chooseValidator" : "选择一个验证者",
            "warning" : "如果再次改变主意，那么必须等待 <0>14 天</0>才能从新验证者重新委托。",
            "amountLabel" : "要重新委托的数额"
          },
          "device" : {
            "title" : "设备"
          },
          "confirmation" : {
            "title" : "确认",
            "success" : {
              "title" : "您的资产已成功重新委托",
              "text" : "一旦区块链确认该交易，就会更新重新委托信息",
              "cta" : "查看详情"
            },
            "broadcastError" : "您的交易可能已失败。请稍候片刻并在重试之前查看交易记录。"
          }
        }
      }
    },
    "undelegation" : {
      "header" : "解除委托",
      "headerTooltip" : "14 天锁定期后可用",
      "inactiveTooltip" : "已解除委托的数额不会生成奖励。",
      "flow" : {
        "title" : "解除资产委托",
        "steps" : {
          "amount" : {
            "title" : "数额",
            "subtitle" : "取消委托过程需要 <0>14 天</0>才能完成。",
            "warning" : "奖励将立即兑现。取消委托的数额在 <0>14 天锁定期</0>后才会返还至可用余额。",
            "fields" : {
              "validator" : "验证者",
              "amount" : "要解除委托的数额"
            }
          },
          "device" : {
            "title" : "设备"
          },
          "confirmation" : {
            "title" : "确认",
            "success" : {
              "title" : "您的资产已成功解除委托",
              "description" : "<0>{{amount}}</0>已从<0>{{validator}}</0>解除委托",
              "cta" : "查看详情"
            },
            "broadcastError" : "您的交易可能已失败。请稍候片刻并在重试之前查看交易记录。"
          }
        }
      }
    }
  },
  "polkadot" : {
    "lockedBalance" : "已绑定",
    "lockedTooltip" : "必须将资产绑定到提名的验证者才能赚取奖励。",
    "unlockingBalance" : "正在解绑",
    "unlockingTooltip" : "正在解绑的资产会有 28 天的锁定期，然后才可提取。",
    "unlockedBalance" : "已解绑",
    "unlockedTooltip" : "现在可使用提取操作转移已解绑的资产。",
    "networkFees" : "网络费用由 Polkadot 波卡共识协议自动设定，您无法在自己的设备上查看它们。",
    "bondedBalanceBelowMinimum" : "您的绑定余额低于当前最小值{{minimumBondBalance}}。你的提名有可能被删除。",
    "nomination" : {
      "emptyState" : {
        "description" : "您可以通过绑定资产并随后提名您的（某个或多个）验证者来赚取奖励。",
        "info" : "提名机制如何运作"
>>>>>>> ee8bfdb3
      },
      "header": "提名名单",
      "nominate": "提名",
      "setController": "更改控制器",
      "chill": "清除提名",
      "totalStake": "质押总额",
      "amount": "已绑定数额",
      "commission": "佣金",
      "active": "活跃",
      "activeTooltip": "该验证者已当选，并正在为您绑定的资产收集奖励。",
      "inactive": "不活跃",
      "inactiveTooltip": "该验证者已当选，但是并没有为您绑定的资产收集奖励。",
      "waiting": "落选",
      "waitingTooltip": "该验证者落选，因此无法收集奖励。",
      "notValidator": "并非验证者",
      "notValidatorTooltip": "该地址不再是一个验证者",
      "elected": "当选",
      "nominatorsCount": "{{nominatorsCount}} 个提名者",
      "nominatorsTooltip": "在 {{count}} 位提名者的提名下，该验证者目前当选。",
      "oversubscribed": "超额订购 ({{nominatorsCount}})",
      "oversubscribedTooltip": "只有绑定数额最高的顶层 {{maxNominatorRewardedPerValidator}} 提名者才可赚取奖励",
      "hasPendingBondOperation": "绑定操作仍在等待确认",
      "electionOpen": "正在推选新的验证者。因此，最多 15 分钟后方可进行权益质押操作。",
      "electionOpenTooltip": "在推选验证者期间，该操作被禁用。",
      "externalControllerTooltip": "此账户由另一个账户控制。",
      "externalControllerUnsupported": "<0>这个存储账户由一个单独的账户控制，其地址为 <0>{{controllerAddress}}</0> 。</0><1>要通过 Ledger Live 质押，您必须将此存储账户设为它自己的控制器。</1>",
      "externalStashTooltip": "该账户控制着另一个账户。",
      "externalStashUnsupported": "<0>此账户为另一个单独的存储账户的控制器，其地址为 <0>{{stashAddress}}</0> 。</0><1>要通过 Ledger Live 质押，您必须将您的存储账户设为它自己的控制器。</1>",
      "showInactiveNominations": "显示所有提名 ({{count}})",
      "hideInactiveNominations": "仅显示活跃状态的提名",
      "noActiveNominations": "没有活跃状态的提名。",
      "showAllUnlockings": "显示所有正在解绑的数额 ({{count}})",
      "hideAllUnlockings": "隐藏正在解绑的数额"
    },
    "unlockings": {
      "header": "正在解绑",
      "headerTooltip": "在 28 天的解绑期后可用",
      "withdrawUnbonded": "提取 ({{amount}})",
      "withdrawTooltip": "已解绑的数额将被贷记到您的可用余额。",
      "noUnlockedWarning": "尚无可提取的已解绑余额。",
      "rebond": "重新绑定",
      "unbonded": "已解绑"
    },
    "manage": {
      "title": "管理资产",
      "bond": {
        "title": "绑定",
        "description": "要赚取奖励，首先要绑定一定数额。其次，必须提名您的 (某个或多个) 验证者。"
      },
      "unbond": {
        "title": "解绑",
        "description": "要让绑定的数额重新可用，首先需要将其解绑。经过 28 天的解绑期后即可将其提取。"
      },
      "withdrawUnbonded": {
        "title": "提取",
        "description": "要将已解绑的数额返还到可用余额中，需要您手动进行提取操作。"
      },
      "nominate": {
        "title": "提名",
        "description": "最多可选择 16 个验证者。确保您的提名对象处于活跃状态，以便赚取奖励。"
      },
      "chill": {
        "title": "清除提名",
        "description": "删除所有的提名对象。您将停止赚取奖励。而您绑定的数额依旧会处于绑定状态。"
      }
    },
    "nominate": {
      "title": "提名",
      "steps": {
        "validators": {
          "title": "验证者",
          "notValidatorsRemoved": "您提名的 {{count}} 个地址已经不再是验证者。它们将从您的提名交易中自动删除。",
          "maybeChill": "转而清除提名"
        },
        "connectDevice": {
          "title": "设备"
        },
        "confirmation": {
          "title": "确认",
          "label": "确认",
          "success": {
            "title": "您已成功提名验证者。",
            "text": "当您的资产被绑定至您的 (某个或多个) 当选验证者时，您便将开始赚取奖励。",
            "cta": "查看详情"
          },
          "pending": {
            "title": "正在播送交易……"
          },
          "broadcastError": "您的交易可能已失败。请稍候片刻并在重试之前查看交易记录。"
        }
      }
    },
    "bond": {
      "title": "绑定资产",
      "rewardDestination": {
        "label": "奖励目的地",
        "stash": "可用余额",
        "stashDescription": "奖励被记入您的可用余额。",
        "staked": "已绑定余额",
        "stakedDescription": "奖励被记入您的已绑定余额，以便赚取复利。",
        "optionTitle": "备注",
        "optionDescription": "一旦设定，在此绑定周期内的期权就固定不变。如需更改，请参阅以下文章"
      },
      "steps": {
        "starter": {
          "description": "您可通过绑定资产并提名验证者来赚取奖励。",
          "bullet": [
            "您保有对已绑定资产的所有权",
            "使用您的 Ledger 设备进行提名",
            "经过 28 天的解绑期后，资产将会再次可用"
          ],
          "help": "提名机制如何运作",
          "warning": "请明智地选择验证者：如果验证者表现不当，您可能会不可挽回地损失部分已绑定资产。"
        },
        "amount": {
          "title": "数额",
          "amountLabel": "要绑定的数额",
          "availableLabel": "可用",
          "maxLabel": "最大值",
          "info": "已绑定的资产可随时被解绑，不过需要 28 天的解绑期。",
          "learnMore": "了解更多"
        },
        "connectDevice": {
          "title": "设备"
        },
        "confirmation": {
          "tooltip": {
            "title": "交易正待确认",
            "desc": "您必须稍候片刻才能提名"
          },
          "title": "确认",
          "success": {
            "title": "资产已成功绑定",
            "text": "一旦网络确认该交易，您就可以提名验证者。",
            "textNominate": "一旦网络确认您的交易，您就可以提名验证者。",
            "nominate": "提名",
            "later": "稍后提名"
          },
          "pending": {
            "title": "正在绑定您的资产……"
          },
          "broadcastError": "您的交易可能已失败。请稍候片刻并在重试之前查看交易记录。"
        }
      }
    },
    "rebond": {
      "title": "重新绑定资产",
      "steps": {
        "amount": {
          "title": "数额",
          "amountLabel": "要重新绑定的数额",
          "availableLabel": "正在解绑",
          "maxLabel": "最大值",
          "info": "重新绑定的资产会立刻添加到已绑定数额中。",
          "learnMore": "了解更多"
        },
        "connectDevice": {
          "title": "设备"
        },
        "confirmation": {
          "title": "确认",
          "label": "确认",
          "success": {
            "title": "资产已重新绑定成功",
            "text": "一旦网络确认该交易，就会更新您的账户余额。",
            "cta": "查看详情"
          },
          "pending": {
            "title": "正在重新绑定您的资产……"
          },
          "broadcastError": "您的交易可能已失败。请稍候片刻并在重试之前查看交易记录。"
        }
      }
    },
    "unbond": {
      "title": "解绑资产",
      "steps": {
        "amount": {
          "title": "数额",
          "amountLabel": "要解绑的数额",
          "availableLabel": "已绑定",
          "maxLabel": "最大值",
          "info": "经过 28 天的解绑期后即可提取已解绑的资产。",
          "learnMore": "了解更多"
        },
        "connectDevice": {
          "title": "设备"
        },
        "confirmation": {
          "title": "确认",
          "label": "确认",
          "success": {
            "title": "已成功发送解绑交易",
            "text": "28 天后即可提取已解绑的资产。",
            "cta": "查看详情"
          },
          "pending": {
            "title": "正在解绑您的资产……"
          },
          "broadcastError": "您的交易可能已失败。请稍候片刻并在重试之前查看交易记录。"
        }
      }
    },
    "simpleOperation": {
      "modes": {
        "withdrawUnbonded": {
          "title": "提取",
          "description": "经过 28 天的解绑期后即可提取已解绑的资产。",
          "info": "您此后即可将已解绑的资产提取到您的可用余额。"
        },
        "chill": {
          "title": "清除提名",
          "description": "清空所有提名并停止赚取奖励。",
          "info": "已绑定的资产将会保持绑定状态。若您将其解绑，那么它们将在 28 天后可用。"
        },
        "setController": {
          "title": "更改控制器",
          "description": "将此 Ledger 账户设为它自己的控制器",
          "info": "Ledger Live 不支持在独立的存储和控制器账户上进行操作。"
        }
      },
      "steps": {
        "info": {
          "title": "信息"
        },
        "connectDevice": {
          "title": "设备"
        },
        "confirmation": {
          "title": "确认",
          "label": "确认",
          "success": {
            "title": "已成功发送交易",
            "text": "很快就能在历史记录中查看您的操作。",
            "cta": "查看详情"
          },
          "pending": {
            "title": "正在播送交易……"
          },
          "broadcastError": "您的交易可能已失败。请稍候片刻并在重试之前查看交易记录。"
        }
      }
    }
  },
  "stellar": {
    "addAsset": {
      "title": "添加资产",
      "steps": {
        "assets": {
          "title": "资产",
          "info": "添加资产需要以最低费用发送一笔交易。这笔交易将出现在您的交易记录中",
          "selectLabel": "选择一种资产",
          "disabledTooltip": "您的 Stellar（恒星）账户中已经有此资产"
        },
        "connectDevice": {
          "title": "设备"
        },
        "confirmation": {
          "title": "确认",
          "success": {
            "title": "已成功添加 {{token}} 资产",
            "text": "您现在可以在 Stellar（恒星）账户上接收和发送 <0>{{token}}</0> 资产了。",
            "cta": "查看详情"
          },
          "broadcastError": "您的交易可能已失败。请稍候片刻并在重试之前查看交易记录。"
        }
      }
    }
  },
  "solana": {
    "common": {
      "broadcastError": "您的交易可能已失败。请稍候片刻并在重试之前查看交易记录。",
      "viewDetails": "查看详情",
      "connectDevice": {
        "title": "设备"
      },
      "confirmation": {
        "title": "确认"
      }
    },
    "delegation": {
      "totalStake": "质押总额",
      "commission": "佣金",
      "delegate": "添加",
      "listHeader": "委托",
      "availableBalance": "可提取",
      "active": "活跃",
      "activeTooltip": "活跃的数额产生奖励",
      "inactiveTooltip": "未激活的数额不产生奖励",
      "delegatedInfoTooltip": "委托至验证者的总数额。",
      "withdrawableInfoTooltip": "可从委托提取的总数额。",
      "withdrawableTitle": "可提取",
      "statusUpdateNotice": "交易确认后，委托状态将更新。",
      "ledgerByFigmentTC": "Figment 在 Ledger 的条款与条件",
      "emptyState": {
        "description": "您可以通过委托资产赚取 SOL 奖励。",
        "info": "委托机制如何运作",
        "delegation": "赚取奖励"
      },
      "earnRewards": {
        "description": "您可以将 SOL 资产委托给验证者，从而赚取奖励。",
        "bullet": {
          "0": "您保有对已委托资产的所有权",
          "1": "使用您的 Ledger 设备进行委托",
          "2": "资产将在解除委托后可用"
        },
        "warning": "请明智地选择验证者：如果验证者表现不当，您可能会不可挽回地损失部分已委托资产。"
      },
      "flow": {
        "title": "委托",
        "steps": {
          "validator": {
            "title": "验证者"
          },
          "amount": {
            "title": "数额"
          },
          "confirmation": {
            "success": {
              "title": "您的资产已经成功委托。"
            }
          }
        }
      },
      "withdraw": {
        "flow": {
          "title": "提取",
          "steps": {
            "amount": {
              "title": "数额"
            },
            "confirmation": {
              "success": {
                "title": "您的资产已成功提取。",
                "text": "该交易一经确认，就会更新您的账户余额。"
              }
            }
          }
        }
      },
      "activate": {
        "flow": {
          "title": "激活",
          "steps": {
            "confirmation": {
              "success": {
                "title": "您的委托已成功激活。"
              }
            }
          }
        }
      },
      "reactivate": {
        "flow": {
          "title": "重新激活",
          "steps": {
            "confirmation": {
              "success": {
                "title": "您的委托已成功重新激活。"
              }
            }
          }
        }
      },
      "deactivate": {
        "flow": {
          "title": "停用",
          "steps": {
            "confirmation": {
              "success": {
                "title": "您的委托已成功停用。"
              }
            }
          }
        }
      }
    }
  },
  "delegation": {
    "title": "赚取奖励",
    "header": "委托",
    "validator": "验证者",
    "yield": "预估收益",
    "address": "地址",
    "transactionID": "交易 ID",
    "value": "价值",
    "amount": "数额",
    "delegated": "已委托",
    "completionDate": "完成日期",
    "rewards": "奖励",
    "duration": "持续时间",
    "durationJustStarted": "刚刚开始",
    "durationDays": "{{count}} 天",
    "durationDays_plural": "{{count}} 天",
    "howItWorks": "委托机制如何运作",
    "delegationEarn": "您现在可以将您的账户委托出去，以赚取 {{name}} 权益质押奖励。",
    "earnRewards": "赚取奖励",
    "overdelegated": "过度委托",
    "status": "状态",
    "flow": {
      "steps": {
        "starter": {
          "title": "赚取权益质押奖励",
          "description": "将您的 Tezos 账户委托给第三方验证者，以便赚取权益质押奖励，您的资产依然会绝对安全并处于您的掌控之中",
          "bullet": {
            "delegate": "委托出去的账户依旧为您所有。",
            "access": "您可以随时访问您的资产。",
            "ledger": "使用您的 Ledger 设备安全地进行委托。"
          },
          "button": {
            "cta": "委托以便赚取奖励"
          }
        },
        "account": {
          "title": "委托账户",
          "label": "账户",
          "toDelegate": "要委托的账户"
        },
        "summary": {
          "title": "委托账户",
          "label": "概要",
          "toDelegate": "要委托的账户",
          "toUndelegate": "要解除委托的账户",
          "validator": "验证者",
          "select": "选择",
          "yield": "预估收益 {{amount}}",
          "randomly": "随机选择的验证者",
          "termsAndPrivacy": "将您的投票权委托出去并不能保证从您的验证者获得任何奖励。"
        },
        "validator": {
          "title": "选择验证者",
          "description": "您可以通过对比预估奖励率来选择验证者",
          "customValidator": "自定义验证者",
          "providedBy": "收益率由 <1><0>{{name}}</0></1> 提供"
        },
        "custom": {
          "title": "自定义验证者",
          "text": "请输入您账户想要委托的自定义验证者的地址。",
          "button": "使用验证者"
        },
        "undelegate": {
          "title": "解除账户委托"
        },
        "confirmation": {
          "title": "确认",
          "label": "确认",
          "success": {
            "title": "委托已发送",
            "titleUndelegated": "结束委托",
            "text": "委托交易已经成功播送。取决于该验证者的情况，您在约 40 天后应可赚取第一笔奖励。",
            "textUndelegated": "操作一经确认，您的账户就会结束委托。您随时可以再次委托您的账户。"
          },
          "broadcastError": "您的交易可能已失败。请稍候片刻并在重试之前查看交易记录。"
        }
      }
    },
    "contextMenu": {
      "topUp": "接收更多",
      "redelegate": "更换验证者",
      "stopDelegation": "结束委托"
    }
  },
  "asset": {
    "notice": "所有 {{currency}} 账户的概览"
  },
  "carousel": {
    "hidden": {
      "close": "确认",
      "undo": "再次显示",
      "disclaimer": "此横幅在有新公告之前不会再显示"
    }
  },
  "settings": {
    "title": "设置",
    "discreet": "切换隐藏模式",
    "helpButton": "帮助",
    "tabs": {
      "display": "一般条款",
      "currencies": "加密资产",
      "help": "帮助",
      "about": "简介",
      "experimental": "实验性功能",
      "accounts": "Account（账户）",
      "developer": "开发者"
    },
    "export": {
      "accounts": {
        "title": "导出账户",
        "desc": "在 Ledger Live 手机应用中添加您的账户。您的账户将仅与区块链同步，而不会在手机应用和桌面应用之间同步。",
        "button": "导出"
      },
      "operations": {
        "title": "操作历史记录",
        "desc": "在您的计算机上保存账户操作的 CSV 文件。"
      },
      "modal": {
        "button": "完成",
        "title": "扫描以导出至移动设备",
        "listTitle": "在 Ledger Live 手机应用上：",
        "step1": "点击<highlight>账户</highlight>中的 <highlight><icon>+</icon></highlight> 按钮",
        "step2": "点击 <highlight>导入桌面账户</highlight>",
        "step3": "扫描<highlight>Live 二维码</highlight>直到装载至 100%"
      }
    },
    "display": {
      "language": "显示语言",
      "languageDesc": "设置 Ledger Live 显示的语言。",
      "theme": "主题",
      "themeDesc": "选择主题。",
      "counterValue": "首选货币",
      "counterValueDesc": "选择在余额和操作旁显示的币种。",
      "region": "地区",
      "regionDesc": "选择您所在的地区来更新日期、时间和货币的格式。",
      "stock": "区域性市场指标",
      "stockDesc": "选择西方以蓝色来显示市场增长；或选择东方以红色来显示市场增长。",
      "carouselVisibility": "轮播可见性",
      "carouselVisibilityDesc": "启用资产组合的轮播可见"
    },
    "developer": {
      "toast": {
        "title": "您现在是一名开发者了 !",
        "text": "欢迎来到 wonderland"
      },
      "debugApps": "允许调试应用程序",
      "debugAppsDesc": "显示并允许打开调试标记的平台应用程序。",
      "experimentalApps": "允许实验性应用程序",
      "experimentalAppsDesc": "显示并允许打开实验性标记的平台应用程序。",
      "catalogServer": "设置目录供应方",
      "catalogServerDesc": "在多个平台应用源之间切换",
      "enablePlatformDevTools": "启用平台开发工具",
      "enablePlatformDevToolsDesc": "启用打开平台应用程序开发工具的窗口",
      "addLocalApp": "添加一个本地应用程序",
      "addLocalAppDesc": "浏览本地文件并使用本地清单添加本地应用程序",
      "addLocalAppButton": "浏览",
      "runLocalAppDeleteButton": "删除",
      "runLocalAppOpenButton": "打开",
      "enableLearnStagingUrl": "学习页面的模拟环境 URL 网页地址",
      "enableLearnStagingUrlDesc": "启用学习页面的模拟环境 URL 网址。"
    },
    "currencies": {
      "selectPlaceholder": "选择加密资产",
      "desc": "选择一种加密资产以编辑其设置。",
      "placeholder": "没有此资产的设置",
      "confirmationsNb": "确认数量",
      "confirmationsNbDesc": "设置要标记为已确认的交易的网络确认数量。"
    },
    "profile": {
      "password": "密码锁",
      "passwordDesc": "设置密码以确保您电脑上的 Ledger Live 数据安全，包括账户名称、余额、交易和公共地址。",
      "passwordAutoLock": "自动锁定",
      "passwordAutoLockDesc": "不活跃状态下，自动锁定 Ledger Live。",
      "changePassword": "更改密码",
      "softResetTitle": "清除缓存",
      "softResetDesc": "清除 Ledger Live 缓存，以强制与区块链重新同步。",
      "softReset": "清除",
      "resetThirdPartyData": "重置第三方数据",
      "resetThirdPartyDataDesc": "擦除您用于访问第三方交易服务提供方的所有本地第三方数据。",
      "hardResetTitle": "重置 Ledger Live",
      "hardResetDesc": "清除您电脑上存储的所有 Ledger Live 数据，包括您的账户信息、交易历史记录和设置选项。",
      "hardReset": "重置",
      "analytics": "数据分析",
      "analyticsDesc": "启用数据分析可以帮助 Ledger 改善用户体验。这包括点击量、页面访问量、重定向量、操作情况（发送、接受、锁定等）、页尾滚动量、安装（卸载）量、应用程序版本统计、账户数量、加密资产和操作情况、会话时长、Ledger 设备类别和固件等。",
      "reportErrors": "漏洞报告",
      "reportErrorsDesc": "自动发送报告来帮助 Ledger 改进其产品。",
      "launchOnboarding": "设备设置",
      "launchOnboardingDesc": "设置新设备或还原现有设备。保留账户和设置信息。"
    },
    "help": {
      "version": "版本",
      "releaseNotesBtn": "详情",
      "termsBtn": "阅读",
      "faq": "Ledger 客服",
      "faqDesc": "如果遇到问题，使用硬件钱包通过 Ledger Live 获取帮助。",
      "terms": "使用条款",
      "termsDesc": "使用 Ledger Live 即表示您已接受我们的使用条款。",
      "privacy": "隐私政策",
      "privacyDesc": "请参阅我们的隐私政策来了解我们收集哪些个人数据、收集原因以及使用方式。"
    },
    "experimental": {
      "disclaimer": "这些是我们以“按现状”为基准提供的实验性功能，以供我们的专业爱好者社区测试。这些功能随时可能会更改、中断或删除。启用这些功能，意味着您同意自行承担使用过程中的风险。",
      "features": {
        "apiTrongridProxy": {
          "title": "使用 TronGrid.io",
          "description": "直接使用 trongrid 而不使用 Ledger 代理"
        },
        "experimentalCurrencies": {
          "title": "实验性集成",
          "description": "使用可用的实验性加密资产集成。"
        },
        "experimentalLanguages": {
          "title": "翻译测试",
          "description": "将未发布的语言添加到常规设置选项卡的语言列表中。"
        },
        "managerDevMode": {
          "title": "开发者模式",
          "description": "在管理器中显示开发者和测试网应用程序。"
        },
        "scanForInvalidPaths": {
          "title": "扩展的账户搜索",
          "description": "扫描有错误派生路径的账户。请将可能找到的资产发送到一个常规账户。"
        },
        "experimentalExplorers": {
          "title": "实验性浏览器 API 应用程序界面",
          "description": "试用即将面世的新版 Ledger 区块链浏览器更改此设置可能会影响账户余额和同步以及发送功能。\n(<0></0>)"
        },
        "keychainObservableRange": {
          "title": "自定义间隔限制",
          "description": "自定义所有账户的间隔限制将此值增加到高于其默认值（20），可以扫描更多未使用的货币公共地址。仅限高级用户，这可能会在恢复你的账户时破坏兼容性。"
        },
        "forceProvider": {
          "title": "管理器提供方",
          "description": "在管理器中更改应用程序提供方可能会导致无法在您的 Ledger 设备上安装或卸载应用程序。"
        },
        "testAnimations": {
          "title": "测试 Lottie 动画",
          "description": "测试 Ledger Live 中使用的所有动画"
        }
      }
    },
    "hardResetModal": {
      "title": "重置 Ledger Live",
      "desc": "重置 Ledger Live，从而清除您电脑上所有的设置信息和账户信息。然后您可以选择密码并将账户重新添加到您的 Ledger 设备上。用以访问您加密资产的私钥会安全保存在您的 Ledger 设备上，并通过您的恢复短语加以备份。",
      "warning": "重置 Ledger Live 将删除您所有账户的互换交易历史。"
    },
    "softResetModal": {
      "title": "清除缓存",
      "desc": "清除缓存会强制网络重新同步。您的设置和账户信息会被保留。用于访问您加密资产的密钥仍安全存储在您的 Ledger 设备和恢复短语列表上。"
    },
    "resetFallbackModal": {
      "title": "需要用户操作",
      "part1": "无法删除缓存文件夹。请手动删除文件夹：",
      "part2": "点击 Open（打开）文件夹按钮， ",
      "part3": "应用程序将关闭",
      "part4": "，并手动删除 \"sqlite\" 文件夹。",
      "part5": "然后您可以正常重启应用程序。"
    },
    "removeAccountModal": {
      "title": "移除账号",
      "desc": "该操作不会影响您的加密资产。可随时再次添加现有账户。",
      "delete": "从资产组合中删除",
      "warning": "删除该账户将清除您与之相关的互换交易历史。"
    },
    "openUserDataDirectory": {
      "title": "查看用户数据",
      "desc": "查看电脑上存储的用户数据，包括您的账户信息、缓存数据和设置参数。",
      "btn": "查看"
    },
    "repairDevice": {
      "title": "修复您的 Ledger 设备",
      "descSettings": "如果 Ledger 设备在固件更新时发生卡顿，可用此来还原您的设备。",
      "desc": "对于 Ledger Nano S 用户来说，请选择设备上显示的状态。对于 Nano X 和 Blue 用户来说，请前往帮助中心寻求帮助。",
      "button": "修复"
    },
    "exportLogs": {
      "title": "保存日志",
      "desc": "出于排除故障目的所需，可能需要保存 Ledger Live 日志。",
      "btn": "保存"
    },
    "accounts": {
      "hideEmptyTokens": {
        "title": "隐藏空的代币账户",
        "desc": "在账户页面，隐藏代币账户并将余额显示为零。"
      },
      "tokenBlacklist": {
        "title": "隐藏代币列表",
        "desc": "您可以通过前往主账户，以右键点击相关代币并选择“隐藏代币”的方式来隐藏代币。",
        "count": "{{count}} 枚代币",
        "count_plural": "{{count}} 枚代币"
      },
      "hiddenNftCollections": {
        "title": "隐藏的 NFT 藏品",
        "desc": "您可以通过右键单击藏品集名称并选择 \"隐藏 NFT 藏品集\" 来隐藏 NFT 收藏品。",
        "count": "{{count}} 个藏品集",
        "count_plural": "{{count}} 个藏品集"
      },
      "fullNode": {
        "title": "连接比特币完整节点",
        "desc": "设置您的比特币完整节点，无需使用 Ledger 的浏览器即可进行同步和发送交易。"
      }
    }
  },
  "password": {
    "inputFields": {
      "newPassword": {
        "label": "新建密码"
      },
      "confirmPassword": {
        "label": "确认密码"
      },
      "currentPassword": {
        "label": "当前密码"
      }
    },
    "changePassword": {
      "title": "密码锁",
      "subTitle": "更改您的密码"
    },
    "setPassword": {
      "title": "密码锁",
      "subTitle": "设置密码",
      "desc": "妥善保管您的密码。如果丢失密码，则意味着需要重置 Ledger Live 并重新加载账户。"
    },
    "disablePassword": {
      "title": "禁用密码锁",
      "desc": "Ledger Live 数据将以未加密的方式保存在您的电脑上。这包括账户名称、交易数据和公共地址等。"
    }
  },
  "update": {
    "downloadInProgress": "正在下载更新...",
    "downloadProgress": "已完成 {{progress}}%",
    "checking": "正在检查更新...",
    "checkSuccess": "更新安装已就绪",
    "quitAndInstall": "立即安装",
    "updateAvailable": "Ledger Live 有新版本 {{version}} 可更新",
    "error": "更新时出错。请重新下载",
    "reDownload": "重新下载",
    "nightlyWarning": "此版本不能自动更新。请手动安装最新版本",
    "downloadNow": "下载更新"
  },
  "crash": {
    "title": "出错了",
    "description": "请查阅我们的支持文章以找到可能的解决方案。如果问题仍然存在，请使用下面的按钮保存日志并提供给 Ledger 客服。",
    "troubleshooting": "点击此处查看相关解决方案",
    "logs": "保存日志",
    "dataFolder": "查看用户数据"
  },
  "exportOperationsModal": {
    "title": "操作历史记录",
    "desc": "选择要保存操作历史记录的账户",
    "descSuccess": "包含用户操作历史记录的 CSV 文件已经成功保存在所选文件夹中",
    "titleSuccess": "已成功保存历史操作记录",
    "cta": "保存",
    "ctaSuccess": "完成",
    "noAccounts": "没有可导出的账户",
    "selectedAccounts": "要包括的账户",
    "selectedAccounts_plural": "要包括的账户 ({{count}})",
    "disclaimer": "导出的对值仅供参考之用。请勿将其用于会计、税务、监管或法律目的，因为相关数据由 Ledger 的服务提供方 Kaiko 通过估算方法得出，只是对交易和导出时的资产价格进行的估算。"
  },
  "language": {
    "system": "使用系统语言",
    "switcher": {
      "en": "English",
      "fr": "法国",
      "ru": "Русский",
      "es": "Español",
      "zh": "中文（简体）",
      "de": "Deutsch"
    }
  },
  "theme": {
    "system": "选择系统主题",
    "light": "亮色",
    "dusk": "暗蓝",
    "dark": "深黑"
  },
  "toastOverlay": {
    "toastType": {
      "announcement": "新闻",
      "operation": "操作",
      "achievement": "成就已解锁"
    },
    "groupedToast": {
      "text": "您有 {{count}} 个未读通知",
      "cta": "查看详情"
    }
  },
  "informationCenter": {
    "tooltip": "信息中心",
    "ongoingIncidentsTooltip": "有 {{count}} 个正在发生的事件",
    "ongoingIncidentsTooltip_plural": "有 {{count}} 个正在发生的事件",
    "tabs": {
      "announcements": "新闻",
      "announcementsUnseen": "新闻 ({{unseenCount}})",
      "serviceStatus": "状态",
      "serviceStatusIncidentsOngoing": "状态 ({{incidentCount}})"
    },
    "serviceStatus": {
      "statusOk": {
        "title": "Ledger Live 已启动并正在运行",
        "description": "遇到问题？请前往我们的<0>帮助页面</0>"
      },
      "statusNotOk": {
        "title": "Ledger Live 正遇到问题",
        "learnMore": "了解更多"
      }
    },
    "announcement": {
      "emptyState": {
        "title": "目前没有新闻",
        "desc": "您将在这里找到所有与 Ledger 和 Ledger Live 有关的新闻"
      }
    }
  },
  "onboarding": {
    "drawers": {
      "pinHelp": {
        "title": "妥善保管您的识别码",
        "intro": "在设置环节，您选择一个识别码",
        "rules": {
          "1": "<0>总是</0>亲自选择识别码。",
          "2": "<0>总是</0>避开他人的视线输入识别码。",
          "3": "如有需要，您可以更改自己的 PIN 识别码。",
          "4": "连续三次输入错误的 PIN 识别码会导致设备重置。",
          "5": "<0>切勿</0>使用过于简单的识别码，例如 0000，123456，或 55555555。",
          "6": "<0>切勿</0>将您的识别密码告诉他人。即使是 Ledger 的相关人员也不能除外。",
          "7": "<0>切勿</0>使用非您本人亲自选择的识别码。",
          "8": "<0>切勿</0>将您的识别码保存在电脑或手机上。"
        }
      },
      "recoverySeed": {
        "title1": "恢复短语的作用是什么？",
        "paragraph1": "您的恢复短语就像是一把独一无二的主密钥。您的 Ledger 设备使用它来为您所拥有的每一种加密资产计算私钥。",
        "paragraph2": "为了恢复对您加密资产的访问，任何钱包都能通过您的恢复短语算出同样的私钥。",
        "link": "有关恢复短语的更多详情",
        "title2": "如果我的 Nano 无法使用了该怎么办？",
        "paragraph3": "不要担心并遵循以下步骤：",
        "points": {
          "1": "获得一个新的硬件钱包。",
          "2": "在 Ledger 应用程序中选择 “Restore recovery phrase on a new device” (在新设备上还原恢复短语)",
          "3": "在您的新设备上输入您的恢复短语从而恢复对您加密资产的访问。"
        }
      },
      "whereToHide": {
        "title": "我应该将恢复短语保存在哪里？",
        "points": {
          "1": "<0>切勿</0>将它输入到电脑、智能手机或任何其他设备上。不要对其拍照。",
          "2": "<0>切勿</0>将您的 24 个助记词告诉任何人。",
          "3": "<0>总是</0>将其存放在安全的地方，不被人看到。",
          "4": "Ledger 从来不会要求您提供恢复短语。",
          "5": "如果任何个人或应用程序要求您提供恢复短语，请将其视为骗局！"
        }
      }
    },
    "modals": {
      "recoverySeedWarning": {
        "contactSupportCTA": "联系客服",
        "continueCTA": "继续",
        "title": "请检查包装盒内容",
        "description": "如果您的{{device}}带有识别码或恢复短语，那么它使用起来并不安全，您应该联系Ledger 客服。",
        "alert": "仅使用您的设备在设置时显示的恢复短语"
      }
    },
    "alerts": {
      "beCareful": {
        "title": "请注意",
        "descr": "确保按照该应用程序指示的每一步进行操作。",
        "gotIt": "知道了"
      },
      "useLedgerSeeds": {
        "title": "我们只推荐您使用 Ledger 恢复短语",
        "descr": "Ledger 无法保证外部其他方的恢复短语的安全性。如果您的恢复短语不是 Ledger 生成的，我们建议您将您的 Nano 设为新设备。",
        "gotIt": "知道了"
      }
    },
    "screens": {
      "welcome": {
        "title": "欢迎使用 Ledger",
        "description": "通过您的电脑来安全管理您的加密资产。",
        "cta": "开始",
        "noDevice": "没有设备？<0>购买 Ledger Nano X</0>",
        "languageWarning": {
          "title": "以{{language}}开始",
          "desc": "为了让大家更好地使用 Ledger，我们正在推出其他语言版本。需要注意的是，Ledger 其他功能目前只有英语版可用。",
          "cta": "知道了"
        }
      },
      "selectDevice": {
        "title": "您使用的是哪款设备？"
      },
      "selectUseCase": {
        "greetings": "您好！",
        "hasNoRecovery": "首次使用您的 {{deviceName}} ？",
        "hasRecovery": "已经有了恢复短语？",
        "separator": "或者",
        "switchDevice": "切换设备",
        "options": {
          "1": {
            "heading": "首次使用",
            "title": "设置一个新的 {{deviceName}}",
            "description": "让我们开始设置您的设备吧！"
          },
          "2": {
            "heading": "连接设备",
            "title": "请连接您的{{deviceName}}",
            "description": "设备已经设置好了？将其连接到应用程序！"
          },
          "3": {
            "heading": "还原设备",
            "title": "在新设备上还原您的恢复短语",
            "description": "使用现有的恢复短语在新的 {{deviceName}} 上恢复您的私钥！"
          }
        }
      },
      "tutorial": {
        "steps": {
          "getStarted": "开始",
          "pinCode": "PIN 识别码",
          "recoveryPhrase": "恢复短语",
          "hideRecoveryPhrase": "隐藏恢复短语",
          "pairNano": "连接 Nano"
        },
        "screens": {
          "importYourRecoveryPhrase": {
            "title": "通过恢复短语进行还原",
            "paragraph1": "使用恢复短语还原您的 Nano，从而还原、更换或备份您的 Ledger 硬件钱包。",
            "paragraph2": "Nano 将会还原您的私钥，从而令您能够访问并管理自己的加密资产。",
            "buttons": {
              "next": "好的，我一切就绪！",
              "prev": "上一步",
              "help": "需要帮助"
            }
          },
          "howToGetStarted": {
            "title": "最佳的开始方式：",
            "rules": {
              "1": "抽出 30 分钟来做计划。",
              "2": "拿支笔来书写记录。",
              "3": "选择一个安全又安静的地方独处。"
            },
            "buttons": {
              "next": "好的，我一切就绪！",
              "prev": "上一步"
            }
          },
          "deviceHowTo": {
            "turnOn": {
              "title": "启动 Nano",
              "descr": "使用 USB 数据线，将您的设备连接到您的电脑上。"
            },
            "browse": {
              "title": "浏览",
              "descr": "阅读屏幕上的说明，了解如何使用您的设备。"
            },
            "select": {
              "title": "选择 “Set up as new device” (设置为新设备)",
              "descr": "同时按下两个按钮以激活该选项。"
            },
            "follow": {
              "title": "按指示操作",
              "descr": "返回此处以按照 PIN 识别码的说明操作。"
            },
            "buttons": {
              "next": "下一步",
              "prev": "上一步",
              "help": "需要帮助"
            }
          },
          "deviceHowTo2": {
            "turnOn": {
              "title": "启动 Nano",
              "descr": "使用 USB 数据线，将您的设备连接到您的电脑上。"
            },
            "browse": {
              "title": "浏览",
              "descr": "阅读屏幕上的说明，了解如何使用您的设备。"
            },
            "select": {
              "title": "选择 \"Enter your recovery phrase\"（输入您的恢复短语）",
              "descr": "同时按下两个按钮以激活该选项。"
            },
            "follow": {
              "title": "按指示操作",
              "descr": "返回此处以按照 PIN 识别码的说明操作。"
            },
            "buttons": {
              "next": "下一步",
              "prev": "上一步",
              "help": "需要帮助"
            }
          },
          "pinCode": {
            "title": "PIN code（识别码）",
            "paragraph": "您的 PIN 识别码是第一层安全保护措施。它能从物理层面保证您安全地访问自己的私钥和 Nano。您的 PIN 识别码的长度必须为 4 至 8 位数。",
            "disclaimer": "我明白我必须亲自选择自己的 PIN 识别码并将其隐秘保管。",
            "buttons": {
              "next": "设置 PIN 识别码",
              "prev": "上一步",
              "help": "需要帮助"
            }
          },
          "quizSuccess": {
            "title": "已经是位高手！",
            "paragraph": "您已准备好安全的管理您的加密资产了。\n\n只剩下最后一小步！",
            "buttons": {
              "next": "下一步",
              "prev": "上一步",
              "help": "需要帮助"
            }
          },
          "quizFailure": {
            "title": "距成为高手仅一步之遥……",
            "paragraph": "别担心，Ledger 会全程为您的操作提供指导。很快，您就会对自己加密资产的安全性感到格外舒心。\n\n只剩下最后一小步！",
            "buttons": {
              "next": "下一步",
              "prev": "上一步"
            }
          },
          "pinCodeHowTo": {
            "setUp": {
              "title": "选择识别码",
              "descr": "按左边或右边的按钮来更改数字。同时按两个按钮验证数字。选择 <0></0> ，确认您的识别码。选择 <1></1> ，删除一个数字。"
            },
            "confirm": {
              "title": "确认 PIN 识别码",
              "descr": "再次输入您的 PIN 识别码以确认。"
            },
            "buttons": {
              "next": "下一步",
              "prev": "上一步",
              "help": "需要帮助"
            }
          },
          "existingRecoveryPhrase": {
            "title": "输入您的恢复短语",
            "paragraph1": "您的恢复短语是您在首次设置钱包时备份下来的那份秘密单词列表。",
            "paragraph2": "Ledger 不会保存您恢复短语的副本。",
            "disclaimer": "我明白：如果我丢失了自己的恢复短语，那么一旦我的 Nano 无法使用，也就意味着我将无法访问自己的加密资产。",
            "buttons": {
              "next": "输入恢复短语",
              "prev": "上一步",
              "help": "需要帮助"
            },
            "warning": {
              "title": "请勿使用非您本人生成的恢复短语。",
              "desc": "您的 Ledger 硬件钱包的 PIN 识别码和恢复短语应该由您本人单独完成初始化操作。如果您收到的设备含有一个已经存在的种子词或一个已经初始化的 PIN 识别码，那么请勿使用该产品，并请联系我们的客服。",
              "supportLink": "联系客服"
            }
          },
          "useRecoverySheet": {
            "takeYourRecoverySheet": {
              "title": "取出您的恢复表",
              "descr": "取出一张空白的恢复表，该表和 Nano 装在一起。如果您拿到的恢复表已经被填写过，请联系 Ledger 客服。"
            },
            "writeDownWords": {
              "title": "写下 24 个助记词",
              "descr": "在恢复表的位置 1 写下 Nano 上显示的 Word #1 第一个词。然后在您的 Nano 设备上按右键显示 Word #2 第二个词，并将其写在位置 2。\n\n重复该操作，确保按正确的顺序和拼写将所有的助记词写下来。按 Nano 上的左键，核对以防出错。"
            },
            "buttons": {
              "next": "下一步",
              "prev": "上一步",
              "help": "需要帮助"
            }
          },
          "newRecoveryPhrase": {
            "title": "恢复短语",
            "paragraph1": "您的恢复短语（recovery phrase）是备份您私人密钥的一个 24 words (二十四个助记词) 组成的秘密列表。",
            "paragraph2": "Nano 为您生成一个独有的恢复短语。Ledger 不会保存其副本。",
            "disclaimer": "我明白：如果我丢失了自己的恢复短语，那么一旦我的 Nano 无法使用，也就意味着我将无法访问自己的加密资产。",
            "buttons": {
              "next": "恢复短语",
              "prev": "上一步",
              "help": "需要帮助"
            }
          },
          "recoveryHowTo": {
            "grabRecovery": {
              "title": "拿出您的恢复短语"
            },
            "selectLength": {
              "title": "选择恢复短语的长度",
              "descr": "您的恢复短语可以有 12、18 或 24 words（个助记词）。您必须输入所有的词才能访问您的加密资产。"
            },
            "enterWord": {
              "title": "输入 Word #1 第一个词……",
              "descr": "使用左侧或右侧按钮，输入第一个词的首字母。同时按两个按钮验证每个字母。"
            },
            "validateWord": {
              "title": "确认 Word #1 第一个词……",
              "descr": "从提示中选中 Word #1 第一个词。同时按下两个按钮予以确认。"
            },
            "andNext": {
              "title": "重复操作以确认所有单词！"
            },
            "buttons": {
              "next": "下一步",
              "prev": "上一步",
              "help": "需要帮助"
            }
          },
          "recoveryHowTo3": {
            "reEnterWord": {
              "title": "确认您的恢复短语",
              "descr": "按右边按钮，让光标滚动并移到 Word #1 第一个词上。核对后同时按下两个按钮进行确认。"
            },
            "repeat": {
              "title": "重复操作以确认所有单词！"
            },
            "buttons": {
              "next": "下一步",
              "prev": "上一步",
              "help": "需要帮助"
            }
          },
          "genuineCheck": {
            "success": {
              "title": "很好！",
              "desc": "您的 Ledger {{deviceName}} 是正版的，可以和 Ledger Live 配合使用"
            },
            "buttons": {
              "next": "继续",
              "prev": "上一步",
              "help": "需要帮助"
            }
          },
          "hideRecoveryPhrase": {
            "title": "保管好您的恢复短语",
            "paragraph": "如果您的 Nano 无法使用，恢复短语是您访问自己资产的最后机会。因此，您必须将它存放在安全的地方。",
            "keepItOffline": "仅可在硬件钱包上输入这些词，不要在电脑或智能手机上输入。",
            "neverShowToAnyone": "永远不要将您的 24 words (二十四个助记词) 告诉别人，Ledger 也不例外。",
            "buttons": {
              "next": "好的，我完成了！",
              "prev": "上一步",
              "help": "需要帮助",
              "learn": "了解如何保管您的恢复短语"
            }
          },
          "pairMyNano": {
            "title": "检验真伪",
            "paragraph": "我们将会验证您的 Nano 是否是正版的。验证过程会很快、很简单！",
            "buttons": {
              "next": "检验我的 Nano",
              "prev": "上一步",
              "help": "需要帮助"
            }
          }
        }
      }
    },
    "pedagogy": {
      "heading": "基础知识",
      "screens": {
        "accessYourCoins": {
          "title": "访问您的加密资产",
          "description": "您的加密资产存放在区块链中。您需要使用私钥来访问并管理它们。"
        },
        "ownYourPrivateKey": {
          "title": "保管好您的私钥",
          "description": "您的私钥就存放在您的 Nano 中。它必须为您所独有，这样您才能掌控自己的金钱。"
        },
        "stayOffline": {
          "title": "保持离线状态",
          "description": "您的 Nano 就像是一个“冷存储”钱包。也就是说，它永远不会把您的私钥曝露在线上，即便是在使用我们的应用程序时。"
        },
        "validateTransactions": {
          "title": "验证交易",
          "description": "Ledger Live 在确保您的安全性的同时，允许您买入、卖出、管理、交易并赚取加密货币。您将使用您的 Nano 对每一笔交易进行验证。"
        },
        "setUpNanoWallet": {
          "title": "让我们设置您的 Nano 吧！",
          "description": "首先要设置 Nano 的安全性。",
          "CTA": "动手吧！"
        }
      }
    },
    "quizz": {
      "heading": "小测验",
      "title": "游戏开始！",
      "descr": "回答 3 个简单问题，消除您对硬币钱包的常见误解。",
      "buttons": {
        "start": "接受测验",
        "next": "下一题",
        "finish": "完成测验"
      },
      "questions": {
        "1": {
          "text": "身为 Ledger 用户，我的加密资产存放在：",
          "answers": {
            "1": "我的 Nano 上",
            "2": "区块链上"
          },
          "results": {
            "success": {
              "title": "恭喜！",
              "text": "您的加密资产一直都存放在区块链中。您的硬件钱包只是持有能够让您访问个人加密资产的私钥。"
            },
            "fail": {
              "title": "不正确！",
              "text": "您的加密资产一直都存放在区块链中。您的硬件钱包只是持有能够让您访问个人加密资产的私钥。"
            }
          }
        },
        "2": {
          "text": "如果我的恢复短语不再安全或不再为我私人所有……",
          "answers": {
            "1": "没有问题，Ledger可以向我发送一份副本",
            "2": "我的加密资产不再安全，我需要将其转移到安全的地方"
          },
          "results": {
            "success": {
              "title": "恭喜！",
              "text": "任何知道您恢复短语的人都能盗取您的加密资产。\n如果您将其丢失，必须尽快将您的加密资产转移到安全的地方。"
            },
            "fail": {
              "title": "不正确！",
              "text": "任何知道您恢复短语的人都能盗取您的加密资产。\n如果您将其丢失，必须尽快将您的加密资产转移到安全的地方。"
            }
          }
        },
        "3": {
          "text": "当我将我的 Nano 连接到 Ledger 应用程序上，我的私钥是……",
          "answers": {
            "1": "依旧处于离线状态",
            "2": "已短暂连接到网络"
          },
          "results": {
            "success": {
              "title": "恭喜！",
              "text": "您私钥会一直在您的硬件钱包中保持离线状态。即便将硬件钱包连接到 Ledger 应用程序上，Ledger 应用程序也无法获取您的私钥。您必须在您的设备上手动授权每一笔交易。"
            },
            "fail": {
              "title": "不正确！",
              "text": "您私钥会一直在您的硬件钱包中保持离线状态。即便将硬件钱包连接到 Ledger 应用程序上，Ledger 应用程序也无法获取您的私钥。您必须在您的设备上手动授权每一笔交易。"
            }
          }
        }
      }
    }
  },
  "connectTroubleshooting": {
    "desc": "无法连接设备？",
    "cta": "解决这个问题",
    "solution": "解决方案 #{{number}}",
    "applesInstructions": "苹果公司的说明",
    "nextSolution": "下一个解决方案",
    "previousSolution": "上一个解决方案",
    "followSteps": "遵循以下步骤",
    "supportArticle": "支持文章",
    "connecting": "正在连接...",
    "connected": "已连接！",
    "backToPortfolio": "返回 Portfolio（资产组合）",
    "steps": {
      "entry": {
        "title": "USB 连接的故障排除",
        "desc": "连接到您的设备似乎有问题。不要担心，您可以逐一尝试不同的解决方案，直到您的设备连接上为止！",
        "cta": "让我们来解决这个问题！",
        "back": "返回"
      },
      "1": {
        "windows": {
          "title": "以管理员身份运行 Ledger Live",
          "bullets": {
            "0": "推出 Ledger Live。",
            "1": "右键点击 Ledger Live 应用程序",
            "2": "选择 \"以管理员身份运行\"。",
            "3": "连接并解锁您的设备，查看其是否被检测到。"
          }
        },
        "linux": {
          "title": "更新 Linux 上的 udev 规则",
          "desc": "点击下面的按钮来添加 udev 规则。连接并解锁您的设备，查看其是否被检测到。",
          "cta": "设置规则",
          "bullets": {
            "0": "在终端输入以下命令，自动添加规则并重新加载 udev。",
            "1": "连接并解锁您的设备，查看其是否被检测到。"
          }
        }
      },
      "2": {
        "usbPort": {
          "title": "尝试不同的 USB 端口",
          "bullets": {
            "0": "更换您在电脑上使用的 USB 端口。",
            "1": "移除任何 USB 集线器。",
            "2": "连接并解锁您的设备，查看其是否被检测到。"
          }
        },
        "usbCable": {
          "title": "更换 USB 线",
          "bullets": {
            "0": "如有可能，请使用原版 USB 线。",
            "1": "尝试不同的 USB 线，确保它支持数据传输。",
            "2": "连接并解锁您的设备，查看其是否被检测到。"
          }
        },
        "restart": {
          "title": "重启电脑",
          "bullets": {
            "0": "重新启动计算机。",
            "1": "启动 Ledger Live。",
            "2": "连接并解锁您的设备，查看其是否被检测到。"
          }
        },
        "antiVirus": {
          "title": "关闭杀毒软件和 VPN",
          "bullets": {
            "0": "关闭任何杀毒软件、防火墙和 VPN 软件。",
            "1": "连接并解锁您的设备，查看其是否被检测到。",
            "2": "如果有用的话，在您的杀毒软件中，将 Ledger Live 加入白名单。"
          }
        },
        "anotherComputer": {
          "title": "换另一台电脑重新尝试。",
          "bullets": {
            "0": "在另一台电脑上前往 <0>{{link}}</0> ，下载并安装 Ledger Live。",
            "1": "连接并解锁您的设备，查看其是否被检测到。"
          }
        }
      },
      "3": {
        "windows": {
          "title": "更新 USB 设备的驱动程序",
          "bullets": {
            "0": "访问 <0>{{link}}</0>",
            "1": "按照说明更新 USB 设备的驱动程序。",
            "2": "连接并解锁您的设备，查看其是否被检测到。"
          }
        },
        "mac": {
          "0": {
            "title": "启用全磁盘访问权限",
            "bullets": {
              "0": "打开“系统偏好设置”。",
              "1": "前往”安全性与隐私“。",
              "2": "在 \"隐私 \"选项卡中，进入左栏的 \"全磁盘访问\"。",
              "3": "添加 \"Ledger Live\"。",
              "4": "连接并解锁您的设备，查看其是否被检测到。"
            }
          },
          "1": {
            "title": "重置 NVRAM",
            "link": "苹果公司的说明",
            "bullets": {
              "0": "如果您的 Mac 使用英特尔处理器，请按照 <0>{{link}}</0> 重置 NVRAM。",
              "1": "连接并解锁您的设备，查看其是否被检测到。"
            }
          }
        }
      },
      "4": {
        "deviceSelection": {
          "title": "您使用的是哪种设备？",
          "desc": "如果您使用的是 Nano S，可以尝试修复设备的固件。如果您使用的是 Nano X 和 Blue，请联系 Ledger 客服。"
        },
        "notFixed": {
          "title": " 依旧没有解决 USB 连接问题？",
          "desc": "如果您已经尝试过了所有可能的解决方案，请联系 Ledger 客服。否则，请根据指示尝试还未使用过的解决方案。",
          "back": "返回 Portfolio（资产组合）",
          "cta": "联系客服"
        },
        "repair": {
          "title": "修复您的 Nano S",
          "desc": "您设备上显示的消息是什么？",
          "mcuOutdated": "MCU 固件已过时",
          "mcuNotGenuine": "MCU 固件不是正版",
          "repairInstructions": "请按设备修复说明操作",
          "updateInstructions": "请遵照设备更新指示",
          "somethingElse": "其他"
        }
      }
    }
  },
  "SignMessageConfirm": {
    "stringHash": "Message Hash 消息哈希字符串",
    "domainHash": "Domain Hash 域名哈希字符串",
    "messageHash": "Message Hash 消息哈希字符串",
    "message": "消息"
  },
<<<<<<< HEAD
  "TransactionConfirm": {
    "title": "请在您的设备上确认操作从而完成交易",
    "warning": "每次都要核对您设备上显示的地址与 {{recipientWording}} 所提供的完全一致",
    "secureContract": "发送之前请核实您设备上显示的存款详情。合约地址被安全的提供，因此无需再次验证。",
    "verifyData": "总是验证您设备上的操作细节。",
    "warningWording": {},
    "titleWording": {
      "send": "请在您的设备上确认并完成操作",
      "claimReward": "请在您的设备上确认并完成操作",
      "freeze": "请在您的设备上确认并完成操作",
      "unfreeze": "请在您的设备上确认并完成操作",
      "vote": "请在您的设备上确认并完成操作",
      "delegate": "请在您的设备上确认并完成操作",
      "undelegate": "请在您的设备上确认并完成操作",
      "redelegate": "请在您的设备上确认并完成操作",
      "claimRewardCompound": "请在您的设备上确认并完成操作",
      "nominate": "请在您的设备上确认并完成操作",
      "chill": "请在您的设备上确认并完成操作",
      "bond": "请在您的设备上确认并完成操作",
      "unbond": "请在您的设备上确认并完成操作",
      "rebond": "请在您的设备上确认并完成操作",
      "withdrawUnbonded": "请在您的设备上确认并完成操作",
      "setController": "请在您的设备上确认并完成操作"
    },
    "recipientWording": {
      "send": "接收方",
      "delegate": "验证者",
      "undelegate": "验证者",
      "claimReward": "奖励接收方",
      "optIn": "接收方",
      "nominate": "验证者",
      "erc721": {
        "transfer": "接收方"
=======
  "TransactionConfirm" : {
    "title" : "请在您的设备上确认操作从而完成交易",
    "warning" : "每次都要核对您设备上显示的地址与 {{recipientWording}} 所提供的完全一致",
    "secureContract" : "发送之前请核实您设备上显示的存款详情。合约地址被安全的提供，因此无需再次验证。",
    "verifyData" : "总是验证您设备上的操作细节。",
    "warningWording" : {
    },
    "titleWording" : {
      "send" : "请在您的设备上确认并完成操作",
      "claimReward" : "请在您的设备上确认并完成操作",
      "freeze" : "请在您的设备上确认并完成操作",
      "unfreeze" : "请在您的设备上确认并完成操作",
      "vote" : "请在您的设备上确认并完成操作",
      "delegate" : "请在您的设备上确认并完成操作",
      "undelegate" : "请在您的设备上确认并完成操作",
      "redelegate" : "请在您的设备上确认并完成操作",
      "claimRewardCompound" : "请在您的设备上确认并完成操作",
      "nominate" : "请在您的设备上确认并完成操作",
      "chill" : "请在您的设备上确认并完成操作",
      "bond" : "请在您的设备上确认并完成操作",
      "unbond" : "请在您的设备上确认并完成操作",
      "rebond" : "请在您的设备上确认并完成操作",
      "withdrawUnbonded" : "请在您的设备上确认并完成操作",
      "setController" : "请在您的设备上确认并完成操作"
    },
    "recipientWording" : {
      "send" : "接收方",
      "delegate" : "验证者",
      "redelegate" : "验证者",
      "undelegate" : "验证者",
      "claimReward" : "奖励接收方",
      "claimRewardCompound" : "将接收奖励的验证者",
      "optIn" : "接收方",
      "nominate" : "验证者",
      "erc721" : {
        "transfer" : "接收方"
>>>>>>> ee8bfdb3
      },
      "erc1155": {
        "transfer": "接收方"
      }
    },
    "votes": "票数 ({{count}})"
  },
  "RecipientField": {
    "placeholder": "输入 {{currencyName}} 地址"
  },
  "Terms": {
    "title": "使用条款",
    "description": "请花一些时间查阅我们的服务条款和隐私政策",
    "termsLabel": "服务条款",
    "privacyLabel": "隐私政策",
    "switchLabel": "我已阅读并接受服务条款和隐私政策",
    "cta": "进入 Ledger 应用程序"
  },
  "updatedTerms": {
    "title": "使用条款更新",
    "body": {
      "intro": "您好！我们更新了 Ledger Live 使用条款，目的是让它们更清晰，并反映 Ledger Live 新推出的服务和功能。主要更新集中在：",
      "bulletPoints": [
        "明确哪些服务可用以及它们如何工作",
        "解释服务费用的运作方式",
        "改进我们的通知流程，确保您正确了解我们的使用条款的任何新更改"
      ],
      "agreement": "点击“继续”即表示您同意您已阅读并接受以下使用条款。"
    },
    "link": "使用条款",
    "cta": "继续"
  },
  "families": {
    "cardano": {
      "memoPlaceholder": "可选",
      "memo": "Memo"
    },
    "stellar": {
      "memo": "Memo",
      "memoType": {
        "MEMO_TEXT": "Memo 文本",
        "NO_MEMO": "无 Memo 标签",
        "MEMO_ID": "Memo ID",
        "MEMO_HASH": "Memo Hash 标签哈希",
        "MEMO_RETURN": "Memo 返回"
      },
      "memoWarningText": "当使用 Memo 标签时，请仔细核对接收方的类型。",
      "fee": "费用",
      "feeInfoText": "在 Stellar（恒星）网络上进行交易的最低交易费用为 0.00001 XLM",
      "suggested": "建议",
      "recommendedFee": "建议费用",
      "recommenndedFeeInfo": "您仍可以低于建议的费用提交此交易，但交易可能无法完成",
      "networkCongestion": "网络拥塞",
      "networkCongestionLevel": {
        "LOW": "低",
        "MEDIUM": "中",
        "HIGH": "高"
      },
      "assetCode": "资产代码",
      "assetIssuer": "资产发行者"
    },
    "cosmos": {
      "memo": "Memo",
      "memoPlaceholder": "可选",
      "memoWarningText": "当使用 Memo 标签时，请仔细核对接收方的信息。"
    },
    "solana": {
      "memo": "Memo",
      "memoPlaceholder": "可选"
    }
  },
  "errors": {
    "NoSuchAppOnProvider": {
      "title": "无法为您的特定配置找到 {{appName}} 应用程序。",
      "description": "尝试从管理器重新安装应用程序"
    },
    "countervaluesUnavailable": {
      "title": "我们目前无法为此资产提供对价"
    },
    "generic": {
      "title": "{{message}}",
      "description": "出错了。请重试或联系 Ledger 客服。"
    },
    "AccountAwaitingSendPendingOperations": {
      "title": "此账户有一个待处理的操作",
      "description": "请等待操作完成。"
    },
    "AccountNameRequired": {
      "title": "需要一个账户名",
      "description": "请输入账户名称"
    },
    "AccountNeedResync": {
      "title": "请重试",
      "description": "账户已过期。需要同步"
    },
    "AccountNotSupported": {
      "title": "不支持该账户。",
      "description": "请重试或联系客服 ({{reason}})"
    },
    "AlgorandASANotOptInInRecipient": {
      "title": "收币人账户没有选择加入所选的 ASA。"
    },
    "AmountRequired": {
      "title": "所需数额"
    },
    "NoAccessToCamera": {
      "title": "请确保您的系统安装有摄像头，该摄像头没有被其他应用程序占用且允许 Ledger Live 使用。",
      "description": ""
    },
    "ClaimRewardsFeesWarning": {
      "title": "奖励少于领取奖金的估算费用。",
      "description": ""
    },
    "CompoundLowerAllowanceOfActiveAccountError": {
      "title": "您不能在有活动存款时减少已批准的金额。"
    },
    "CosmosBroadcastCodeInternal": {
      "title": "出了点问题 (Error #1)",
      "description": "请联系 Ledger 客服"
    },
    "CosmosBroadcastCodeTxDecode": {
      "title": "出了点问题 (Error #2)",
      "description": "请联系 Ledger 客服"
    },
    "CosmosBroadcastCodeInvalidSequence": {
      "title": "无效序列",
      "description": "请重试操作"
    },
    "CosmosBroadcastCodeUnauthorized": {
      "title": "未经授权的签名",
      "description": "此账户无权签署此交易。"
    },
    "CosmosBroadcastCodeInsufficientFunds": {
      "title": "资金不足",
      "description": "确保使用的账户有足够的资金并再次尝试"
    },
    "CosmosBroadcastCodeUnknownRequest": {
      "title": "出了点问题 (Error #6)",
      "description": "请联系 Ledger 客服"
    },
    "CosmosBroadcastCodeInvalidAddress": {
      "title": "地址无效",
      "description": "请核对地址并再次尝试"
    },
    "CosmosBroadcastCodeInvalidPubKey": {
      "title": "出了点问题 (Error #8)",
      "description": "请联系 Ledger 客服"
    },
    "CosmosBroadcastCodeUnknownAddress": {
      "title": "未知地址",
      "description": "请核对地址并再次尝试"
    },
    "CosmosBroadcastCodeInsufficientCoins": {
      "title": "硬币不足",
      "description": "确保使用的账户有足够的资金并再次尝试"
    },
    "CosmosBroadcastCodeInvalidCoins": {
      "title": "出了点问题 (Error #11)",
      "description": "请联系 Ledger 客服"
    },
    "CosmosBroadcastCodeOutOfGas": {
      "title": "出了点问题 (Error #12)",
      "description": "请联系 Ledger 客服"
    },
    "CosmosBroadcastCodeMemoTooLarge": {
      "title": "Memo 字段过长",
      "description": "请缩减 Memo 文本大小并再次尝试。"
    },
    "CosmosBroadcastCodeInsufficientFee": {
      "title": "出了点问题 (Error #14)",
      "description": "请联系 Ledger 客服"
    },
    "CosmosBroadcastCodeTooManySignatures": {
      "title": "出了点问题 (Error #15)",
      "description": "请联系 Ledger 客服"
    },
    "CosmosBroadcastCodeGasOverflow": {
      "title": "出了点问题 (Error #16)",
      "description": "请联系 Ledger 客服"
    },
    "CosmosBroadcastCodeNoSignatures": {
      "title": "出了点问题 (Error #17)",
      "description": "请联系 Ledger 客服"
    },
    "CosmosDelegateAllFundsWarning": {
      "title": "确保您有足够的剩余余额以用作未来的交易费"
    },
    "CurrencyNotSupported": {
      "title": "不支持 {{currencyName}}",
      "description": "尚不支持该加密资产。请联系 Ledger 客服。"
    },
    "DeviceNotGenuine": {
      "title": "可能不是正版",
      "description": "向 Ledger 客服寻求帮助"
    },
    "DeviceGenuineSocketEarlyClose": {
      "title": "抱歉，请重试 (genuine-close)",
      "description": null
    },
    "DeviceInOSUExpected": {
      "title": "抱歉，更新失败",
      "description": "请重试或联系 Ledger 客服。"
    },
    "DeviceHalted": {
      "title": "请重启您的 Ledger 设备并重试",
      "description": "发生意外错误。请重试。"
    },
    "DeviceNotOnboarded": {
      "title": "您的设备尚未准备好使用",
      "description": "在使用 Ledger Live 之前设置您的设备。"
    },
    "DeviceSocketFail": {
      "title": "请重启您的 Ledger 设备并重试",
      "description": "发生意外错误。请再次尝试。({{message}})"
    },
    "DeviceSocketNoBulkStatus": {
      "title": "连接失败",
      "description": "请再次尝试。"
    },
    "DisconnectedDevice": {
      "title": "抱歉，您的设备似乎已断开连接",
      "description": "请重新连接并重试。"
    },
    "DisconnectedDeviceDuringOperation": {
      "title": "抱歉，您的设备似乎已断开连接",
      "description": "请重新连接并重试。"
    },
    "EnpointConfig": {
      "title": "端点无效",
      "description": "请提供有效端点"
    },
    "FeeEstimationFailed": {
      "title": "抱歉，费用估算失败",
      "description": "尝试设置自定义费用（状态：{{status}}）"
    },
    "FirmwareOrAppUpdateRequired": {
      "title": "固件或应用程序需更新",
      "description": "请使用管理器卸载所有的应用程序，且在重新安装应用程序之前检查是否有可用的固件更新。"
    },
    "LatestFirmwareVersionRequired": {
      "title": "更新 Nano 的固件",
      "description": "请更新您的设备固件到最新版本以访问此功能"
    },
    "FirmwareNotRecognized": {
      "title": "无法识别设备固件",
      "description": "请联系 Ledger 客服"
    },
    "HardResetFail": {
      "title": "抱歉，无法重置",
      "description": "请重试，如果问题仍然存在则请联系 Ledger 客服。"
    },
    "LatestMCUInstalledError": {
      "title": "对不起，没有可更新的内容",
      "description": "如果设备无法使用，请联系 Ledger 客服。"
    },
    "LedgerAPI4xx": {
      "title": "{{message}}",
      "description": "请检查您的连接后重试，或联系 Ledger 客服。"
    },
    "LedgerAPI5xx": {
      "title": "抱歉，请重试。",
      "description": "服务器无法处理您的请求。请稍后再试或联系 Ledger 客服。{{message}}"
    },
    "LedgerAPINotAvailable": {
      "title": "抱歉，{{currencyName}} 服务不可用",
      "description": "请重试或联系 Ledger 客服。"
    },
    "ManagerAppAlreadyInstalled": {
      "title": "对不起，该应用程序已安装",
      "description": "请检查您的设备上已经安装了哪些应用程序。"
    },
    "ManagerAppDepInstallRequired": {
      "title": "需要安装 {{dependency}} 应用程序",
      "description": "如果已经安装 {{dependency}} 应用程序，请重新安装最新版本"
    },
    "ManagerAppDepUninstallRequired": {
      "title": "抱歉，需要安装此应用程序",
      "description": "您必须首先卸载所有需要 {{appName}} 应用程序的应用"
    },
    "ManagerDeviceLocked": {
      "title": "您的设备已经锁定",
      "description": "请解锁"
    },
    "ManagerFirmwareNotEnoughSpace": {
      "title": "请卸载您设备上的所有应用程序",
      "description": "访问您加密资产的私钥将会在您的设备上安全储存，而您则必须将其备份到您的恢复表中。"
    },
    "ManagerNotEnoughSpace": {
      "title": "抱歉，剩余存储空间不足",
      "description": "请卸载一些应用程序以释放空间。访问您加密资产的私钥将会在您的设备上安全储存。"
    },
    "ManagerQuitPage": {
      "install": {
        "title": "完成应用程序的安装进程？",
        "description": "退出 Manager（管理器）将会终止应用程序的安装。请完成列队中应用程序的安装。",
        "stay": "完成安装"
      },
      "uninstall": {
        "title": "完成应用程序的卸载进程？",
        "description": "退出 Manager（管理器）会终止应用程序的卸载进程。",
        "stay": "完成卸载"
      },
      "update": {
        "title": "完成应用程序的更新进程？",
        "description": "退出 Manager（管理器）会终止应用程序的更新进程。",
        "stay": "完成更新"
      },
      "quit": "退出管理器"
    },
    "ManagerUninstallBTCDep": {
      "title": "抱歉，需要安装此应用程序",
      "description": "最后卸载比特币或以太坊应用程序"
    },
    "NetworkDown": {
      "title": "抱歉，网络连接似乎已断开",
      "description": "请检查您的网络连接。"
    },
    "NoAddressesFound": {
      "title": "抱歉，没有找到账户",
      "description": "地址计算出错，请重试或联系 Ledger 客服"
    },
    "NotEnoughBalance": {
      "title": "抱歉，资金不足",
      "description": "请确保该账户资金充足。"
    },
    "NotEnoughBalanceBecauseDestinationNotCreated": {
      "title": "接收地址未激活。发送至少 {{minimalAmount}} 来将其激活"
    },
    "NotEnoughGas": {
      "title": "父账户余额不足以支付网络费用"
    },
    "PasswordsDontMatch": {
      "title": "密码不匹配",
      "description": "请重试"
    },
    "PasswordIncorrect": {
      "title": "输入的密码不正确",
      "description": "请重试"
    },
    "QuantityNeedsToBePositive": {
      "title": "数量需大于 0"
    },
    "RPCHostRequired": {
      "title": "需要输入主机。"
    },
    "RPCHostInvalid": {
      "title": "输入有效的主机。"
    },
    "RPCUserRequired": {
      "title": "需要输入 RPC 用户名"
    },
    "RPCPassRequired": {
      "title": "需要输入 RPC 密码"
    },
    "SatStackAccessDown": {
      "title": "Could not reach full node（无法访问全节点）",
      "description": "请确认 SatStack 和您的节点正在运行。如果问题仍然存在，请在设置选项中检查完整节点设置。"
    },
    "SatStackStillSyncing": {
      "title": "Node sync in progress...（正在进行节点同步...）",
      "description": "节点正在同步，请耐心等待。由于您的比特币账户余额或许不正确，无法发送。"
    },
    "SatStackVersionTooOld": {
      "title": "请升级 SatStack",
      "description": "您正在使用的 SatStack 版本过旧，可能存在漏洞或不兼容。"
    },
    "SatStackDescriptorNotImported": {
      "title": "账户未经完整节点扫描",
      "description": "请配置您的完整节点以扫描与此设备相关联的账户。您的完整节点必须先扫描此账户的区块链，然后才能将其添加到您的资产组合中。"
    },
    "SwapGenericAPIError": {
      "title": "出错了",
      "description": "兑换交易没有通过。请再试一次或联系客服。"
    },
    "TimeoutError": {
      "title": "抱歉，服务器响应超时",
      "description": "请再次尝试。"
    },
    "TimeoutTagged": {
      "title": "抱歉，服务器响应超时 ({{tag}})",
      "description": "出现超时。"
    },
    "TransportError": {
      "title": "出错了。请重新连接您的设备",
      "description": "{{message}}"
    },
    "TransportRaceCondition": {
      "title": "出错了。请重新连接您的设备",
      "description": "{{message}}"
    },
    "TransportStatusError": {
      "title": "出错了。请重新连接您的设备",
      "description": "{{message}}"
    },
    "DeviceShouldStayInApp": {
      "title": "请打开 {{appName}} 应用程序",
      "description": "在我们查找您的账户时，请保持 {{appName}} 应用程序处于打开状态"
    },
    "UnexpectedBootloader": {
      "title": "对不起，您的设备不能处于 Bootloader 启动装载模式",
      "description": "请重新启动您的设备，而不要在图标出现时触摸按钮。如果问题仍然存在，请联系 Ledger 客服。"
    },
    "UserRefusedAllowManager": {
      "title": "Manager（管理器）在设备上被拒绝"
    },
    "UserRefusedFirmwareUpdate": {
      "title": "设备上的更新已取消",
      "description": "您设备上的所有应用程序已经卸载。请保持设备更新，从而享受安全性和功能性提升带来的好处。"
    },
    "UserRefusedOnDevice": {
      "title": "操作被拒绝",
      "description": "用户在设备上拒绝了该操作"
    },
    "TransactionRefusedOnDevice": {
      "title": "操作在设备上被拒绝",
      "description": "请重试，如有疑问，请联系 Ledger 客服。"
    },
    "UserRefusedAddress": {
      "title": "接收地址被拒",
      "description": "请重试，如有疑问，请联系 Ledger 客服。"
    },
    "UpdateYourApp": {
      "title": "需要更新应用程序",
      "description": "在 Manager（管理器）中卸载并重新安装 {{managerAppName}} 应用程序"
    },
    "DeviceOnDashboardExpected": {
      "title": "返回功能面板",
      "description": "请返回设备上的功能面板"
    },
    "WebsocketConnectionError": {
      "title": "抱歉，请重试 (连接错误)",
      "description": null
    },
    "WebsocketConnectionFailed": {
      "title": "抱歉，请重试 (连接已关闭)",
      "description": null
    },
    "WrongDeviceForAccount": {
      "title": "出错了",
      "description": "请检查您的硬件钱包是否设置了与所选账户关联的恢复短语或密码短语。"
    },
    "DeviceAppVerifyNotSupported": {
      "title": "需要更新应用程序",
      "description": "在 Manager（管理器）中卸载并重新安装 {{managerAppName}} 应用程序"
    },
    "InvalidAddress": {
      "title": "该{{currencyName}} 地址无效"
    },
    "InvalidAddressBecauseAlreadyDelegated": {
      "title": "您的账户已委托给此验证者"
    },
    "InvalidAddressBecauseDestinationIsAlsoSource": {
      "title": "接收地址与发送地址相同"
    },
    "CantOpenDevice": {
      "title": "抱歉，连接失败",
      "description": "检测到设备但连接失败。请重试，如果问题仍然存在，请联系 Ledger 客服。"
    },
    "ETHAddressNonEIP": {
      "title": "无法自动验证：请仔细核对该地址。",
      "description": null
    },
    "EthAppNftNotSupported": {
      "title": "操作不可用于此设备",
      "description": "发送 NFT 功能仅可用于 Nano X。请访问我们的客服平台，以了解如何使用 Nano S 来发送 NFT。"
    },
    "CantScanQRCode": {
      "title": "无法扫描此二维码：此地址不支持自动验证"
    },
    "FeeNotLoaded": {
      "title": "无法加载费率。请手动设置费用"
    },
    "FeeRequired": {
      "title": "需要费用"
    },
    "GasLessThanEstimate": {
      "title": "这可能太低。请增加"
    },
    "UnknownMCU": {
      "title": "未知 MCU 版本",
      "description": "请联系 Ledger 客服"
    },
    "MCUNotGenuineToDashboard": {
      "title": "访问功能面板以更新",
      "description": "",
      "list": {
        "1": "断开连接并重新连接 USB 数据线，而不按下任何按钮。",
        "2": "同时按下两个按钮三次来显示功能面板。",
        "3": "打开管理器并点击更新固件。"
      }
    },
    "UnavailableTezosOriginatedAccountReceive": {
      "title": "无法在子账户中接收",
      "description": "如果想要接收资金，请使用主账户"
    },
    "UnavailableTezosOriginatedAccountSend": {
      "title": "尚无法从子账户发送",
      "description": "由于近期 Babylon 更新而引入的变化，此功能将在稍后阶段被添加。"
    },
    "RecommendUndelegation": {
      "title": "请在清空账户之前将其解除委托"
    },
    "RecommendSubAccountsToEmpty": {
      "title": "请先清空所有子账户"
    },
    "NotSupportedLegacyAddress": {
      "title": "不再支持这种传统地址格式"
    },
    "BtcUnmatchedApp": {
      "title": "这是错误的应用程序",
      "description": "在您的设备上打开 “{{managerAppName}}” 应用程序"
    },
    "DeviceNameInvalid": {
      "title": "请选择一个不带 “{{invalidCharacters}}” 的设备名"
    },
    "LedgerAPIErrorWithMessage": {
      "title": "{{message}}",
      "description": "请重试或联系 Ledger 客服"
    },
    "ManagerAppRelyOnBTC": {
      "title": "需要安装比特币和以太坊应用程序",
      "description": "请先安装最新版本的比特币和以太坊应用程序。"
    },
    "UserRefusedDeviceNameChange": {
      "title": "设备端取消了重命名",
      "description": "再次尝试并在设备上允许重命名"
    },
    "SyncError": {
      "title": "同步错误",
      "description": "某些账户无法被同步。"
    },
    "TronNoFrozenForBandwidth": {
      "title": "没有可解冻的资产",
      "description": "您没有与带宽相关联的资产可解冻"
    },
    "TronNoFrozenForEnergy": {
      "title": "没有可解冻的资产",
      "description": "您没有与能量相关联的资产可解冻"
    },
    "TronUnfreezeNotExpired": {
      "title": "暂时无法解冻",
      "description": "上次冻结操作后，需要等待 3 天"
    },
    "TronVoteRequired": {
      "title": "最少需要 1 张选票"
    },
    "TronInvalidVoteCount": {
      "title": "选票格式不正确",
      "description": "仅可使用整数投票"
    },
    "TronRewardNotAvailable": {
      "title": "奖励尚不能申领。",
      "description": "两次申领需间隔 24 小时。"
    },
    "TronNoReward": {
      "title": "没有可申领的奖励"
    },
    "TronInvalidFreezeAmount": {
      "title": "要冻结的数额不可小于 1"
    },
    "TronSendTrc20ToNewAccountForbidden": {
      "title": "发送 TRC20 到新账户并不会将其激活",
      "description": "在向其发送 TRC20 之前，必须首先激活接收方账户。无论发送 TRX 还是 TRC10 都可激活该账户。"
    },
    "TronUnexpectedFees": {
      "title": "可能会收取额外费用"
    },
    "TronNotEnoughTronPower": {
      "title": "可用票数不足"
    },
    "TronTransactionExpired": {
      "title": "交易已过期",
      "description": "必须在 30 秒内予以签署。请重试。"
    },
    "TronNotEnoughEnergy": {
      "title": "没有足够能量发送该代币"
    },
    "PairingFailed": {
      "title": "配对不成功",
      "description": "请重试，如有疑问，请联系 Ledger 客服。"
    },
    "GenuineCheckFailed": {
      "title": "真伪查验失败",
      "description": "出错了。请重试。如有疑问，请联系 Ledger 客服。"
    },
    "EthAppPleaseEnableContractData": {
      "title": "请在 Ethereum 以太坊应用程序 settings 设置中启用 contract data 合约数据"
    },
    "InvalidXRPTag": {
      "title": "无效的 XRP 目的地标签"
    },
    "NotEnoughBalanceToDelegate": {
      "title": "余额不足，无法委托"
    },
    "NotEnoughDelegationBalance": {
      "title": "余额不足，无法委托"
    },
    "NotEnoughBalanceInParentAccount": {
      "title": "主账户余额不足"
    },
    "quantityNeedsToBePositive": {
      "title": "数量需至少为 1"
    },
    "NotEnoughSpendableBalance": {
      "title": "余额不能少于 {{minimumAmount}}"
    },
    "WrongAppForCurrency": {
      "title": "请打开 {{expected}} 应用程序"
    },
    "FeeTooHigh": {
      "title": "网络费用超过数额的10%"
    },
    "SourceHasMultiSign": {
      "title": "请禁用多重签名以发送 {{currencyName}}"
    },
    "SwapExchangeRateAmountTooLow": {
      "title": "数额必须至少为 {{minAmountFromFormatted}}"
    },
    "SwapExchangeRateAmountTooHigh": {
      "title": "数额必须低于 {{maxAmountFromFormatted}}"
    },
    "PolkadotElectionClosed": {
      "title": "必须关闭验证者选举"
    },
    "PolkadotNotValidator": {
      "title": "已选的某些地址并非验证者"
    },
    "PolkadotLowBondedBalance": {
      "title": "如果小于 1 DOT，所有绑定的资产都将被解绑"
    },
    "PolkadotNoUnlockedBalance": {
      "title": "您没有已解绑的资产"
    },
    "PolkadotNoNominations": {
      "title": "您没有提名"
    },
    "PolkadotAllFundsWarning": {
      "title": "确保您留有足够的余额，以便缴纳未来的交易费"
    },
    "PolkadotDoMaxSendInstead": {
      "title": "余额不能少于 {{minimumBalance}}发送最大值以清空账户。"
    },
    "PolkadotBondMinimumAmount": {
      "title": "您必须至少绑定 {{minimumBondAmount}}。"
    },
    "PolkadotBondMinimumAmountWarning": {
      "title": "您的已绑定余额不能少于 {{minimumBondBalance}}。"
    },
    "PolkadotMaxUnbonding": {
      "title": "您已超过了解绑限额"
    },
    "PolkadotValidatorsRequired": {
      "title": "您必须至少选择一个验证者"
    },
    "ServiceStatusWarning": {
      "title": "{{message}}",
      "description": ""
    },
    "TaprootNotActivated": {
      "title": "在激活主网之前，发送到 taproot 地址不安全"
    },
    "SolanaAccountNotFunded": {
      "title": "账户没有资金"
    },
    "SolanaMemoIsTooLong": {
      "title": "Memo 标签太长。最大长度为 {{maxLength}}"
    },
    "SolanaAddressOfEd25519": {
      "title": "地址关闭 ed25519 曲线"
    },
    "SolanaUseAllAmountStakeWarning": {
      "title": "确保您有足够的余额剩余，用作未来的交易费"
    },
    "SolanaTxSimulationFailedWhilePendingOp": {
      "title": "您之前的交易尚未处理。请稍等片刻后检查交易记录，然后重试。"
    },
    "SolanaTxConfirmationTimeout": {
      "title": "您的交易可能已失败。请稍候片刻并在重试之前查看交易记录。"
    },
    "NotEnoughNftOwned": {
      "title": "您已超过可用代币的数量"
    },
    "CardanoMinAmountError": {
      "title": "最小可发送数额为 {{amount}} ADA"
    },
    "CardanoNotEnoughFunds": {
      "title": "请确保您的资金足够支付费用"
    },
    "StellarWrongMemoFormat": {
      "title": "Memo 格式错误"
    },
    "StellarMemoRecommended": {
      "title": "发送到该接收方时，或许需要添加 memo（目的地标签）"
    },
    "StellarAssetNotAccepted": {
      "title": "此接收人还没有 {{assetCode}} 的信任额度"
    },
    "StellarAssetRequired": {
      "title": "应在添加信任额度之前先选择 Stellar（恒星）资产"
    },
    "StellarAssetNotFound": {
      "title": "找不到所选的 Stellar（恒星）资产"
    },
    "StellarNotEnoughNativeBalance": {
      "title": "抱歉，资金不足",
      "description": "请确保账户内的资金足够支付交易费用"
    },
    "StellarFeeSmallerThanRecommended": {
      "title": "所选费用低于建议费用"
    },
    "StellarFeeSmallerThanBase": {
      "title": "最低交易费用为 0.00001 XLM"
    },
    "StellarNotEnoughNativeBalanceToAddTrustline": {
      "title": "抱歉，资金不足",
      "description": "请确保账户内的资金多于新的信任额度"
    },
    "StellarMuxedAccountNotExist": {
      "title": "Stellar（恒星）账户不存在"
    },
    "StellarSourceHasMultiSign": {
      "title": "要进行 Stellar（恒星）交易，请禁用多重签名"
    }
  },
<<<<<<< HEAD
  "cryptoOrg": {
    "account": {
      "subHeader": {
        "cardTitle": "由 Crypto.org 提供支持",
        "moreInfo": "更多信息",
        "drawerTitle": "Crypto.org 集成",
        "title": "Crypto.org (CRO) 代币现在可以在 Ledger Live 上使用",
        "description": "您现在可以开始管理您的 Crypto.org (CRO) 代币，并通过 Ledger Live 保护它们。",
        "description2": "Crypto.org (CRO) 代币是 Crypto.org 链的原生币种，用于所有交易、质押和许多即将到来的功能。",
        "website": "每个钱包里的加密货币"
      }
    },
    "memo": "Memo",
    "memoPlaceholder": "可选",
    "memoWarningText": "当使用 Memo 标签时，请仔细核对接收方的信息。"
=======
  "cryptoOrg" : {
    "memo" : "Memo",
    "memoPlaceholder" : "可选",
    "memoWarningText" : "当使用 Memo 标签时，请仔细核对接收方的信息。"
>>>>>>> ee8bfdb3
  },
  "hedera": {
    "name": "hedera",
    "createHederaAccountHelp": {
      "text": "要了解如何创建 Hedera 账户，",
      "link": "请参考此支持文章"
    },
    "currentAddress": {
      "messageIfVirtual": "无法在 Ledger 设备上确认您的 {{name}} 地址。使用需自担风险。"
    },
    "send": {
      "memo": {
        "label": "Memo（可选）",
        "characterCount": "{{memoLength}} / {{memoMaxLength}}"
      }
    }
  },
  "drawers": {
    "selectCurrency": {
      "title": "选择资产"
    },
    "selectAccount": {
      "title": "选择账户"
    }
  }
}<|MERGE_RESOLUTION|>--- conflicted
+++ resolved
@@ -696,8 +696,18 @@
       }
     }
   },
-<<<<<<< HEAD
   "account": {
+    "subHeader": {
+      "moreInfo": "更多信息",
+      "cardTitle": "由 {{team}} 提供支持",
+      "drawer": {
+        "title": "{{family}} 集成",
+        "subTitle": "{{family}} 集成已由 {{team}} 团队完成",
+        "description": "Ledger Live 是一个开源平台。",
+        "description2": "全球各地的开发者都可以与我们的 Ledger Live 相集成",
+        "description3": "此集成由 {{team}} 与 Ledger 协作实施。"
+      }
+    },
     "lastOperations": "近期操作",
     "contractAddress": "合约：",
     "openInExplorer": "在浏览器中打开",
@@ -708,30 +718,6 @@
       "buttons": {
         "receiveFunds": "接收",
         "buy": "买入"
-=======
-  "account" : {
-    "subHeader" : {
-      "moreInfo" : "更多信息",
-      "cardTitle" : "由 {{team}} 提供支持",
-      "drawer" : {
-        "title" : "{{family}} 集成",
-        "subTitle" : "{{family}} 集成已由 {{team}} 团队完成",
-        "description" : "Ledger Live 是一个开源平台。",
-        "description2" : "全球各地的开发者都可以与我们的 Ledger Live 相集成",
-        "description3" : "此集成由 {{team}} 与 Ledger 协作实施。"
-      }
-    },
-    "lastOperations" : "近期操作",
-    "contractAddress" : "合约：",
-    "openInExplorer" : "在浏览器中打开",
-    "emptyState" : {
-      "title" : "还没有加密资产？",
-      "desc" : "确保已安装 <1><0>{{managerAppName}}</0></1> 应用程序并开始接收",
-      "descToken" : "确保已安装 <1><0>{{managerAppName}}</0></1> 应用程序并开始接收 <3><0>{{ticker}}</0></3> and <5><0>{{tokenList}}</0> 代币</5>",
-      "buttons" : {
-        "receiveFunds" : "接收",
-        "buy" : "买入"
->>>>>>> ee8bfdb3
       }
     },
     "settings": {
@@ -747,7 +733,6 @@
         "desc": "选择要使用的单位"
       }
     },
-<<<<<<< HEAD
     "availableBalance": "可用余额",
     "frozenAssets": "冻结资产",
     "bandwidth": "带宽",
@@ -759,23 +744,8 @@
     "frozenAssetsTooltip": "冻结资产被用于 Tron 投票过程。这表示了您的投票总数。",
     "bandwidthTooltip": "冻结资产以获得带宽",
     "energyTooltip": "冻结资产以获得能量",
-    "delegatedAssetsTooltip": "已委托资产被用于 Cosmos 投票过程。这表示了您的投票总数。",
-    "undelegatingTooltip": "解除委托的资产会有 21 天的时间锁，之后才可用。"
-=======
-    "availableBalance" : "可用余额",
-    "frozenAssets" : "冻结资产",
-    "bandwidth" : "带宽",
-    "energy" : "能量",
-    "stake" : "权益质押",
-    "delegatedAssets" : "已委托资产",
-    "undelegating" : "正在解除委托",
-    "availableBalanceTooltip" : "该数额可自由支配。",
-    "frozenAssetsTooltip" : "冻结资产被用于 Tron 投票过程。这表示了您的投票总数。",
-    "bandwidthTooltip" : "冻结资产以获得带宽",
-    "energyTooltip" : "冻结资产以获得能量",
-    "delegatedTooltip" : "委托资产用于投票流程。这代表您的总得票数。",
-    "undelegatingTooltip" : "取消委托的资产在 {{timelockInDays}} 天锁定期后才能使用。"
->>>>>>> ee8bfdb3
+    "delegatedTooltip": "委托资产用于投票流程。这代表您的总得票数。",
+    "undelegatingTooltip": "取消委托的资产在 {{timelockInDays}} 天锁定期后才能使用。"
   },
   "exchange": {
     "chooseProvider": "从 {{providerCount}} 个供应商中选择",
@@ -1492,7 +1462,6 @@
       }
     }
   },
-<<<<<<< HEAD
   "operationDetails": {
     "whatIsThis": "这是什么操作？",
     "title": "操作详情",
@@ -1544,72 +1513,13 @@
       "memo": "Memo",
       "assetId": "资产 ID",
       "rewards": "已赚取的奖励",
+      "autoClaimedRewards": "自动领取的奖励",
       "bondedAmount": "已绑定数额",
       "unbondedAmount": "已解绑数额",
       "withdrawUnbondedAmount": "已提取数额",
       "palletMethod": "方法",
       "transferAmount": "转移数额",
       "validatorsCount": "验证者 ({{number}})"
-=======
-  "operationDetails" : {
-    "whatIsThis" : "这是什么操作？",
-    "title" : "操作详情",
-    "type" : "类型",
-    "amount" : "数额",
-    "account" : "账户",
-    "date" : "日期",
-    "currentValue" : "当前值",
-    "status" : "状态",
-    "confirmed" : "已确认",
-    "failed" : "已失败",
-    "notConfirmed" : "未确认",
-    "fees" : "费用",
-    "noFees" : "无费用",
-    "from" : "从",
-    "to" : "到",
-    "identifier" : "交易 ID",
-    "viewOperation" : "在浏览器中查看",
-    "showMore" : "显示更多 {{recipients}}",
-    "showLess" : "显示更少",
-    "tokenOperations" : "代币操作",
-    "subAccountOperations" : "子账户操作",
-    "tokenTooltip" : "此操作与下列代币操作相关",
-    "subAccountTooltip" : "此操作与下列子账户操作相关",
-    "internalOperations" : "内部操作",
-    "internalOpTooltip" : "此操作存在内部操作",
-    "details" : "{{ currency }} 详情",
-    "multipleAddresses" : "为什么有多个地址？",
-    "nft" : {
-      "name" : "代币名称",
-      "contract" : "代币合约",
-      "id" : "代币（NFT）ID",
-      "quantity" : "数量"
-    },
-    "extra" : {
-      "frozenAmount" : "已冻结数额",
-      "unfreezeAmount" : "解冻数额",
-      "votes" : "票数 ({{number}})",
-      "votesAddress" : "<0>{{votes}}</0> 到 <2>{{name}}</2>",
-      "validators" : "验证者",
-      "redelegated" : "已重新委托",
-      "redelegatedFrom" : "已重新委托自",
-      "redelegatedTo" : "已重新委托至",
-      "redelegatedAmount" : "已重新委托数额",
-      "undelegated" : "已解除委托",
-      "undelegatedFrom" : "已解除对后者的委托",
-      "undelegatedAmount" : "已解除委托的数额",
-      "rewardFrom" : "奖励来自",
-      "memo" : "Memo",
-      "assetId" : "资产 ID",
-      "rewards" : "已赚取的奖励",
-      "autoClaimedRewards" : "自动领取的奖励",
-      "bondedAmount" : "已绑定数额",
-      "unbondedAmount" : "已解绑数额",
-      "withdrawUnbondedAmount" : "已提取数额",
-      "palletMethod" : "方法",
-      "transferAmount" : "转移数额",
-      "validatorsCount" : "验证者 ({{number}})"
->>>>>>> ee8bfdb3
     }
   },
   "operationList": {
@@ -2092,31 +2002,10 @@
     "value": "价值",
     "header": "账户配置 ({{count}})"
   },
-<<<<<<< HEAD
-  "elrond": {
-    "account": {
-      "subHeader": {
-        "cardTitle": "由 Elrond 提供支持",
-        "moreInfo": "更多信息",
-        "drawerTitle": "Elrond 集成",
-        "title": "Elrond eGold (EGLD) 代币现已在 Ledger Live 上可用",
-        "description": "您现在可以安全地保护您的 eGold (EGLD) 代币，并通过 Ledger Live 管理它们。",
-        "description2": "Elrond eGold (EGLD) 代币是 Elrond 网络的原生代币，将被用于交易、权益质押、智能合约、治理和验证者奖励等各个方面。",
-        "description3": "我们正在积极与 Elrond 团队合作，以增加更多的功能，如权益质押、原生 ESDT（Elrond 标准数字代币）支持等。",
-        "website": "互联网规模的区块链"
-      }
-    }
-  },
   "cardano": {
     "account": {
       "stakingRewardsBanner": {
         "cardTitle": "总余额不包括权益质押奖励"
-=======
-  "cardano" : {
-    "account" : {
-      "stakingRewardsBanner" : {
-        "cardTitle" : "总余额不包括权益质押奖励"
->>>>>>> ee8bfdb3
       }
     }
   },
@@ -2451,7 +2340,180 @@
       }
     }
   },
-<<<<<<< HEAD
+  "osmosis": {
+    "account": {
+      "subHeader": {
+        "cardTitle": "由 Figment 提供支持",
+        "moreInfo": "更多信息",
+        "drawerTitle": "由 Figment 提供支持",
+        "title": "Ledger Live 现已支持 OSMO 代币",
+        "description": "您现在可以通过 Ledger Live 管理并保护您的 OSMO 代币。",
+        "description2": "OSMO 代币是 Osmosis 链的原生代币，可用于交易、权益质押以及即将推出的许多功能。",
+        "website": "由 Figment 提供支持"
+      }
+    },
+    "memo": "Memo",
+    "memoPlaceholder": "可选",
+    "memoWarningText": "当使用 Memo 标签时，请与接收人仔细核对信息",
+    "delegation": {
+      "emptyState": {
+        "description": "您可以通过委托资产赚取 OSMO 奖励。",
+        "info": "委托机制如何运作",
+        "delegation": "赚取奖励"
+      },
+      "commission": "佣金",
+      "totalStake": "质押总额",
+      "claimRewards": "申领奖励",
+      "header": "委托",
+      "noRewards": "没有奖励可用",
+      "delegate": "添加",
+      "undelegate": "解除委托",
+      "redelegate": "重新委托",
+      "redelegateDisabledTooltip": "您可以再次重新委托 <0>{{days}}</0>",
+      "redelegateMaxDisabledTooltip": "每次重新委托的验证者不能多于 <0>7</0> 个",
+      "undelegateDisabledTooltip": "每次取消委托的验证者不能多于 <0>7</0> 个",
+      "reward": "申领奖励",
+      "currentDelegation": "已委托：<0>{{amount}}</0>",
+      "estYield": "预估收益",
+      "activeTooltip": "已委托的数额会生成奖励",
+      "inactiveTooltip": "已解除委托的数额不会生成奖励。",
+      "minSafeWarning": "资金不足",
+      "flow": {
+        "title": "委托",
+        "steps": {
+          "starter": {
+            "description": "您可以通过将 OSMO 资产委托给验证者来赚取奖励。",
+            "bullet": [
+              "您保有对已委托资产的所有权",
+              "使用您的 Ledger 设备进行委托",
+              "资产将在取消委托 14 天后可用"
+            ],
+            "warning": {
+              "description": "请明智地选择验证者：如果验证者表现不当，您可能会不可挽回地损失部分已委托资产。"
+            }
+          },
+          "amount": {
+            "title": "数额"
+          },
+          "validator": {
+            "title": "验证者"
+          },
+          "connectDevice": {
+            "title": "设备"
+          },
+          "confirmation": {
+            "title": "确认",
+            "success": {
+              "title": "您的资产已经成功委托。",
+              "text": "该交易一经区块链确认，就会更新您的账户余额。",
+              "cta": "查看详情"
+            },
+            "broadcastError": "您的交易可能已失败。请稍候片刻并在重试之前查看交易记录。"
+          }
+        }
+      }
+    },
+    "claimRewards": {
+      "flow": {
+        "title": "申领奖励",
+        "steps": {
+          "claimRewards": {
+            "title": "奖励",
+            "compound": "Compound",
+            "claim": "兑现",
+            "compoundOrClaim": "复利或兑现",
+            "compoundDescription": "奖励将被添加至已委托的数额",
+            "claimDescription": "奖励将被添加至可用余额",
+            "compoundInfo": "您已赚取了<0>{{amount}}</0>。点击 Continue（继续）后，它们将被即刻申领并被自动委托给同一个验证者。",
+            "claimInfo": "您已从下方的验证者赚取了 <0>{{amount}}</0>。点击 Continue（继续）后，它们将被即刻申领并被自动添加到可用余额。",
+            "selectLabel": "选择委托"
+          },
+          "connectDevice": {
+            "title": "设备"
+          },
+          "confirmation": {
+            "title": "确认",
+            "label": "确认",
+            "success": {
+              "title": "奖励已成功兑现",
+              "titleCompound": "奖励已成功复利",
+              "text": "您的奖励已经添加进您的可用余额中。",
+              "textCompound": "你的奖励 <0>{{amount}}</0> 被自动委托给 <0>{{validator}} </0>",
+              "cta": "查看详情"
+            },
+            "pending": {
+              "title": "正在播送交易……"
+            },
+            "broadcastError": "您的交易可能已失败。请稍候片刻并在重试之前查看交易记录。"
+          }
+        }
+      }
+    },
+    "redelegation": {
+      "flow": {
+        "title": "重新委托资产",
+        "steps": {
+          "starter": {
+            "title": "重新委托",
+            "description": "利用重新委托，轻松从一个验证者更改为另一验证者。但如果再次改变主意，那么需要等待一段时间，因为重新委托会触发 14 天的锁定期。",
+            "warning": "请明智地选择验证者：如果验证者表现不当，您可能会不可挽回地损失部分已委托资产。您最多可以有<0> 7 个待定重新委托</0>。",
+            "howDelegationWorks": "委托机制如何运作？"
+          },
+          "validators": {
+            "title": "验证者",
+            "currentDelegation": "当前委托",
+            "newDelegation": "新的委托",
+            "chooseValidator": "选择一个验证者",
+            "warning": "如果再次改变主意，那么必须等待 <0>14 天</0>才能从新验证者重新委托。",
+            "amountLabel": "要重新委托的数额"
+          },
+          "device": {
+            "title": "设备"
+          },
+          "confirmation": {
+            "title": "确认",
+            "success": {
+              "title": "您的资产已成功重新委托",
+              "text": "一旦区块链确认该交易，就会更新重新委托信息",
+              "cta": "查看详情"
+            },
+            "broadcastError": "您的交易可能已失败。请稍候片刻并在重试之前查看交易记录。"
+          }
+        }
+      }
+    },
+    "undelegation": {
+      "header": "解除委托",
+      "headerTooltip": "14 天锁定期后可用",
+      "inactiveTooltip": "已解除委托的数额不会生成奖励。",
+      "flow": {
+        "title": "解除资产委托",
+        "steps": {
+          "amount": {
+            "title": "数额",
+            "subtitle": "取消委托过程需要 <0>14 天</0>才能完成。",
+            "warning": "奖励将立即兑现。取消委托的数额在 <0>14 天锁定期</0>后才会返还至可用余额。",
+            "fields": {
+              "validator": "验证者",
+              "amount": "要解除委托的数额"
+            }
+          },
+          "device": {
+            "title": "设备"
+          },
+          "confirmation": {
+            "title": "确认",
+            "success": {
+              "title": "您的资产已成功解除委托",
+              "description": "<0>{{amount}}</0>已从<0>{{validator}}</0>解除委托",
+              "cta": "查看详情"
+            },
+            "broadcastError": "您的交易可能已失败。请稍候片刻并在重试之前查看交易记录。"
+          }
+        }
+      }
+    }
+  },
   "polkadot": {
     "lockedBalance": "已绑定",
     "lockedTooltip": "必须将资产绑定到提名的验证者才能赚取奖励。",
@@ -2465,191 +2527,6 @@
       "emptyState": {
         "description": "您可以通过绑定资产并随后提名您的（某个或多个）验证者来赚取奖励。",
         "info": "提名机制如何运作"
-=======
-  "osmosis" : {
-    "account" : {
-      "subHeader" : {
-        "cardTitle" : "由 Figment 提供支持",
-        "moreInfo" : "更多信息",
-        "drawerTitle" : "由 Figment 提供支持",
-        "title" : "Ledger Live 现已支持 OSMO 代币",
-        "description" : "您现在可以通过 Ledger Live 管理并保护您的 OSMO 代币。",
-        "description2" : "OSMO 代币是 Osmosis 链的原生代币，可用于交易、权益质押以及即将推出的许多功能。",
-        "website" : "由 Figment 提供支持"
-      }
-    },
-    "memo" : "Memo",
-    "memoPlaceholder" : "可选",
-    "memoWarningText" : "当使用 Memo 标签时，请与接收人仔细核对信息",
-    "delegation" : {
-      "emptyState" : {
-        "description" : "您可以通过委托资产赚取 OSMO 奖励。",
-        "info" : "委托机制如何运作",
-        "delegation" : "赚取奖励"
-      },
-      "commission" : "佣金",
-      "totalStake" : "质押总额",
-      "claimRewards" : "申领奖励",
-      "header" : "委托",
-      "noRewards" : "没有奖励可用",
-      "delegate" : "添加",
-      "undelegate" : "解除委托",
-      "redelegate" : "重新委托",
-      "redelegateDisabledTooltip" : "您可以再次重新委托 <0>{{days}}</0>",
-      "redelegateMaxDisabledTooltip" : "每次重新委托的验证者不能多于 <0>7</0> 个",
-      "undelegateDisabledTooltip" : "每次取消委托的验证者不能多于 <0>7</0> 个",
-      "reward" : "申领奖励",
-      "currentDelegation" : "已委托：<0>{{amount}}</0>",
-      "estYield" : "预估收益",
-      "activeTooltip" : "已委托的数额会生成奖励",
-      "inactiveTooltip" : "已解除委托的数额不会生成奖励。",
-      "minSafeWarning" : "资金不足",
-      "flow" : {
-        "title" : "委托",
-        "steps" : {
-          "starter" : {
-            "description" : "您可以通过将 OSMO 资产委托给验证者来赚取奖励。",
-            "bullet" : ["您保有对已委托资产的所有权", "使用您的 Ledger 设备进行委托", "资产将在取消委托 14 天后可用"],
-            "warning" : {
-              "description" : "请明智地选择验证者：如果验证者表现不当，您可能会不可挽回地损失部分已委托资产。"
-            }
-          },
-          "amount" : {
-            "title" : "数额"
-          },
-          "validator" : {
-            "title" : "验证者"
-          },
-          "connectDevice" : {
-            "title" : "设备"
-          },
-          "confirmation" : {
-            "title" : "确认",
-            "success" : {
-              "title" : "您的资产已经成功委托。",
-              "text" : "该交易一经区块链确认，就会更新您的账户余额。",
-              "cta" : "查看详情"
-            },
-            "broadcastError" : "您的交易可能已失败。请稍候片刻并在重试之前查看交易记录。"
-          }
-        }
-      }
-    },
-    "claimRewards" : {
-      "flow" : {
-        "title" : "申领奖励",
-        "steps" : {
-          "claimRewards" : {
-            "title" : "奖励",
-            "compound" : "Compound",
-            "claim" : "兑现",
-            "compoundOrClaim" : "复利或兑现",
-            "compoundDescription" : "奖励将被添加至已委托的数额",
-            "claimDescription" : "奖励将被添加至可用余额",
-            "compoundInfo" : "您已赚取了<0>{{amount}}</0>。点击 Continue（继续）后，它们将被即刻申领并被自动委托给同一个验证者。",
-            "claimInfo" : "您已从下方的验证者赚取了 <0>{{amount}}</0>。点击 Continue（继续）后，它们将被即刻申领并被自动添加到可用余额。",
-            "selectLabel" : "选择委托"
-          },
-          "connectDevice" : {
-            "title" : "设备"
-          },
-          "confirmation" : {
-            "title" : "确认",
-            "label" : "确认",
-            "success" : {
-              "title" : "奖励已成功兑现",
-              "titleCompound" : "奖励已成功复利",
-              "text" : "您的奖励已经添加进您的可用余额中。",
-              "textCompound" : "你的奖励 <0>{{amount}}</0> 被自动委托给 <0>{{validator}} </0>",
-              "cta" : "查看详情"
-            },
-            "pending" : {
-              "title" : "正在播送交易……"
-            },
-            "broadcastError" : "您的交易可能已失败。请稍候片刻并在重试之前查看交易记录。"
-          }
-        }
-      }
-    },
-    "redelegation" : {
-      "flow" : {
-        "title" : "重新委托资产",
-        "steps" : {
-          "starter" : {
-            "title" : "重新委托",
-            "description" : "利用重新委托，轻松从一个验证者更改为另一验证者。但如果再次改变主意，那么需要等待一段时间，因为重新委托会触发 14 天的锁定期。",
-            "warning" : "请明智地选择验证者：如果验证者表现不当，您可能会不可挽回地损失部分已委托资产。您最多可以有<0> 7 个待定重新委托</0>。",
-            "howDelegationWorks" : "委托机制如何运作？"
-          },
-          "validators" : {
-            "title" : "验证者",
-            "currentDelegation" : "当前委托",
-            "newDelegation" : "新的委托",
-            "chooseValidator" : "选择一个验证者",
-            "warning" : "如果再次改变主意，那么必须等待 <0>14 天</0>才能从新验证者重新委托。",
-            "amountLabel" : "要重新委托的数额"
-          },
-          "device" : {
-            "title" : "设备"
-          },
-          "confirmation" : {
-            "title" : "确认",
-            "success" : {
-              "title" : "您的资产已成功重新委托",
-              "text" : "一旦区块链确认该交易，就会更新重新委托信息",
-              "cta" : "查看详情"
-            },
-            "broadcastError" : "您的交易可能已失败。请稍候片刻并在重试之前查看交易记录。"
-          }
-        }
-      }
-    },
-    "undelegation" : {
-      "header" : "解除委托",
-      "headerTooltip" : "14 天锁定期后可用",
-      "inactiveTooltip" : "已解除委托的数额不会生成奖励。",
-      "flow" : {
-        "title" : "解除资产委托",
-        "steps" : {
-          "amount" : {
-            "title" : "数额",
-            "subtitle" : "取消委托过程需要 <0>14 天</0>才能完成。",
-            "warning" : "奖励将立即兑现。取消委托的数额在 <0>14 天锁定期</0>后才会返还至可用余额。",
-            "fields" : {
-              "validator" : "验证者",
-              "amount" : "要解除委托的数额"
-            }
-          },
-          "device" : {
-            "title" : "设备"
-          },
-          "confirmation" : {
-            "title" : "确认",
-            "success" : {
-              "title" : "您的资产已成功解除委托",
-              "description" : "<0>{{amount}}</0>已从<0>{{validator}}</0>解除委托",
-              "cta" : "查看详情"
-            },
-            "broadcastError" : "您的交易可能已失败。请稍候片刻并在重试之前查看交易记录。"
-          }
-        }
-      }
-    }
-  },
-  "polkadot" : {
-    "lockedBalance" : "已绑定",
-    "lockedTooltip" : "必须将资产绑定到提名的验证者才能赚取奖励。",
-    "unlockingBalance" : "正在解绑",
-    "unlockingTooltip" : "正在解绑的资产会有 28 天的锁定期，然后才可提取。",
-    "unlockedBalance" : "已解绑",
-    "unlockedTooltip" : "现在可使用提取操作转移已解绑的资产。",
-    "networkFees" : "网络费用由 Polkadot 波卡共识协议自动设定，您无法在自己的设备上查看它们。",
-    "bondedBalanceBelowMinimum" : "您的绑定余额低于当前最小值{{minimumBondBalance}}。你的提名有可能被删除。",
-    "nomination" : {
-      "emptyState" : {
-        "description" : "您可以通过绑定资产并随后提名您的（某个或多个）验证者来赚取奖励。",
-        "info" : "提名机制如何运作"
->>>>>>> ee8bfdb3
       },
       "header": "提名名单",
       "nominate": "提名",
@@ -4007,7 +3884,6 @@
     "messageHash": "Message Hash 消息哈希字符串",
     "message": "消息"
   },
-<<<<<<< HEAD
   "TransactionConfirm": {
     "title": "请在您的设备上确认操作从而完成交易",
     "warning": "每次都要核对您设备上显示的地址与 {{recipientWording}} 所提供的完全一致",
@@ -4035,50 +3911,14 @@
     "recipientWording": {
       "send": "接收方",
       "delegate": "验证者",
+      "redelegate": "验证者",
       "undelegate": "验证者",
       "claimReward": "奖励接收方",
+      "claimRewardCompound": "将接收奖励的验证者",
       "optIn": "接收方",
       "nominate": "验证者",
       "erc721": {
         "transfer": "接收方"
-=======
-  "TransactionConfirm" : {
-    "title" : "请在您的设备上确认操作从而完成交易",
-    "warning" : "每次都要核对您设备上显示的地址与 {{recipientWording}} 所提供的完全一致",
-    "secureContract" : "发送之前请核实您设备上显示的存款详情。合约地址被安全的提供，因此无需再次验证。",
-    "verifyData" : "总是验证您设备上的操作细节。",
-    "warningWording" : {
-    },
-    "titleWording" : {
-      "send" : "请在您的设备上确认并完成操作",
-      "claimReward" : "请在您的设备上确认并完成操作",
-      "freeze" : "请在您的设备上确认并完成操作",
-      "unfreeze" : "请在您的设备上确认并完成操作",
-      "vote" : "请在您的设备上确认并完成操作",
-      "delegate" : "请在您的设备上确认并完成操作",
-      "undelegate" : "请在您的设备上确认并完成操作",
-      "redelegate" : "请在您的设备上确认并完成操作",
-      "claimRewardCompound" : "请在您的设备上确认并完成操作",
-      "nominate" : "请在您的设备上确认并完成操作",
-      "chill" : "请在您的设备上确认并完成操作",
-      "bond" : "请在您的设备上确认并完成操作",
-      "unbond" : "请在您的设备上确认并完成操作",
-      "rebond" : "请在您的设备上确认并完成操作",
-      "withdrawUnbonded" : "请在您的设备上确认并完成操作",
-      "setController" : "请在您的设备上确认并完成操作"
-    },
-    "recipientWording" : {
-      "send" : "接收方",
-      "delegate" : "验证者",
-      "redelegate" : "验证者",
-      "undelegate" : "验证者",
-      "claimReward" : "奖励接收方",
-      "claimRewardCompound" : "将接收奖励的验证者",
-      "optIn" : "接收方",
-      "nominate" : "验证者",
-      "erc721" : {
-        "transfer" : "接收方"
->>>>>>> ee8bfdb3
       },
       "erc1155": {
         "transfer": "接收方"
@@ -4803,28 +4643,10 @@
       "title": "要进行 Stellar（恒星）交易，请禁用多重签名"
     }
   },
-<<<<<<< HEAD
   "cryptoOrg": {
-    "account": {
-      "subHeader": {
-        "cardTitle": "由 Crypto.org 提供支持",
-        "moreInfo": "更多信息",
-        "drawerTitle": "Crypto.org 集成",
-        "title": "Crypto.org (CRO) 代币现在可以在 Ledger Live 上使用",
-        "description": "您现在可以开始管理您的 Crypto.org (CRO) 代币，并通过 Ledger Live 保护它们。",
-        "description2": "Crypto.org (CRO) 代币是 Crypto.org 链的原生币种，用于所有交易、质押和许多即将到来的功能。",
-        "website": "每个钱包里的加密货币"
-      }
-    },
     "memo": "Memo",
     "memoPlaceholder": "可选",
     "memoWarningText": "当使用 Memo 标签时，请仔细核对接收方的信息。"
-=======
-  "cryptoOrg" : {
-    "memo" : "Memo",
-    "memoPlaceholder" : "可选",
-    "memoWarningText" : "当使用 Memo 标签时，请仔细核对接收方的信息。"
->>>>>>> ee8bfdb3
   },
   "hedera": {
     "name": "hedera",
