--- conflicted
+++ resolved
@@ -696,8 +696,18 @@
       }
     }
   },
-<<<<<<< HEAD
   "account": {
+    "subHeader": {
+      "moreInfo": "مزيد من المعلومات",
+      "cardTitle": "يعمل بواسطة {{team}}",
+      "drawer": {
+        "title": "دمج {{family}}",
+        "subTitle": "دمج {{family}} تم بواسطة فريق {{team}}",
+        "description": "Ledger Live هي منصة مفتوحة المصدر.",
+        "description2": "المطورون من أي مكان في العالم بإمكانهم الدمج مع Ledger Live",
+        "description3": "هذا الدمج تم تنفيذه من قِبل {{team}} بالتعاون مع Ledger"
+      }
+    },
     "lastOperations": "أحدث العمليات",
     "contractAddress": "عقد:",
     "openInExplorer": "فتح في المتصفح",
@@ -708,30 +718,6 @@
       "buttons": {
         "receiveFunds": "تلقي",
         "buy": "شراء"
-=======
-  "account" : {
-    "subHeader" : {
-      "moreInfo" : "مزيد من المعلومات",
-      "cardTitle" : "يعمل بواسطة {{team}}",
-      "drawer" : {
-        "title" : "دمج {{family}}",
-        "subTitle" : "دمج {{family}} تم بواسطة فريق {{team}}",
-        "description" : "Ledger Live هي منصة مفتوحة المصدر.",
-        "description2" : "المطورون من أي مكان في العالم بإمكانهم الدمج مع Ledger Live",
-        "description3" : "هذا الدمج تم تنفيذه من قِبل {{team}} بالتعاون مع Ledger"
-      }
-    },
-    "lastOperations" : "أحدث العمليات",
-    "contractAddress" : "عقد:",
-    "openInExplorer" : "فتح في المتصفح",
-    "emptyState" : {
-      "title" : "لا توجد أصول مشفرة بعد؟",
-      "desc" : "تأكد أن تطبيق <1><0>{{managerAppName}}</0></1> مُثبت وابدأ في التلقي.",
-      "descToken" : "تأكد أن تطبيق <1><0>{{managerAppName}}</0></1> مُثبت وابدأ في تلقي <3><0>{{ticker}}</0></3> و <5><0>{{tokenList}}</0> رموز التوكن</5>",
-      "buttons" : {
-        "receiveFunds" : "تلقي",
-        "buy" : "شراء"
->>>>>>> ee8bfdb3
       }
     },
     "settings": {
@@ -747,7 +733,6 @@
         "desc": "اختر الوحدة المراد استخدامها"
       }
     },
-<<<<<<< HEAD
     "availableBalance": "الرصيد المتاح",
     "frozenAssets": "الأصول المجمدة",
     "bandwidth": "النطاق الترددي (Bandwidth)",
@@ -759,23 +744,8 @@
     "frozenAssetsTooltip": "تُستخدم الأصول المجمدة في عملية تصويت Tron. هذا يمثل العدد الإجمالي للأصوات الخاصة بك.",
     "bandwidthTooltip": "قم بتجميد الأصول لكسب نطاق ترددي (Bandwidth)",
     "energyTooltip": "قم بتجميد الأصول لكسب الطاقة",
-    "delegatedAssetsTooltip": "يتم استخدام الأصول المفوضة في عملية تصويت Cosmos. هذا يمثل مجموع عدد أصواتك.",
-    "undelegatingTooltip": "الأصول التي تم إلغاء تقيدها تكون في حظر زمني لمدة 21 يوم قبل أن تصبح متاحة."
-=======
-    "availableBalance" : "الرصيد المتاح",
-    "frozenAssets" : "الأصول المجمدة",
-    "bandwidth" : "النطاق الترددي (Bandwidth)",
-    "energy" : "طاقة",
-    "stake" : "تكديس",
-    "delegatedAssets" : "الأصول المفوضة",
-    "undelegating" : "جاري إلغاء التفويض",
-    "availableBalanceTooltip" : "هذا المبلغ يمكن التخلص منه.",
-    "frozenAssetsTooltip" : "تُستخدم الأصول المجمدة في عملية تصويت Tron. هذا يمثل العدد الإجمالي للأصوات الخاصة بك.",
-    "bandwidthTooltip" : "قم بتجميد الأصول لكسب نطاق ترددي (Bandwidth)",
-    "energyTooltip" : "قم بتجميد الأصول لكسب الطاقة",
-    "delegatedTooltip" : "الأصول المفوضة يتم استخدامها في عملية التصويت. هذا يمثل مجموع عدد أصواتك.",
-    "undelegatingTooltip" : "الأصول التي تم إلغاء تفويضها تكون في حظر زمني لمدة {{timelockInDays}} يوماً قبل أن تصبح متاحة."
->>>>>>> ee8bfdb3
+    "delegatedTooltip": "الأصول المفوضة يتم استخدامها في عملية التصويت. هذا يمثل مجموع عدد أصواتك.",
+    "undelegatingTooltip": "الأصول التي تم إلغاء تفويضها تكون في حظر زمني لمدة {{timelockInDays}} يوماً قبل أن تصبح متاحة."
   },
   "exchange": {
     "chooseProvider": "اختر من {{providerCount}} مزود",
@@ -1492,7 +1462,6 @@
       }
     }
   },
-<<<<<<< HEAD
   "operationDetails": {
     "whatIsThis": "ما هذه العملية؟",
     "title": "تفاصيل العملية",
@@ -1544,72 +1513,13 @@
       "memo": "ملاحظة (تسمية الوجهة)",
       "assetId": "معرّف الأصل",
       "rewards": "المكافآت المكتسبة",
+      "autoClaimedRewards": "المكافآت المطالب بها تلقائياً",
       "bondedAmount": "المبلغ المُقيد",
       "unbondedAmount": "المبلغ الغير مُقيد",
       "withdrawUnbondedAmount": "المبلغ المسحوب",
       "palletMethod": "الطريقة",
       "transferAmount": "مبلغ التحويل",
       "validatorsCount": "({{number}}) مدققين"
-=======
-  "operationDetails" : {
-    "whatIsThis" : "ما هذه العملية؟",
-    "title" : "تفاصيل العملية",
-    "type" : "النوع",
-    "amount" : "المبلغ",
-    "account" : "حساب",
-    "date" : "التاريخ",
-    "currentValue" : "القيمة الحالية",
-    "status" : "الحالة",
-    "confirmed" : "تم التأكيد",
-    "failed" : "فشلت",
-    "notConfirmed" : "لم يتم التأكيد",
-    "fees" : "رسوم",
-    "noFees" : "لا توجد رسوم",
-    "from" : "من",
-    "to" : "إلى",
-    "identifier" : "مُعرف المعاملة",
-    "viewOperation" : "عرض في المتصفح",
-    "showMore" : "عرض المزيد من {{recipients}}",
-    "showLess" : "عرض أقل",
-    "tokenOperations" : "عمليات رمز التوكن",
-    "subAccountOperations" : "عمليات الحساب الفرعي",
-    "tokenTooltip" : "هذه العملية مرتبطة بعمليات رمز التوكن التالية",
-    "subAccountTooltip" : "هذه العملية مرتبطة بالعمليات التالية للحساب الفرعي",
-    "internalOperations" : "العمليات الداخلية",
-    "internalOpTooltip" : "هذه العملية لديها عمليات داخلية",
-    "details" : "تفاصيل {{ currency }}",
-    "multipleAddresses" : "لماذا عناوين متعددة؟",
-    "nft" : {
-      "name" : "اسم رمز التوكن",
-      "contract" : "عقد رمز التوكن",
-      "id" : "مُعرّف رمز التوكن (NFT)",
-      "quantity" : "الكمية"
-    },
-    "extra" : {
-      "frozenAmount" : "المبلغ المُجمد",
-      "unfreezeAmount" : "إزالة تجميد المبلغ",
-      "votes" : "الأصوات ({{number}})",
-      "votesAddress" : "<0>{{votes}}</0> إلى <2>{{name}}</2>",
-      "validators" : "المدققون",
-      "redelegated" : "تمت إعادة التفويض",
-      "redelegatedFrom" : "تمت إعادة التفويض من",
-      "redelegatedTo" : "تمت إعادة التفويض إلى",
-      "redelegatedAmount" : "المبلغ المعاد تفويضه",
-      "undelegated" : "غير مفوّض",
-      "undelegatedFrom" : "تم إلغاء التفويض من",
-      "undelegatedAmount" : "المبلغ غير المفوض",
-      "rewardFrom" : "مكافأة من",
-      "memo" : "ملاحظة (تسمية الوجهة)",
-      "assetId" : "معرّف الأصل",
-      "rewards" : "المكافآت المكتسبة",
-      "autoClaimedRewards" : "المكافآت المطالب بها تلقائياً",
-      "bondedAmount" : "المبلغ المُقيد",
-      "unbondedAmount" : "المبلغ الغير مُقيد",
-      "withdrawUnbondedAmount" : "المبلغ المسحوب",
-      "palletMethod" : "الطريقة",
-      "transferAmount" : "مبلغ التحويل",
-      "validatorsCount" : "({{number}}) مدققين"
->>>>>>> ee8bfdb3
     }
   },
   "operationList": {
@@ -2092,31 +2002,10 @@
     "value": "القيمة",
     "header": "تخصيص الحساب ({{count}})"
   },
-<<<<<<< HEAD
-  "elrond": {
-    "account": {
-      "subHeader": {
-        "cardTitle": "تعمل بواسطة من Elrond",
-        "moreInfo": "مزيد من المعلومات",
-        "drawerTitle": "دمج Elrond",
-        "title": "رمز Elrond eGold (EGLD) متاح الآن على Ledger Live",
-        "description": "يمكنك الآن تأمين رموزك eGold (EGLD) بشكل آمن وإدارتها من خلال Ledger Live.",
-        "description2": "رمز Elrond eGold (EGLD) أصلي لشبكة Elrond وسيتم استخدامه لكل شيء من المعاملات، والتكديس، والعقود الذكية، والحوكمة، ومكافآت المدقق.",
-        "description3": "نحن نعمل بنشاط مع فريق Elrond لإضافة المزيد من الوظائف، مثل التكديس، دعم ESDT الأصلي (رمز Elrond الرقمي القياسي) ، وأكثر من ذلك.",
-        "website": "سلسلة كتل الإنترنت القابلة للتوسع"
-      }
-    }
-  },
   "cardano": {
     "account": {
       "stakingRewardsBanner": {
         "cardTitle": "الرصيد الإجمالي لا يشمل مكافآت التكديس"
-=======
-  "cardano" : {
-    "account" : {
-      "stakingRewardsBanner" : {
-        "cardTitle" : "الرصيد الإجمالي لا يشمل مكافآت التكديس"
->>>>>>> ee8bfdb3
       }
     }
   },
@@ -2451,7 +2340,180 @@
       }
     }
   },
-<<<<<<< HEAD
+  "osmosis": {
+    "account": {
+      "subHeader": {
+        "cardTitle": "تعمل بواسطة Figment",
+        "moreInfo": "مزيد من المعلومات",
+        "drawerTitle": "تعمل بواسطة Figment",
+        "title": "رمز OSMO متاح الآن في Ledger Live",
+        "description": "يمكنك الآن بدء إدارة رموزك OSMO وتأمينها من خلال Ledger Live.",
+        "description2": "رمز OSMO هو رمز أصلي لسلسلة Osmosis ويُستخدم لكل شيء مثل المعاملات، والتكديس والعديد من الميزات القادمة.",
+        "website": "تعمل بواسطة Figment"
+      }
+    },
+    "memo": "ملاحظة",
+    "memoPlaceholder": "اختياري",
+    "memoWarningText": "عند استخدام الملاحظة، تحقق بعناية من المعلومات مع المستلم",
+    "delegation": {
+      "emptyState": {
+        "description": "يمكنك كسب مكافآت OSMO عن طريق تفويض أصولك.",
+        "info": "كيف يعمل التفويض",
+        "delegation": "اكسب المكافآت"
+      },
+      "commission": "العمولة",
+      "totalStake": "إجمالي التكديس",
+      "claimRewards": "المطالبة بالمكافآت",
+      "header": "التفويض (التفويضات)",
+      "noRewards": "لا توجد مكافآت متاحة",
+      "delegate": "أضف",
+      "undelegate": "إلغاء التفويض",
+      "redelegate": "إعادة التفويض",
+      "redelegateDisabledTooltip": "يمكنك اعادة التفويض مرة أخرى <0>{{days}}</0>",
+      "redelegateMaxDisabledTooltip": "لا يمكنك إعادة تفويض أكثر من <0>7</0> مدققين في كل مرة",
+      "undelegateDisabledTooltip": "لا يمكنك إلغاء تفويض أكثر من <0>7</0> مدققين في كل مرة",
+      "reward": "المطالبة بالمكافآت",
+      "currentDelegation": "مُفوض: <0>{{amount}}</0>",
+      "estYield": "العائد التقديري",
+      "activeTooltip": "المبالغ المفوضة تولد المكافآت",
+      "inactiveTooltip": "المبالغ غير المفوضة لا تولد مكافآت",
+      "minSafeWarning": "لا توجد أموال كافية",
+      "flow": {
+        "title": "تفويض",
+        "steps": {
+          "starter": {
+            "description": "يمكنك كسب المكافآت عن طريق تفويض أصولك OSMO إلى مدقق.",
+            "bullet": [
+              "أنت تحتفظ بملكية الأصول المفوضة",
+              "قم بالتفويض باستخدام جهازك Ledger",
+              "الأصول ستكون متاحة بعد 14 من إلغاء التفويض"
+            ],
+            "warning": {
+              "description": "اختر المدقق بحكمة: فقد يتم فقدان جزء من أصولك المفوضة بشكل لا رجعة فيه إذا لم يتصرف المدقق بشكل لائق."
+            }
+          },
+          "amount": {
+            "title": "المبلغ"
+          },
+          "validator": {
+            "title": "المدققون"
+          },
+          "connectDevice": {
+            "title": "الجهاز"
+          },
+          "confirmation": {
+            "title": "تأكيد",
+            "success": {
+              "title": "لقد قمت بتفويض أصولك بنجاح",
+              "text": "سيتم تحديث رصيد حسابك عندما تقوم سلسلة الكتل بتأكيد المعاملة.",
+              "cta": "رؤية التفاصيل"
+            },
+            "broadcastError": "ربما تكون معاملتك قد فشلت. يُرجى الانتظار لحظة ثم تحقق من سجل المعاملات قبل المحاولة مرة أخرى."
+          }
+        }
+      }
+    },
+    "claimRewards": {
+      "flow": {
+        "title": "المطالبة بالمكافآت",
+        "steps": {
+          "claimRewards": {
+            "title": "المكافآت",
+            "compound": "مُجمع",
+            "claim": "تحصيل",
+            "compoundOrClaim": "مُجمع أم تحصيل",
+            "compoundDescription": "سيتم إضافة المكافآت إلى المبلغ المفوض",
+            "claimDescription": "ستتم إضافة المكافآت إلى الرصيد المتاح",
+            "compoundInfo": "لقد كسبت <0>{{amount}}</0>. بالنقر على متابعة، ستتم المطالبة بهم الآن وتفويضهم تلقائياً إلى نفس المدقق.",
+            "claimInfo": "لقد كسبت <0>{{amount}}</0> من المدقق الموضح أدناه. بالنقر على متابعة، ستتم المطالبة بهم الآن وإضافتهم تلقائياً إلى الرصيد المتاح.",
+            "selectLabel": "اختر تفويض"
+          },
+          "connectDevice": {
+            "title": "جهاز"
+          },
+          "confirmation": {
+            "title": "تأكيد",
+            "label": "تأكيد",
+            "success": {
+              "title": "تم تحصيل المكافآت بنجاح",
+              "titleCompound": "تم تجميع المكافآت بنجاح",
+              "text": "تمت إضافة مكافآتك إلى رصيدك المتاح",
+              "textCompound": "مكافآتك <0>{{amount}}</0> تم تفويضها تلقائياً إلى <0>{{validator}}</0>",
+              "cta": "رؤية التفاصيل"
+            },
+            "pending": {
+              "title": "جاري بث المعاملة..."
+            },
+            "broadcastError": "ربما تكون معاملتك قد فشلت. يُرجى الانتظار لحظة ثم تحقق من سجل المعاملات قبل المحاولة مرة أخرى."
+          }
+        }
+      }
+    },
+    "redelegation": {
+      "flow": {
+        "title": "إعادة تفويض الأصول",
+        "steps": {
+          "starter": {
+            "title": "إعادة التفويض",
+            "description": "استخدم إعادة التفويض للتغيير من مدقق إلى مدقق آخر بسهولة. لكن إذا قمت بتغير رأيك مرة أخرى، سيكون عليك الانتظار لأن إعادة التفويض تؤدي إلى تفعيل فترة حظر زمني لمدة 14 يوماً.",
+            "warning": "اختر المدقق بحكمة: فقد يتم فقدان جزء من أصولك المفوضة بشكل لا رجعة فيه إذا لم يتصرف المدقق بشكل لائق. يمكن أن يكون لديك <0>7 عمليات إعادة تفويض مُعلقة</0> كحد أقصى.",
+            "howDelegationWorks": "كيف يعمل التفويض؟"
+          },
+          "validators": {
+            "title": "المدققون",
+            "currentDelegation": "التفويض الحالي",
+            "newDelegation": "تفويض جديد",
+            "chooseValidator": "اختر مدقق",
+            "warning": "سيكون عليك الانتظار لمدة <0>14 يوماً</0> لإعادة التفويض من المدقق الجديد إذا قمت بتغيير رأيك مرة أخرى",
+            "amountLabel": "المبلغ المطلوب إعادة تفويضه"
+          },
+          "device": {
+            "title": "جهاز"
+          },
+          "confirmation": {
+            "title": "تأكيد",
+            "success": {
+              "title": "لقد قمت بإعادة تفويض أصولك بنجاح",
+              "text": "إعادة التفويض ستقوم بالتحديث بمجرد أن تقوم سلسلة الكتل (blockchain) بتأكيد المعاملة",
+              "cta": "رؤية التفاصيل"
+            },
+            "broadcastError": "ربما تكون معاملتك قد فشلت. يُرجى الانتظار لحظة ثم تحقق من سجل المعاملات قبل المحاولة مرة أخرى."
+          }
+        }
+      }
+    },
+    "undelegation": {
+      "header": "إلغاء التفويض (إلغاء التفويضات)",
+      "headerTooltip": "متاحة بعد فترة الحظر الزمني الممتد لفترة 14 يوماً",
+      "inactiveTooltip": "المبالغ غير المفوضة لا تولد مكافآت.",
+      "flow": {
+        "title": "إلغاء تفويض الأصول",
+        "steps": {
+          "amount": {
+            "title": "المبلغ",
+            "subtitle": "عملية إلغاء التفويض تستغرق مدة <0>14 يوماً</0> للانتهاء.",
+            "warning": "سيتم تحصيل المكافآت فوراً. ستتم إعادة المبلغ غير المفوّض إلى الرصيد المتاح بعد انقضاء فترة <0>الحظر الزمني لمدة 14 يوماً</0>.",
+            "fields": {
+              "validator": "المدقق",
+              "amount": "المبلغ المراد إلغاء تفويضه"
+            }
+          },
+          "device": {
+            "title": "جهاز"
+          },
+          "confirmation": {
+            "title": "تأكيد",
+            "success": {
+              "title": "لقد قمت بإلغاء تفويض أصولك بنجاح.",
+              "description": "<0>{{amount}}</0> تم إلغاء تفويضهم من <0>{{validator}}</0>",
+              "cta": "رؤية التفاصيل"
+            },
+            "broadcastError": "ربما تكون معاملتك قد فشلت. يُرجى الانتظار لحظة ثم تحقق من سجل المعاملات قبل المحاولة مرة أخرى."
+          }
+        }
+      }
+    }
+  },
   "polkadot": {
     "lockedBalance": "تم تقيده",
     "lockedTooltip": "يجب تقيد الأصول بالمدققين المرشحين قبل كسب مكافآت.",
@@ -2465,191 +2527,6 @@
       "emptyState": {
         "description": "يمكنك كسب المكافآت عن طريق تقيد الأصول ثم تعيين المدقق (المدققين) الخاص بك.",
         "info": "كيف تعمل الترشيحات"
-=======
-  "osmosis" : {
-    "account" : {
-      "subHeader" : {
-        "cardTitle" : "تعمل بواسطة Figment",
-        "moreInfo" : "مزيد من المعلومات",
-        "drawerTitle" : "تعمل بواسطة Figment",
-        "title" : "رمز OSMO متاح الآن في Ledger Live",
-        "description" : "يمكنك الآن بدء إدارة رموزك OSMO وتأمينها من خلال Ledger Live.",
-        "description2" : "رمز OSMO هو رمز أصلي لسلسلة Osmosis ويُستخدم لكل شيء مثل المعاملات، والتكديس والعديد من الميزات القادمة.",
-        "website" : "تعمل بواسطة Figment"
-      }
-    },
-    "memo" : "ملاحظة",
-    "memoPlaceholder" : "اختياري",
-    "memoWarningText" : "عند استخدام الملاحظة، تحقق بعناية من المعلومات مع المستلم",
-    "delegation" : {
-      "emptyState" : {
-        "description" : "يمكنك كسب مكافآت OSMO عن طريق تفويض أصولك.",
-        "info" : "كيف يعمل التفويض",
-        "delegation" : "اكسب المكافآت"
-      },
-      "commission" : "العمولة",
-      "totalStake" : "إجمالي التكديس",
-      "claimRewards" : "المطالبة بالمكافآت",
-      "header" : "التفويض (التفويضات)",
-      "noRewards" : "لا توجد مكافآت متاحة",
-      "delegate" : "أضف",
-      "undelegate" : "إلغاء التفويض",
-      "redelegate" : "إعادة التفويض",
-      "redelegateDisabledTooltip" : "يمكنك اعادة التفويض مرة أخرى <0>{{days}}</0>",
-      "redelegateMaxDisabledTooltip" : "لا يمكنك إعادة تفويض أكثر من <0>7</0> مدققين في كل مرة",
-      "undelegateDisabledTooltip" : "لا يمكنك إلغاء تفويض أكثر من <0>7</0> مدققين في كل مرة",
-      "reward" : "المطالبة بالمكافآت",
-      "currentDelegation" : "مُفوض: <0>{{amount}}</0>",
-      "estYield" : "العائد التقديري",
-      "activeTooltip" : "المبالغ المفوضة تولد المكافآت",
-      "inactiveTooltip" : "المبالغ غير المفوضة لا تولد مكافآت",
-      "minSafeWarning" : "لا توجد أموال كافية",
-      "flow" : {
-        "title" : "تفويض",
-        "steps" : {
-          "starter" : {
-            "description" : "يمكنك كسب المكافآت عن طريق تفويض أصولك OSMO إلى مدقق.",
-            "bullet" : ["أنت تحتفظ بملكية الأصول المفوضة", "قم بالتفويض باستخدام جهازك Ledger", "الأصول ستكون متاحة بعد 14 من إلغاء التفويض"],
-            "warning" : {
-              "description" : "اختر المدقق بحكمة: فقد يتم فقدان جزء من أصولك المفوضة بشكل لا رجعة فيه إذا لم يتصرف المدقق بشكل لائق."
-            }
-          },
-          "amount" : {
-            "title" : "المبلغ"
-          },
-          "validator" : {
-            "title" : "المدققون"
-          },
-          "connectDevice" : {
-            "title" : "الجهاز"
-          },
-          "confirmation" : {
-            "title" : "تأكيد",
-            "success" : {
-              "title" : "لقد قمت بتفويض أصولك بنجاح",
-              "text" : "سيتم تحديث رصيد حسابك عندما تقوم سلسلة الكتل بتأكيد المعاملة.",
-              "cta" : "رؤية التفاصيل"
-            },
-            "broadcastError" : "ربما تكون معاملتك قد فشلت. يُرجى الانتظار لحظة ثم تحقق من سجل المعاملات قبل المحاولة مرة أخرى."
-          }
-        }
-      }
-    },
-    "claimRewards" : {
-      "flow" : {
-        "title" : "المطالبة بالمكافآت",
-        "steps" : {
-          "claimRewards" : {
-            "title" : "المكافآت",
-            "compound" : "مُجمع",
-            "claim" : "تحصيل",
-            "compoundOrClaim" : "مُجمع أم تحصيل",
-            "compoundDescription" : "سيتم إضافة المكافآت إلى المبلغ المفوض",
-            "claimDescription" : "ستتم إضافة المكافآت إلى الرصيد المتاح",
-            "compoundInfo" : "لقد كسبت <0>{{amount}}</0>. بالنقر على متابعة، ستتم المطالبة بهم الآن وتفويضهم تلقائياً إلى نفس المدقق.",
-            "claimInfo" : "لقد كسبت <0>{{amount}}</0> من المدقق الموضح أدناه. بالنقر على متابعة، ستتم المطالبة بهم الآن وإضافتهم تلقائياً إلى الرصيد المتاح.",
-            "selectLabel" : "اختر تفويض"
-          },
-          "connectDevice" : {
-            "title" : "جهاز"
-          },
-          "confirmation" : {
-            "title" : "تأكيد",
-            "label" : "تأكيد",
-            "success" : {
-              "title" : "تم تحصيل المكافآت بنجاح",
-              "titleCompound" : "تم تجميع المكافآت بنجاح",
-              "text" : "تمت إضافة مكافآتك إلى رصيدك المتاح",
-              "textCompound" : "مكافآتك <0>{{amount}}</0> تم تفويضها تلقائياً إلى <0>{{validator}}</0>",
-              "cta" : "رؤية التفاصيل"
-            },
-            "pending" : {
-              "title" : "جاري بث المعاملة..."
-            },
-            "broadcastError" : "ربما تكون معاملتك قد فشلت. يُرجى الانتظار لحظة ثم تحقق من سجل المعاملات قبل المحاولة مرة أخرى."
-          }
-        }
-      }
-    },
-    "redelegation" : {
-      "flow" : {
-        "title" : "إعادة تفويض الأصول",
-        "steps" : {
-          "starter" : {
-            "title" : "إعادة التفويض",
-            "description" : "استخدم إعادة التفويض للتغيير من مدقق إلى مدقق آخر بسهولة. لكن إذا قمت بتغير رأيك مرة أخرى، سيكون عليك الانتظار لأن إعادة التفويض تؤدي إلى تفعيل فترة حظر زمني لمدة 14 يوماً.",
-            "warning" : "اختر المدقق بحكمة: فقد يتم فقدان جزء من أصولك المفوضة بشكل لا رجعة فيه إذا لم يتصرف المدقق بشكل لائق. يمكن أن يكون لديك <0>7 عمليات إعادة تفويض مُعلقة</0> كحد أقصى.",
-            "howDelegationWorks" : "كيف يعمل التفويض؟"
-          },
-          "validators" : {
-            "title" : "المدققون",
-            "currentDelegation" : "التفويض الحالي",
-            "newDelegation" : "تفويض جديد",
-            "chooseValidator" : "اختر مدقق",
-            "warning" : "سيكون عليك الانتظار لمدة <0>14 يوماً</0> لإعادة التفويض من المدقق الجديد إذا قمت بتغيير رأيك مرة أخرى",
-            "amountLabel" : "المبلغ المطلوب إعادة تفويضه"
-          },
-          "device" : {
-            "title" : "جهاز"
-          },
-          "confirmation" : {
-            "title" : "تأكيد",
-            "success" : {
-              "title" : "لقد قمت بإعادة تفويض أصولك بنجاح",
-              "text" : "إعادة التفويض ستقوم بالتحديث بمجرد أن تقوم سلسلة الكتل (blockchain) بتأكيد المعاملة",
-              "cta" : "رؤية التفاصيل"
-            },
-            "broadcastError" : "ربما تكون معاملتك قد فشلت. يُرجى الانتظار لحظة ثم تحقق من سجل المعاملات قبل المحاولة مرة أخرى."
-          }
-        }
-      }
-    },
-    "undelegation" : {
-      "header" : "إلغاء التفويض (إلغاء التفويضات)",
-      "headerTooltip" : "متاحة بعد فترة الحظر الزمني الممتد لفترة 14 يوماً",
-      "inactiveTooltip" : "المبالغ غير المفوضة لا تولد مكافآت.",
-      "flow" : {
-        "title" : "إلغاء تفويض الأصول",
-        "steps" : {
-          "amount" : {
-            "title" : "المبلغ",
-            "subtitle" : "عملية إلغاء التفويض تستغرق مدة <0>14 يوماً</0> للانتهاء.",
-            "warning" : "سيتم تحصيل المكافآت فوراً. ستتم إعادة المبلغ غير المفوّض إلى الرصيد المتاح بعد انقضاء فترة <0>الحظر الزمني لمدة 14 يوماً</0>.",
-            "fields" : {
-              "validator" : "المدقق",
-              "amount" : "المبلغ المراد إلغاء تفويضه"
-            }
-          },
-          "device" : {
-            "title" : "جهاز"
-          },
-          "confirmation" : {
-            "title" : "تأكيد",
-            "success" : {
-              "title" : "لقد قمت بإلغاء تفويض أصولك بنجاح.",
-              "description" : "<0>{{amount}}</0> تم إلغاء تفويضهم من <0>{{validator}}</0>",
-              "cta" : "رؤية التفاصيل"
-            },
-            "broadcastError" : "ربما تكون معاملتك قد فشلت. يُرجى الانتظار لحظة ثم تحقق من سجل المعاملات قبل المحاولة مرة أخرى."
-          }
-        }
-      }
-    }
-  },
-  "polkadot" : {
-    "lockedBalance" : "تم تقيده",
-    "lockedTooltip" : "يجب تقيد الأصول بالمدققين المرشحين قبل كسب مكافآت.",
-    "unlockingBalance" : "إلغاء التقيد",
-    "unlockingTooltip" : "الأصول التي يتم إلغاء تقيدها تظل مقفلة لمدة 28 يوماً قبل أن يمكن سحبهم.",
-    "unlockedBalance" : "غير مقيد",
-    "unlockedTooltip" : "الأصول غير المقيدة يمكن الآن نقلها باستخدام عملية السحب.",
-    "networkFees" : "يتم تعيين رسوم الشبكة تلقائياً عن طريق إجماع Polkadot، لن تتمكن من مراجعتهم على جهازك",
-    "bondedBalanceBelowMinimum" : "رصيدك المقيد أقل من الحد الأدنى الحالي البالغ {{minimumBondBalance}}. ترشيحاتك معرضة للحذف.",
-    "nomination" : {
-      "emptyState" : {
-        "description" : "يمكنك كسب المكافآت عن طريق تقيد الأصول ثم تعيين المدقق (المدققين) الخاص بك.",
-        "info" : "كيف تعمل الترشيحات"
->>>>>>> ee8bfdb3
       },
       "header": "الترشيحات",
       "nominate": "ترشيح",
@@ -4007,7 +3884,6 @@
     "messageHash": "دالة تجزئة الرسالة",
     "message": "رسالة"
   },
-<<<<<<< HEAD
   "TransactionConfirm": {
     "title": "يرجى تأكيد العملية على جهازك لإنهائها",
     "warning": "دائماً تحقق أن العنوان المعروض على جهازك يطابق تماماً العنوان الذي قدمه {{recipientWording}}",
@@ -4035,50 +3911,14 @@
     "recipientWording": {
       "send": "المستلم",
       "delegate": "المدقق",
+      "redelegate": "المدقق",
       "undelegate": "المدقق",
       "claimReward": "مستلم المكافأة",
+      "claimRewardCompound": "المدقق سيتلقى المكافآت",
       "optIn": "المستلم",
       "nominate": "المدقق",
       "erc721": {
         "transfer": "المستلم"
-=======
-  "TransactionConfirm" : {
-    "title" : "يرجى تأكيد العملية على جهازك لإنهائها",
-    "warning" : "دائماً تحقق أن العنوان المعروض على جهازك يطابق تماماً العنوان الذي قدمه {{recipientWording}}",
-    "secureContract" : "تحقق من تفاصيل الإيداع على جهازك قبل إرساله. يتم توفير عنوان العقد بشكل آمن حتى لا تضطر إلى التحقق منه.",
-    "verifyData" : "تحقق دائماً من تفاصيل العملية على جهازك.",
-    "warningWording" : {
-    },
-    "titleWording" : {
-      "send" : "يرجى التأكيد على جهازك لإنهاء العملية",
-      "claimReward" : "يرجى التأكيد على جهازك لإنهاء العملية",
-      "freeze" : "يرجى التأكيد على جهازك لإنهاء العملية",
-      "unfreeze" : "يرجى التأكيد على جهازك لإنهاء العملية",
-      "vote" : "يرجى التأكيد على جهازك لإنهاء العملية",
-      "delegate" : "يرجى التأكيد على جهازك لإنهاء العملية",
-      "undelegate" : "يرجى التأكيد على جهازك لإنهاء العملية",
-      "redelegate" : "يرجى التأكيد على جهازك لإنهاء العملية",
-      "claimRewardCompound" : "يرجى التأكيد على جهازك لإنهاء العملية",
-      "nominate" : "يرجى التأكيد على جهازك لإنهاء العملية",
-      "chill" : "يرجى التأكيد على جهازك لإنهاء العملية",
-      "bond" : "يرجى التأكيد على جهازك لإنهاء العملية",
-      "unbond" : "يرجى التأكيد على جهازك لإنهاء العملية",
-      "rebond" : "يرجى التأكيد على جهازك لإنهاء العملية",
-      "withdrawUnbonded" : "يرجى التأكيد على جهازك لإنهاء العملية",
-      "setController" : "يرجى التأكيد على جهازك لإنهاء العملية"
-    },
-    "recipientWording" : {
-      "send" : "المستلم",
-      "delegate" : "المدقق",
-      "redelegate" : "المدقق",
-      "undelegate" : "المدقق",
-      "claimReward" : "مستلم المكافأة",
-      "claimRewardCompound" : "المدقق سيتلقى المكافآت",
-      "optIn" : "المستلم",
-      "nominate" : "المدقق",
-      "erc721" : {
-        "transfer" : "المستلم"
->>>>>>> ee8bfdb3
       },
       "erc1155": {
         "transfer": "المستلم"
@@ -4803,28 +4643,10 @@
       "title": "يرجى تعطيل التوقيع المتعدد لإجراء معاملات Stellar"
     }
   },
-<<<<<<< HEAD
   "cryptoOrg": {
-    "account": {
-      "subHeader": {
-        "cardTitle": "تعمل بواسطة Crypto.org",
-        "moreInfo": "مزيد من المعلومات",
-        "drawerTitle": "دمج Crypto.org",
-        "title": "رمز Crypto.org (CRO) متاح الآن على Ledger Live",
-        "description": "يمكنك الآن بدء إدارة رموزك Crypto.org (CRO) وتأمينهم من خلال Ledger Live.",
-        "description2": "رمز Crypto.org (CRO) هو رمز أصلي لسلسلة Crypto.org ويُستخدم لكل شيء من المعاملات، إلى التكديس و العديد من الميزات القادمة.",
-        "website": "العملات المشفرة في كل محفظة"
-      }
-    },
     "memo": "ملاحظة (تسمية الوجهة)",
     "memoPlaceholder": "اختياري",
     "memoWarningText": "عند استخدام ملاحظة، تحقق بعناية من المعلومات مع المستلم"
-=======
-  "cryptoOrg" : {
-    "memo" : "ملاحظة (تسمية الوجهة)",
-    "memoPlaceholder" : "اختياري",
-    "memoWarningText" : "عند استخدام ملاحظة، تحقق بعناية من المعلومات مع المستلم"
->>>>>>> ee8bfdb3
   },
   "hedera": {
     "name": "hedera",
