{
  "calendar" : {
    "today" : "اليوم",
    "tomorrow" : "غداً",
    "yesterday" : "أمس",
    "transactionDate" : "تاريخ المعاملة"
  },
  "platform" : {
    "flows" : {
      "requestAccount" : {
        "title" : "اختر حساب"
      },
      "broadcast" : {
        "toast" : {
          "title" : "تم إرسال المعاملة !",
          "text" : "انقر هنا لرؤية تفاصيل العملية"
        }
      }
    },
    "app" : {
      "informations" : {
        "title" : "معلومات",
        "website" : "الموقع الإلكتروني"
      }
    },
    "catalog" : {
      "title" : "اكتشف",
      "branch" : {
        "soon" : "سيأتي قريباً",
        "experimental" : "تجريبي",
        "debug" : "تصحيح الأخطاء"
      },
      "banner" : {
        "title" : "اكتشف كتالوج التطبيقات الحية لدينا",
        "description" : "نحن نعمل جاهدين لنتيح لك الوصول إلى عالم التمويل اللامركزي (DeFi)، وNFTs وغير ذلك الكثير، بأمان مباشرةً داخل Ledger Live!"
      },
      "twitterBanner" : {
        "description" : "أخبرنا ما الخدمة التالية التي تريد رؤيتها على Ledger Live عن طريق الهاشتاج",
        "tweetText" : "تطبيق Ledger القادم يجب أن يكون..."
      },
      "pollCTA" : {
        "title" : "استطلاع",
        "description" : "ما الخدمة التي تريد رؤيتها في Ledger Live؟",
        "button" : "هيا نصوت!"
      },
      "developerCTA" : {
        "title" : "للمطوّرين",
        "description" : "جميع المعلومات التي تحتاج إليها لدمج تطبيقاتك على Ledger Live.",
        "button" : "الذهاب إلى البوابة"
      }
    },
    "disclaimer" : {
      "title" : "تطبيق خارجي",
      "description" : "أنت على وشك أن تتم إعادة توجيهك إلى تطبيق لا يتم تشغيله من قِبل Ledger.",
      "legalAdvice" : "لا يتم تشغيل هذا التطبيق من قِبل Ledger. Ledger غير مسؤولة عن أي خسارة للأموال أو عن جودة الخدمة لمثل هذا التطبيق.\n\nدائماً تأكد من التحقق بعناية من المعلومات المعروضة على جهازك.",
      "checkbox" : "لاتذكرني مرة أخرى.",
      "CTA" : "متابعة"
    }
  },
  "common" : {
    "never" : "أبداً",
    "apply" : "تقديم",
    "done" : "تم",
    "confirm" : "تأكيد",
    "reject" : "رفض",
    "cancel" : "إلغاء",
    "getSupport" : "الحصول على الدعم",
    "delete" : "إزالة الحساب من المحفظة الاستثمارية",
    "launch" : "تشغيل",
    "continue" : "متابعة",
    "previous" : "السابق",
    "learnMore" : "تعرّف على المزيد",
    "help" : "مساعدة",
    "needHelp" : "بحاجة إلى مساعدة؟",
    "areYouSure" : "هل أنت متأكد؟",
    "selectAccount" : "اختار حساباً",
    "selectAccountNoOption" : "لا يوجد حساب مطابق \"{{accountName}}\"",
    "selectCurrency" : "اختر أصل مشفّر",
    "selectCurrencyNoOption" : "لا يوجد أصل مشفّر \"{{currencyName}}\"",
    "selectCurrencyEmptyOption" : "لا يوجد أصل مشفر",
    "selectValidatorNoOption" : "لا يوجد مدقق مطابق \"{{accountName}}\"",
    "selectNoResults" : "لم يتم العثور على نتائج مطابقة \"{{query}}\"",
    "sortBy" : "فرز حسب",
    "save" : "حفظ",
    "lock" : "إقفال",
    "showMore" : "عرض المزيد",
    "back" : "عودة",
    "reset" : "إعادة تعيين",
    "retry" : "إعادة المحاولة",
    "range" : "نطاق زمني",
    "stop" : "إيقاف",
    "updateNow" : "التحديث الآن",
    "close" : "إغلاق",
    "eastern" : "شرقي",
    "western" : "غربي",
    "reverify" : "إعادة التحقق",
    "verify" : "تحقق",
    "verifyMyAddress" : "التحقق من عنواني",
    "copy" : "نسخ",
    "copied" : "تم النسخ",
    "addressCopied" : "تم نسخ العنوان",
    "addressCopiedSuspicious" : "عدم تطابق العنوان المنسوخ والعنوان الموجود في ذاكرة النصوص.",
    "experimentalFeature" : "تجريبي",
    "information" : "معلومات",
    "search" : "جارٍ البحث...",
    "searchWithoutEllipsis" : "بحث",
    "manage" : "إدارة",
    "lockScreen" : {
      "title" : "مرحباً بك مجدداً",
      "subTitle" : null,
      "description" : "أدخل كلمة المرور الخاصة بك للمتابعة",
      "inputPlaceholder" : "اكتب كلمة المرور الخاصة بك",
      "lostPassword" : "فقدت كلمة المرور الخاصة بي"
    },
    "sync" : {
      "syncing" : "جارٍ المزامنة...",
      "upToDate" : "متزامن",
      "outdated" : "ايقاف مؤقت",
      "needsMigration" : "أُنقر لتحديث الحساب",
      "error" : "خطأ في المزامنة",
      "refresh" : "تحديث",
      "devTools" : "أدوات المطوّرين"
    },
    "exchange" : "تبادل",
    "info" : "معلومات",
    "connectDevice" : "توصيل جهازك"
  },
  "devices" : {
    "nanoS" : "Nano S",
    "nanoSP" : "Nano S Plus",
    "nanoX" : "Nano X",
    "blue" : "Blue"
  },
  "operation" : {
    "type" : {
      "IN" : "تم الاستلام",
      "OUT" : "تم الإرسال",
      "NFT_IN" : "تم تلقي NFT",
      "NFT_OUT" : "تم إرسال NFT",
      "CREATE" : "تم إنشاؤه",
      "REVEAL" : "تم الإظهار",
      "DELEGATE" : "تم التفويض",
      "REDELEGATE" : "تمت إعادة التفويض",
      "UNDELEGATE" : "غير مفوّض",
      "SUPPLY" : "تم الإيداع",
      "REDEEM" : "مسحوب",
      "APPROVE" : "مُعتمد",
      "VOTE" : "تم التصويت",
      "FREEZE" : "مُجمد",
      "UNFREEZE" : "تمت إزالة التجميد",
      "REWARD" : "المكافأة المُطالب بها",
      "FEES" : "رسوم",
      "OPT_IN" : "الانضمام",
      "OPT_OUT" : "إلغاء الانضمام",
      "CLOSE_ACCOUNT" : "إغلاق الحساب",
      "BOND" : "تقيد",
      "UNBOND" : "إلغاء التقيد",
      "REWARD_PAYOUT" : "مُكافأة",
      "SLASH" : "تغريم",
      "WITHDRAW_UNBONDED" : "سحب",
      "NOMINATE" : "ترشيح",
      "CHILL" : "حذف الترشيحات",
      "SET_CONTROLLER" : "إعداد وحدة التحكم"
    }
  },
  "byteSize" : {
    "bytes" : "{{size}} بايت",
    "kbUnit" : "{{size}} كيلوبايت",
    "mbUnit" : "{{size}} ميجابايت"
  },
  "time" : {
    "minute" : "دقيقة",
    "minute_plural" : "دقائق",
    "hour" : "ساعة",
    "hour_plural" : "ساعات",
    "range" : {
      "day" : "1 يوم",
      "week" : "1 أسبوع",
      "month" : "1 شهر",
      "year" : "1 سنة",
      "all" : "الكل"
    }
  },
  "fees" : {
    "advanced" : "مُتَقدم",
    "custom" : "مُخصّص",
    "fast" : "سريع",
    "high" : "مرتفعة",
    "low" : "منخفضة",
    "slow" : "بطيء",
    "standard" : "اعتيادية",
    "medium" : "متوسط",
    "feesAmount" : "قيمة الرسوم"
  },
  "sidebar" : {
    "card" : "بطاقة",
    "learn" : "تعلّم",
    "menu" : "القائمة",
    "stars" : "الحسابات المفضلة",
    "accounts" : "الحسابات",
    "manager" : "المدير",
    "exchange" : "شراء / بيع",
    "swap" : "مبادلة",
    "lend" : "إقراض",
    "catalog" : "Discover",
    "market" : "السوق"
  },
  "stars" : {
    "placeholder" : "قم بتفضيل حساب لعرضه هنا.",
    "tooltip" : "تفضيل حساب"
  },
  "bridge" : {
    "modalTitle" : "فتح جسر (bridge) الجهاز",
    "openHeader" : "اكشف حسابات جهازك من خلال WebSocket",
    "openDescription" : "فتح جسر (bridge) يكشف جميع حساباتك لتطبيقات الطرف الثالث.",
    "openedHeader" : "تم فتح جسر {{appName}}",
    "openedDescription" : "يمكنك الآن الوصول إلى حسابك {{appName}} على تطبيق ويب طرف ثالث من خلال WebSocket.",
    "completeHeader" : "تم إكمال جلسة الجسر",
    "completeDescription" : "جسر websocket مُغلق الآن.",
    "openButton" : "فتح",
    "disconnectButton" : "قطع الاتصال"
  },
  "swap2" : {
    "title" : "مبادلة",
    "tabs" : {
      "exchange" : "تبادل",
      "history" : "السجل",
      "kyc" : "اعرف عميلك (KYC)"
    },
    "form" : {
      "changeCTA" : "تغيير",
      "ratesDrawer" : {
        "title" : "مُعدل",
        "quote" : "عرض أسعار",
        "receive" : "تلقي"
      },
      "details" : {
        "label" : {
          "provider" : "مزود",
          "rate" : "مُعدل",
          "fees" : "رسوم الشبكة",
          "target" : "الحساب المستهدف"
        },
        "tooltip" : {
          "provider" : "أبجد هوز",
          "rate" : "أبجد هوز",
          "fees" : "أبجد هوز"
        },
        "noAccount" : "قم بإنشاء حساب لتتلقى {{name}}",
        "noAccountCTA" : "إضافة حساب"
      },
      "from" : {
        "title" : "من",
        "max" : "الحد الأقصى",
        "accountPlaceholder" : "اختر المصدر",
        "currencyDisabledTooltip" : "هذه العملة غير متاحة للمبادلة بعد"
      },
      "to" : {
        "title" : "إلى"
      },
      "notAvailable" : {
        "title" : "المبادلة غير متاحة في منطقتك بعد",
        "content" : "اصبر قليلاً، <br/>سوف نطلق هذه الميزة قريباً جداً"
      },
      "providers" : {
        "kyc" : {
          "required" : "تحتاج إلى إكمال اعرف عميلك (KYC)",
          "complete" : "أكمل KYC (اعرف عميلك)",
          "update" : "قم بتنشيط KYC (اعرف عميلك)",
          "rejected" : "تم رفض KYC (اعرف عميلك)، قم ببدء التحقق مرة أخرى",
          "rejectedContactProviderSupport" : "تم رفض اعرف عميلك (KYC)، برجاء التواصل مع دعم {{providerName}}",
          "updateRequired" : "استكمل أو حدّث بيانات اعرف عميلك (KYC) الخاصة بك",
          "status" : {
            "pending" : "KYC (اعرف عميلك) مُعلق",
            "approved" : "تمت الموافقة على KYC (اعرف عميلك)",
            "closed" : "تم رفض KYC (اعرف عميلك)",
            "upgradeRequired" : "بيانات اعرف عميلك (KYC) غير كافية"
          }
        },
        "login" : {
          "required" : "تحتاج لتسجيل الدخول مع هذا المزود",
          "complete" : "تسجيل الدخول"
        },
        "mfa" : {
          "required" : "تحتاج لإعداد المصادقة متعددة العوامل (MFA) مع هذا المزود",
          "complete" : "إعداد المصادقة متعددة العوامل (MFA)"
        },
        "withdrawalsBlockedError" : {
          "message" : "تم حظر عملية السحب خاصتك من قِبل {{providerName}}.\n\n يرجى التواصل مع فريق الدعم لديهم للمزيد من المعلومات."
        }
      }
    },
    "history" : {
      "disclaimer" : "مبادلاتك على سطح المكتب غير متزامنة مع تطبيق Ledger Live للجوال",
      "empty" : {
        "title" : "ستظهر مبادلاتك السابقة هنا",
        "description" : "إما أنك لم تقم بأي مبادلات بعد، أو تمت إعادة تعيين Ledger Live في هذه الأثناء."
      },
      "export" : "تصدير العمليات",
      "exporting" : "جاري التصدير..."
    },
    "kyc" : {
      "updateRequired" : "لا يمكننا إكمال عملية اعرف عميلك (KYC) حتى تقوم بتحديث التطبيق",
      "wyre" : {
        "disclaimer" : "يتم جمع معلوماتك من قبِل LEDGER بالنيابة عن WYRE ويتم نقل هذه المعلومات إليها لأغراض KYC (اعرف عميلك). للتعرف على مزيد من المعلومات، يرجى مراجعة",
        "policy" : "سياسة الخصوصية",
        "title" : "التحقق من هويتك",
        "subtitle" : "يرجى إدخال معلوماتك للمبادلة مع Wyre.",
        "cta" : "متابعة",
        "pending" : {
          "cta" : "متابعة",
          "title" : "تم إرسال بياناتك للاعتماد",
          "subtitle" : "عادة ما يستغرق الأمر بضع دقائق حتى تكتمل المراجعة.",
          "link" : "معرفة المزيد عن KYC (اعرف عميلك)",
          "info" : "التحقق من الهوية: تم الإرسال"
        },
        "closed" : {
          "cta" : "إعادة تعيين KYC (اعرف عميلك)",
          "title" : "تم رفض طلب KYC (اعرف عميلك)",
          "subtitle" : "رفضت Wyre البيانات التي قدمتها لأغراض KYC (اعرف عميلك)",
          "link" : "معرفة المزيد عن KYC (اعرف عميلك)"
        },
        "form" : {
          "firstName" : "الاسم الأول",
          "lastName" : "اسم العائلة",
          "street1" : "عنوان الشارع، السطر 1",
          "street2" : "عنوان الشارع، السطر 2",
          "city" : "المدينة",
          "state" : "الولاية",
          "country" : "الدولة",
          "postalCode" : "الرمز البريدي",
          "dateOfBirth" : "تاريخ الميلاد",
          "firstNamePlaceholder" : "أدخل اسمك الأول",
          "lastNamePlaceholder" : "أدخل اسم العائلة",
          "street1Placeholder" : "مثال: 13 شارع مابل",
          "street2Placeholder" : "مثال: 13 شارع مابل",
          "cityPlaceholder" : "مثل: سان خوسيه",
          "postalCodePlaceholder" : "أدخل رمزك البريدي المكوّن من 5 أرقام",
          "dateOfBirthPlaceholder" : "اليوم/الشهر/السنة",
          "firstNameError" : "أدخل اسمك الأول للمتابعة",
          "lastNameError" : "أدخل اسم العائلة للمتابعة",
          "street1Error" : "أدخل عنوانك",
          "cityError" : "أدخل المدينة التي تعيش بها في الولايات المتحدة الأمريكية",
          "postalCodeError" : "أدخل رمزاً بريدياً صالحاً في الولايات المتحدة الأمريكية",
          "dateOfBirthError" : "أدخل تاريخ ميلادك",
          "dateOfBirthValidationError" : "أدخل تاريخ ميلاد صحيح"
        }
      }
    },
    "exchangeDrawer" : {
      "title" : "قم بتأكيد عملية التداول الخاصة بك.",
      "completed" : {
        "title" : "تم بث المعاملة بنجاح",
        "description" : "تم إرسال عملية المبادلة الخاصة بك إلى الشبكة لتأكيدها. يرجى الانتظار حتى يتم تأكيد معاملتك وحتى يقوم المزود بمعالجة وإرسال {{targetCurrency}} الخاصة بك.",
        "disclaimer" : "قم بحفظ مُعرّف المبادلة الخاص بك في حال كنت بحاجة إلى مساعدة من <0><0>دعم </0>{{provider}}</0>.",
        "seeDetails" : "رؤية التفاصيل"
      }
    }
  },
  "swap" : {
    "title" : "مبادلة",
    "titleCrypto" : "مبادلة {{currency}}",
    "whatIsSwap" : "ما هي المبادلة",
    "decentralizedSwapAvailable" : "بالنسبة لبعض المعاملات يمكنك التفكير في استخدام المبادلة اللامركزية. اكتشف <0>Paraswap</0> و <1>1inch</1>.",
    "paraswap" : {
      "cta" : " تفقد هذا",
      "description" : "تبحث عن Paraswap؟ لقد تم نقلها إلى علامة تبويب اكتشف."
    },
    "tabs" : {
      "exchange" : "تبادل",
      "history" : "السجل"
    },
    "history" : {
      "disclaimer" : "مبادلاتك على سطح المكتب غير متزامنة مع تطبيق Ledger Live للجوال",
      "empty" : {
        "title" : "ستظهر مبادلاتك السابقة هنا",
        "description" : "إما أنك لم تقم بأي مبادلات بعد، أو تمت إعادة تعيين Ledger Live في هذه الأثناء."
      }
    },
    "landing" : {
      "title" : "قم بمبادلة أصولك",
      "continue" : "متابعة",
      "sorry" : "الخدمة غير متوفرة مؤقتًا أو غير متوفرة في بلدك"
    },
    "missingApp" : {
      "title" : "يرجى تثبيت تطبيق {{appName}} على جهازك",
      "subtitle" : "انتقل إلى المدير وقم بتثبيت تطبيق {{appName}} لمبادلة الأصول.",
      "cta" : "الانتقال إلى المدير"
    },
    "outdatedApp" : {
      "title" : "يرجى تثبيت تطبيق {{appName}} على جهازك",
      "subtitle" : "انتقل إلى المدير وقم بتثبيت تطبيق {{appName}} لمبادلة الأصول.",
      "cta" : "الانتقال إلى المدير"
    },
    "providers" : {
      "title" : "اختر أحد المزودين لمبادلة الأصول المشفرة",
      "learnMore" : "ما هي المبادلة؟",
      "kycRequired" : "KYC (اعرف عميلك) مطلوب",
      "cta" : "متابعة",
      "kyc" : {
        "notAvailable" : "{{provider}} غير متاح في موقعك",
        "status" : {
          "required" : "KYC (اعرف عميلك) مطلوب",
          "pending" : "KYC (اعرف عميلك) مُعلق",
          "approved" : "تمت الموافقة على KYC (اعرف عميلك)!",
          "closed" : "تم رفض KYC (اعرف عميلك)"
        }
      }
    },
    "ip" : {
      "title" : "مرحباً بك في المبادلة",
      "subtitle" : "قم بمبادلة الأصول المشفرة مباشرةً من جهازك Ledger.",
      "disclaimer" : "بالمتابعة، فإنك توافق على أنه قد تتم مشاركة بيانات موقعك مع مزودي خدمة الطرف الثالث من أجل امتثالهم لإجراءات مكافحة غسيل الأموال / KYC (اعرف عميلك)."
    },
    "kyc" : {
      "updateRequired" : "لا يمكننا إكمال عملية اعرف عميلك (KYC) حتى تقوم بتحديث التطبيق",
      "wyre" : {
        "disclaimer" : "يتم جمع معلوماتك من قبِل LEDGER بالنيابة عن WYRE ويتم نقل هذه المعلومات إليها لأغراض KYC (اعرف عميلك). للتعرف على مزيد من المعلومات، يرجى مراجعة",
        "policy" : "سياسة الخصوصية",
        "title" : "قم بتأكيد هويتك",
        "subtitle" : "يرجى إدخال معلوماتك للمبادلة مع Wyre.",
        "pending" : {
          "cta" : "متابعة",
          "title" : "في انتظار الموافقة",
          "subtitle" : "تم إرسال بياناتك لاعتمادها من Wyre.",
          "link" : "معرفة المزيد عن KYC (اعرف عميلك)"
        },
        "closed" : {
          "cta" : "إعادة تعيين KYC (اعرف عميلك)",
          "title" : "تم رفض طلب KYC (اعرف عميلك)",
          "subtitle" : "رفضت Wyre البيانات التي قدمتها لأغراض KYC (اعرف عميلك)",
          "link" : "معرفة المزيد عن KYC (اعرف عميلك)"
        },
        "form" : {
          "firstName" : "الاسم الأول",
          "lastName" : "اسم العائلة",
          "street1" : "عنوان الشارع، السطر 1",
          "street2" : "عنوان الشارع، السطر 2",
          "city" : "المدينة",
          "state" : "الولاية",
          "country" : "الدولة",
          "postalCode" : "الرمز البريدي",
          "dateOfBirth" : "تاريخ الميلاد",
          "firstNamePlaceholder" : "أدخل اسمك الأول",
          "lastNamePlaceholder" : "أدخل اسم العائلة",
          "street1Placeholder" : "مثال: 13 شارع مابل",
          "street2Placeholder" : "مثال: 13 شارع مابل",
          "cityPlaceholder" : "مثل: سان خوسيه",
          "postalCodePlaceholder" : "أدخل رمزك البريدي المكوّن من 5 أرقام",
          "dateOfBirthPlaceholder" : "اليوم/الشهر/السنة",
          "firstNameError" : "أدخل اسمك الأول للمتابعة",
          "lastNameError" : "أدخل اسم العائلة للمتابعة",
          "street1Error" : "أدخل عنوانك",
          "cityError" : "أدخل المدينة التي تعيش بها في الولايات المتحدة الأمريكية",
          "postalCodeError" : "أدخل رمزاً بريدياً صالحاً في الولايات المتحدة الأمريكية",
          "dateOfBirthError" : "أدخل تاريخ ميلادك",
          "dateOfBirthValidationError" : "أدخل تاريخ ميلاد صحيح"
        }
      }
    },
    "form" : {
      "resetKYC" : "أعد تعيين بيانات KYC (اعرف عميلك) الخاصة بك وقم بتحديث Ledger Live للمبادلة مع Wyre",
      "resetKYCCTA" : "إعادة تعيين KYC (اعرف عميلك)",
      "amount" : "المبلغ",
      "from" : {
        "title" : "من",
        "account" : "حساب",
        "amount" : "المبلغ المطلوب إرساله",
        "currency" : "الأصول المشفرة"
      },
      "to" : {
        "title" : "إلى",
        "account" : "حساب",
        "amount" : "المبلغ المطلوب تلقيه",
        "currency" : "الأصول المشفرة",
        "addAccountCTA" : "إضافة حساب جديد"
      },
      "tradeMethod" : {
        "title" : "مُعدل",
        "float" : "مُعدل متغير",
        "floatUnavailable" : "المُعدل المتغير غير مدعوم لهذا الثنائي",
        "fixed" : "مُعدل ثابت",
        "fixedUnavailable" : "المُعدل الثابت غير مدعوم لهذا الثنائي",
        "floatDesc" : "يمكن أن يتغير المبلغ الخاص بك اعتماداً على ظروف السوق.",
        "fixedDesc" : "سيبقى المبلغ الخاص بك كما هو حتى لو تغير السوق. يتم التحديث كل 60 ثانية.",
        "by" : "مُقدم من"
      },
      "exchange" : "تبادل",
      "helpCTA" : "ما هي المبادلة؟",
      "bubble" : "نحن نستخدم سعراً ثابتاً، هذا هو بالضبط المبلغ الذي ستحصل عليه.",
      "noAccounts" : "ليس لديك حسابات {{currencyName}} بها رصيد",
      "noApp" : "تطبيق {{currencyName}} غير مُثبت.",
      "outdatedApp" : "تحديث تطبيق {{currencyName}} متوفر.",
      "loadingRates" : "جارٍ تحميل المعدلات ..."
    },
    "unauthorizedRatesModal" : {
      "title" : "Ledger Live يحتاج إلى تحديث",
      "subtitle" : "يرجى تحديث Ledger Live إلى أحدث إصدار، وأعد التحقق من هويتك للمبادلة مع wyre",
      "cta" : "إعادة تعيين التحقق"
    },
    "resetThirdPartyDataModal" : {
      "title" : "حذف بياناتك لدى الطرف الثالث المحلي",
      "subtitle" : "قم بحذف بياناتك لدى الطرف الثالث المحلي. قد تحتاج لإعادة تقديم بيانات اعرف عميلك (KYC) و/أو تسجيل الدخول مجدداً للوصول إلى الخدمات التي يُقدّمها شركائنا.",
      "cta" : "تأكيد"
    },
    "modal" : {
      "title" : "مبادلة",
      "steps" : {
        "summary" : {
          "title" : "الملخص",
          "from" : "من",
          "to" : "إلى",
          "toExchange" : "المبلغ المطلوب إرساله",
          "toReceive" : "المبلغ المطلوب تلقيه",
          "terms" : "الشروط والأحكام",
          "disclaimer" : {
            "description" : "بالضغط على \"تأكيد\"، أقر وأقبل أن هذه الخدمة تحكم حصرياً من قِبل <0>{{provider}}</0>",
            "acceptedDescription" : "هذه الخدمة تُحكم حصرياً من قِبل <0>{{provider}}</0>"
          },
          "details" : {
            "provider" : "المزود",
            "tradeMethod" : {
              "title" : "النوع",
              "float" : "مُعدل متغير",
              "fixed" : "مُعدل ثابت"
            },
            "address" : "عنوان"
          }
        },
        "device" : {
          "title" : "جهاز"
        },
        "dependencies" : {
          "title" : "التحققات من التطبيق"
        },
        "finished" : {
          "title" : "مُعلقّة",
          "subtitle" : "تم البث المبادلة بنجاح ",
          "swap" : "معرّف المبادلة الخاص بك:",
          "seeDetails" : "رؤية التفاصيل",
          "disclaimer" : "قم بحفظ مُعرّف المبادلة الخاص بك في حال كنت بحاجة إلى مساعدة من <0><0>دعم </0>{{provider}}</0>.",
          "description" : "لقد تم إرسال عملية المبادلة الخاصة بك إلى الشبكة لتأكيدها. يمكن أن يستغرق الأمر مدة تصل إلى ساعة قبل أن تتلقى {{targetCurrency}} الخاصة بك."
        }
      }
    },
    "operationDetailsModal" : {
      "title" : "مبادلة",
      "provider" : "المزود",
      "txid" : "مُعرّف المبادلة",
      "status" : "الوضع الحالي",
      "statusTooltips" : {
        "expired" : "يرجى التواصل مع مزود المبادلة باستخدام مُعرف مبادلتك للمزيد من المعلومات.",
        "refunded" : "يرجى التواصل مع مزود المبادلة باستخدام مُعرف مبادلتك للمزيد من المعلومات.",
        "pending" : "يُرجى الانتظار بينما يقوم مزود المبادلة بمعالجة المعاملة.",
        "onhold" : "يرجى التواصل مع مزود المبادلة باستخدام مُعرف مبادلتك لحل المشكلة.",
        "finished" : "تم تنفيذ مبادلتك بنجاح."
      },
      "date" : "التاريخ",
      "from" : "من",
      "fromAddress" : "عنوان المصدر",
      "fromAddress_plural" : "عناوين المصدر",
      "to" : "إلى",
      "toProvider" : "عنوان المزود",
      "initialAmount" : "المبلغ الأولي",
      "creditedAmount" : "المبلغ المضاف"
    }
  },
  "lottieDebugger" : {
    "buttonTitle" : "اختبر"
  },
  "fullNode" : {
    "status" : "الوضع الحالي",
    "connect" : "تواصل",
    "disconnect" : "قطع الاتصال",
    "checkNodeSettings" : "تحقق من إعدادات العقدة",
    "edit" : "تعديل",
    "modal" : {
      "title" : "توصيل عقدة بيتكوين الكاملة",
      "disconnectTitle" : "فصل العقدة الكاملة",
      "steps" : {
        "landing" : {
          "header" : "ابدأ عقدتك الكاملة. لا تثق، ولكن تحقق.",
          "description" : "عقدة البيتكوين الكاملة تتحقق من جميع المعاملات والكتل، مما يسمح لك باستخدام بيتكوين بطريقة بدون ثقة أثناء المساهمة في شبكة بيتكوين.",
          "list" : {
            "item1" : "قم بإعداد Bitcoin Core على جهاز يحتوي على موارد كافية.",
            "item2" : "انتظر حتى تتم مزامنة عقدتك بشكل كامل.",
            "item3" : "سَجل بيانات اعتماد RPC الخاصة بعقدتك، وعنوان IP ورقم المنفذ الخاص بك."
          },
          "disclaimer" : "تشغيل عقدة كاملة يتطلب كمبيوتر يحتوي على موارد كافية واتصال عريض النطاق بدون قيود بيانات."
        },
        "node" : {
          "title" : "عقدة",
          "connectionSteps" : {
            "notConnected" : {
              "header" : "أدخل معلمات العقدة الخاصة بك",
              "disclaimer" : "يجب أن تكون العقدة الكاملة الخاصة بك متزامنة بالكامل قبل توصيل Ledger Live.",
              "fields" : {
                "nodeHost" : {
                  "title" : "المضيف",
                  "tooltip" : "اتركه بشكل افتراضي إذا كانت العقدة تعمل على هذا الكمبيوتر، أو استبدل عنوان IP ورقم المنفذ للعقدة."
                },
                "rpcCredentials" : {
                  "title" : "بيانات اعتماد RPC",
                  "tooltip" : "أدخل اسم مستخدم وكلمة مرور RPC لعقدتك، الموجودة في ملف bitcoin.conf.",
                  "usernamePlaceholder" : "اسم المستخدم",
                  "passwordPlaceholder" : "كلمة المرور"
                },
                "tls" : {
                  "title" : "استخدام TLS",
                  "tooltip" : "قم بتمكين طبقة المنافذ الآمنة (TLS)، على سبيل المثال، عند استخدام حل العقدة المستضافة."
                }
              }
            },
            "connecting" : {
              "header" : "جارٍ اختبار اتصال العقدة",
              "description" : "يُرجى الانتظار بينما نتحقق مما إذا كانت عقدتك الكاملة تستجيب."
            },
            "success" : {
              "header" : "تم الاتصال بالعقدة الكاملة بنجاح",
              "description" : "يمكنك الآن تكوين عقدتك الكاملة للبحث عن حساباتك على سلسلة الكتل."
            },
            "failure" : {
              "header" : "تعذر الوصول إلى العقدة الكاملة",
              "description" : "يُرجى التأكد من مزامنة عقدتك بالكامل والتحقق من إعدادات الاتصال الخاصة بها."
            }
          }
        },
        "device" : {
          "title" : "جهاز",
          "connectionSteps" : {
            "pending" : {
              "header" : "الحصول على الحسابات من الجهاز",
              "description" : "يُرجى الانتظار بينما تتم إضافة الحسابات المراد فحصها إلى ملف تكوين العقدة."
            },
            "success" : {
              "header" : "تمت إضافة الحسابات إلى تكوين العقدة",
              "description" : "تم حفظ ملف التكوين في مجلد بيانات المستخدم. ذلك يُمكن Ledger SatStack من الاتصال بعقدتك الكاملة ويسمح له بالبحث عن حساباتك على سلسلة الكتل.",
              "cta" : "عرض بيانات المستخدم"
            }
          }
        },
        "accounts" : {
          "title" : "الحسابات",
          "existing" : "الحسابات الموجودة المطلوب فحصها",
          "toScan" : "الحسابات المراد فحصها",
          "toScanDescription" : "الحسابات المطلوب فحصها لكل نوع من العناوين",
          "toScanTooltip" : "قم بالزيادة فقط إذا كان لديك +10 حسابات BTC. سيكون الفحص الأولي أبطأ. "
        },
        "satstack" : {
          "title" : "SatStack",
          "connectionSteps" : {
            "notConnected" : {
              "header" : "تنزيل Ledger SatStack وتشغيله",
              "description" : "Ledger SatStack هو تطبيق صغير يُمكّن Ledger Live من التحدث إلى عقدتك الكاملة. يُرجى تنزيله وتشغيله قبل المتابعة.",
              "disclaimer" : "يجب أن يكون SatStack قيد التشغيل ليتمكن Ledger Live من الاتصال بعقدتك الكاملة. فكر في إعداده ليعمل تلقائياً عند تشغيل الكمبيوتر الخاص بك.",
              "cta" : "تنزيل SatStack"
            },
            "satstack-disconnected" : {
              "header" : "تعذر الوصول إلى SatStack",
              "description" : "يُرجى التحقق أن SatStack يعمل على هذا الكمبيوتر."
            },
            "satstack-outdated" : {
              "header" : "يُرجى ترقية SatStack",
              "description" : "إصدار SatStack الذي تستخدمه قديم للغاية وقد يحتوي على خلل أو عدم توافق."
            },
            "node-disconnected" : {
              "header" : "تعذر الوصول إلى العقدة الكاملة",
              "description" : "يُرجى التحقق أن عقدتك يمكن الوصول إليها وأن إعدادات الاتصال التي أدخلتها صحيحة."
            },
            "invalid-chain" : {
              "header" : "عنوان سلسلة غير صحيح",
              "description" : "وصف سلسلة غير صحيح لتلميح الأدوات"
            },
            "initializing" : {
              "header" : "جاري التحميل",
              "description" : ""
            },
            "ready" : {
              "header" : "مُستعد",
              "description" : "تمت مزامنة العقدة بالكامل. أصبحت أرصدة حسابك بيتكوين صحيحة الآن."
            },
            "syncing" : {
              "header" : "جاري مزامنة العقدة…",
              "description" : "المعاملات الأخيرة قد لا تكون مرئية بعد، لذا قد تكون أرصدة حساب بيتكوين غير صحيحة. إذا أمكن، شغّل عقدتك باستمرار للحفاظ على مزامنتها."
            },
            "scanning" : {
              "header" : "جاري مسح الحساب...",
              "description" : "يمكنك إضافة حساباتك بمجرد أن يكتمل فحص الحساب. أي حسابات بيتكوين تمت إضافتها مسبقاً من خلال متصفحات Ledger تمت إزالتها."
            }
          }
        },
        "disconnect" : {
          "cta" : "قطع الاتصال",
          "description" : "هل أنت متأكد؟ فصل العقدة الكاملة سيؤدي إلى إزالة جميع حسابات بيتكوين. يمكنك إضافة حساباتك مرة أخرى باستخدام متصفحات Ledger."
        }
      }
    }
  },
  "account" : {
    "subHeader" : {
      "moreInfo" : "مزيد من المعلومات",
      "cardTitle" : "يعمل بواسطة {{team}}",
      "drawer" : {
        "title" : "دمج {{family}}",
        "subTitle" : "دمج {{family}} تم بواسطة فريق {{team}}",
        "description" : "Ledger Live هي منصة مفتوحة المصدر.",
        "description2" : "المطورون من أي مكان في العالم بإمكانهم الدمج مع Ledger Live",
        "description3" : "هذا الدمج تم تنفيذه من قِبل {{team}} بالتعاون مع Ledger"
      }
    },
    "lastOperations" : "أحدث العمليات",
    "contractAddress" : "عقد:",
    "openInExplorer" : "فتح في المتصفح",
    "emptyState" : {
      "title" : "لا توجد أصول مشفرة بعد؟",
      "desc" : "تأكد أن تطبيق <1><0>{{managerAppName}}</0></1> مُثبت وابدأ في التلقي.",
      "descToken" : "تأكد أن تطبيق <1><0>{{managerAppName}}</0></1> مُثبت وابدأ في تلقي <3><0>{{ticker}}</0></3> و <5><0>{{tokenList}}</0> رموز التوكن</5>",
      "buttons" : {
        "receiveFunds" : "تلقي",
        "buy" : "شراء"
      }
    },
    "settings" : {
      "title" : "تعديل الحساب",
      "advancedLogs" : "مُتَقدم",
      "advancedTips" : "المفتاح العام الممتد (xpub) الخاص بك هي بيانات حساسة للخصوصية. استخدمه بحذر، خاصة عند الكشف للأطراف الثالثة.",
      "accountName" : {
        "title" : "اسم الحساب",
        "desc" : "وصف الحساب"
      },
      "unit" : {
        "title" : "وحدة",
        "desc" : "اختر الوحدة المراد استخدامها"
      }
    },
    "availableBalance" : "الرصيد المتاح",
    "frozenAssets" : "الأصول المجمدة",
    "bandwidth" : "النطاق الترددي (Bandwidth)",
    "energy" : "طاقة",
    "stake" : "تكديس",
    "delegatedAssets" : "الأصول المفوضة",
    "undelegating" : "جاري إلغاء التفويض",
    "availableBalanceTooltip" : "هذا المبلغ يمكن التخلص منه.",
    "frozenAssetsTooltip" : "تُستخدم الأصول المجمدة في عملية تصويت Tron. هذا يمثل العدد الإجمالي للأصوات الخاصة بك.",
    "bandwidthTooltip" : "قم بتجميد الأصول لكسب نطاق ترددي (Bandwidth)",
    "energyTooltip" : "قم بتجميد الأصول لكسب الطاقة",
    "delegatedTooltip" : "الأصول المفوضة يتم استخدامها في عملية التصويت. هذا يمثل مجموع عدد أصواتك.",
    "undelegatingTooltip" : "الأصول التي تم إلغاء تفويضها تكون في حظر زمني لمدة {{timelockInDays}} يوماً قبل أن تصبح متاحة."
  },
  "exchange" : {
    "chooseProvider" : "اختر من {{providerCount}} مزود",
    "chooseProviders" : "اختر من {{providerCount}} مزود",
    "title" : "شراء وبيع الأصول المشفرة",
    "reset" : "إعادة تعيين التدفق",
    "verifyAddress" : "يُرجى تأكيد أن العنوان المعروض يتطابق تماماً مع العنوان المعروض على جهازك",
    "buy" : {
      "header" : "شراء الأصول المشفرة عن طريق شريكنا",
      "title" : "اختر مزود لشراء الأصول المشفرة",
      "buyFrom" : "قم بالشراء من أي مكان",
      "cryptoSupported" : "الأصول المشفرة المدعومة",
      "payWith" : "الدفع بواسطة البطاقة أو SEPA",
      "tab" : "شراء",
      "coinify" : {
        "header" : "شراء الأصول المشفرة عن طريق {{provider}}",
        "title" : "شراء الأصول المشفرة من خلال <0>{{provider}}</0>",
        "selectCrypto" : "اختر أصل مشفّر",
        "selectAccount" : "اختر حساباً",
        "continue" : "متابعة",
        "addAccount" : "إضافة حساب"
      }
    },
    "sell" : {
      "header" : "بيع الأصول المشفرة عن طريق شريكنا",
      "title" : "بيع الأصول المشفرة عبر <0>{{provider}}</0>",
      "tab" : "بيع",
      "selectCrypto" : "اختر أصل مشفّر",
      "selectAccount" : "اختر حساباً",
      "continue" : "متابعة"
    }
  },
  "lend" : {
    "title" : "إقراض الأصول المشفرة",
    "tabs" : {
      "dashboard" : "اللوحة الرئيسية",
      "opened" : "القروض المفتوحة",
      "closed" : "القروض المغلقة",
      "history" : "السجل"
    },
    "assets" : "أصول للإقراض",
    "active" : "الحسابات المعتمدة",
    "lendAsset" : "إقراض",
    "account" : {
      "amountSupplied" : "المبلغ المودع",
      "amountSuppliedTooltip" : "المبلغ الذي تم إقراضه للشبكة",
      "currencyAPY" : "مردود العملة المئوي السنوي",
      "currencyAPYTooltip" : "مُعدل العائد السنوي للإيداع الذي يتراكم باستمرار",
      "accruedInterests" : "الفوائد المتراكمة",
      "accruedInterestsTooltip" : "الفائدة الناتجة عن أصولك التي تم إقراضها",
      "interestEarned" : "الفائدة المكتسبة",
      "interestEarnedTooltip" : "الفوائد التي حصلت عليها بعد السحب",
      "openLoans" : "القروض المفتوحة",
      "closedLoans" : "القروض المغلقة",
      "amountRedeemed" : "المبلغ المسحوب",
      "date" : "التاريخ",
      "info" : "يمكنك إقراض الأصول مباشرةً من حسابك {{currency}} وكسب الفوائد.",
      "howCompoundWorks" : "كيف يعمل الإقراض على Compound؟",
      "lend" : "إيداع {{currency}}"
    },
    "emptyState" : {
      "active" : {
        "title" : "الإقراض",
        "description" : "يمكنك إقراض الأصول مباشرةً من حسابك إيثريوم وكسب الفوائد.",
        "cta" : "كيف يعمل الإقراض على Compound؟"
      },
      "closed" : {
        "title" : "ستظهر قروضك المغلقة هنا",
        "description" : "لم تقم بإجراء أية قروض بعد.",
        "cta" : "إيداع"
      },
      "opened" : {
        "title" : "ستظهر قروضك المفتوحة هنا",
        "description" : "لم تقم بإجراء أية قروض بعد.",
        "cta" : "إيداع"
      },
      "history" : {
        "title" : "السجل",
        "description" : "رؤية سجل جميع معاملات القروض الخاصة بك.",
        "cta" : "إيداع"
      }
    },
    "headers" : {
      "active" : {
        "accounts" : "حساب",
        "amountSupplied" : "القرض المفتوح",
        "amountSuppliedTooltip" : "المبلغ الذي تم إيداعه في الشبكة",
        "accruedInterests" : "رصيد الفائدة",
        "accruedInterestsTooltip" : "الفائدة المكتسبة من القروض",
        "status" : "حالة الحساب",
        "actions" : "الإجراءات"
      },
      "status" : {
        "enablingTooltip" : "يتم بث معاملتك",
        "toSupplyTooltip" : "يمكنك الآن توريد أصولك"
      },
      "types" : {
        "enabling" : "تمكين",
        "inactive" : "غير مفعل",
        "supplying" : "يورد",
        "earning" : "الإيرادات"
      },
      "closed" : {
        "assetLended" : "الأصل",
        "amountRedeemed" : "مبلغ السحب",
        "interestsEarned" : "الفائدة المكتسبة",
        "date" : "التاريخ"
      },
      "opened" : {
        "assetLended" : "الأصل",
        "amount" : "المبلغ",
        "accruedInterest" : "الفوائد المتراكمة",
        "date" : "التاريخ"
      },
      "rates" : {
        "allAssets" : "الأصل",
        "totalBalance" : "رصيد الأصل",
        "totalBalanceTooltip" : "المبلغ المتاح للإقراض",
        "currentAPY" : "مردود الإيداع المئوي السنوي",
        "currentAPYTooltip" : "مُعدل العائد السنوي المكتسب من إيداع مُركب باستمرار",
        "actions" : "الإجراءات"
      }
    },
    "manage" : {
      "cta" : "إدارة الإقراض",
      "title" : "إدارة القرض",
      "enable" : {
        "approve" : "موافقة",
        "manageLimit" : "إدارة الحد",
        "viewDetails" : "عرض التفاصيل",
        "info" : "لقد قمت بالموافقة على <0>{{amount}}</0> على هذا الحساب. يمكنك تخفيض المبلغ مقابل رسوم.",
        "infoNoLimit" : "لقد وافقت بالكامل على هذا الحساب. يمكنك تخفيض المبلغ مقابل رسوم.",
        "approvedWithLimit" : "لقد قمت بالموافقة على <0>{{value}}</0> على هذا الحساب.",
        "enabling" : "يمكنك إيداع الأصول بمجرد أن يتم تأكيد الموافقة على الحساب.",
        "notEnabled" : "يجب عليك الموافقة على هذا الحساب قبل أن تكون قادراً على إقراض الأصول.",
        "notEnoughApproved" : "يجب عليك زيادة الحد الموافق عليه في حسابك للإقراض."
      },
      "supply" : {
        "title" : "إيداع",
        "description" : "أدخل مبلغ الأصول المراد إقراضها للبروتوكول."
      },
      "withdraw" : {
        "title" : "سحب",
        "description" : "سحب الأصول من البروتوكول إلى حسابك Ledger."
      }
    },
    "enable" : {
      "title" : "الموافقة على الحساب",
      "steps" : {
        "selectAccount" : {
          "title" : "اختر حساب",
          "selectLabel" : "حساب للإقراض",
          "cta" : "موافقة",
          "alreadyEnabled" : "هذا الحساب معتمد"
        },
        "amount" : {
          "title" : "المبلغ",
          "summary" : "أمنح العقد الذكي <0>{{contractName}}</0> حق الوصول على حسابي <0>{{accountName}}</0> لمبلغ <0>{{amount}}</0>",
          "limit" : "{{amount}} محدودة",
          "noLimit" : "{{assetName}} غير محدود",
          "contractName" : "{{currencyName}} مُجمع",
          "advanced" : "متقدم",
          "amountLabel" : "المبلغ المطلوب الموافقة عليه",
          "amountLabelTooltip" : "هذا يحد من المبلغ المتاح للعقد الذكي."
        },
        "connectDevice" : {
          "title" : "جهاز"
        },
        "confirmation" : {
          "title" : "التأكيد",
          "success" : {
            "title" : "تم إرسال العملية بنجاح",
            "text" : "تم إرسال الموافقة إلى الشبكة لتأكيدها. ستتمكن من إصدار القروض بمجرد تأكيدها.",
            "done" : "إغلاق",
            "info" : "يمكن أن تستغرق المعاملات بعض الوقت حتى يتم عرضها في المتصفح ويتم تأكيدها."
          },
          "broadcastError" : "ربما تكون معاملتك قد فشلت. يُرجى الانتظار لحظة ثم تحقق من سجل المعاملات قبل المحاولة مرة أخرى."
        }
      }
    },
    "withdraw" : {
      "title" : "سحب الأصول",
      "steps" : {
        "amount" : {
          "title" : "المبلغ",
          "advanced" : "متقدم",
          "amountToWithdraw" : "المبلغ المراد سحبه",
          "withdrawAll" : "سحب الحد الأقصى",
          "placeholder" : "سحب الحد الأقصى",
          "maxWithdrawble" : "الحد الأقصى للسحب هو"
        },
        "connectDevice" : {
          "title" : "جهاز"
        },
        "confirmation" : {
          "title" : "التأكيد",
          "success" : {
            "title" : "تم إرسال السحب بنجاح",
            "text" : "أصولك ستكون متاحة بمجرد قيام الشبكة بتأكيد السحب.",
            "done" : "إغلاق",
            "cta" : "عرض التفاصيل"
          },
          "broadcastError" : "ربما تكون معاملتك قد فشلت. يُرجى الانتظار لحظة ثم تحقق من سجل المعاملات قبل المحاولة مرة أخرى.",
          "tooltip" : {
            "amountWithdrawn" : "يتم عرض المبلغ المسحوب في {{ tokenName }}. إن {{ tokenName }} هي رموز ERC20 التي تكسبها بعد إقراض الأصول."
          }
        }
      }
    },
    "info" : {
      "terms" : {
        "title" : "إقراض الأصول المشفرة",
        "subtitle" : "إقراض الأصول على بروتوكول Compound",
        "description" : "يسمح لك بروتوكول Compound بإقراض الأصول واقتراضها على شبكة إيثيريوم. يمكنك إقراض الأصول وكسب الفائدة مباشرةً من حسابك Ledger.",
        "switchLabel" : "<1>لقد قرأت وأوافق على </1><0>شروط الخدمة<0><1>.</1>"
      },
      "steps" : {
        "title" : "الخطوة <0>{{step}} / {{total}}</0>",
        "1" : {
          "subtitle" : "قم بالموافقة على حساب للسماح للبروتوكول",
          "subtitle2" : "بمباشرة القروض المستقبلية.",
          "description" : "يجب عليك التصريح لعقد Compound الذكي بتحويل ما يصل إلى كمية معينة من الأصول إلى البروتوكول. الموافقة على حساب يعطي إذن للبروتوكول بمباشرة القروض المستقبلية."
        },
        "2" : {
          "subtitle" : "توريد الأصول لكسب الفائدة",
          "description" : "بمجرد أن تتم الموافقة على حساب، يمكنك اختيار كمية الأصول التي تريد إقراضها وإصدار معاملة للبروتوكول. تتراكم الفوائد فور تأكيد المعاملة."
        },
        "3" : {
          "subtitle" : "سحب الأصول في أي وقت",
          "description" : "يمكنك سحب أصولك والفائدة المكتسبة في أي وقت، جزئياً أو كلياً، مباشرةً من حسابك Ledger."
        }
      }
    },
    "supply" : {
      "title" : "إيداع أصول",
      "steps" : {
        "amount" : {
          "title" : "المبلغ",
          "amountToSupply" : "المبلغ المطلوب إيداعه",
          "maxSupply" : "المبلغ الأقصى للإقراض هو"
        },
        "device" : {
          "title" : "جهاز"
        },
        "confirmation" : {
          "title" : "التأكيد",
          "success" : {
            "title" : "تم إرسال الإيداع بنجاح",
            "text" : "سوف تبدأ في كسب فائدة بمجرد أن تقوم الشبكة بتأكيد الإيداع.",
            "done" : "إغلاق",
            "cta" : "عرض التفاصيل",
            "info" : "يمكن أن تستغرق المعاملات بعض الوقت حتى يتم عرضها في المتصفح ويتم تأكيدها."
          }
        }
      }
    },
    "noEthAccount" : {
      "title" : "يُرجى إنشاء حساب ETH",
      "description" : "<0>{{ asset }}({{ ticker }})</0> هو رمز إيثريوم ERC-20. لإقراض {{ ticker }}، قم بتثبيت تطبيق إيثريوم وإنشاء حساب إيثريوم",
      "cta" : "إضافة حساب"
    },
    "emptyAccountDeposit" : {
      "title" : "ليس لديك حساب {{ asset }}.",
      "description" : "لإيداع الأموال وإقراض الأصول المشفرة أنت بحاجة إلى حساب {{ asset }}. يرجى تلقي الأموال على عنوان إيثيروم الخاص بك.",
      "ctaBuy" : "شراء {{ asset }}",
      "ctaReceive" : "تلقي {{ asset }}"
    }
  },
  "accounts" : {
    "title" : "الحسابات",
    "noResultFound" : "لا توجد حسابات.",
    "order" : {
      "name|asc" : "الاسم A-Z",
      "name|desc" : "الاسم Z-A",
      "balance|asc" : "أدنى رصيد",
      "balance|desc" : "أعلى رصيد"
    },
    "range" : {
      "day" : "يوم",
      "week" : "أسبوع",
      "month" : "شهر",
      "year" : "سنة",
      "all" : "الكل"
    },
    "optionsMenu" : {
      "title" : "الخيارات",
      "exportOperations" : "تصدير سجل الاصدارات",
      "exportToMobile" : "تصدير إلى الجوال"
    },
    "contextMenu" : {
      "star" : "تفضيل",
      "receive" : "تلقي",
      "send" : "إرسال",
      "swap" : "مبادلة",
      "buy" : "شراء",
      "sell" : "بيع",
      "edit" : "تعديل الحساب",
      "hideToken" : "إخفاء رمز التوكن"
    }
  },
  "help" : {
    "title" : "المساعدة والدعم",
    "gettingStarted" : {
      "title" : "بدء التشغيل",
      "desc" : "ابدأ هنا"
    },
    "status" : {
      "title" : "حالة Ledger",
      "desc" : "تحقق من حالة نظامنا"
    },
    "helpCenter" : {
      "title" : "دعم Ledger",
      "desc" : "احصل على مساعدة"
    },
    "ledgerAcademy" : {
      "title" : "أكاديمية ليدجر (Ledger Academy)",
      "desc" : "تعلم الأصول المشفرة"
    },
    "facebook" : {
      "title" : "فيسبوك",
      "desc" : "ضع إعجاب على صفحتنا"
    },
    "twitter" : {
      "title" : "تويتر",
      "desc" : "تابعنا"
    },
    "github" : {
      "title" : "Github",
      "desc" : "مراجعة الكود الخاص بنا"
    }
  },
  "blacklistToken" : {
    "title" : "إخفاء رمز التوكن",
    "desc" : "هذا الإجراء سيخفي جميع حسابات <1><0>{{tokenName}}</0></1>، يمكنك إظهارهم مرة أخرى باستخدام <3>الإعدادات</3>",
    "hideCTA" : "إخفاء رمز التوكن"
  },
  "hideNftCollection" : {
    "title" : "إخفاء مجموعة NFT",
    "desc" : "سيقوم هذا الإجراء بإخفاء جميع NFTs من مجموعة <1><0>{{collectionName}}</0></1>، يمكنك عرضهم مرة أخرى باستخدام <3>الإعدادات</3>",
    "hideCTA" : "إخفاء مجموعة NFT"
  },
  "banners" : {
    "cleanCache" : {
      "title" : "تعديل الإعدادات التجريبية تتطلب ذاكرة تخزين مؤقت خالية",
      "cta" : "حذف ذاكرة التخزين المؤقتة"
    },
    "migrate" : "تحديث حسابات Ledger Live متاح",
    "genericTerminatedCrypto" : "لم تعد {{coinName}} مدعومة بعد الآن",
    "valentine" : {
      "title" : "عيد الحب",
      "description" : "كدليل على حبنا، تقوم Ledger بتقليل رسوم البيع والشراء على Ledger Live"
    },
    "ledgerAcademy" : {
      "title" : "أكاديمية ليدجر (Ledger Academy)",
      "description" : "كل ما تحتاج معرفته عن سلسلة الكتل والأمان والعملات المشفرة وجهازك Ledger",
      "cta" : "بدء التعلم"
    },
    "stakeCosmos" : {
      "title" : "التكديس مع COSMOS",
      "description" : "قم بتفويض عملاتك ATOM من خلال صفحة الحساب واكسب مكافآت اليوم",
      "cta" : "تكديس Cosmos الآن"
    },
    "buyCrypto" : {
      "title" : "شراء الأصول المشفرة",
      "description" : "قم بشراء الأصول المشفرة من خلال شريكنا واستلمهم مباشرةً في حسابك Ledger",
      "cta" : "اشتر الان"
    },
    "familyPack" : {
      "title" : "حزمة العائلة",
      "description" : "أدخل عائلتك وأصدقائك إلى عالم الأصول المشفرة مع 3 من Nano S بسعر مخفض",
      "cta" : "شراء حزمة العائلة"
    },
    "polkaStake" : {
      "title" : "تكديس POLKADOT",
      "description" : "يمكنك الآن أن تقوم بتكديس وتأمين وإدارة DOT الخاصة بك مباشرةً في Ledger Live"
    },
    "sell" : {
      "title" : "بيع الأصول المشفرة",
      "description" : "قم ببيع بيتكوين عن طريق شريكنا مباشرةً من Ledger Live"
    },
    "stakeAlgorand" : {
      "title" : "التكديس مع ALGORAND",
      "description" : "حقق أقصى استفادة من ALGO الخاص بك. ببساطة قم بإضافة أموال إلى حساباتك واكسب مكافآت التكديس اليوم."
    },
    "swap" : {
      "title" : "مبادلة الأصول المشفرة",
      "description" : "استبدل أصل مشفر بآخر من Ledger Live مع شريكنا."
    },
    "lending" : {
      "title" : "إقراض الأصول المشفرة",
      "description" : "قم بإقراض العملات المستقرة إلى بروتوكول Compound واكسب فوائد اليوم"
    },
    "blackfriday" : {
      "title" : "الجمعة السوداء ",
      "description" : "استمتع بخصم %40 على محفظة أجهزة Ledger باستخدام كود الخصم BLACKFRIDAY20"
    }
  },
  "signmessage" : {
    "title" : "وقّع على الرسالة",
    "steps" : {
      "summary" : {
        "title" : "الملخص"
      },
      "sign" : {
        "title" : "جهاز"
      }
    }
  },
  "walletconnect" : {
    "titleAccount" : "Wallet Connect",
    "disconnect" : "قطع الاتصال",
    "disconnected" : "تم قطع الاتصال",
    "connected" : "متصل",
    "connecting" : "جاري الاتصال...",
    "invalidAccount" : "مٌعرّف حساب غير صالح",
    "steps" : {
      "paste" : {
        "title" : "لصق الرابط",
        "label" : "عنوان Wallet Connect",
        "placeholder" : "لصق رابط Wallet Connect"
      },
      "confirm" : {
        "title" : "اتصال",
        "details" : "يريد الاتصال بالحساب التالي من خلال محفظتك:",
        "deeplinkDetails" : "يريد الاتصال بتطبيق Ledger Live. اختر حسابك:",
        "noAccount" : "ليس لديك أي حساب متوافق. يرجى إضافة حساب متوافق لاستخدام Wallet Connect.",
        "alreadyConnected" : "انت تحاول الاتصال بتطبيق لامركزي (DApp) أثناء وجود تطبيق آخر متصل بالفعل. يرجى قطع الاتصال من التطبيق اللامركزي المتصل قبل اعادة اتصال Ledger Live بتطبيق لامركزي جديد."
      }
    },
    "connectedscreen" : {
      "info" : "يمكنك الآن الوصول إلى التطبيق اللامركزي {{name}} على متصفح الويب الخاص بك.",
      "warning" : "مشاركة عناوين التلقي من التطبيقات اللامركزية غير آمنة. دائماً استخدم Ledger Live عند مشاركة عنوانك لتلقي الأموال.",
      "disconnected" : "هناك مشكلة في الاتصال بين التطبيق اللامركزي (DApp) وWalletConnect وLedger Live. انتظر بضع لحظات أو أعد تشغيل الاتصال"
    }
  },
  "dashboard" : {
    "title" : "المحفظة الاستثمارية",
    "emptyAccountTile" : {
      "desc" : "قم بإضافة حسابات لإدارة الأصول المشفرة الأخرى",
      "createAccount" : "إضافة حساب"
    },
    "recentActivity" : "أحدث العمليات",
    "totalBalance" : "إجمالي الرصيد",
    "transactionsPendingConfirmation" : "لم يتم تأكيد بعض المعاملات بعد. ستظهر هذه في رصيدك ويمكن استخدامها بعد تأكيدها."
  },
  "currentAddress" : {
    "title" : "العنوان الحالي",
    "for" : "عنوان <1><0>{{name}}</0></1>",
    "messageIfUnverified" : "قم بتأكيد أن العنوان الذي تمت مشاركته يتطابق تماماً مع العنوان الموجود على جهازك",
    "messageIfSkipped" : "لم يتم تأكيد عنوانك {{name}} على جهازك Ledger. يرجى التحقق من ذلك للأمان.",
    "showQrCode" : "إظهار كود QR",
    "taprootWarning" : "تأكد أن المُرسل يدعم taproot"
  },
  "emptyState" : {
    "dashboard" : {
      "title" : "قم بتثبيت التطبيقات على جهازك",
      "desc" : "انتقل إلى المدير لتثبيت التطبيقات على جهازك. يمكنك إضافة الحسابات بمجرد أن يكون لديك تطبيقات على جهازك.",
      "buttons" : {
        "installApp" : "الانتقال إلى المدير",
        "help" : "مساعدة"
      }
    },
    "accounts" : {
      "title" : "أضف حساب للبدء",
      "desc" : "أضف حساب لبدء إدارة أصولك المشفرة. يجب أن يكون لديك تطبيق لأصلك المشفر المُثبت على جهازك.",
      "buttons" : {
        "addAccount" : "إضافة حساب",
        "installApp" : "الانتقال إلى المدير لتثبيت التطبيقات",
        "help" : "مساعدة"
      }
    }
  },
  "genuinecheck" : {
    "deviceInBootloader" : "الجهاز في وضع Bootloader. اضغط على <1>متابعة</1> لتحديثه."
  },
  "learn" : {
    "title" : "تعلّم",
    "noConnection" : "لا يوجد اتصال",
    "noConnectionDesc" : "يبدو أنه ليس لديك اتصال بالإنترنت. يرجى التحقق من اتصالك وحاول مرة أخرى.",
    "sectionShows" : "العروض",
    "sectionVideo" : "فيديو",
    "sectionPodcast" : "البودكاست",
    "sectionArticles" : "المقالات"
  },
  "market" : {
    "title" : "السوق",
    "currency" : "العملة",
    "rangeLabel" : "الوقت",
    "goBack" : "رجوع",
    "filters" : {
      "title" : "تصفيات",
      "show" : "عرض",
      "all" : "الكل",
      "isLedgerCompatible" : "متوافق مع Ledger Live",
      "isFavorite" : "الأصول المفضلة",
      "applyFilters" : "تطبيق التصفيات",
      "clearAll" : "إزالة الكل"
    },
    "marketList" : {
      "crypto" : "الأصول المشفرة",
      "price" : "السعر",
      "change" : "تغيير",
      "marketCap" : "سقف أسعار السوق (Market Cap)",
      "last7d" : "آخر 7 أيام"
    },
    "detailsPage" : {
      "priceStatistics" : "إحصائيات الأسعار",
      "tradingVolume" : "حجم التداول",
      "24hLowHight" : "أقل معدل 24 ساعة / أعلى معدل 24 ساعة",
      "7dLowHigh" : "أقل معدل 7 أيام / أعلى معدل 7 أيام",
      "allTimeHigh" : "الحد الأقصى التاريخي",
      "allTimeLow" : "الحد الأدنى التاريخي",
      "marketCapRank" : "ترتيب سقف أسعار السوق",
      "marketCapDominance" : "هيمنة سقف أسعار السوق",
      "supply" : "التوريد",
      "circulatingSupply" : "التوريد المتداول",
      "totalSupply" : "إجمالي التوريد",
      "maxSupply" : "الحد الأقصى للتوريد",
      "assetNotSupportedOnLedgerLive" : "هذا الأصل غير مدعوم على Ledger Live.",
      "supportedCoinsAndTokens" : "العملات و رموز التوكن المدعومة"
    },
    "range" : {
      "1H_label" : "1 ساعة",
      "1D_label" : "1 يوم",
      "1W_label" : "1 أسبوع",
      "1M_label" : "1 شهر",
      "1Y_label" : "1 سنة",
      "1h" : "1 ساعة",
      "24h" : "24 ساعة",
      "7d" : "7 أيام",
      "30d" : "30 يوم",
      "1y" : "1 سنة",
      "1H_selectorLabel" : "أخر 1 ساعة",
      "1D_selectorLabel" : "آخر 24 ساعة",
      "1W_selectorLabel" : "الأسبوع الماضي",
      "1M_selectorLabel" : "الشهر الماضي",
      "1Y_selectorLabel" : "العام الماضي"
    },
    "warnings" : {
      "connectionError" : "خطأ في الاتصال",
      "ledgerUnableToRetrieveData" : "Ledger Live غير قادر على استرداد البيانات.",
      "checkInternetAndReload" : "يُرجى التحقق من اتصالك بالإنترنت وإعادة تحميل هذه الصفحة.",
      "reload" : "إعادة تحميل",
      "noCryptosFound" : "لم يتم العثور على عملات",
      "noSearchResultsFor" : "عذراً، لم نجد أي عملات لـ<0>{{search}}</0>. يرجى إعادة محاولة البحث بكلمة رئيسية أخرى.",
      "noSearchResults" : "عذراً، لم نجد أي نتائج بحث.",
      "retrySearchKeyword" : "يرجى إعادة محاولة البحث بكلمة رئيسية أخرى.",
      "retrySearchParams" : "يرجى إعادة محاولة البحث مع معلمات أخرى.",
      "trackFavAssets" : "قم بتتبع المفضلة لديك",
      "clickOnStarIcon" : "النقر على أيقونة النجمة بجوار أحد الأصول سيضفها تلقائياً إلى المفضلة لديك.",
      "browseAssets" : "تصفح الأصول"
    }
  },
  "NFT" : {
    "viewer" : {
      "actions" : {
        "send" : "إرسال",
        "open" : "فتح في {{viewer}}"
      },
      "attributes" : {
        "properties" : "الخصائص",
        "description" : "الوصف",
        "tokenAddress" : "عنوان رمز التوكن",
        "tokenId" : "مُعرّف رمز التوكن",
        "quantity" : "الكمية",
        "floorPrice" : "أقل سعر"
      }
    },
    "collections" : {
      "title" : "مجموعات NFT (رموز غير قابلة للاستبدال)",
      "receiveCTA" : "تلقي NFT",
      "galleryCTA" : "رؤية المعرض",
      "seeMore" : "شاهد المزيد من المجموعات",
      "seeAll" : "شاهد جميع المجموعات",
      "seeLess" : "رؤية أقل",
      "placeholder" : "لإضافة NFTs، ببساطة أرسلها إلى عنوان {{currency}} الخاص بك."
    },
    "gallery" : {
      "title" : "جميع NFT",
      "collection" : {
        "header" : {
          "sendCTA" : "إرسال",
          "contract" : "عقد: {{contract}}"
        },
        "operationList" : {
          "header" : "أحدث العمليات",
          "OUT" : "تم الإرسال",
          "IN" : "تم التلقي"
        }
      },
      "tokensList" : {
        "item" : {
          "tokenId" : "مُعرّف: {{tokenId}}"
        }
      }
    }
  },
  "tokensList" : {
    "title" : "رموز التوكن",
    "cta" : "إضافة رمز توكن",
    "placeholder" : "لإضافة رموز التوكن، ببساطة أرسلهم إلى عنوانك {{currencyName}}.",
    "link" : "تعرّف على المزيد",
    "seeTokens" : "عرض رموز التوكن ({{tokenCount}})",
    "hideTokens" : "إخفاء رموز التوكن ({{tokenCount}})",
    "countTooltip" : "1 رمز توكن",
    "countTooltip_plural" : "{{count}} رمز توكن",
    "algorand" : {
      "title" : "ASA (أصول)",
      "cta" : "إضافة ASA",
      "placeholder" : "يمكنك إضافة أصول إلى حسابك {{currencyName}}.",
      "link" : "كيف تعمل أصول (ASA)؟",
      "seeTokens" : "عرض ASA ({{tokenCount}})",
      "hideTokens" : "إخفاء ASA ({{tokenCount}})"
    },
    "stellar" : {
      "title" : "أصول",
      "cta" : "إضافة أصل",
      "placeholder" : "يمكنك إضافة الأصول إلى حسابك {{currencyName}}.",
      "link" : "تعرف على المزيد حول أصول Stellar",
      "seeTokens" : "إظهار الأصول ({{tokenCount}})",
      "hideTokens" : "إخفاء الأصول ({{tokenCount}})"
    }
  },
  "subAccounts" : {
    "title" : "الحسابات الفرعية",
    "seeSubAccounts" : "عرض الحسابات الفرعية ({{tokenCount}})",
    "hideSubAccounts" : "إخفاء الحسابات الفرعية ({{tokenCount}})",
    "countTooltip" : "1 حساب فرعي",
    "countTooltip_plural" : "{{count}} حساب فرعي"
  },
  "migrateAccounts" : {
    "overview" : {
      "title" : "تحديث حسابات Ledger Live",
      "successTitle" : "تم تحديث الحسابات بنجاح",
      "successDescPlu" : "حساباتك {{assets}} الآن مُحدّثة وجاهزة للاستخدام",
      "successDesc" : "حسابك {{assets}} الآن مُحدّث وجاهز للاستخدام",
      "mobileTitle" : "تصدير الحسابات إلى الجوال",
      "mobileDesc" : "انقر الزر أدناه لتصدير حساباتك المحدّثة إلى تطبيق Ledger Live للجوال.",
      "mobileCTA" : "تصدير إلى الجوال",
      "description" : "الميزات الجديدة في Ledger Live تتطلب تحديث لحساباتك.",
      "currency" : "1 حساب {{currency}} يحتاج إلى التحديث:",
      "currency_plural" : "{{count}} حساب {{currency}} تحتاج إلى التحديث:",
      "footer" : "تحتاج إلى جهاز Ledger لإكمال التحديث",
      "pendingDevices" : "تعذر تحديث حساب واحد. يُرجى توصيل الجهاز المرتبط بالحساب أدناه",
      "pendingDevices_plural" : "تعذّر تحديث {{totalMigratableAccounts}} حساب. يُرجى توصيل الجهاز المرتبط بالحساب أدناه",
      "doItLaterBtn" : "تنفيذ ذلك لاحقاً"
    },
    "progress" : {
      "finished" : {
        "title" : "اكتمل تحديث {{currencyName}}",
        "description" : ""
      },
      "scanning" : {
        "title" : "جاري تحديث {{currencyName}}...",
        "description" : "يرجى الانتظار حتى يتم تحديث حساباتك"
      },
      "finished-empty" : {
        "title" : "لم يكتمل تحديث {{currencyName}}",
        "description" : "لا توجد حسابات {{currencyName}} للتحديث"
      }
    },
    "cta" : {
      "startUpdate" : "بدء التحديث",
      "nextCurrency" : "متابعة تحديث {{currency}}"
    }
  },
  "addAccounts" : {
    "title" : "إضافة حسابات",
    "breadcrumb" : {
      "informations" : "أصل مشفر",
      "connectDevice" : "جهاز",
      "import" : "الحسابات",
      "finish" : "التأكيد"
    },
    "fullNodeReadyInfo" : "ستتم إضافة الحسابات باستخدام عقدتك الكاملة لبيتكوين.",
    "fullNodeConfigure" : "تكوين العقدة",
    "tokensTip" : "{{token}} ({{ticker}}) هو رمز {{tokenType}}. يمكنك تلقي رموز التوكن مباشرةً على حساب {{currency}}.",
    "accountToImportSubtitle_plural" : "إضافة حسابات موجودة",
    "selectAll" : "اختر الكل ({{count}})",
    "unselectAll" : "إلغاء اختيار الكل ({{count}})",
    "noAccountToImport" : "ليس هناك حسابات {{currencyName}} موجودة لإضافتها",
    "success" : "تمت إضافة الحساب بنجاح",
    "success_plural" : "تمت إضافة الحسابات بنجاح",
    "successDescription" : "إضافة حسابات أخرى أو العودة إلى المحفظة الاستثمارية",
    "successDescription_plural" : "إضافة حسابات أخرى أو العودة إلى المحفظة الاستثمارية",
    "createNewAccount" : {
      "noOperationOnLastAccount" : "لا يمكن اضافة حساب جديد قبل أن تتلقى الأصول على حسابك <1><0>{{accountName}}</0></1>",
      "noAccountToCreate" : "لم يتم العثور على حساب <1><0>{{currencyName}}</0></1> ليتم إنشاءه",
      "showAllAddressTypes" : "عرض جميع أنواع العناوين",
      "showAllAddressTypesTooltip" : "قم بتغيير نوع العنوان فقط إذا كنت بحاجة إلى تلقي {{family}} على صيغ عناوين أخرى."
    },
    "supportLinks" : {
      "segwit_or_native_segwit" : "Segwit أو Native Segwit؟"
    },
    "cta" : {
      "addMore" : "إضافة المزيد",
      "add" : "إضافة حساب",
      "add_plural" : "إضافة حسابات",
      "addAccountName" : "أضف حساب {{currencyName}}",
      "receive" : "تلقي"
    },
    "sections" : {
      "importable" : {
        "title" : "إضافة حساب موجود"
      },
      "creatable" : {
        "title" : "إضافة حساب جديد"
      },
      "imported" : {
        "title" : "حسابات موجودة بالفعل في المحفظة الاستثمارية ({{count}})"
      },
      "migrate" : {
        "title" : "الحسابات المراد تحديثها"
      }
    }
  },
  "operationDetails" : {
    "whatIsThis" : "ما هذه العملية؟",
    "title" : "تفاصيل العملية",
    "type" : "النوع",
    "amount" : "المبلغ",
    "account" : "حساب",
    "date" : "التاريخ",
    "currentValue" : "القيمة الحالية",
    "status" : "الحالة",
    "confirmed" : "تم التأكيد",
    "failed" : "فشلت",
    "notConfirmed" : "لم يتم التأكيد",
    "fees" : "رسوم",
    "noFees" : "لا توجد رسوم",
    "from" : "من",
    "to" : "إلى",
    "identifier" : "مُعرف المعاملة",
    "viewOperation" : "عرض في المتصفح",
    "showMore" : "عرض المزيد من {{recipients}}",
    "showLess" : "عرض أقل",
    "tokenOperations" : "عمليات رمز التوكن",
    "subAccountOperations" : "عمليات الحساب الفرعي",
    "tokenTooltip" : "هذه العملية مرتبطة بعمليات رمز التوكن التالية",
    "subAccountTooltip" : "هذه العملية مرتبطة بالعمليات التالية للحساب الفرعي",
    "internalOperations" : "العمليات الداخلية",
    "internalOpTooltip" : "هذه العملية لديها عمليات داخلية",
    "details" : "تفاصيل {{ currency }}",
    "multipleAddresses" : "لماذا عناوين متعددة؟",
    "nft" : {
      "name" : "اسم رمز التوكن",
      "contract" : "عقد رمز التوكن",
      "id" : "مُعرّف رمز التوكن (NFT)",
      "quantity" : "الكمية"
    },
    "extra" : {
      "frozenAmount" : "المبلغ المُجمد",
      "unfreezeAmount" : "إزالة تجميد المبلغ",
      "votes" : "الأصوات ({{number}})",
      "votesAddress" : "<0>{{votes}}</0> إلى <2>{{name}}</2>",
      "validators" : "المدققون",
      "redelegated" : "تمت إعادة التفويض",
      "redelegatedFrom" : "تمت إعادة التفويض من",
      "redelegatedTo" : "تمت إعادة التفويض إلى",
      "redelegatedAmount" : "المبلغ المعاد تفويضه",
      "undelegated" : "غير مفوّض",
      "undelegatedFrom" : "تم إلغاء التفويض من",
      "undelegatedAmount" : "المبلغ غير المفوض",
      "rewardFrom" : "مكافأة من",
      "memo" : "ملاحظة (تسمية الوجهة)",
      "assetId" : "معرّف الأصل",
      "rewards" : "المكافآت المكتسبة",
      "autoClaimedRewards" : "المكافآت المطالب بها تلقائياً",
      "bondedAmount" : "المبلغ المُقيد",
      "unbondedAmount" : "المبلغ الغير مُقيد",
      "withdrawUnbondedAmount" : "المبلغ المسحوب",
      "palletMethod" : "الطريقة",
      "transferAmount" : "مبلغ التحويل",
      "validatorsCount" : "({{number}}) مدققين"
    }
  },
  "operationList" : {
    "noMoreOperations" : "هذا كل شيء"
  },
  "DeviceAction" : {
    "allowAppPermission" : "افتح تطبيق {{wording}} على جهازك",
    "allowAppPermissionSubtitleToken" : "لإدارة رموزك {{token}}",
    "allowManagerPermission" : "السماح بــ {{wording}} على جهازك",
    "loading" : "جاري التحميل...",
    "connectAndUnlockDevice" : "قم بتوصيل جهازك وإلغاء قفله",
    "unlockDevice" : "قم بإلغاء قفل جهازك",
    "unlockDeviceAfterFirmwareUpdate" : "انتظر حتى يقوم البرنامج الثابت بالتحديث ثم قم بإلغاء قفل جهازك باستخدام PIN الخاص بك",
    "quitApp" : "الخروج من التطبيق على جهازك",
    "appNotInstalledTitle" : "التطبيق المطلوب غير موجود",
    "appNotInstalledTitle_plural" : "التطبيقات المطلوبة غير موجودة",
    "appNotInstalled" : "تطبيق {{appName}} مطلوب لإكمال هذا الإجراء. يرجى الانتقال إلى المدير وتثبيته على جهازك",
    "appNotInstalled_plural" : "تطبيقات {{appName}} مطلوبة لإكمال هذا الإجراء. يرجى الانتقال إلى المدير وتثبيتهم على جهازك",
    "openManager" : "افتح المدير",
    "openOnboarding" : "إعداد الجهاز",
    "outdated" : "إصدار التطبيق قديم",
    "outdatedDesc" : "هناك تحديث هام لتطبيق {{appName}} متاح على جهازك. يُرجى الانتقال إلى المدير لتحديثه.",
    "installApp" : "تثبيت تطبيق {{appName}}",
    "installAppDescription" : "يُرجى الانتظار حتى الانتهاء من التثبيت",
    "listApps" : "التحقق من تبعيات التطبيق",
    "listAppsDescription" : "يُرجى الانتظار بينما نتأكد أن لديك جميع التطبيقات المطلوبة",
    "swap" : {
      "notice" : "تحقق من تفاصيل المبادلة على جهازك قبل إرسالها. يتم تبادل العناوين بشكل آمن حتى لا تضطر إلى التحقق منها.",
      "confirm" : "تأكيد معاملة المبادلة",
      "amountSent" : "المبلغ المطلوب إرساله",
      "amountReceived" : "المبلغ المطلوب تلقيه",
      "amountReceivedFloat" : "المبلغ المطلوب تلقيه قبل رسوم الخدمة",
      "fees" : "رسوم",
      "provider" : "المزود",
      "payoutNetworkFees" : "رسوم الدفع",
      "payoutNetworkFeesTooltip" : "هذا المبلغ لن يظهر على جهازك",
      "acceptTerms" : "By validating this transaction, I accept\n<0>{{provider}}'s terms of use</0>"
    },
    "swap2" : {
      "amountSent" : "المبلغ المطلوب إرساله",
      "amountReceived" : "المبلغ المطلوب تلقيه",
      "provider" : "المزود",
      "fees" : "رسوم الشبكة",
      "sourceAccount" : "حساب المصدر",
      "targetAccount" : "الحساب المستهدف"
    },
    "sell" : {
      "notice" : "تحقق من تفاصيل البيع على جهازك قبل إرسالها. يتم تبادل العناوين بشكل آمن حتى لا تضطر إلى التحقق منها.",
      "confirm" : "تأكيد معاملة البيع"
    },
    "fund" : {
      "notice" : "تحقق من تفاصيل الأموال على جهازك قبل إرسالها. يتم تبادل العناوين بأمان حتى لا تضطر إلى التحقق منهم.",
      "confirm" : "تأكيد معاملة الأموال"
    }
  },
  "manager" : {
    "tabs" : {
      "appCatalog" : "كتالوج التطبيقات",
      "appCatalogSearch" : "ابحث عن التطبيق في القائمة...",
      "appsOnDevice" : "التطبيقات المثبّتة",
      "appOnDeviceSearch" : "ابحث في التطبيقات المثبتة..."
    },
    "disconnected" : {
      "title" : "يبدو أن هناك تطبيق مفتوح على جهازك",
      "subtitle" : "إعادة فتح المدير سوف يغلق التطبيق على جهازك",
      "ctaReopen" : "إعادة فتح المدير",
      "ctaPortfolio" : "الرجوع إلى المحفظة الاستثمارية"
    },
    "deviceStorage" : {
      "freeSpace" : "<0>{{space}}</0> مجاني",
      "noFreeSpace" : "لم تتبقى أي مساحة تخزين",
      "installed" : "التطبيقات",
      "capacity" : "السعة",
      "used" : "مُستَخدمة",
      "firmwareAvailable" : "البرنامج الثابت قديم:",
      "firmwareUpToDate" : "البرنامج الثابت محدّث:",
      "genuine" : "الجهاز أصلي",
      "incomplete" : "لم يتم التعرف على بعض التطبيقات. يُرجى إلغاء التثبيت، ثم إعادة تثبيتهم."
    },
    "applist" : {
      "placeholder" : "لا يوجد تطابق للبحث مع التصفيات المحددة",
      "placeholderNoAppsInstalled" : "لا توجد تطبيقات مثبتة على جهازك",
      "placeholderGoToCatalog" : "الانتقال إلى كتالوج التطبيقات لتثبيت التطبيقات",
      "noResultsFound" : "لم يتم العثور على نتائج",
      "noResultsDesc" : "من فضلك تأكد من التهجئة وحاول مرة أخرى",
      "filter" : {
        "title" : "عرض",
        "all" : "الكل",
        "supported" : "مدعوم في Ledger Live",
        "installed" : "تم التثبيت",
        "not_installed" : "غير مُثبت"
      },
      "sort" : {
        "title" : "فرز",
        "name_asc" : "الاسم A-Z",
        "name_desc" : "الاسم Z-A",
        "marketcap_desc" : "سقف أسعار السوق (Market Cap)"
      },
      "installSuccess" : {
        "title" : "تم تثبيت التطبيق بنجاح. يمكنك الآن إضافة حساباتك {{app}}",
        "title_plural" : "تم تثبيت التطبيقات بنجاح. يمكنك الآن إضافة حساباتك",
        "manageAccount" : "إدارة حساباتي"
      },
      "updatable" : {
        "title" : "متاح تحديث",
        "title_plural" : "التحديثات المتاحة",
        "progressTitle" : "{{number}} تحديث تطبيق",
        "progressTitle_plural" : "{{number}} تحديثات للتطبيق",
        "progressWarning" : "لا تغادر المدير أثناء التحديث.",
        "progress" : "جارى تحديث الكل..."
      },
      "item" : {
        "version" : "النسخة {{version}}",
        "installing" : "جاري التثبيت...",
        "uninstalling" : "إلغاء التثبيت...",
        "updating" : "جاري التحديث...",
        "scheduled" : "في قائمة الانتظار",
        "update" : "متاح تحديث",
        "updateAll" : "تحديث الكل",
        "updateAllOutOfMemory" : "لا توجد مساحة تخزين كافية. يُرجى إلغاء تثبيت بعض التطبيقات",
        "install" : "تثبيت",
        "installed" : "تم التثبيت",
        "updated" : "تم تحديثه",
        "uninstall" : "إلغاء التثبيت",
        "notEnoughSpace" : "لا توجد مساحة تخزين كافية",
        "supported" : "Ledger Live مدعوم",
        "not_supported" : "يتطلب محفظة طرف ثالث",
        "addAccount" : "إضافة حساب",
        "addAccountTooltip" : "أضف حساب {{appName}}",
        "addAccountWarn" : "يرجى الانتظار حتى تنتهي المعالجة",
        "learnMore" : "تعرّف على المزيد",
        "learnMoreTooltip" : "معرفة المزيد عن {{appName}}",
        "removeTooltip" : "إلغاء تثبيت {{appName}}",
        "useAppForToken" : "تريد أن تقوم بإدارة رموز {{tokenType}}؟",
        "tokenAppDisclaimer" : "لإدارة رموز {{tokenName}} {{tokenType}}، <1>قم بتثبيت تطبيق {{appName}}</1> ويرجى التحقق من أن لديك بالفعل <1>نسخة {{tokenType}}</1> قبل الإرسال <3>إلى حسابك {{appName}}</3>.",
        "tokenAppDisclaimerInstalled" : "لإدارة <1>رموز {{tokenName}} {{tokenType}}</1>، يرجى تأكيد أنك بالفعل لديك <1>إصدار {{tokenType}}</1> قبل الإرسال <3>إلى حسابك {{appName}}</3>.",
        "goToAccounts" : "انتقل إلى الحسابات",
        "intallParentApp" : "تثبيت تطبيق {{appName}}",
        "plugin" : "انتقل إلى التطبيق",
        "swap" : "مبادلة",
        "tool" : "تعرّف على المزيد",
        "app" : "تعرّف على المزيد"
      },
      "uninstall" : {
        "title" : "إلغاء تثبيت الكل",
        "subtitle" : "إلغاء تثبيت كل التطبيقات؟",
        "description" : "لا تقلق، لن يؤثر إلغاء تثبيت التطبيقات على أصولك المشفرة. يمكنك إعادة تثبيت التطبيقات في كتالوج التطبيق."
      }
    },
    "apps" : {
      "dependencyInstall" : {
        "title" : "تطبيق {{dependency}} مطلوب",
        "description" : "سيتم أيضا تثبيت تطبيق {{dependency}} لأن تطبيق {{app}} يحتاج إليه.",
        "confirm" : "تثبيت التطبيقات"
      },
      "dependencyUninstall" : {
        "title" : " إلغاء تثبيت {{app}} والتطبيقات ذات الصلة به؟",
        "showAll" : "عرض التطبيقات المراد إلغاء تثبيتها",
        "description" : "بعض التطبيقات المثبتة لديك مرتبطة بتطبيق {{app}}. سيتم إلغاء تثبيتهم أيضاً.",
        "confirm" : "إلغاء تثبيت {{app}} والتطبيقات الأخرى"
      }
    },
    "firmware" : {
      "updateLater" : "إلغاء",
      "seedReady" : "لدي عبارة الاسترداد الخاصة بي",
      "dontHaveSeed" : "ليست لديك عبارة الاسترداد الخاصة بك؟ ",
      "followTheGuide" : "اتبع دليل الخطوة بخطوة للتحديث",
      "removeApps" : "قم بإلغاء تثبيت جميع التطبيقات قبل التحديث",
      "update" : "تحديث البرنامج الثابت",
      "updateBtn" : "قم بتحديث البرنامج الثابت",
      "banner" : {
        "warning" : "تحديث البرنامج الثابت إلى {{latestFirmware}} متاح",
        "cta" : "الانتقال إلى المدير",
        "old" : {
          "warning" : "إصدار البرنامج الثابت للجهاز قديم للغاية ليتم تحديثه. تواصل مع دعم Ledger للحصول على بديل.",
          "cta" : "تواصل مع الدعم"
        },
        "cta2" : "قم بتحديث البرنامج الثابت"
      },
      "latest" : "الإصدار {{version}} من البرنامج الثابت متاح",
      "contactSupport" : "تواصل مع الدعم",
      "deprecated" : "إصدار البرنامج الثابت للجهاز قديم للغاية ليتم تحديثه. تواصل مع دعم Ledger للحصول على بديل.",
      "prepareSeed" : "تأكد من كتابة عبارة الاسترداد الخاصة المكونة من 24 كلمة على ورقة الاسترداد وأنها متوفرة، على سبيل الاحتياط.",
      "disclaimerTitle" : "أنت على وشك تثبيت <1>إصدار البرنامج الثابت {{version}}</1>.",
      "downloadingUpdateDesc" : "يُرجى الانتظار حتى يتم تنزيل مُثبت التحديث"
    },
    "modal" : {
      "steps" : {
        "downloadingUpdate" : "جاري تنزيل التحديث",
        "updateMCU" : "تحديث البرنامج الثابت",
        "updating" : "تحديث البرنامج الثابت",
        "reset" : "إعداد الجهاز",
        "osu" : "جاري تثبيت OSU...",
        "flash-mcu" : "جاري تحديث MCU...",
        "flash-bootloader" : "جاري تحديث Bootloader...",
        "firmware" : "جاري تحديث البرنامج الثابت...",
        "flash" : "جاري تحضير جهازك..."
      },
      "confirmIdentifier" : "قم بالتحقق من المُعرّف",
      "confirmIdentifierText" : "تحقق من أن المُعرّف على جهازك هو المُعرّف ذاته أدناه. قم بتأكيد وإدخال كود PIN الخاص بك إذا طُلب.",
      "identifier" : "المُعرّف",
      "preparation" : "التحضير",
      "newFirmware" : "برنامج ثابت جديد {{version}}",
      "confirmUpdate" : "يرجى تأكيد التحديث على جهازك",
      "mcuTitle" : "الانتهاء من التحديث",
      "mcuFirst" : "قم بفصل كبل USB من جهازك",
      "mcuSecond" : "اضغط مع الاستمرار على الزر الأيسر أثناء إعادة توصيل كبل USB حتى تظهر شاشة <1><0>{{repairProcessing}}</0></1>",
      "mcuPin" : "يرجى الانتظار حتى ينتهي التحديث",
      "mcuSecondNanoX" : "اضغط مع الاستمرار على الزر الأيسر حتى تظهر <1><0>{{bootloaderOption}}</0></1>. اضغط على الزرين للتأكيد وأعد الاتصال بجهازك.",
      "mcuBlueFirst" : "اضغط مع الاستمرار على الزر الجانبي لمدة 10 ثوان لإيقاف تشغيل الجهاز. ثم حرر الزر.",
      "mcuBlueSecond" : "اضغط مع الاستمرار على الزر على الأقل لمدة 5 ثوانٍ حتى يتم عرض خيارات التمهيد. انقر على وضع Bootloader",
      "successTitle" : "تم تحديث البرنامج الثابت",
      "successTextApps" : "يُرجى إعادة تثبيت التطبيقات على جهازك",
      "successTextNoApps" : "يمكنك الآن تثبيت التطبيقات على جهازك",
      "sucessCTAApps" : "إعادة تثبيت التطبيقات",
      "SuccessCTANoApps" : "تثبيت التطبيقات",
      "cancelReinstallCTA" : "تثبيت التحديث",
      "resetSteps" : {
        "first" : "1. إعادة تعيين جهازك",
        "connect" : "قم بتوصيل {{deviceName}} بالكمبيوتر الخاص بك باستخدام كبل USB.",
        "turnOn" : "اضغط على الزر على الجهاز لتشغيله.",
        "falsePin" : "أدخل ثلاثة PIN خطأ لإعادة تعيين الجهاز.",
        "turnOff" : "اضغط مع الاستمرار على الزر الجانبي حتى يتم عرض {{action}}.",
        "confirmTurnOff" : "انقر على {{action}} للتأكيد.",
        "second" : "2. التمهيد في وضع {{mode}}",
        "boot" : "اضغط مع الاستمرار على الزر الجانبي حتى يتم عرض {{option}}",
        "recoveryMode" : "اضغط على وضع {{mode}}. انتظر حتى تظهر اللوحة الرئيسية>",
        "third" : "3. إلغاء تثبيت جميع التطبيقات",
        "openLive" : "افتح المدير في Ledger Live.",
        "uninstall" : "انقر على أيقونة سلة المهملات الرمادية لجميع التطبيقات المثبتة حالياً على {{deviceName}}. هذا يفسح المجال لمثبت البرنامج الثابت.",
        "disclaimer" : "ملاحظة: لا تتأثر أموالك بهذه العملية، المفاتيح الخاصة التي تُمكن من الوصول إلى أصولك المشفرة في سلسلة الكتل تظل آمنة على ورقة الاسترداد الخاصة بك."
      }
    }
  },
  "claimReward" : {
    "title" : "المطالبة بالمكافآت",
    "steps" : {
      "rewards" : {
        "title" : "المكافآت",
        "description" : "تهانينا! لقد كسبت <1>{{amount}}</1> من خلال التصويت لمدققين.",
        "info" : "يمكن المطالبة بالمكافآت مرة كل 24 ساعة."
      },
      "connectDevice" : {
        "title" : "جهاز"
      },
      "confirmation" : {
        "title" : "التأكيد",
        "success" : {
          "title" : "المكافآت المطالب بها",
          "text" : "تمت إضافة مكافآتك إلى رصيدك المتاح.",
          "cta" : "عرض التفاصيل",
          "done" : "تم"
        },
        "broadcastError" : "ربما تكون معاملتك قد فشلت. يُرجى الانتظار لحظة ثم تحقق من سجل المعاملات قبل المحاولة مرة أخرى."
      }
    }
  },
  "freeze" : {
    "title" : "تجميد الأصول",
    "steps" : {
      "amount" : {
        "title" : "المبلغ",
        "resourceInfo" : "النطاق الترددي أم الطاقة؟",
        "bandwidthDescription" : "تُستخدم نقاط النطاق الترددي (Bandwidth) لإجراء المعاملات بدون دفع رسوم شبكة TRX. اختر النطاق الترددي لزيادة معاملاتك اليومية المجانية.",
        "energyDescription" : "نقاط الطاقة مطلوبة لتنفيذ العقود الذكية. إذا كنت لا تقم بتشغيل أي عقود ذكية، فلا حاجة لاختيار المكافآت في صورة طاقة.",
        "amountLabel" : "المبلغ المراد تجميده",
        "available" : "متاح: {{amountAvailable}}",
        "info" : "الأصول المجمدة لا يمكن إرسالها لمدة 3 أيام."
      },
      "connectDevice" : {
        "title" : "جهاز"
      },
      "confirmation" : {
        "tooltip" : {
          "title" : "المعاملة في انتظار التأكيد",
          "desc" : "يتعين عليك الانتظار دقيقة قبل أن تتمكن من التصويت"
        },
        "title" : "التأكيد",
        "success" : {
          "title" : "",
          "textNRG" : "ستبدأ في كسب الطاقة بمجرد أن تؤكد الشبكة التجميد. بعد فترة وجيزة يمكنك التصويت للممثلين الممتازين للحصول على مكافآت أيضاً.",
          "text" : "ستبدأ في كسب نطاق ترددي (Bandwidth) بمجرد أن تؤكد الشبكة التجميد. بعد فترة وجيزة يمكنك التصويت للممثلين الممتازين للحصول على مكافآت أيضاً.",
          "votePending" : "التصويت في {{time}}",
          "vote" : "تصويت",
          "later" : "التصويت لاحقاً"
        },
        "broadcastError" : "ربما تكون معاملتك قد فشلت. يُرجى الانتظار لحظة ثم تحقق من سجل المعاملات قبل المحاولة مرة أخرى."
      }
    }
  },
  "unfreeze" : {
    "title" : "إزالة تجميد الأصول",
    "steps" : {
      "amount" : {
        "title" : "إزالة التجميد",
        "info" : "إزالة التجميد سيقلل {{resource}} الخاص بك وستلغي تصويتك."
      },
      "connectDevice" : {
        "title" : "جهاز"
      },
      "confirmation" : {
        "title" : "التأكيد",
        "success" : {
          "title" : "",
          "text" : "تمت إزالة تجميد أصولك بنجاح. سيتم تقليل نقاط {{resource}} الخاص بك، وسيتم إلغاء تصويتك.",
          "continue" : "متابعة"
        },
        "broadcastError" : "ربما تكون معاملتك قد فشلت. يُرجى الانتظار لحظة ثم تحقق من سجل المعاملات قبل المحاولة مرة أخرى."
      }
    }
  },
  "vote" : {
    "title" : "الإدلاء بالأصوات",
    "titleExisting" : "إدارة الأصوات",
    "steps" : {
      "castVotes" : {
        "max" : "حد أقصى",
        "title" : "تصويت",
        "search" : "البحث عن طريق الاسم أو العنوان...",
        "totalVotes" : "مجموع الأصوات: {{total}}",
        "selected" : "تم اختيار: {{total}}",
        "maxSelected" : "الحد الأقصى المحدد: {{total}}",
        "allVotesAreUsed" : "تم توزيع جميع الأصول",
        "maxUsed" : "الأصول غير كافية",
        "validators" : "مدققين ({{total}})",
        "votes" : "الأصول المتاحة: {{total}}",
        "noResults" : "لم يتم العثور على مدقق لـ \"<0>{{search}}</0>\"."
      },
      "connectDevice" : {
        "title" : "جهاز"
      },
      "confirmation" : {
        "title" : "التأكيد",
        "success" : {
          "title" : "تم الإدلاء بأصواتك بنجاح.",
          "text" : "",
          "cta" : "عرض التفاصيل"
        },
        "broadcastError" : "ربما تكون معاملتك قد فشلت. يُرجى الانتظار لحظة ثم تحقق من سجل المعاملات قبل المحاولة مرة أخرى."
      }
    }
  },
  "buy" : {
    "title" : "شراء",
    "titleCrypto" : "شراء {{currency}}",
    "buyCTA" : "شراء {{currencyTicker}}",
    "withoutDevice" : "المتابعة بدون جهازي",
    "connectWithoutDevice" : "من الأفضل استخدام جهازك للأمان الأمثل.",
    "skipConnect" : "المتابعة بدون جهازي"
  },
  "sell" : {
    "title" : "بيع",
    "titleCrypto" : "بيع {{currency}}"
  },
  "receive" : {
    "title" : "تلقي",
    "successTitle" : "تمت مشاركة العنوان بشكل آمن",
    "steps" : {
      "chooseAccount" : {
        "title" : "حساب",
        "label" : "الحساب للإيداع",
        "parentAccount" : "1. اختر حساب {{currencyName}}",
        "token" : "2. اختر رمز التوكن",
        "verifyTokenType" : "يرجى التحقق أن <0>{{token}}</0> هو رمز <0>{{tokenType}}</0>. أي أصل مشفر آخر تم إرساله إلى حساب {{currency}} قد يتم فقده.",
        "warningTokenType" : "يرجى إرسال رموز <0>{{ticker}}</0> أو <0>{{tokenType}}</0> الى حسابات {{currency}}. إرسال الأصول المشفرة الأخرى قد ينتج عنه فقدان دائم للأموال."
      },
      "connectDevice" : {
        "title" : "جهاز",
        "withoutDevice" : "ليس لديك جهازك؟"
      },
      "receiveFunds" : {
        "title" : "تلقي"
      },
      "warning" : {
        "tezos" : {
          "text" : "المبلغ المستلم في الحساب المفوض سيتم إضافته إلى إجمالي المبلغ المُكدس. اختر حساب آخر إذا كنت تريد تجنب ذلك."
        }
      }
    }
  },
  "send" : {
    "title" : "إرسال",
    "titleNft" : "إرسال NFT",
    "totalSpent" : "الإجمالي للخصم",
    "steps" : {
      "recipient" : {
        "title" : "المستلم",
        "nftRecipient" : "NFT المراد إرسالها"
      },
      "amount" : {
        "title" : "المبلغ",
        "banner" : "أقصى مبلغ قابل للإنفاق هو",
        "fees" : "رسوم",
        "standard" : "اعتيادي",
        "advanced" : "متقدم",
        "nftQuantity" : "الكمية"
      },
      "summary" : {
        "title" : "الملخص"
      },
      "device" : {
        "title" : "جهاز"
      },
      "details" : {
        "utxoLag" : "قد يستغرق التحقق من هذه المعاملة وتوقيعها وقتاً طويلاً لأن الحساب يحتوي على عدد كبير من العملات.",
        "subaccountsWarning" : "ستحتاج إلى إعادة شحن هذا الحساب بعملة {{ currency }} لتستطيع إرسال رموز التوكن لهذا الحساب",
        "from" : "من",
        "to" : "إلى",
        "selectAccountDebit" : "الحساب للخصم",
        "recipientAddress" : "عنوان المستلم",
        "amount" : "المبلغ",
        "fees" : "رسوم الشبكة",
        "useMax" : "إرسال الحد الأقصى",
        "rippleTag" : "علامة",
        "rippleTagPlaceholder" : "اختياري",
        "ethereumGasLimit" : "حد الغاز",
        "ethereumGasPrice" : "سعر الغاز",
        "unitPerByte" : "{{unit}} لكل بايت",
        "nft" : "NFT",
        "nftQuantity" : "الكمية"
      },
      "verification" : {
        "streaming" : {
          "accurate" : "جاري تحميل... ({{percentage}})",
          "inaccurate" : "جاري التحميل..."
        }
      },
      "confirmation" : {
        "title" : "التأكيد",
        "success" : {
          "title" : "تم إرسال المعاملة",
          "text" : "سيتم تحديث رصيد حسابك عندما تقوم سلسلة الكتل بتأكيد المعاملة",
          "cta" : "عرض التفاصيل"
        },
        "pending" : {
          "title" : "يتم بث المعاملة..."
        },
        "broadcastError" : "ربما تكون معاملتك قد فشلت. يُرجى الانتظار لحظة ثم تحقق من سجل المعاملات قبل المحاولة مرة أخرى."
      },
      "warning" : {
        "tezos" : {
          "text" : "المبلغ الذي سيتم إرساله سيُخصم من رصيد حسابك المفوَّض."
        }
      }
    },
    "footer" : {
      "estimatedFees" : "رسوم الشبكة"
    }
  },
  "sign" : {
    "title" : "توقيع المعاملة"
  },
  "releaseNotes" : {
    "title" : "ملاحظات الإصدار",
    "version" : "Ledger Live {{versionNb}}"
  },
  "systemLanguageAvailable" : {
    "title" : "تريد تغير لغة تطبيقك؟",
    "description" : {
      "newSupport" : "أخبار جيدة! عملت فرقنا جاهدة و Ledger Live الآن يدعم {{language}}.",
      "advice" : "يمكنك دائماً تغيير اللغة لديك في أي وقت في الإعدادات."
    },
    "switchButton" : "التبديل إلى {{language}}",
    "no" : "أفضل عدم القيام بذلك"
  },
  "distribution" : {
    "asset" : "الأصل",
    "price" : "السعر",
    "distribution" : "التخصيص",
    "amount" : "المبلغ",
    "value" : "القيمة",
    "showAll" : "عرض الكل",
    "showLess" : "عرض أقل",
    "header" : "تخصيص الأصول ({{count}})"
  },
<<<<<<< HEAD
  "accountDistribution" : {
    "account" : "حساب",
    "distribution" : "التخصيص",
    "amount" : "المبلغ",
    "value" : "القيمة",
    "header" : "تخصيص الحساب ({{count}})"
  },
  "cardano" : {
    "account" : {
      "stakingRewardsBanner" : {
        "cardTitle" : "الرصيد الإجمالي لا يشمل مكافآت التكديس"
=======
  "cardano": {
    "account": {
      "stakingRewardsBanner": {
        "cardTitle": "الرصيد الإجمالي لا يشمل مكافآت التكديس"
>>>>>>> c86db991
      }
    }
  },
  "tron" : {
    "voting" : {
      "emptyState" : {
        "description" : "يمكنك الآن كسب مكافآت من خلال التجميد والتصويت.",
        "info" : "كيف يعمل التصويت",
        "votesDesc" : "قم بالإدلاء بأصواتك لممثل واحد أو أكثر للبدء في كسب مكافآت التكديس.",
        "vote" : "الإدلاء بالأصوات",
        "voteExisting" : "إدارة الأصوات"
      },
      "manageTP" : "إدارة الأصول",
      "warnEarnRewards" : "تحتاج على الأقل {{amount}} لبدء كسب المكافآت",
      "claimRewards" : "المطالبة بالمكافآت",
      "nextRewardsDate" : "يمكن المطالبة بالمكافآت في {{date}}",
      "claimAvailableRewards" : "المطالبة بـ {{amount}}",
      "header" : "الأصوات",
      "percentageTP" : "% من الأصوات المدلى بها",
      "noRewards" : "لا توجد مكافآت متاحة",
      "remainingVotes" : {
        "title" : "لا يزال لديك {{amount}} أصوات متبقية",
        "description" : "يمكنك الإدلاء بأصواتك المتبقية لكسب المزيد من المكافآت",
        "button" : "قم بالتصويت الآن"
      },
      "flow" : {
        "steps" : {
          "starter" : {
            "description" : "قم بتجميد TRX للحصول على مكافآت وستظل تحتفظ بأمان وسيطرة كاملين على أصولك.",
            "bullet" : {
              "delegate" : "الأصول المفوضة تظل ملكك.",
              "access" : "يمكنك إزالة تجميد أصولك بعد 3 أيام.",
              "ledger" : "قم بالتجميد والتصويت بأمان مع جهازك Ledger."
            },
            "help" : "كيف يعمل التصويت",
            "termsAndPrivacy" : "تفويض حقوق التصويت الخاصة بك لا يضمن أي مكافآت من ممثلك الممتاز."
          }
        }
      }
    },
<<<<<<< HEAD
    "manage" : {
      "title" : "إدارة الأصول",
      "freeze" : {
        "title" : "تجميد",
        "description" : "قم بتجميد TRX لكسب نطاق ترددي (Bandwidth) أو طاقة (Energy). سيمكنك أيضاً التصويت لصالح الممثلين الممتازين."
      },
      "unfreeze" : {
        "title" : "إزالة التجميد",
        "description" : "قم بإزالة تجميد TRX لإعادتهم مرة أخرى إلى رصيدك المتاح. لن تحصل على مكافآت بعد ذلك."
      },
      "vote" : {
        "title" : "تصويت",
        "description" : "قم بالتصويت للممثلين الممتازين لكسب المكافآت.",
        "steps" : {
          "vote" : {
            "title" : "الإدلاء بالأصوات",
            "description" : "قم بالتصويت لواحد أو أكثر من الممثلين الممتازين للبدء في كسب المكافآت.",
            "footer" : {
              "doNotShowAgain" : "عدم الإظهار مرة أخرى",
              "next" : "الإدلاء بالأصوات"
            },
            "info" : {
              "message" : "ممثلون ممتازون أم مرشحون؟",
              "superRepresentative" : {
                "title" : "الممثلون الممتازون (SR)",
                "description" : "يلعب الممثلون الممتازون دوراً رئيسياً في حوكمة مجتمع TRON عن طريق ضمان الوظائف الأساسية، مثل إنشاء الكتل وحفظ الدفاتر."
              },
              "candidates" : {
                "title" : "المرشحون",
                "description" : "تم انتخاب 127 فرداً من خلال التصويت من قِبل مجتمع حاملي رموز التوكن بأكمله. يتم تحديث الأصوات مرة كل 6 ساعات."
=======
    "undelegation": {
      "header": "إلغاء التفويض (إلغاء التفويضات)",
      "headerTooltip": "متاحة بعد فترة الحظر الزمني الممتد لفترة 21 يوماً",
      "inactiveTooltip": "المبالغ غير المفوضة لا تولد مكافآت.",
      "flow": {
        "title": "إلغاء تفويض الأصول",
        "steps": {
          "amount": {
            "title": "المبلغ",
            "subtitle": "تستغرق عملية إلغاء التفويض مدة <0>21 يوماً</0> لتنتهي.",
            "warning": "سيتم تحصيل المكافآت فوراً. ستتم إعادة المبلغ غير المفوّض إلى الرصيد المتاح بعد انقضاء فترة <0>الحظر الزمني 21-يوم</0>.",
            "fields": {
              "validator": "المدقق",
              "amount": "المبلغ المراد إلغاء تفويضه"
            }
          }
        }
      },
      "manage": {
        "title": "إدارة الأصول",
        "freeze": {
          "title": "تجميد",
          "description": "قم بتجميد TRX لكسب نطاق ترددي (Bandwidth) أو طاقة (Energy). سيمكنك أيضاً التصويت لصالح الممثلين الممتازين."
        },
        "unfreeze": {
          "title": "إزالة التجميد",
          "description": "قم بإزالة تجميد TRX لإعادتهم مرة أخرى إلى رصيدك المتاح. لن تحصل على مكافآت بعد ذلك."
        },
        "vote": {
          "title": "تصويت",
          "description": "قم بالتصويت للممثلين الممتازين لكسب المكافآت.",
          "steps": {
            "vote": {
              "title": "الإدلاء بالأصوات",
              "description": "قم بالتصويت لواحد أو أكثر من الممثلين الممتازين للبدء في كسب المكافآت.",
              "footer": {
                "doNotShowAgain": "عدم الإظهار مرة أخرى",
                "next": "الإدلاء بالأصوات"
              },
              "info": {
                "message": "ممثلون ممتازون أم مرشحون؟",
                "superRepresentative": {
                  "title": "الممثلون الممتازون (SR)",
                  "description": "يلعب الممثلون الممتازون دوراً رئيسياً في حوكمة مجتمع TRON عن طريق ضمان الوظائف الأساسية، مثل إنشاء الكتل وحفظ الدفاتر."
                },
                "candidates": {
                  "title": "المرشحون",
                  "description": "تم انتخاب 127 فرداً من خلال التصويت من قِبل مجتمع حاملي رموز التوكن بأكمله. يتم تحديث الأصوات مرة كل 6 ساعات."
                }
              }
            }
          }
        }
      }
    },
    "bitcoin": {
      "inputSelected": "تم الاختيار",
      "toSpend": "عملات للإنفاق",
      "toReturn": "المتبقي المراد إرجاعه",
      "modalTitle": "التحكم في العملات",
      "coincontrol": "التحكم في العملات",
      "advanced": "الخيارات المتقدمة",
      "ctaDisabled": "ليس بهذا الحساب UTXO",
      "whatIs": "ما هو اختيار العملات؟",
      "rbf": "السماح باستبدال المعاملة (Replace-By-Fee).",
      "strategy": "استراتيجية اختيار العملات",
      "selected": "العملات المختارة للاستراتيجية",
      "amount": "المبلغ المراد إرساله:",
      "replaceable": "قابل للاستبدال",
      "cannotSelect": {
        "unconfirmed": "لا يمكنك اختيار العملات من المعاملات الغير مؤكدة والقابلة للاستبدال.",
        "pending": "لا يمكنك اختيار عملات من المعاملات المعلقة. (باستثناء الناتج من الباقي لديك)",
        "last": "تحتاج أن تختار على الأقل واحد"
      },
      "pending": "مُعلّق",
      "pickingStrategy": "استراتيجية اختيار UTXO",
      "pickingStrategyLabels": {
        "DEEP_OUTPUTS_FIRST": "أقدم العملات أولاً (الأول دخولاً هو الأوّل خروجاً)",
        "OPTIMIZE_SIZE": "تقليل الرسوم (تحقيق الحجم الأمثل)",
        "MERGE_OUTPUTS": "تقليل الرسوم المستقبلية (دمج العملات)"
      }
    },
    "cosmos": {
      "delegation": {
        "emptyState": {
          "description": "يمكنك كسب مكافآت ATOM عن طريق تفويض أصولك.",
          "info": "كيف يعمل التفويض",
          "delegation": "اكسب المكافآت"
        },
        "commission": "العمولة",
        "totalStake": "إجمالي الرهن",
        "claimRewards": "المطالبة بالمكافآت",
        "header": "التفويض (التفويضات)",
        "noRewards": "لا توجد مكافآت متاحة",
        "delegate": "أضف",
        "undelegate": "إلغاء التفويض",
        "redelegate": "إعادة التفويض",
        "redelegateDisabledTooltip": "يمكنك اعادة التفويض مرة أخرى <0>{{days}}</0>",
        "redelegateMaxDisabledTooltip": "لا يمكنك إعادة تفويض أكثر من <0>7</0> مدققين في كل مرة",
        "undelegateDisabledTooltip": "لا يمكنك إلغاء تفويض أكثر من <0>7</0> مدققين في كل مرة",
        "reward": "المطالبة بالمكافآت",
        "currentDelegation": "مُفوض: <0>{{amount}}</0>",
        "estYield": "العائد التقديري",
        "activeTooltip": "المبالغ المفوضة تولد المكافآت",
        "inactiveTooltip": "المبالغ غير المفوضة لا تولد مكافآت",
        "minSafeWarning": "لا توجد أموال كافية",
        "flow": {
          "title": "تفويض",
          "steps": {
            "starter": {
              "description": "يمكنك كسب المكافآت عن طريق تفويض أصولك ATOM لمدقق.",
              "bullet": [
                "أنت تحتفظ بملكية الأصول المفوضة",
                "تفويض باستخدام جهازك Ledger",
                "الأصول ستكون متاحة بعد 21 يوماً من إلغاء التفويض"
              ],
              "warning": {
                "description": "اختر المدقق بحكمة: فقد يتم فقدان جزء من أصولك المفوضة بشكل لا رجعة فيه إذا لم يتصرف المدقق بشكل لائق."
              }
            },
            "amount": {
              "title": "المبلغ"
            },
            "validator": {
              "title": "المدققون"
            },
            "connectDevice": {
              "title": "جهاز"
            },
            "confirmation": {
              "title": "التأكيد",
              "success": {
                "title": "لقد قمت بتفويض أصولك بنجاح",
                "text": "سيتم تحديث رصيد حسابك عندما تقوم سلسلة الكتل بتأكيد المعاملة.",
                "cta": "عرض التفاصيل"
              },
              "broadcastError": "ربما تكون معاملتك قد فشلت. يُرجى الانتظار لحظة ثم تحقق من سجل المعاملات قبل المحاولة مرة أخرى."
            }
          }
        }
      },
      "claimRewards": {
        "flow": {
          "title": "المطالبة بالمكافآت",
          "steps": {
            "claimRewards": {
              "title": "المكافآت",
              "compound": "مُجمع",
              "claim": "تحصيل",
              "compoundOrClaim": "مُجمع أم تحصيل",
              "compoundDescription": "سيتم إضافة المكافآت إلى المبلغ المفوض",
              "claimDescription": "سيتم إضافة المكافآت إلى الرصيد المتاح",
              "compoundInfo": "لقد كسبت <0>{{amount}}</0>. ستتم المطالبة بهم الآن وتفويضهم تلقائياً إلى نفس المدقق.",
              "claimInfo": "لقد كسبت <0>{{amount}}</0> من المدقق الموضح أدناه. بالنقر على متابعة، ستتم المطالبة به الآن وإضافته تلقائياً إلى الرصيد المتاح.",
              "selectLabel": "اختر تفويض"
            },
            "connectDevice": {
              "title": "جهاز"
            },
            "confirmation": {
              "title": "التأكيد",
              "label": "التأكيد",
              "success": {
                "title": "تم تحصيل المكافآت بنجاح",
                "titleCompound": "تم تجميع المكافآت بنجاح",
                "text": "تمت إضافة مكافآتك إلى رصيدك المتاح",
                "textCompound": "مكافآتك <0>{{amount}}</0> تم تفويضها تلقائياً إلى <0>{{validator}}</0>",
                "cta": "عرض التفاصيل"
              },
              "pending": {
                "title": "يتم بث المعاملة..."
              },
              "broadcastError": "ربما تكون معاملتك قد فشلت. يُرجى الانتظار لحظة ثم تحقق من سجل المعاملات قبل المحاولة مرة أخرى."
            }
          }
        }
      },
      "redelegation": {
        "flow": {
          "title": "إعادة تفويض الأصول",
          "steps": {
            "starter": {
              "title": "إعادة التفويض",
              "description": "استخدم إعادة التفويض لسهولة التغيير من مدقق إلى مدقق آخر. ولكن إذا قمت بتغير رأيك مرة أخرى، فسيكون عليك الانتظار لأن إعادة التفويض تؤدي إلى تفعيل فترة حظر زمني لمدة 21 يوماً.",
              "warning": "اختر المدقق بحكمة: فقد يتم فقدان جزء من أصولك المفوضة بشكل لا رجعة فيه إذا لم يتصرف المدقق بشكل لائق. يمكن أن يكون لديك <0>7 عمليات إعادة تفويض مُعلقة</0> كحد أقصى.",
              "howDelegationWorks": "كيف يعمل التفويض؟"
            },
            "validators": {
              "title": "المدققون",
              "currentDelegation": "التفويض الحالي",
              "newDelegation": "تفويض جديد",
              "chooseValidator": "اختر مدقق",
              "warning": "سيكون عليك الانتظار لمدة <0>21 يوماً</0> لإعادة التفويض من المدقق الجديد إذا قمنت بتغيير رأيك مرة أخرى",
              "amountLabel": "المبلغ المراد إعادة تفويضه"
            },
            "device": {
              "title": "جهاز"
            },
            "confirmation": {
              "title": "التأكيد",
              "success": {
                "title": "لقد قمت بإعادة تفويض أصولك بنجاح",
                "text": "إعادة التفويض ستقوم بالتحديث بمجرد أن تقوم سلسلة الكتل (blockchain) بتأكيد المعاملة",
                "cta": "عرض التفاصيل"
              },
              "broadcastError": "ربما تكون معاملتك قد فشلت. يُرجى الانتظار لحظة ثم تحقق من سجل المعاملات قبل المحاولة مرة أخرى."
            }
          }
        }
      },
      "undelegation": {
        "header": "إلغاء التفويض (إلغاء التفويضات)",
        "headerTooltip": "متاحة بعد فترة الحظر الزمني الممتد لفترة 21 يوماً",
        "inactiveTooltip": "المبالغ غير المفوضة لا تولد مكافآت.",
        "flow": {
          "title": "إلغاء تفويض الأصول",
          "steps": {
            "amount": {
              "title": "المبلغ",
              "subtitle": "تستغرق عملية إلغاء التفويض مدة <0>21 يوماً</0> لتنتهي.",
              "warning": "سيتم تحصيل المكافآت فوراً. ستتم إعادة المبلغ غير المفوّض إلى الرصيد المتاح بعد انقضاء فترة <0>الحظر الزمني 21-يوم</0>.",
              "fields": {
                "validator": "المدقق",
                "amount": "المبلغ المراد إلغاء تفويضه"
>>>>>>> c86db991
              }
            },
            "device": {
              "title": "جهاز"
            },
            "confirmation": {
              "title": "التأكيد",
              "success": {
                "title": "لقد قمت بإلغاء تفويض أصولك بنجاح.",
                "description": "<0>{{amount}}</0> تم إلغاء تفويضها من <0>{{validator}}</0>",
                "cta": "عرض التفاصيل"
              },
              "broadcastError": "ربما تكون معاملتك قد فشلت. يُرجى الانتظار لحظة ثم تحقق من سجل المعاملات قبل المحاولة مرة أخرى."
            }
          }
        }
      }
<<<<<<< HEAD
    }
  },
  "bitcoin" : {
    "inputSelected" : "تم الاختيار",
    "toSpend" : "عملات للإنفاق",
    "toReturn" : "المتبقي المراد إرجاعه",
    "modalTitle" : "التحكم في العملات",
    "coincontrol" : "التحكم في العملات",
    "advanced" : "الخيارات المتقدمة",
    "ctaDisabled" : "ليس بهذا الحساب UTXO",
    "whatIs" : "ما هو اختيار العملات؟",
    "rbf" : "السماح باستبدال المعاملة (Replace-By-Fee).",
    "strategy" : "استراتيجية اختيار العملات",
    "selected" : "العملات المختارة للاستراتيجية",
    "amount" : "المبلغ المراد إرساله:",
    "replaceable" : "قابل للاستبدال",
    "cannotSelect" : {
      "unconfirmed" : "لا يمكنك اختيار العملات من المعاملات الغير مؤكدة والقابلة للاستبدال.",
      "pending" : "لا يمكنك اختيار عملات من المعاملات المعلقة. (باستثناء الناتج من الباقي لديك)",
      "last" : "تحتاج أن تختار على الأقل واحد"
    },
    "pending" : "مُعلّق",
    "pickingStrategy" : "استراتيجية اختيار UTXO",
    "pickingStrategyLabels" : {
      "DEEP_OUTPUTS_FIRST" : "أقدم العملات أولاً (الأول دخولاً هو الأوّل خروجاً)",
      "OPTIMIZE_SIZE" : "تقليل الرسوم (تحقيق الحجم الأمثل)",
      "MERGE_OUTPUTS" : "تقليل الرسوم المستقبلية (دمج العملات)"
    }
  },
  "cosmos" : {
    "delegation" : {
      "emptyState" : {
        "description" : "يمكنك كسب مكافآت ATOM عن طريق تفويض أصولك.",
        "info" : "كيف يعمل التفويض",
        "delegation" : "اكسب المكافآت"
      },
      "commission" : "العمولة",
      "totalStake" : "إجمالي الرهن",
      "claimRewards" : "المطالبة بالمكافآت",
      "header" : "التفويض (التفويضات)",
      "noRewards" : "لا توجد مكافآت متاحة",
      "delegate" : "أضف",
      "undelegate" : "إلغاء التفويض",
      "redelegate" : "إعادة التفويض",
      "redelegateDisabledTooltip" : "يمكنك اعادة التفويض مرة أخرى <0>{{days}}</0>",
      "redelegateMaxDisabledTooltip" : "لا يمكنك إعادة تفويض أكثر من <0>7</0> مدققين في كل مرة",
      "undelegateDisabledTooltip" : "لا يمكنك إلغاء تفويض أكثر من <0>7</0> مدققين في كل مرة",
      "reward" : "المطالبة بالمكافآت",
      "currentDelegation" : "مُفوض: <0>{{amount}}</0>",
      "estYield" : "العائد التقديري",
      "activeTooltip" : "المبالغ المفوضة تولد المكافآت",
      "inactiveTooltip" : "المبالغ غير المفوضة لا تولد مكافآت",
      "minSafeWarning" : "لا توجد أموال كافية",
      "flow" : {
        "title" : "تفويض",
        "steps" : {
          "starter" : {
            "description" : "يمكنك كسب المكافآت عن طريق تفويض أصولك ATOM لمدقق.",
            "bullet" : ["أنت تحتفظ بملكية الأصول المفوضة", "تفويض باستخدام جهازك Ledger", "الأصول ستكون متاحة بعد 21 يوماً من إلغاء التفويض"],
            "warning" : {
              "description" : "اختر المدقق بحكمة: فقد يتم فقدان جزء من أصولك المفوضة بشكل لا رجعة فيه إذا لم يتصرف المدقق بشكل لائق."
            }
          },
          "amount" : {
            "title" : "المبلغ"
          },
          "validator" : {
            "title" : "المدققون"
          },
          "connectDevice" : {
            "title" : "جهاز"
          },
          "confirmation" : {
            "title" : "التأكيد",
            "success" : {
              "title" : "لقد قمت بتفويض أصولك بنجاح",
              "text" : "سيتم تحديث رصيد حسابك عندما تقوم سلسلة الكتل بتأكيد المعاملة.",
              "cta" : "عرض التفاصيل"
            },
            "broadcastError" : "ربما تكون معاملتك قد فشلت. يُرجى الانتظار لحظة ثم تحقق من سجل المعاملات قبل المحاولة مرة أخرى."
          }
        }
      }
    },
    "claimRewards" : {
      "flow" : {
        "title" : "المطالبة بالمكافآت",
        "steps" : {
          "claimRewards" : {
            "title" : "المكافآت",
            "compound" : "مُجمع",
            "claim" : "تحصيل",
            "compoundOrClaim" : "مُجمع أم تحصيل",
            "compoundDescription" : "سيتم إضافة المكافآت إلى المبلغ المفوض",
            "claimDescription" : "سيتم إضافة المكافآت إلى الرصيد المتاح",
            "compoundInfo" : "لقد كسبت <0>{{amount}}</0>. ستتم المطالبة بهم الآن وتفويضهم تلقائياً إلى نفس المدقق.",
            "claimInfo" : "لقد كسبت <0>{{amount}}</0> من المدقق الموضح أدناه. بالنقر على متابعة، ستتم المطالبة به الآن وإضافته تلقائياً إلى الرصيد المتاح.",
            "selectLabel" : "اختر تفويض"
=======
    },
    "algorand": {
      "operationHasRewards": "المكافآت المكتسبة",
      "operationEarnedRewards": "لقد كسبت <0>{{amount}}</0> من المكافآت.",
      "operationDetailsAmountBreakDown": "{{initialAmount}} (<0>+{{reward}}</0> مكافآت مكتسبة)",
      "optIn": {
        "flow": {
          "title": "إضافة ASA (أصل)",
          "steps": {
            "assets": {
              "title": "ASA (أصل)",
              "info": "إضافة أصل يتطلب إرسال معاملة بحد أدنى للرسوم. وسيظهر هذا في سجل المعاملات لديك",
              "selectLabel": "اختر ASA (أصل)",
              "disabledTooltip": "ASA (الأصل) لديك بالفعل في حسابك Algorand"
            },
            "connectDevice": {
              "title": "جهاز"
            },
            "confirmation": {
              "title": "التأكيد",
              "success": {
                "title": "تمت إضافة أصل {{token}} بنجاح",
                "text": "يمكنك الآن تلقي وإرسال أصول <0>{{token}}</0> على حسابك Algorand.",
                "cta": "عرض التفاصيل"
              },
              "broadcastError": "ربما تكون معاملتك قد فشلت. يُرجى الانتظار لحظة ثم تحقق من سجل المعاملات قبل المحاولة مرة أخرى."
            }
          }
        }
      },
      "claimRewards": {
        "flow": {
          "title": "المطالبة بالمكافآت",
          "steps": {
            "claimRewards": {
              "title": "المكافآت",
              "compound": "مُجمع",
              "claim": "تحصيل",
              "compoundOrClaim": "مُجمع أم تحصيل",
              "compoundDescription": "سيتم إضافة المكافآت إلى المبلغ المفوض",
              "claimDescription": "ستتم إضافة المكافآت إلى الرصيد المتاح",
              "compoundInfo": "لقد كسبت <0>{{amount}}</0>. بالنقر على متابعة، ستتم المطالبة بهم الآن وتفويضهم تلقائياً إلى نفس المدقق.",
              "claimInfo": "لقد كسبت <0>{{amount}}</0> من المدقق الموضح أدناه. بالنقر على متابعة، ستتم المطالبة بهم الآن وإضافتهم تلقائياً إلى الرصيد المتاح.",
              "selectLabel": "اختر تفويض"
            },
            "connectDevice": {
              "title": "جهاز"
            },
            "confirmation": {
              "title": "تأكيد",
              "label": "تأكيد",
              "success": {
                "title": "تم تحصيل المكافآت بنجاح",
                "titleCompound": "تم تجميع المكافآت بنجاح",
                "text": "تمت إضافة مكافآتك إلى رصيدك المتاح",
                "textCompound": "مكافآتك <0>{{amount}}</0> تم تفويضها تلقائياً إلى <0>{{validator}}</0>",
                "cta": "رؤية التفاصيل"
              },
              "pending": {
                "title": "جاري بث المعاملة..."
              },
              "broadcastError": "ربما تكون معاملتك قد فشلت. يُرجى الانتظار لحظة ثم تحقق من سجل المعاملات قبل المحاولة مرة أخرى."
            }
          }
        }
      },
      "redelegation": {
        "flow": {
          "title": "إعادة تفويض الأصول",
          "steps": {
            "starter": {
              "title": "إعادة التفويض",
              "description": "استخدم إعادة التفويض للتغيير من مدقق إلى مدقق آخر بسهولة. لكن إذا قمت بتغير رأيك مرة أخرى، سيكون عليك الانتظار لأن إعادة التفويض تؤدي إلى تفعيل فترة حظر زمني لمدة 14 يوماً.",
              "warning": "اختر المدقق بحكمة: فقد يتم فقدان جزء من أصولك المفوضة بشكل لا رجعة فيه إذا لم يتصرف المدقق بشكل لائق. يمكن أن يكون لديك <0>7 عمليات إعادة تفويض مُعلقة</0> كحد أقصى.",
              "howDelegationWorks": "كيف يعمل التفويض؟"
            },
            "validators": {
              "title": "المدققون",
              "currentDelegation": "التفويض الحالي",
              "newDelegation": "تفويض جديد",
              "chooseValidator": "اختر مدقق",
              "warning": "سيكون عليك الانتظار لمدة <0>14 يوماً</0> لإعادة التفويض من المدقق الجديد إذا قمت بتغيير رأيك مرة أخرى",
              "amountLabel": "المبلغ المطلوب إعادة تفويضه"
            },
            "device": {
              "title": "جهاز"
            },
            "confirmation": {
              "title": "تأكيد",
              "success": {
                "title": "لقد قمت بإعادة تفويض أصولك بنجاح",
                "text": "إعادة التفويض ستقوم بالتحديث بمجرد أن تقوم سلسلة الكتل (blockchain) بتأكيد المعاملة",
                "cta": "رؤية التفاصيل"
              },
              "broadcastError": "ربما تكون معاملتك قد فشلت. يُرجى الانتظار لحظة ثم تحقق من سجل المعاملات قبل المحاولة مرة أخرى."
            }
          }
        }
      },
      "undelegation": {
        "header": "إلغاء التفويض (إلغاء التفويضات)",
        "headerTooltip": "متاحة بعد فترة الحظر الزمني الممتد لفترة 14 يوماً",
        "inactiveTooltip": "المبالغ غير المفوضة لا تولد مكافآت.",
        "flow": {
          "title": "إلغاء تفويض الأصول",
          "steps": {
            "amount": {
              "title": "المبلغ",
              "subtitle": "عملية إلغاء التفويض تستغرق مدة <0>14 يوماً</0> للانتهاء.",
              "warning": "سيتم تحصيل المكافآت فوراً. ستتم إعادة المبلغ غير المفوّض إلى الرصيد المتاح بعد انقضاء فترة <0>الحظر الزمني لمدة 14 يوماً</0>.",
              "fields": {
                "validator": "المدقق",
                "amount": "المبلغ المراد إلغاء تفويضه"
              }
            },
            "osmosis": {
              "account": {
                "subHeader": {
                  "cardTitle": "تعمل بواسطة Figment",
                  "moreInfo": "مزيد من المعلومات",
                  "drawerTitle": "تعمل بواسطة Figment",
                  "title": "رمز OSMO متاح الآن في Ledger Live",
                  "description": "يمكنك الآن بدء إدارة رموزك OSMO وتأمينها من خلال Ledger Live.",
                  "description2": "رمز OSMO هو رمز أصلي لسلسلة Osmosis ويُستخدم لكل شيء مثل المعاملات، والتكديس والعديد من الميزات القادمة.",
                  "website": "تعمل بواسطة Figment"
                }
              },
              "memo": "ملاحظة",
              "memoPlaceholder": "اختياري",
              "memoWarningText": "عند استخدام الملاحظة، تحقق بعناية من المعلومات مع المستلم",
              "delegation": {
                "emptyState": {
                  "description": "يمكنك كسب مكافآت OSMO عن طريق تفويض أصولك.",
                  "info": "كيف يعمل التفويض",
                  "delegation": "اكسب المكافآت"
                },
                "commission": "العمولة",
                "totalStake": "إجمالي التكديس",
                "claimRewards": "المطالبة بالمكافآت",
                "header": "التفويض (التفويضات)",
                "noRewards": "لا توجد مكافآت متاحة",
                "delegate": "أضف",
                "undelegate": "إلغاء التفويض",
                "redelegate": "إعادة التفويض",
                "redelegateDisabledTooltip": "يمكنك اعادة التفويض مرة أخرى <0>{{days}}</0>",
                "redelegateMaxDisabledTooltip": "لا يمكنك إعادة تفويض أكثر من <0>7</0> مدققين في كل مرة",
                "undelegateDisabledTooltip": "لا يمكنك إلغاء تفويض أكثر من <0>7</0> مدققين في كل مرة",
                "reward": "المطالبة بالمكافآت",
                "currentDelegation": "مُفوض: <0>{{amount}}</0>",
                "estYield": "العائد التقديري",
                "activeTooltip": "المبالغ المفوضة تولد المكافآت",
                "inactiveTooltip": "المبالغ غير المفوضة لا تولد مكافآت",
                "minSafeWarning": "لا توجد أموال كافية",
                "flow": {
                  "title": "تفويض",
                  "steps": {
                    "starter": {
                      "description": "يمكنك كسب المكافآت عن طريق تفويض أصولك OSMO إلى مدقق.",
                      "bullet": [
                        "أنت تحتفظ بملكية الأصول المفوضة",
                        "قم بالتفويض باستخدام جهازك Ledger",
                        "الأصول ستكون متاحة بعد 14 من إلغاء التفويض"
                      ],
                      "warning": {
                        "description": "اختر المدقق بحكمة: فقد يتم فقدان جزء من أصولك المفوضة بشكل لا رجعة فيه إذا لم يتصرف المدقق بشكل لائق."
                      }
                    },
                    "amount": {
                      "title": "المبلغ"
                    },
                    "validator": {
                      "title": "المدققون"
                    },
                    "connectDevice": {
                      "title": "الجهاز"
                    },
                    "confirmation": {
                      "title": "تأكيد",
                      "success": {
                        "title": "لقد قمت بتفويض أصولك بنجاح",
                        "text": "سيتم تحديث رصيد حسابك عندما تقوم سلسلة الكتل بتأكيد المعاملة.",
                        "cta": "رؤية التفاصيل"
                      },
                      "broadcastError": "ربما تكون معاملتك قد فشلت. يُرجى الانتظار لحظة ثم تحقق من سجل المعاملات قبل المحاولة مرة أخرى."
                    }
                  }
                }
              },
              "claimRewards": {
                "flow": {
                  "title": "المطالبة بالمكافآت",
                  "steps": {
                    "claimRewards": {
                      "title": "المكافآت",
                      "compound": "مُجمع",
                      "claim": "تحصيل",
                      "compoundOrClaim": "مُجمع أم تحصيل",
                      "compoundDescription": "سيتم إضافة المكافآت إلى المبلغ المفوض",
                      "claimDescription": "ستتم إضافة المكافآت إلى الرصيد المتاح",
                      "compoundInfo": "لقد كسبت <0>{{amount}}</0>. بالنقر على متابعة، ستتم المطالبة بهم الآن وتفويضهم تلقائياً إلى نفس المدقق.",
                      "claimInfo": "لقد كسبت <0>{{amount}}</0> من المدقق الموضح أدناه. بالنقر على متابعة، ستتم المطالبة بهم الآن وإضافتهم تلقائياً إلى الرصيد المتاح.",
                      "selectLabel": "اختر تفويض"
                    },
                    "connectDevice": {
                      "title": "جهاز"
                    },
                    "confirmation": {
                      "title": "تأكيد",
                      "label": "تأكيد",
                      "success": {
                        "title": "تم تحصيل المكافآت بنجاح",
                        "titleCompound": "تم تجميع المكافآت بنجاح",
                        "text": "تمت إضافة مكافآتك إلى رصيدك المتاح",
                        "textCompound": "مكافآتك <0>{{amount}}</0> تم تفويضها تلقائياً إلى <0>{{validator}}</0>",
                        "cta": "رؤية التفاصيل"
                      },
                      "pending": {
                        "title": "جاري بث المعاملة..."
                      },
                      "broadcastError": "ربما تكون معاملتك قد فشلت. يُرجى الانتظار لحظة ثم تحقق من سجل المعاملات قبل المحاولة مرة أخرى."
                    }
                  }
                }
              },
              "redelegation": {
                "flow": {
                  "title": "إعادة تفويض الأصول",
                  "steps": {
                    "starter": {
                      "title": "إعادة التفويض",
                      "description": "استخدم إعادة التفويض للتغيير من مدقق إلى مدقق آخر بسهولة. لكن إذا قمت بتغير رأيك مرة أخرى، سيكون عليك الانتظار لأن إعادة التفويض تؤدي إلى تفعيل فترة حظر زمني لمدة 14 يوماً.",
                      "warning": "اختر المدقق بحكمة: فقد يتم فقدان جزء من أصولك المفوضة بشكل لا رجعة فيه إذا لم يتصرف المدقق بشكل لائق. يمكن أن يكون لديك <0>7 عمليات إعادة تفويض مُعلقة</0> كحد أقصى.",
                      "howDelegationWorks": "كيف يعمل التفويض؟"
                    },
                    "validators": {
                      "title": "المدققون",
                      "currentDelegation": "التفويض الحالي",
                      "newDelegation": "تفويض جديد",
                      "chooseValidator": "اختر مدقق",
                      "warning": "سيكون عليك الانتظار لمدة <0>14 يوماً</0> لإعادة التفويض من المدقق الجديد إذا قمت بتغيير رأيك مرة أخرى",
                      "amountLabel": "المبلغ المطلوب إعادة تفويضه"
                    },
                    "device": {
                      "title": "جهاز"
                    },
                    "confirmation": {
                      "title": "تأكيد",
                      "success": {
                        "title": "لقد قمت بإعادة تفويض أصولك بنجاح",
                        "text": "إعادة التفويض ستقوم بالتحديث بمجرد أن تقوم سلسلة الكتل (blockchain) بتأكيد المعاملة",
                        "cta": "رؤية التفاصيل"
                      },
                      "broadcastError": "ربما تكون معاملتك قد فشلت. يُرجى الانتظار لحظة ثم تحقق من سجل المعاملات قبل المحاولة مرة أخرى."
                    }
                  }
                }
              },
              "undelegation": {
                "header": "إلغاء التفويض (إلغاء التفويضات)",
                "headerTooltip": "متاحة بعد فترة الحظر الزمني الممتد لفترة 14 يوماً",
                "inactiveTooltip": "المبالغ غير المفوضة لا تولد مكافآت.",
                "flow": {
                  "title": "إلغاء تفويض الأصول",
                  "steps": {
                    "amount": {
                      "title": "المبلغ",
                      "subtitle": "عملية إلغاء التفويض تستغرق مدة <0>14 يوماً</0> للانتهاء.",
                      "warning": "سيتم تحصيل المكافآت فوراً. ستتم إعادة المبلغ غير المفوّض إلى الرصيد المتاح بعد انقضاء فترة <0>الحظر الزمني لمدة 14 يوماً</0>.",
                      "fields": {
                        "validator": "المدقق",
                        "amount": "المبلغ المراد إلغاء تفويضه"
                      }
                    },
                    "device": {
                      "title": "جهاز"
                    },
                    "confirmation": {
                      "title": "تأكيد",
                      "success": {
                        "title": "لقد قمت بإلغاء تفويض أصولك بنجاح.",
                        "description": "<0>{{amount}}</0> تم إلغاء تفويضهم من <0>{{validator}}</0>",
                        "cta": "رؤية التفاصيل"
                      },
                      "broadcastError": "ربما تكون معاملتك قد فشلت. يُرجى الانتظار لحظة ثم تحقق من سجل المعاملات قبل المحاولة مرة أخرى."
                    }
                  }
                }
              }
            },
            "device": {
              "title": "جهاز"
            },
            "confirmation": {
              "title": "تأكيد",
              "success": {
                "title": "لقد قمت بإلغاء تفويض أصولك بنجاح.",
                "description": "<0>{{amount}}</0> تم إلغاء تفويضهم من <0>{{validator}}</0>",
                "cta": "رؤية التفاصيل"
              },
              "broadcastError": "ربما تكون معاملتك قد فشلت. يُرجى الانتظار لحظة ثم تحقق من سجل المعاملات قبل المحاولة مرة أخرى."
            }
          }
        }
      }
    },
    "polkadot": {
      "lockedBalance": "تم تقيده",
      "lockedTooltip": "يجب تقيد الأصول بالمدققين المرشحين قبل كسب مكافآت.",
      "unlockingBalance": "إلغاء التقيد",
      "unlockingTooltip": "الأصول التي يتم إلغاء تقيدها تظل مقفلة لمدة 28 يوماً قبل أن يمكن سحبهم.",
      "unlockedBalance": "غير مقيد",
      "unlockedTooltip": "الأصول غير المقيدة يمكن الآن نقلها باستخدام عملية السحب.",
      "networkFees": "يتم تعيين رسوم الشبكة تلقائياً عن طريق إجماع Polkadot، لن تتمكن من مراجعتهم على جهازك",
      "bondedBalanceBelowMinimum": "رصيدك المقيد أقل من الحد الأدنى الحالي البالغ {{minimumBondBalance}}. ترشيحاتك معرضة للحذف.",
      "nomination": {
        "emptyState": {
          "description": "يمكنك كسب المكافآت عن طريق تقيد الأصول ثم تعيين المدقق (المدققين) الخاص بك.",
          "info": "كيف تعمل الترشيحات"
        },
        "header": "الترشيحات",
        "nominate": "ترشيح",
        "setController": "تغيير وحدة التحكم",
        "chill": "حذف الترشيحات",
        "totalStake": "إجمالي التكديس",
        "amount": "المبلغ المقيد",
        "commission": "العمولة",
        "active": "مفعل",
        "activeTooltip": "هذا المدقق تم انتخابه ويقوم بجمع المكافآت على أصولك المقيدة.",
        "inactive": "غير مفعل",
        "inactiveTooltip": "هذا المدقق تم انتخابه ولكن لا يقوم بجمع المكافآت على أصولك المقيدة.",
        "waiting": "غير منتخب",
        "waitingTooltip": "هذا المدقق لم يتم انتخابه، ولذلك لا يقوم بجمع المكافآت.",
        "notValidator": "ليس مدققاً",
        "notValidatorTooltip": "لم يعد هذا العنوان مدققاً",
        "elected": "منتخب",
        "nominatorsCount": "{{nominatorsCount}} مرشحين",
        "nominatorsTooltip": "هذا المدقق حالياً مُرشح من قِبل {{count}} مرشحين.",
        "oversubscribed": "({{nominatorsCount}}) تجاوز حد الاشتراك",
        "oversubscribedTooltip": "فقط أعلى {{maxNominatorRewardedPerValidator}} مرشحين الذين لديهم أعلى مبلغ مُقيد هم من يحصلون على مكافآت",
        "hasPendingBondOperation": "لا تزال عملية التقيد في انتظار التأكيد",
        "electionOpen": "يجري حالياً انتخاب مدققين جدد. ولذلك، لن تكون عمليات التكديس متاحة لمدة 15 دقيقة بحد أقصى.",
        "electionOpenTooltip": "يتم تعطيل هذه العملية أثناء انتخاب المدققين.",
        "externalControllerTooltip": "هذا الحساب يخضع للسيطرة حساب آخر.",
        "externalControllerUnsupported": "<0>يتم التحكم في حساب التخزين هذا بواسطة حساب منفصل بعنوان <0>{{controllerAddress}}</0>.<1> للتكديس مع Ledger Live، يجب عليك تعيين حساب التخزين هذا على أنه وحدة التحكم الخاصة به.</1>",
        "externalStashTooltip": "هذا الحساب يسيطر على حساب آخر.",
        "externalStashUnsupported": "<0> هذا الحساب هو وحدة تحكم حساب تخزين منفصل بعنوان <0>{{stashAddress}}</0>. </0><1> للتكديس مع Ledger Live، يجب عليك تعيين حساب التخزين الخاص بك على أنه وحدة التحكم الخاصة به.</1>",
        "showInactiveNominations": "عرض كل الترشيحات ({{count}})",
        "hideInactiveNominations": "عرض الترشيحات النشطة فقط",
        "noActiveNominations": "لا توجد ترشيحات نشطة.",
        "showAllUnlockings": "عرض كل المبالغ التي يتم إلغاء تقيدها ({{count}})",
        "hideAllUnlockings": "إخفاء مبالغ إلغاء التقيد"
      },
      "unlockings": {
        "header": "إلغاء التقيد",
        "headerTooltip": "متاحة بعد فترة إلغاء التقيد الممتدة لفترة 28 يوماً",
        "withdrawUnbonded": "سحب ({{amount}})",
        "withdrawTooltip": "سيتم إيداع المبلغ الذي تم إلغاء تقيده في رصيدك المتاح.",
        "noUnlockedWarning": "لا يوجد رصيد غير مقيد لسحبه حتى الآن.",
        "rebond": "إعادة التقيد",
        "unbonded": "غير مقيد"
      },
      "manage": {
        "title": "إدارة الأصول",
        "bond": {
          "title": "تقيد",
          "description": "لكسب المكافآت، قم أولاً بتقيد مبلغ. ثم يجب عليك ترشيح مدقق (مدققين) لك."
        },
        "unbond": {
          "title": "إلغاء التقيد",
          "description": "لإتاحة مبلغ مقيد مرة أخرى، سيكون عليك إلغاء تقيده أولاً. يمكنك سحبه بعد انقضاء فترة إلغاء التقيد الممتدة لفترة 28 يوماً."
        },
        "withdrawUnbonded": {
          "title": "سحب",
          "description": "لإرجاع مبلغ تم إلغاء تقيده إلى الرصيد المتاح، سيكون عليك سحبه يدوياً."
        },
        "nominate": {
          "title": "ترشيح",
          "description": "اختر ما يصل إلى 16 مدقق. تأكد أن الترشيحات نشطة لكسب المكافآت."
        },
        "chill": {
          "title": "حذف الترشيحات",
          "description": "إزالة كل الترشيحات. سوف تتوقف عن كسب المكافآت. مبلغك المُقيد يبقى مُقيد."
        }
      },
      "nominate": {
        "title": "ترشيح",
        "steps": {
          "validators": {
            "title": "المدققون",
            "notValidatorsRemoved": "لقد قمت بترشيح {{count}} عناوين لم تعد مدققين. وستتم إزالتهم تلقائياً من معاملة الترشيح الخاصة بك.",
            "maybeChill": "حذف الترشيحات بدلاً من ذلك"
>>>>>>> c86db991
          },
          "connectDevice" : {
            "title" : "جهاز"
          },
<<<<<<< HEAD
          "confirmation" : {
            "title" : "التأكيد",
            "label" : "التأكيد",
            "success" : {
              "title" : "تم تحصيل المكافآت بنجاح",
              "titleCompound" : "تم تجميع المكافآت بنجاح",
              "text" : "تمت إضافة مكافآتك إلى رصيدك المتاح",
              "textCompound" : "مكافآتك <0>{{amount}}</0> تم تفويضها تلقائياً إلى <0>{{validator}}</0>",
              "cta" : "عرض التفاصيل"
=======
          "confirmation": {
            "title": "التأكيد",
            "label": "التأكيد",
            "success": {
              "title": "لقد قمت بترشيح المدققين بنجاح",
              "text": "ستبدأ في كسب المكافآت عندما يتم تقييد أصولك بالمدقق (المدققين) الذين قمت بترشيحهم.",
              "cta": "عرض التفاصيل"
>>>>>>> c86db991
            },
            "pending" : {
              "title" : "يتم بث المعاملة..."
            },
            "broadcastError" : "ربما تكون معاملتك قد فشلت. يُرجى الانتظار لحظة ثم تحقق من سجل المعاملات قبل المحاولة مرة أخرى."
          }
        }
<<<<<<< HEAD
      }
    },
    "redelegation" : {
      "flow" : {
        "title" : "إعادة تفويض الأصول",
        "steps" : {
          "starter" : {
            "title" : "إعادة التفويض",
            "description" : "استخدم إعادة التفويض لسهولة التغيير من مدقق إلى مدقق آخر. ولكن إذا قمت بتغير رأيك مرة أخرى، فسيكون عليك الانتظار لأن إعادة التفويض تؤدي إلى تفعيل فترة حظر زمني لمدة 21 يوماً.",
            "warning" : "اختر المدقق بحكمة: فقد يتم فقدان جزء من أصولك المفوضة بشكل لا رجعة فيه إذا لم يتصرف المدقق بشكل لائق. يمكن أن يكون لديك <0>7 عمليات إعادة تفويض مُعلقة</0> كحد أقصى.",
            "howDelegationWorks" : "كيف يعمل التفويض؟"
          },
          "validators" : {
            "title" : "المدققون",
            "currentDelegation" : "التفويض الحالي",
            "newDelegation" : "تفويض جديد",
            "chooseValidator" : "اختر مدقق",
            "warning" : "سيكون عليك الانتظار لمدة <0>21 يوماً</0> لإعادة التفويض من المدقق الجديد إذا قمنت بتغيير رأيك مرة أخرى",
            "amountLabel" : "المبلغ المراد إعادة تفويضه"
          },
          "device" : {
            "title" : "جهاز"
          },
          "confirmation" : {
            "title" : "التأكيد",
            "success" : {
              "title" : "لقد قمت بإعادة تفويض أصولك بنجاح",
              "text" : "إعادة التفويض ستقوم بالتحديث بمجرد أن تقوم سلسلة الكتل (blockchain) بتأكيد المعاملة",
              "cta" : "عرض التفاصيل"
=======
      },
      "bond": {
        "title": "تقيد الأصول",
        "rewardDestination": {
          "label": "وجهة المكافآت",
          "stash": "الرصيد المتاح",
          "stashDescription": "يتم إيداع المكافآت في رصيدك المتاح.",
          "staked": "الرصيد المقيد",
          "stakedDescription": "يتم إيداع المكافآت في رصيدك المُقيد لاحتساب المكاسب المجمعة.",
          "optionTitle": "ملاحظة",
          "optionDescription": "بمجرد أن يتم تعيين هذا الخيار، فإنه يظل ثابتاً طوال فترة عمر هذا التقيد. إذا قمت بتغير رأيك، يرجى قراءة المقالة المقدمة أدناه"
        },
        "steps": {
          "starter": {
            "description": "يمكنك كسب المكافآت عن طريق تقيد أصولك ثم ترشيح المدققين الخاصين بك.",
            "bullet": [
              "أنت تحتفظ بملكية الأصول المقيدة",
              "قم بالترشيح باستخدام جهازك Ledger",
              "ستكون الأصول متاحة مرة أخرى بعد 28 يوماً من إلغاء التقيد"
            ],
            "help": "كيف تعمل الترشيحات",
            "warning": "اختر المدقق بحكمة: فقد يتم فقدان جزء من أصولك المُقيدة بشكل لا رجعة فيه إذا لم يتصرف المدقق بشكل لائق."
          },
          "amount": {
            "title": "المبلغ",
            "amountLabel": "المبلغ المراد تقيده",
            "availableLabel": "متاح",
            "maxLabel": "الحد الأقصى",
            "info": "يمكن إلغاء تقيد الأصول في أي وقت، ولكن إلغاء التقيد يستغرق 28 يوماً.",
            "learnMore": "تعرّف على المزيد"
          },
          "connectDevice": {
            "title": "جهاز"
          },
          "confirmation": {
            "tooltip": {
              "title": "المعاملة في انتظار التأكيد",
              "desc": "يجب عليك الانتظار لفترة قصيرة قبل الترشيح"
            },
            "title": "التأكيد",
            "success": {
              "title": "تم تقيد الأصول بنجاح",
              "text": "يمكنك ترشيح المدققين بمجرد أن تؤكد الشبكة المعاملة.",
              "textNominate": "سوف تتمكن من ترشيح المدققين بمجرد أن تؤكد الشبكة معاملتك.",
              "nominate": "ترشيح",
              "later": "الترشيح في وقتٍ لاحق"
            },
            "pending": {
              "title": "جاري تقيد أصولك..."
>>>>>>> c86db991
            },
            "broadcastError" : "ربما تكون معاملتك قد فشلت. يُرجى الانتظار لحظة ثم تحقق من سجل المعاملات قبل المحاولة مرة أخرى."
          }
        }
<<<<<<< HEAD
      }
    },
    "undelegation" : {
      "header" : "إلغاء التفويض (إلغاء التفويضات)",
      "headerTooltip" : "متاحة بعد فترة الحظر الزمني الممتد لفترة 21 يوماً",
      "inactiveTooltip" : "المبالغ غير المفوضة لا تولد مكافآت.",
      "flow" : {
        "title" : "إلغاء تفويض الأصول",
        "steps" : {
          "amount" : {
            "title" : "المبلغ",
            "subtitle" : "تستغرق عملية إلغاء التفويض مدة <0>21 يوماً</0> لتنتهي.",
            "warning" : "سيتم تحصيل المكافآت فوراً. ستتم إعادة المبلغ غير المفوّض إلى الرصيد المتاح بعد انقضاء فترة <0>الحظر الزمني 21-يوم</0>.",
            "fields" : {
              "validator" : "المدقق",
              "amount" : "المبلغ المراد إلغاء تفويضه"
            }
          },
          "device" : {
            "title" : "جهاز"
          },
          "confirmation" : {
            "title" : "التأكيد",
            "success" : {
              "title" : "لقد قمت بإلغاء تفويض أصولك بنجاح.",
              "description" : "<0>{{amount}}</0> تم إلغاء تفويضها من <0>{{validator}}</0>",
              "cta" : "عرض التفاصيل"
            },
            "broadcastError" : "ربما تكون معاملتك قد فشلت. يُرجى الانتظار لحظة ثم تحقق من سجل المعاملات قبل المحاولة مرة أخرى."
          }
        }
      }
    }
  },
  "algorand" : {
    "operationHasRewards" : "المكافآت المكتسبة",
    "operationEarnedRewards" : "لقد كسبت <0>{{amount}}</0> من المكافآت.",
    "operationDetailsAmountBreakDown" : "{{initialAmount}} (<0>+{{reward}}</0> مكافآت مكتسبة)",
    "optIn" : {
      "flow" : {
        "title" : "إضافة ASA (أصل)",
        "steps" : {
          "assets" : {
            "title" : "ASA (أصل)",
            "info" : "إضافة أصل يتطلب إرسال معاملة بحد أدنى للرسوم. وسيظهر هذا في سجل المعاملات لديك",
            "selectLabel" : "اختر ASA (أصل)",
            "disabledTooltip" : "ASA (الأصل) لديك بالفعل في حسابك Algorand"
=======
      },
      "rebond": {
        "title": "إعادة تقيد الأصول",
        "steps": {
          "amount": {
            "title": "المبلغ",
            "amountLabel": "المبلغ المراد إعادة تقيده",
            "availableLabel": "إلغاء التقيد",
            "maxLabel": "الحد الأقصى",
            "info": "تتم إضافة الأصول المعاد تقيدها على الفور إلى المبلغ المُقيد.",
            "learnMore": "تعرّف على المزيد"
          },
          "connectDevice": {
            "title": "جهاز"
          },
          "confirmation": {
            "title": "التأكيد",
            "label": "التأكيد",
            "success": {
              "title": "تمت إعادة تقيد الأصول بنجاح",
              "text": "سيتم تحديث رصيد حسابك بمجرد أن تؤكد الشبكة المعاملة.",
              "cta": "عرض التفاصيل"
            },
            "pending": {
              "title": "جاري إعادة تقيد أصولك..."
            },
            "broadcastError": "ربما تكون معاملتك قد فشلت. يُرجى الانتظار لحظة ثم تحقق من سجل المعاملات قبل المحاولة مرة أخرى."
          }
        }
      },
      "unbond": {
        "title": "إلغاء تقيد الأصول",
        "steps": {
          "amount": {
            "title": "المبلغ",
            "amountLabel": "المبلغ المراد إلغاء تقيده",
            "availableLabel": "تم تقيده",
            "maxLabel": "الحد الأقصى",
            "info": "يمكن سحب الأصول التي تم إلغاء تقيدها بعد انقضاء مدة إلغاء التقيد الممتدة لفترة 28 يوماً.",
            "learnMore": "تعرّف على المزيد"
>>>>>>> c86db991
          },
          "connectDevice" : {
            "title" : "جهاز"
          },
<<<<<<< HEAD
          "confirmation" : {
            "title" : "التأكيد",
            "success" : {
              "title" : "تمت إضافة أصل {{token}} بنجاح",
              "text" : "يمكنك الآن تلقي وإرسال أصول <0>{{token}}</0> على حسابك Algorand.",
              "cta" : "عرض التفاصيل"
            },
            "broadcastError" : "ربما تكون معاملتك قد فشلت. يُرجى الانتظار لحظة ثم تحقق من سجل المعاملات قبل المحاولة مرة أخرى."
          }
        }
      }
    },
    "claimRewards" : {
      "header" : "المكافآت",
      "tooltip" : "يتم توزيع مكافآت Algorand بشكل منتظم وتتم المطالبة بهم تلقائياً عندما تجري إحدى المعاملات.",
      "cta" : "المطالبة بالمكافآت",
      "rewardsDisabledTooltip" : "ليس لديك أي مكافآت. تتم المطالبة بمكافآت Algorand تلقائيًا عندما تجري معاملة. قم بتلقي ALGO لبدء كسب المكافآت.",
      "flow" : {
        "title" : "المطالبة بالمكافآت",
        "steps" : {
          "starter" : {
            "description" : "تلقى مكافآت Algorand لمجرد الاحتفاظ بسيطرة Algorand على أصولك.",
            "bullet" : {
              "delegate" : "مطلوب رصيد لا يقل عن 1 ALGO لتلقي المكافآت.",
              "access" : "قم بزيادة رصيد الحساب لزيادة المكافآت.",
              "ledger" : "قم بتنفيذ معاملة من أو إلى الحساب للمطالبة بالمكافآت."
            },
            "learnMore" : "كيف تعمل مكافآت Algorand؟",
            "button" : {
              "cta" : "تلقي Algo"
            }
          },
          "info" : {
            "title" : "المكافآت",
            "description" : "تهانينا! لقد كسبت {{amount}}. انقر على متابعة للمطالبة بمكافآتك",
            "info" : "سيتم حثك على إنشاء معاملة فارغة إلى حسابك. سيقوم هذا بإضافة مكافآتك الحالية إلى رصيدك بأدنى تكلفة لرسوم المعاملة."
=======
          "confirmation": {
            "title": "التأكيد",
            "label": "التأكيد",
            "success": {
              "title": "تم إرسال معاملة إلغاء التقيد بنجاح",
              "text": "يمكن سحب الأصول التي تم إلغاء تقيدها خلال 28 يوماً",
              "cta": "عرض التفاصيل"
            },
            "pending": {
              "title": "جاري إلغاء تقيد أصولك..."
            },
            "broadcastError": "ربما تكون معاملتك قد فشلت. يُرجى الانتظار لحظة ثم تحقق من سجل المعاملات قبل المحاولة مرة أخرى."
          }
        }
      },
      "simpleOperation": {
        "modes": {
          "withdrawUnbonded": {
            "title": "سحب",
            "description": "بعد انقضاء فترة إلغاء التقيد الممتدة لفترة 28 يوماً، سيكون بإمكانك سحب الأصول التي تم إلغاء تقيدها.",
            "info": "ويمكنك حينئذٍ سحب الأصول التي تم إلغاء تقيدها إلى رصيدك المتاح."
          },
          "chill": {
            "title": "حذف الترشيحات",
            "description": "يقوم بحذف جميع الترشيحات وإيقاف كسب المكافآت.",
            "info": "الأصول المُقيدة ستظل مقيدة. إذا قمت بإلغاء تقيدها، فسوف تصبح متاحة بعد 28 يوماً."
          },
          "setController": {
            "title": "تغيير وحدة التحكم",
            "description": "قم بتعيين حساب Ledger هذا كوحدة التحكم خاصة به",
            "info": "لا يدعم Ledger Live العمليات على حسابات التخزين و حسابات وحدة التحكم المنفصلة."
          }
        },
        "steps": {
          "info": {
            "title": "معلومات"
>>>>>>> c86db991
          },
          "connectDevice" : {
            "title" : "جهاز"
          },
<<<<<<< HEAD
          "confirmation" : {
            "title" : "التأكيد",
            "success" : {
              "title" : "تمت المطالبة بالمكافآت بنجاح!",
              "text" : "تمت إضافة مكافآتك إلى رصيدك المتاح",
              "cta" : "عرض التفاصيل"
            },
            "broadcastError" : "ربما تكون معاملتك قد فشلت. يُرجى الانتظار لحظة ثم تحقق من سجل المعاملات قبل المحاولة مرة أخرى."
          }
        }
      }
    }
  },
  "osmosis" : {
    "account" : {
      "subHeader" : {
        "cardTitle" : "تعمل بواسطة Figment",
        "moreInfo" : "مزيد من المعلومات",
        "drawerTitle" : "تعمل بواسطة Figment",
        "title" : "رمز OSMO متاح الآن في Ledger Live",
        "description" : "يمكنك الآن بدء إدارة رموزك OSMO وتأمينها من خلال Ledger Live.",
        "description2" : "رمز OSMO هو رمز أصلي لسلسلة Osmosis ويُستخدم لكل شيء مثل المعاملات، والتكديس والعديد من الميزات القادمة.",
        "website" : "تعمل بواسطة Figment"
      }
    },
    "memo" : "ملاحظة",
    "memoPlaceholder" : "اختياري",
    "memoWarningText" : "عند استخدام الملاحظة، تحقق بعناية من المعلومات مع المستلم",
    "delegation" : {
      "emptyState" : {
        "description" : "يمكنك كسب مكافآت OSMO عن طريق تفويض أصولك.",
        "info" : "كيف يعمل التفويض",
        "delegation" : "اكسب المكافآت"
      },
      "commission" : "العمولة",
      "totalStake" : "إجمالي التكديس",
      "claimRewards" : "المطالبة بالمكافآت",
      "header" : "التفويض (التفويضات)",
      "noRewards" : "لا توجد مكافآت متاحة",
      "delegate" : "أضف",
      "undelegate" : "إلغاء التفويض",
      "redelegate" : "إعادة التفويض",
      "redelegateDisabledTooltip" : "يمكنك اعادة التفويض مرة أخرى <0>{{days}}</0>",
      "redelegateMaxDisabledTooltip" : "لا يمكنك إعادة تفويض أكثر من <0>7</0> مدققين في كل مرة",
      "undelegateDisabledTooltip" : "لا يمكنك إلغاء تفويض أكثر من <0>7</0> مدققين في كل مرة",
      "reward" : "المطالبة بالمكافآت",
      "currentDelegation" : "مُفوض: <0>{{amount}}</0>",
      "estYield" : "العائد التقديري",
      "activeTooltip" : "المبالغ المفوضة تولد المكافآت",
      "inactiveTooltip" : "المبالغ غير المفوضة لا تولد مكافآت",
      "minSafeWarning" : "لا توجد أموال كافية",
      "flow" : {
        "title" : "تفويض",
        "steps" : {
          "starter" : {
            "description" : "يمكنك كسب المكافآت عن طريق تفويض أصولك OSMO إلى مدقق.",
            "bullet" : ["أنت تحتفظ بملكية الأصول المفوضة", "قم بالتفويض باستخدام جهازك Ledger", "الأصول ستكون متاحة بعد 14 من إلغاء التفويض"],
            "warning" : {
              "description" : "اختر المدقق بحكمة: فقد يتم فقدان جزء من أصولك المفوضة بشكل لا رجعة فيه إذا لم يتصرف المدقق بشكل لائق."
            }
          },
          "amount" : {
            "title" : "المبلغ"
          },
          "validator" : {
            "title" : "المدققون"
          },
          "connectDevice" : {
            "title" : "الجهاز"
          },
          "confirmation" : {
            "title" : "تأكيد",
            "success" : {
              "title" : "لقد قمت بتفويض أصولك بنجاح",
              "text" : "سيتم تحديث رصيد حسابك عندما تقوم سلسلة الكتل بتأكيد المعاملة.",
              "cta" : "رؤية التفاصيل"
=======
          "confirmation": {
            "title": "التأكيد",
            "label": "التأكيد",
            "success": {
              "title": "تم إرسال المعاملة بنجاح",
              "text": "سترى معاملتك في السجل قريباً.",
              "cta": "عرض التفاصيل"
            },
            "pending": {
              "title": "يتم بث المعاملة..."
>>>>>>> c86db991
            },
            "broadcastError" : "ربما تكون معاملتك قد فشلت. يُرجى الانتظار لحظة ثم تحقق من سجل المعاملات قبل المحاولة مرة أخرى."
          }
        }
      }
    },
<<<<<<< HEAD
    "claimRewards" : {
      "flow" : {
        "title" : "المطالبة بالمكافآت",
        "steps" : {
          "claimRewards" : {
            "title" : "المكافآت",
            "compound" : "مُجمع",
            "claim" : "تحصيل",
            "compoundOrClaim" : "مُجمع أم تحصيل",
            "compoundDescription" : "سيتم إضافة المكافآت إلى المبلغ المفوض",
            "claimDescription" : "ستتم إضافة المكافآت إلى الرصيد المتاح",
            "compoundInfo" : "لقد كسبت <0>{{amount}}</0>. بالنقر على متابعة، ستتم المطالبة بهم الآن وتفويضهم تلقائياً إلى نفس المدقق.",
            "claimInfo" : "لقد كسبت <0>{{amount}}</0> من المدقق الموضح أدناه. بالنقر على متابعة، ستتم المطالبة بهم الآن وإضافتهم تلقائياً إلى الرصيد المتاح.",
            "selectLabel" : "اختر تفويض"
=======
    "stellar": {
      "addAsset": {
        "title": "إضافة أصل",
        "steps": {
          "assets": {
            "title": "أصل",
            "info": "إضافة أحد الأصول يتطلب إرسال معاملة بحد أدنى للرسوم. ستظهر هذه المعاملة في سجل المعاملات لديك",
            "selectLabel": "اختر أصل",
            "disabledTooltip": "لديك هذا الأصل بالفعل في حسابك Stellar"
>>>>>>> c86db991
          },
          "connectDevice" : {
            "title" : "جهاز"
          },
<<<<<<< HEAD
          "confirmation" : {
            "title" : "تأكيد",
            "label" : "تأكيد",
            "success" : {
              "title" : "تم تحصيل المكافآت بنجاح",
              "titleCompound" : "تم تجميع المكافآت بنجاح",
              "text" : "تمت إضافة مكافآتك إلى رصيدك المتاح",
              "textCompound" : "مكافآتك <0>{{amount}}</0> تم تفويضها تلقائياً إلى <0>{{validator}}</0>",
              "cta" : "رؤية التفاصيل"
            },
            "pending" : {
              "title" : "جاري بث المعاملة..."
=======
          "confirmation": {
            "title": "تأكيد",
            "success": {
              "title": "تمت إضافة أصل {{token}} بنجاح",
              "text": "يمكنك الآن تلقي وإرسال أصول <0>{{token}}</0> على حسابك Stellar.",
              "cta": "عرض التفاصيل"
>>>>>>> c86db991
            },
            "broadcastError" : "ربما تكون معاملتك قد فشلت. يُرجى الانتظار لحظة ثم تحقق من سجل المعاملات قبل المحاولة مرة أخرى."
          }
        }
      }
    },
<<<<<<< HEAD
    "redelegation" : {
      "flow" : {
        "title" : "إعادة تفويض الأصول",
        "steps" : {
          "starter" : {
            "title" : "إعادة التفويض",
            "description" : "استخدم إعادة التفويض للتغيير من مدقق إلى مدقق آخر بسهولة. لكن إذا قمت بتغير رأيك مرة أخرى، سيكون عليك الانتظار لأن إعادة التفويض تؤدي إلى تفعيل فترة حظر زمني لمدة 14 يوماً.",
            "warning" : "اختر المدقق بحكمة: فقد يتم فقدان جزء من أصولك المفوضة بشكل لا رجعة فيه إذا لم يتصرف المدقق بشكل لائق. يمكن أن يكون لديك <0>7 عمليات إعادة تفويض مُعلقة</0> كحد أقصى.",
            "howDelegationWorks" : "كيف يعمل التفويض؟"
          },
          "validators" : {
            "title" : "المدققون",
            "currentDelegation" : "التفويض الحالي",
            "newDelegation" : "تفويض جديد",
            "chooseValidator" : "اختر مدقق",
            "warning" : "سيكون عليك الانتظار لمدة <0>14 يوماً</0> لإعادة التفويض من المدقق الجديد إذا قمت بتغيير رأيك مرة أخرى",
            "amountLabel" : "المبلغ المطلوب إعادة تفويضه"
          },
          "device" : {
            "title" : "جهاز"
          },
          "confirmation" : {
            "title" : "تأكيد",
            "success" : {
              "title" : "لقد قمت بإعادة تفويض أصولك بنجاح",
              "text" : "إعادة التفويض ستقوم بالتحديث بمجرد أن تقوم سلسلة الكتل (blockchain) بتأكيد المعاملة",
              "cta" : "رؤية التفاصيل"
            },
            "broadcastError" : "ربما تكون معاملتك قد فشلت. يُرجى الانتظار لحظة ثم تحقق من سجل المعاملات قبل المحاولة مرة أخرى."
          }
        }
      }
    },
    "undelegation" : {
      "header" : "إلغاء التفويض (إلغاء التفويضات)",
      "headerTooltip" : "متاحة بعد فترة الحظر الزمني الممتد لفترة 14 يوماً",
      "inactiveTooltip" : "المبالغ غير المفوضة لا تولد مكافآت.",
      "flow" : {
        "title" : "إلغاء تفويض الأصول",
        "steps" : {
          "amount" : {
            "title" : "المبلغ",
            "subtitle" : "عملية إلغاء التفويض تستغرق مدة <0>14 يوماً</0> للانتهاء.",
            "warning" : "سيتم تحصيل المكافآت فوراً. ستتم إعادة المبلغ غير المفوّض إلى الرصيد المتاح بعد انقضاء فترة <0>الحظر الزمني لمدة 14 يوماً</0>.",
            "fields" : {
              "validator" : "المدقق",
              "amount" : "المبلغ المراد إلغاء تفويضه"
            }
          },
          "device" : {
            "title" : "جهاز"
          },
          "confirmation" : {
            "title" : "تأكيد",
            "success" : {
              "title" : "لقد قمت بإلغاء تفويض أصولك بنجاح.",
              "description" : "<0>{{amount}}</0> تم إلغاء تفويضهم من <0>{{validator}}</0>",
              "cta" : "رؤية التفاصيل"
=======
    "solana": {
      "common": {
        "broadcastError": "ربما تكون معاملتك قد فشلت. يُرجى الانتظار لحظة ثم تحقق من سجل المعاملات قبل المحاولة مرة أخرى.",
        "viewDetails": "عرض التفاصيل",
        "connectDevice": {
          "title": "جهاز"
        },
        "confirmation": {
          "title": "التأكيد"
        }
      },
      "delegation": {
        "totalStake": "إجمالي التكديس",
        "commission": "العمولة",
        "delegate": "أضف",
        "listHeader": "التفويضات",
        "availableBalance": "قابل للسحب",
        "active": "مفعل",
        "activeTooltip": "المبالغ النشطة تولد المكافآت",
        "inactiveTooltip": "المبالغ غير النشطة لا تولد المكافآت",
        "delegatedInfoTooltip": "إجمالي المبلغ الذي تم تفويضه لمدققين.",
        "withdrawableInfoTooltip": "مجموع المبلغ القابل للسحب من التفويضات.",
        "withdrawableTitle": "قابل للسحب",
        "statusUpdateNotice": "ستُحدّث حالة التفويض عندما يتم تأكيد المعاملة.",
        "ledgerByFigmentTC": "شروط وأحكام Ledger by Figment",
        "emptyState": {
          "description": "يمكنك كسب مكافآت SOL عن طريق تفويض أصولك.",
          "info": "كيف يعمل التفويض",
          "delegation": "اكسب المكافآت"
        },
        "earnRewards": {
          "description": "يمكنك كسب المكافآت عن طريق تفويض أصولك SOL لمدقق.",
          "bullet": {
            "0": "أنت تحتفظ بملكية الأصول المفوضة",
            "1": "تفويض باستخدام جهازك Ledger",
            "2": "الأصول ستكون متاحة بعد إلغاء التفويض"
          },
          "warning": "اختر المدقق بحكمة: فقد يتم فقدان جزء من أصولك المفوضة بشكل لا رجعة فيه إذا لم يتصرف المدقق بشكل لائق."
        },
        "flow": {
          "title": "تفويض",
          "steps": {
            "validator": {
              "title": "المدقق"
            },
            "amount": {
              "title": "المبلغ"
            },
            "confirmation": {
              "success": {
                "title": "لقد قمت بتفويض أصولك بنجاح"
              }
            }
          }
        },
        "withdraw": {
          "flow": {
            "title": "سحب",
            "steps": {
              "amount": {
                "title": "المبلغ"
              },
              "confirmation": {
                "success": {
                  "title": "لقد قمت بسحب أصولك بنجاح.",
                  "text": "سيتم تحديث رصيد حسابك عندما يتم تأكيد المعاملة."
                }
              }
            }
          }
        },
        "activate": {
          "flow": {
            "title": "تفعيل",
            "steps": {
              "confirmation": {
                "success": {
                  "title": "لقد قمت بتنشيط تفويضك بنجاح."
                }
              }
            }
          }
        },
        "reactivate": {
          "flow": {
            "title": "إعادة تنشيط",
            "steps": {
              "confirmation": {
                "success": {
                  "title": "لقد قمت بإعادة تنشيط تفويضك بنجاح."
                }
              }
            }
          }
        },
        "deactivate": {
          "flow": {
            "title": "إلغاء تنشيط",
            "steps": {
              "confirmation": {
                "success": {
                  "title": "لقد قمت بإلغاء تنشيط تفويضك بنجاح."
                }
              }
            }
          }
        }
      }
    },
    "delegation": {
      "title": "اكسب المكافآت",
      "header": "التفويض",
      "validator": "المدقق",
      "yield": "العائد التقديري",
      "address": "عنوان",
      "transactionID": "مُعرف المعاملة",
      "value": "القيمة",
      "amount": "المبلغ",
      "delegated": "مُفوض",
      "completionDate": "تاريخ الإكمال",
      "rewards": "المكافآت",
      "duration": "المدة",
      "durationJustStarted": "بدأت للتو",
      "durationDays": "{{count}} يوم",
      "durationDays_plural": "{{count}} أيام",
      "howItWorks": "كيف يعمل التفويض",
      "delegationEarn": "يمكنك الآن أن كسب مكافآت تكديس {{name}} عن طريق تفويض حسابك.",
      "earnRewards": "اكسب المكافآت",
      "overdelegated": "تفويض زائد عن الحد",
      "status": "الحالة",
      "flow": {
        "steps": {
          "starter": {
            "title": "اكسب مكافآت التكديس",
            "description": "قم بتفويض حسابك Tezos إلى مدقق طرف ثالث لتكسب مكافآت التكديس مع الحفاظ على كامل الأمان والتحكم في أصولك",
            "bullet": {
              "delegate": "الأصول المفوضة تظل ملكك.",
              "access": "يمكنك الوصول إلى أصولك في أي وقت.",
              "ledger": "قم بالتفويض بأمان مع جهازك Ledger."
            },
            "button": {
              "cta": "التفويض لكسب المكافآت"
            }
          },
          "account": {
            "title": "تفويض حساب",
            "label": "حساب",
            "toDelegate": "الحساب المراد تفويضه"
          },
          "summary": {
            "title": "تفويض الحساب",
            "label": "الملخص",
            "toDelegate": "الحساب المراد تفويضه",
            "toUndelegate": "الحساب المراد إلغاء تفويضه",
            "validator": "المدقق",
            "select": "اختر",
            "yield": "العائد التقديري: {{amount}}",
            "randomly": "مدقق تم اختياره بشكل عشوائي",
            "termsAndPrivacy": "تفويض حقوق التصويت الخاصة بك لا يضمن أي مكافآت من المدقق الذي تختاره."
          },
          "validator": {
            "title": "اختر مدقق",
            "description": "يمكنك اختيار المدقق من خلال مقارنة المعدلات التقديرية للمكافأة",
            "customValidator": "مدقق مخصص",
            "providedBy": "مُعدلات العائد مُقدمة من <1><0>{{name}}</0></1>"
          },
          "custom": {
            "title": "مدقق مخصص",
            "text": "يرجى إدخال عنوان المدقق المخصص لتفويض حسابك إليه.",
            "button": "استخدم المدقق"
          },
          "undelegate": {
            "title": "إلغاء تفويض الحساب"
          },
          "confirmation": {
            "title": "التأكيد",
            "label": "التأكيد",
            "success": {
              "title": "تم إرسال التفويض",
              "titleUndelegated": "إنهاء التفويض",
              "text": "تم بث معاملة التفويض بنجاح. يجب أن تكسب مكافآتك الأولى خلال 40 يوماً تقريباً، اعتماداً على المدقق.",
              "textUndelegated": "سينتهي تفويض حسابك بمجرد تأكيد العملية. يمكنك تفويض حسابك مرة أخرى في أي وقت."
>>>>>>> c86db991
            },
            "broadcastError" : "ربما تكون معاملتك قد فشلت. يُرجى الانتظار لحظة ثم تحقق من سجل المعاملات قبل المحاولة مرة أخرى."
          }
        }
      },
      "contextMenu": {
        "topUp": "تلقي المزيد",
        "redelegate": "تغيير المدقق",
        "stopDelegation": "إنهاء التفويض"
      }
<<<<<<< HEAD
    }
  },
  "polkadot" : {
    "lockedBalance" : "تم تقيده",
    "lockedTooltip" : "يجب تقيد الأصول بالمدققين المرشحين قبل كسب مكافآت.",
    "unlockingBalance" : "إلغاء التقيد",
    "unlockingTooltip" : "الأصول التي يتم إلغاء تقيدها تظل مقفلة لمدة 28 يوماً قبل أن يمكن سحبهم.",
    "unlockedBalance" : "غير مقيد",
    "unlockedTooltip" : "الأصول غير المقيدة يمكن الآن نقلها باستخدام عملية السحب.",
    "networkFees" : "يتم تعيين رسوم الشبكة تلقائياً عن طريق إجماع Polkadot، لن تتمكن من مراجعتهم على جهازك",
    "bondedBalanceBelowMinimum" : "رصيدك المقيد أقل من الحد الأدنى الحالي البالغ {{minimumBondBalance}}. ترشيحاتك معرضة للحذف.",
    "nomination" : {
      "emptyState" : {
        "description" : "يمكنك كسب المكافآت عن طريق تقيد الأصول ثم تعيين المدقق (المدققين) الخاص بك.",
        "info" : "كيف تعمل الترشيحات"
      },
      "header" : "الترشيحات",
      "nominate" : "ترشيح",
      "setController" : "تغيير وحدة التحكم",
      "chill" : "حذف الترشيحات",
      "totalStake" : "إجمالي التكديس",
      "amount" : "المبلغ المقيد",
      "commission" : "العمولة",
      "active" : "مفعل",
      "activeTooltip" : "هذا المدقق تم انتخابه ويقوم بجمع المكافآت على أصولك المقيدة.",
      "inactive" : "غير مفعل",
      "inactiveTooltip" : "هذا المدقق تم انتخابه ولكن لا يقوم بجمع المكافآت على أصولك المقيدة.",
      "waiting" : "غير منتخب",
      "waitingTooltip" : "هذا المدقق لم يتم انتخابه، ولذلك لا يقوم بجمع المكافآت.",
      "notValidator" : "ليس مدققاً",
      "notValidatorTooltip" : "لم يعد هذا العنوان مدققاً",
      "elected" : "منتخب",
      "nominatorsCount" : "{{nominatorsCount}} مرشحين",
      "nominatorsTooltip" : "هذا المدقق حالياً مُرشح من قِبل {{count}} مرشحين.",
      "oversubscribed" : "({{nominatorsCount}}) تجاوز حد الاشتراك",
      "oversubscribedTooltip" : "فقط أعلى {{maxNominatorRewardedPerValidator}} مرشحين الذين لديهم أعلى مبلغ مُقيد هم من يحصلون على مكافآت",
      "hasPendingBondOperation" : "لا تزال عملية التقيد في انتظار التأكيد",
      "electionOpen" : "يجري حالياً انتخاب مدققين جدد. ولذلك، لن تكون عمليات التكديس متاحة لمدة 15 دقيقة بحد أقصى.",
      "electionOpenTooltip" : "يتم تعطيل هذه العملية أثناء انتخاب المدققين.",
      "externalControllerTooltip" : "هذا الحساب يخضع للسيطرة حساب آخر.",
      "externalControllerUnsupported" : "<0>يتم التحكم في حساب التخزين هذا بواسطة حساب منفصل بعنوان <0>{{controllerAddress}}</0>.<1> للتكديس مع Ledger Live، يجب عليك تعيين حساب التخزين هذا على أنه وحدة التحكم الخاصة به.</1>",
      "externalStashTooltip" : "هذا الحساب يسيطر على حساب آخر.",
      "externalStashUnsupported" : "<0> هذا الحساب هو وحدة تحكم حساب تخزين منفصل بعنوان <0>{{stashAddress}}</0>. </0><1> للتكديس مع Ledger Live، يجب عليك تعيين حساب التخزين الخاص بك على أنه وحدة التحكم الخاصة به.</1>",
      "showInactiveNominations" : "عرض كل الترشيحات ({{count}})",
      "hideInactiveNominations" : "عرض الترشيحات النشطة فقط",
      "noActiveNominations" : "لا توجد ترشيحات نشطة.",
      "showAllUnlockings" : "عرض كل المبالغ التي يتم إلغاء تقيدها ({{count}})",
      "hideAllUnlockings" : "إخفاء مبالغ إلغاء التقيد"
    },
    "unlockings" : {
      "header" : "إلغاء التقيد",
      "headerTooltip" : "متاحة بعد فترة إلغاء التقيد الممتدة لفترة 28 يوماً",
      "withdrawUnbonded" : "سحب ({{amount}})",
      "withdrawTooltip" : "سيتم إيداع المبلغ الذي تم إلغاء تقيده في رصيدك المتاح.",
      "noUnlockedWarning" : "لا يوجد رصيد غير مقيد لسحبه حتى الآن.",
      "rebond" : "إعادة التقيد",
      "unbonded" : "غير مقيد"
    },
    "manage" : {
      "title" : "إدارة الأصول",
      "bond" : {
        "title" : "تقيد",
        "description" : "لكسب المكافآت، قم أولاً بتقيد مبلغ. ثم يجب عليك ترشيح مدقق (مدققين) لك."
      },
      "unbond" : {
        "title" : "إلغاء التقيد",
        "description" : "لإتاحة مبلغ مقيد مرة أخرى، سيكون عليك إلغاء تقيده أولاً. يمكنك سحبه بعد انقضاء فترة إلغاء التقيد الممتدة لفترة 28 يوماً."
      },
      "withdrawUnbonded" : {
        "title" : "سحب",
        "description" : "لإرجاع مبلغ تم إلغاء تقيده إلى الرصيد المتاح، سيكون عليك سحبه يدوياً."
      },
      "nominate" : {
        "title" : "ترشيح",
        "description" : "اختر ما يصل إلى 16 مدقق. تأكد أن الترشيحات نشطة لكسب المكافآت."
      },
      "chill" : {
        "title" : "حذف الترشيحات",
        "description" : "إزالة كل الترشيحات. سوف تتوقف عن كسب المكافآت. مبلغك المُقيد يبقى مُقيد."
      }
    },
    "nominate" : {
      "title" : "ترشيح",
      "steps" : {
        "validators" : {
          "title" : "المدققون",
          "notValidatorsRemoved" : "لقد قمت بترشيح {{count}} عناوين لم تعد مدققين. وستتم إزالتهم تلقائياً من معاملة الترشيح الخاصة بك.",
          "maybeChill" : "حذف الترشيحات بدلاً من ذلك"
        },
        "connectDevice" : {
          "title" : "جهاز"
        },
        "confirmation" : {
          "title" : "التأكيد",
          "label" : "التأكيد",
          "success" : {
            "title" : "لقد قمت بترشيح المدققين بنجاح",
            "text" : "ستبدأ في كسب المكافآت عندما يتم تقييد أصولك بالمدقق (المدققين) الذين قمت بترشيحهم.",
            "cta" : "عرض التفاصيل"
          },
          "pending" : {
            "title" : "يتم بث المعاملة..."
          },
          "broadcastError" : "ربما تكون معاملتك قد فشلت. يُرجى الانتظار لحظة ثم تحقق من سجل المعاملات قبل المحاولة مرة أخرى."
        }
      }
    },
    "bond" : {
      "title" : "تقيد الأصول",
      "rewardDestination" : {
        "label" : "وجهة المكافآت",
        "stash" : "الرصيد المتاح",
        "stashDescription" : "يتم إيداع المكافآت في رصيدك المتاح.",
        "staked" : "الرصيد المقيد",
        "stakedDescription" : "يتم إيداع المكافآت في رصيدك المُقيد لاحتساب المكاسب المجمعة.",
        "optionTitle" : "ملاحظة",
        "optionDescription" : "بمجرد أن يتم تعيين هذا الخيار، فإنه يظل ثابتاً طوال فترة عمر هذا التقيد. إذا قمت بتغير رأيك، يرجى قراءة المقالة المقدمة أدناه"
      },
      "steps" : {
        "starter" : {
          "description" : "يمكنك كسب المكافآت عن طريق تقيد أصولك ثم ترشيح المدققين الخاصين بك.",
          "bullet" : ["أنت تحتفظ بملكية الأصول المقيدة", "قم بالترشيح باستخدام جهازك Ledger", "ستكون الأصول متاحة مرة أخرى بعد 28 يوماً من إلغاء التقيد"],
          "help" : "كيف تعمل الترشيحات",
          "warning" : "اختر المدقق بحكمة: فقد يتم فقدان جزء من أصولك المُقيدة بشكل لا رجعة فيه إذا لم يتصرف المدقق بشكل لائق."
        },
        "amount" : {
          "title" : "المبلغ",
          "amountLabel" : "المبلغ المراد تقيده",
          "availableLabel" : "متاح",
          "maxLabel" : "الحد الأقصى",
          "info" : "يمكن إلغاء تقيد الأصول في أي وقت، ولكن إلغاء التقيد يستغرق 28 يوماً.",
          "learnMore" : "تعرّف على المزيد"
        },
        "connectDevice" : {
          "title" : "جهاز"
        },
        "confirmation" : {
          "tooltip" : {
            "title" : "المعاملة في انتظار التأكيد",
            "desc" : "يجب عليك الانتظار لفترة قصيرة قبل الترشيح"
          },
          "title" : "التأكيد",
          "success" : {
            "title" : "تم تقيد الأصول بنجاح",
            "text" : "يمكنك ترشيح المدققين بمجرد أن تؤكد الشبكة المعاملة.",
            "textNominate" : "سوف تتمكن من ترشيح المدققين بمجرد أن تؤكد الشبكة معاملتك.",
            "nominate" : "ترشيح",
            "later" : "الترشيح في وقتٍ لاحق"
          },
          "pending" : {
            "title" : "جاري تقيد أصولك..."
          },
          "broadcastError" : "ربما تكون معاملتك قد فشلت. يُرجى الانتظار لحظة ثم تحقق من سجل المعاملات قبل المحاولة مرة أخرى."
        }
      }
    },
    "rebond" : {
      "title" : "إعادة تقيد الأصول",
      "steps" : {
        "amount" : {
          "title" : "المبلغ",
          "amountLabel" : "المبلغ المراد إعادة تقيده",
          "availableLabel" : "إلغاء التقيد",
          "maxLabel" : "الحد الأقصى",
          "info" : "تتم إضافة الأصول المعاد تقيدها على الفور إلى المبلغ المُقيد.",
          "learnMore" : "تعرّف على المزيد"
        },
        "connectDevice" : {
          "title" : "جهاز"
        },
        "confirmation" : {
          "title" : "التأكيد",
          "label" : "التأكيد",
          "success" : {
            "title" : "تمت إعادة تقيد الأصول بنجاح",
            "text" : "سيتم تحديث رصيد حسابك بمجرد أن تؤكد الشبكة المعاملة.",
            "cta" : "عرض التفاصيل"
          },
          "pending" : {
            "title" : "جاري إعادة تقيد أصولك..."
          },
          "broadcastError" : "ربما تكون معاملتك قد فشلت. يُرجى الانتظار لحظة ثم تحقق من سجل المعاملات قبل المحاولة مرة أخرى."
=======
    },
    "asset": {
      "notice": "ملخص جميع حسابات {{currency}}"
    },
    "carousel": {
      "hidden": {
        "close": "تأكيد",
        "undo": "عرض مرة أخرى",
        "disclaimer": "لن يظهر هذا الشريط مرة أخرى حتى يكون هناك إعلان جديد"
      }
    },
    "settings": {
      "title": "إعدادات",
      "discreet": "التبديل إلى الوضع الغير الظاهر",
      "helpButton": "مساعدة",
      "tabs": {
        "display": "عامة",
        "currencies": "الأصول المشفرة",
        "help": "مساعدة",
        "about": "حول",
        "experimental": "الميزات التجريبية",
        "accounts": "الحسابات",
        "developer": "مطوّر"
      },
      "export": {
        "accounts": {
          "title": "تصدير الحسابات",
          "desc": "أضف حساباتك في Ledger Live للجوّال. ستتم مزامنة حساباتك فقط مع سلسلة الكتل (blockchain)، وليس بين تطبيقات الجوّال وتطبيقات سطح المكتب.",
          "button": "تصدير"
        },
        "operations": {
          "title": "سجل العمليات",
          "desc": "احفظ ملف بصيغة CSV لعمليات حسابك على الكمبيوتر الخاص بك."
        },
        "modal": {
          "button": "تم",
          "title": "قم بمسح ضوئي للتصدير إلى الجوّال",
          "listTitle": "على تطبيق Ledger Live للجوّال:",
          "step1": "اضغط على زر <highlight><icon>+</icon></highlight> في <highlight>الحسابات</highlight>",
          "step2": "اضغط على <highlight>استيراد حسابات سطح المكتب</highlight>",
          "step3": "قم بإجراء مسح ضوئي <highlight>لكود LiveQR</highlight> حتى يصل شريط التحميل إلى %100"
        }
      },
      "display": {
        "language": "لغة العرض",
        "languageDesc": "قم بتعيين اللغة المعروضة في Ledger Live.",
        "theme": "السمة",
        "themeDesc": "اختار السمة.",
        "counterValue": "العملة المفضلة",
        "counterValueDesc": "اختر العملة المعروضة بجانب رصيدك وعملياتك.",
        "region": "المنطقة",
        "regionDesc": "اختر منطقتك لتحديث صِيغ التواريخ والوقت والعملات.",
        "stock": "مؤشر السوق الإقليمي",
        "stockDesc": "اختر \"Western\" (غربي) لعرض زيادات السوق باللون الأزرق أو \"Eastern\" (شرقي) لعرضها باللون الأحمر.",
        "carouselVisibility": "رؤية كشريط دوّار",
        "carouselVisibilityDesc": "تمكين الرؤية كشريط دوّار في المحفظة الاستثمارية"
      },
      "developer": {
        "toast": {
          "title": "أنت الآن مطوّر!",
          "text": "مرحباً بك في بلاد العجائب"
        },
        "debugApps": "السماح لتطبيقات تصحيح الأخطاء",
        "debugAppsDesc": "عرض تطبيقات المنصة لتصحيح الأخطاء والسماح بفتحها.",
        "experimentalApps": "السماح بالتطبيقات التجريبية",
        "experimentalAppsDesc": "عرض تطبيقات المنصة التجريبية والسماح بفتحها.",
        "catalogServer": "تعيين مزود الكتالوج",
        "catalogServerDesc": "التبديل بين مصادر تطبيقات المنصة المتعددة",
        "enablePlatformDevTools": "تمكين أدوات تطوير المنصة",
        "enablePlatformDevToolsDesc": "تمكين فتح نافذة أدوات تطوير تطبيقات المنصة",
        "addLocalApp": "إضافة تطبيق محلي",
        "addLocalAppDesc": "تصفح الملفات المحلية وقم بإضافة تطبيق محلي باستخدام بيان محلي",
        "addLocalAppButton": "تصفح",
        "runLocalAppDeleteButton": "حذف",
        "runLocalAppOpenButton": "فتح",
        "enableLearnStagingUrl": "الرابط المرحلي (staging URL) للصفحة التعليمية",
        "enableLearnStagingUrlDesc": "تمكين الرابط المرحلي (staging URL) للصفحة التعليمية."
      },
      "currencies": {
        "selectPlaceholder": "اختار أصل مشفر",
        "desc": "اختر أصل مشفر لتعديل إعداداته.",
        "placeholder": "لا توجد إعدادات لهذا الأصل",
        "confirmationsNb": "عدد التأكيدات",
        "confirmationsNbDesc": "قم بتعيين عدد تأكيدات الشبكة للمعاملة المراد وضع علامة عليها على أنها مؤكدة."
      },
      "profile": {
        "password": "قفل كلمة المرور",
        "passwordDesc": "قم بتعيين كلمة مرور لتأمين بيانات Ledger Live على الكمبيوتر الخاص بك، بما في ذلك أسماء الحسابات والأرصدة والمعاملات والعناوين العامة.",
        "passwordAutoLock": "قفل تلقائي",
        "passwordAutoLockDesc": "قفل Ledger Live تلقائياً عندما يكون غير نشط.",
        "changePassword": "تغيير كلمة المرور",
        "softResetTitle": "حذف ذاكرة التخزين المؤقتة",
        "softResetDesc": "احذف ذاكرة التخزين المؤقت الخاصة بـLedger Live لفرض إعادة المزامنة مع سلسلة الكتل (blockchain).",
        "softReset": "حذف",
        "resetThirdPartyData": "إعادة تعيين بيانات الطرف الثالث",
        "resetThirdPartyDataDesc": "مسح جميع بياناتك لدى الطرف الثالث المحلي، والتي تُستخدم للوصول إلى مزود معاملات الطرف الثالث.",
        "hardResetTitle": "إعادة تعيين Ledger Live",
        "hardResetDesc": "حذف جميع بيانات Ledger Live المخزنة على الكمبيوتر الخاص بك، بما في ذلك حساباتك وسجلات المعاملات والإعدادات.",
        "hardReset": "إعادة تعيين",
        "analytics": "تحليلات",
        "analyticsDesc": "قم بتمكين التحليلات لمساعدة Ledger على تحسين تجربة المستخدم. يتضمن ذلك النقرات، وزيارات الصفحة، وعمليات إعادة التوجيه، والإجراءات (الإرسال، والتلقي، والقفل، وما إلى ذلك)، والتحريكات إلى نهاية الصفحة، وتثبيت وإلغاء التثبيت وإصدار التطبيق، وعدد الحسابات، والأصول المشفرة والعمليات، ومُدد الجلسات، ونوع جهاز Ledger والبرنامج الثابت.",
        "reportErrors": "تقارير الخلل",
        "reportErrorsDesc": "إرسال التقارير تلقائياً لمساعدة Ledger في تحسين منتجاتها.",
        "launchOnboarding": "إعداد الجهاز",
        "launchOnboardingDesc": "قم بإعداد جهاز جديد أو استعادة جهاز موجود. يتم الاحتفاظ بالحسابات والإعدادات."
      },
      "help": {
        "version": "الإصدار",
        "releaseNotesBtn": "تفاصيل",
        "termsBtn": "قراءة",
        "faq": "دعم Ledger",
        "faqDesc": "إذا كانت لديك مشكلة، فاحصل على المساعدة لاستخدام Ledger Live مع محفظة الأجهزة الخاصة بك.",
        "terms": "شروط الاستخدام",
        "termsDesc": "باستخدام Ledger Live يُعتبر أنك قد قبلت شروط الاستخدام الخاصة بنا.",
        "privacy": "سياسة الخصوصية",
        "privacyDesc": "ارجع إلى سياسة الخصوصية الخاصة بنا لمعرفة البيانات الشخصية التي نجمعها، وسبب وكيف نقوم باستخدامهم."
      },
      "experimental": {
        "disclaimer": "هذه ميزات تجريبية نقدمها \"كما هي\" لكي يختبرها مجتمعنا المتمرس بالتكنولوجيا. من الممكن أن يتم تغيير هذه الميزات أو تعطيلها أو إزالتها في أي وقت. من خلال تمكينها، فإنك توافق على استخدامها على مسؤوليتك الخاصة.",
        "features": {
          "apiTrongridProxy": {
            "title": "استخدم TronGrid.io",
            "description": "استخدم trongrid مباشرةً بدون وكيل دفتر الأستاذ الموزع"
          },
          "experimentalCurrencies": {
            "title": "دمج تجريبي",
            "description": "استخدم عمليات تكامل الأصول المشفرة التجريبية المتاحة."
          },
          "experimentalLanguages": {
            "title": "اختبار الترجمة",
            "description": "يضيف اللغات التي لم يتم إصدارها إلى قائمة اللغات في تبويب الإعدادات العامة."
          },
          "managerDevMode": {
            "title": "وضع المطور",
            "description": "اعرض تطبيقات المطوّر و testnet في المدير."
          },
          "scanForInvalidPaths": {
            "title": "بحث موسع عن الحساب",
            "description": "البحث عن الحسابات ذات مسارات اشتقاق غير صحيحة. يرجى إرسال الأصول التي يحتمل العثور عليها إلى حساب عادي."
          },
          "experimentalExplorers": {
            "title": "API للمستكشفين التجريبيين",
            "description": "جرب نسخة قادمة من متصفح سلسلة كتل Ledger. تغيير هذا الإعداد قد يؤثر على رصيد الحساب ومزامنته وكذلك ميزة الإرسال.(< 0> </0>)"
          },
          "keychainObservableRange": {
            "title": "حد فجوة مُخصص",
            "description": "تخصيص حد الفجوة لجميع الحسابات. زيادة هذه القيمة فوق القيمة الافتراضية (20) يؤدي إلى مسح المزيد من العناوين العامة غير المستخدمة للعملات. للمستخدمين المتقدمين فقط، قد يؤدي ذلك إلى الإضرار بالتوافق عند استعادة حسابك."
          },
          "forceProvider": {
            "title": "مزود المدير",
            "description": "تغيير مزود التطبيقات في المدير قد يجعله من المستحيل تثبيت أو إلغاء تثبيت التطبيقات على جهازك Ledger."
          },
          "testAnimations": {
            "title": "اختبر الرسوم المتحركة Lottie",
            "description": "اختبر جميع الرسوم المتحركة المستخدمة في Ledger Live"
          }
        }
      },
      "hardResetModal": {
        "title": "إعادة تعيين Ledger Live",
        "desc": "قم بإعادة تعيين Ledger Live لحذف جميع الإعدادات والحسابات على الكمبيوتر الخاص بك. يمكنك بعد ذلك اختيار كلمة المرور الخاصة بك وإضافة حساباتك مرة أخرى باستخدام جهازك Ledger. المفاتيح الخاصة التي تتيح الوصول إلى أصولك المشفرة تظل آمنة على جهازك Ledger ومدعومة بواسطة عبارة الاسترداد الخاصة بك.",
        "warning": "إعادة تعيين Ledger Live سوف يمحو سجل معاملات المبادلة الخاصة بك لجميع حساباتك."
      },
      "softResetModal": {
        "title": "حذف ذاكرة التخزين المؤقتة",
        "desc": "حذف ذاكرة التخزين المؤقت يقوم بفرض إعادة مزامنة الشبكة. يتم الاحتفاظ بإعداداتك وحساباتك. المفاتيح الخاصة التي تتيح الوصول إلى أصولك المشفرة تظل آمنة على جهازك Ledger وورقة الاسترداد الخاص بك."
      },
      "resetFallbackModal": {
        "title": "مطلوب إجراء من المستخدم",
        "part1": "تعذر حذف مجلد ذاكرة التخزين المؤقت. يرجى حذف المجلد يدوياً:",
        "part2": "انقر زر Open folder (فتح مجلد)، ",
        "part3": "سيتم إغلاق التطبيق،",
        "part4": "ثم احذف مجلد \"sqlite\" يدوياً.",
        "part5": "ثم يمكنك إعادة تشغيل التطبيق بشكل طبيعي."
      },
      "removeAccountModal": {
        "title": "إزالة الحساب",
        "desc": "لن يؤثر ذلك على أصولك المشفرة. الحسابات الموجودة يمكن دائماً إضافتهم مرة أخرى.",
        "delete": "إزالة من المحفظة الاستثمارية",
        "warning": "إزالة هذا الحساب سيؤدي إلى محو سجل معاملات المبادلة المرتبطة به."
      },
      "openUserDataDirectory": {
        "title": "عرض بيانات المستخدم",
        "desc": "عرض بيانات المستخدم المخزنة على الكمبيوتر الخاص بك، بما في ذلك حساباتك وذاكرة التخزين المؤقت والإعدادات.",
        "btn": "عرض"
      },
      "repairDevice": {
        "title": "إصلاح جهازك Ledger",
        "descSettings": "استخدم هذا لاستعادة جهازك Ledger إذا توقف عن الاستجابة أثناء تحديث البرنامج الثابت.",
        "desc": "لمستخدمي Ledger Nano S، يرجى اختيار الحالة المعروضة على جهازك. بالنسبة لمستخدمي Nano X وBlue يرجى الرجوع إلى مركز المساعدة.",
        "button": "إصلاح"
      },
      "exportLogs": {
        "title": "حفظ السجلات",
        "desc": "حفظ سجلات Ledger Live يمكن أن يكون مطلوب لأغراض استكشاف الأخطاء وإصلاحها.",
        "btn": "حفظ"
      },
      "accounts": {
        "hideEmptyTokens": {
          "title": "إخفاء حسابات رموز التوكن الفارغة",
          "desc": "إخفاء حسابات رموز التوكن التي تحتوي على رصيد صفر من صفحة الحسابات."
        },
        "tokenBlacklist": {
          "title": "إخفاء رموز التوكن",
          "desc": "يمكنك إخفاء رموز التوكن بالانتقال إلى الحساب الرئيسي ثم النقر بالزر الأيمن على رمز التوكن واختيار \"Hide token\" (إخفاء رمز التوكن).",
          "count": "{{count}} رمز توكن",
          "count_plural": "{{count}} رمز توكن"
        },
        "hiddenNftCollections": {
          "title": "Hidden NFT Collections",
          "desc": "يمكنك إخفاء مجموعات NFT عن طريق النقر بالزر الأيمن على اسم المجموعة واختيار \"إخفاء مجموعات NFT\".",
          "count": "{{count}} مجموعة",
          "count_plural": "{{count}} مجموعة"
        },
        "fullNode": {
          "title": "توصيل عقدة بيتكوين الكاملة",
          "desc": "قم بإعداد عقدة بيتكوين الكاملة الخاصة بك لمزامنة المعاملات وإرسالها دون استخدام متصفحات Ledger."
        }
      }
    },
    "password": {
      "inputFields": {
        "newPassword": {
          "label": "كلمة مرور جديدة"
        },
        "confirmPassword": {
          "label": "تأكيد كلمة المرور"
        },
        "currentPassword": {
          "label": "كلمة المرور الحالية"
>>>>>>> c86db991
        }
      },
      "changePassword": {
        "title": "قفل كلمة المرور",
        "subTitle": "تغيير كلمة المرور الخاصة بك"
      },
      "setPassword": {
        "title": "قفل كلمة المرور",
        "subTitle": "تعيين كلمة المرور",
        "desc": "حافظ على كلمة المرور الخاصة بك آمنة. فقدانها قد يعني إعادة تعيين Ledger Live وإضافة الحسابات من جديد."
      },
      "disablePassword": {
        "title": "تعطيل قفل كلمة المرور",
        "desc": "بيانات Ledger Live سيتم حفظهم غير مشفرة على الكمبيوتر الخاص بك. يتضمن ذلك أسماء الحسابات والمعاملات والعناوين العامة."
      }
    },
<<<<<<< HEAD
    "unbond" : {
      "title" : "إلغاء تقيد الأصول",
      "steps" : {
        "amount" : {
          "title" : "المبلغ",
          "amountLabel" : "المبلغ المراد إلغاء تقيده",
          "availableLabel" : "تم تقيده",
          "maxLabel" : "الحد الأقصى",
          "info" : "يمكن سحب الأصول التي تم إلغاء تقيدها بعد انقضاء مدة إلغاء التقيد الممتدة لفترة 28 يوماً.",
          "learnMore" : "تعرّف على المزيد"
        },
        "connectDevice" : {
          "title" : "جهاز"
        },
        "confirmation" : {
          "title" : "التأكيد",
          "label" : "التأكيد",
          "success" : {
            "title" : "تم إرسال معاملة إلغاء التقيد بنجاح",
            "text" : "يمكن سحب الأصول التي تم إلغاء تقيدها خلال 28 يوماً",
            "cta" : "عرض التفاصيل"
          },
          "pending" : {
            "title" : "جاري إلغاء تقيد أصولك..."
          },
          "broadcastError" : "ربما تكون معاملتك قد فشلت. يُرجى الانتظار لحظة ثم تحقق من سجل المعاملات قبل المحاولة مرة أخرى."
        }
      }
    },
    "simpleOperation" : {
      "modes" : {
        "withdrawUnbonded" : {
          "title" : "سحب",
          "description" : "بعد انقضاء فترة إلغاء التقيد الممتدة لفترة 28 يوماً، سيكون بإمكانك سحب الأصول التي تم إلغاء تقيدها.",
          "info" : "ويمكنك حينئذٍ سحب الأصول التي تم إلغاء تقيدها إلى رصيدك المتاح."
        },
        "chill" : {
          "title" : "حذف الترشيحات",
          "description" : "يقوم بحذف جميع الترشيحات وإيقاف كسب المكافآت.",
          "info" : "الأصول المُقيدة ستظل مقيدة. إذا قمت بإلغاء تقيدها، فسوف تصبح متاحة بعد 28 يوماً."
        },
        "setController" : {
          "title" : "تغيير وحدة التحكم",
          "description" : "قم بتعيين حساب Ledger هذا كوحدة التحكم خاصة به",
          "info" : "لا يدعم Ledger Live العمليات على حسابات التخزين و حسابات وحدة التحكم المنفصلة."
        }
      },
      "steps" : {
        "info" : {
          "title" : "معلومات"
        },
        "connectDevice" : {
          "title" : "جهاز"
        },
        "confirmation" : {
          "title" : "التأكيد",
          "label" : "التأكيد",
          "success" : {
            "title" : "تم إرسال المعاملة بنجاح",
            "text" : "سترى معاملتك في السجل قريباً.",
            "cta" : "عرض التفاصيل"
          },
          "pending" : {
            "title" : "يتم بث المعاملة..."
          },
          "broadcastError" : "ربما تكون معاملتك قد فشلت. يُرجى الانتظار لحظة ثم تحقق من سجل المعاملات قبل المحاولة مرة أخرى."
        }
      }
    }
  },
  "stellar" : {
    "addAsset" : {
      "title" : "إضافة أصل",
      "steps" : {
        "assets" : {
          "title" : "أصل",
          "info" : "إضافة أحد الأصول يتطلب إرسال معاملة بحد أدنى للرسوم. ستظهر هذه المعاملة في سجل المعاملات لديك",
          "selectLabel" : "اختر أصل",
          "disabledTooltip" : "لديك هذا الأصل بالفعل في حسابك Stellar"
        },
        "connectDevice" : {
          "title" : "جهاز"
        },
        "confirmation" : {
          "title" : "تأكيد",
          "success" : {
            "title" : "تمت إضافة أصل {{token}} بنجاح",
            "text" : "يمكنك الآن تلقي وإرسال أصول <0>{{token}}</0> على حسابك Stellar.",
            "cta" : "عرض التفاصيل"
          },
          "broadcastError" : "ربما تكون معاملتك قد فشلت. يُرجى الانتظار لحظة ثم تحقق من سجل المعاملات قبل المحاولة مرة أخرى."
        }
      }
    }
  },
  "solana" : {
    "common" : {
      "broadcastError" : "ربما تكون معاملتك قد فشلت. يُرجى الانتظار لحظة ثم تحقق من سجل المعاملات قبل المحاولة مرة أخرى.",
      "viewDetails" : "عرض التفاصيل",
      "connectDevice" : {
        "title" : "جهاز"
      },
      "confirmation" : {
        "title" : "التأكيد"
      }
    },
    "delegation" : {
      "totalStake" : "إجمالي التكديس",
      "commission" : "العمولة",
      "delegate" : "أضف",
      "listHeader" : "التفويضات",
      "availableBalance" : "قابل للسحب",
      "active" : "مفعل",
      "activeTooltip" : "المبالغ النشطة تولد المكافآت",
      "inactiveTooltip" : "المبالغ غير النشطة لا تولد المكافآت",
      "delegatedInfoTooltip" : "إجمالي المبلغ الذي تم تفويضه لمدققين.",
      "withdrawableInfoTooltip" : "مجموع المبلغ القابل للسحب من التفويضات.",
      "withdrawableTitle" : "قابل للسحب",
      "statusUpdateNotice" : "ستُحدّث حالة التفويض عندما يتم تأكيد المعاملة.",
      "ledgerByFigmentTC" : "شروط وأحكام Ledger by Figment",
      "emptyState" : {
        "description" : "يمكنك كسب مكافآت SOL عن طريق تفويض أصولك.",
        "info" : "كيف يعمل التفويض",
        "delegation" : "اكسب المكافآت"
      },
      "earnRewards" : {
        "description" : "يمكنك كسب المكافآت عن طريق تفويض أصولك SOL لمدقق.",
        "bullet" : {
          "0" : "أنت تحتفظ بملكية الأصول المفوضة",
          "1" : "تفويض باستخدام جهازك Ledger",
          "2" : "الأصول ستكون متاحة بعد إلغاء التفويض"
        },
        "warning" : "اختر المدقق بحكمة: فقد يتم فقدان جزء من أصولك المفوضة بشكل لا رجعة فيه إذا لم يتصرف المدقق بشكل لائق."
      },
      "flow" : {
        "title" : "تفويض",
        "steps" : {
          "validator" : {
            "title" : "المدقق"
          },
          "amount" : {
            "title" : "المبلغ"
          },
          "confirmation" : {
            "success" : {
              "title" : "لقد قمت بتفويض أصولك بنجاح"
            }
          }
        }
      },
      "withdraw" : {
        "flow" : {
          "title" : "سحب",
          "steps" : {
            "amount" : {
              "title" : "المبلغ"
            },
            "confirmation" : {
              "success" : {
                "title" : "لقد قمت بسحب أصولك بنجاح.",
                "text" : "سيتم تحديث رصيد حسابك عندما يتم تأكيد المعاملة."
              }
            }
          }
        }
      },
      "activate" : {
        "flow" : {
          "title" : "تفعيل",
          "steps" : {
            "confirmation" : {
              "success" : {
                "title" : "لقد قمت بتنشيط تفويضك بنجاح."
              }
            }
          }
        }
      },
      "reactivate" : {
        "flow" : {
          "title" : "إعادة تنشيط",
          "steps" : {
            "confirmation" : {
              "success" : {
                "title" : "لقد قمت بإعادة تنشيط تفويضك بنجاح."
              }
            }
          }
        }
      },
      "deactivate" : {
        "flow" : {
          "title" : "إلغاء تنشيط",
          "steps" : {
            "confirmation" : {
              "success" : {
                "title" : "لقد قمت بإلغاء تنشيط تفويضك بنجاح."
              }
            }
          }
        }
      }
    }
  },
  "delegation" : {
    "title" : "اكسب المكافآت",
    "header" : "التفويض",
    "validator" : "المدقق",
    "yield" : "العائد التقديري",
    "address" : "عنوان",
    "transactionID" : "مُعرف المعاملة",
    "value" : "القيمة",
    "amount" : "المبلغ",
    "delegated" : "مُفوض",
    "completionDate" : "تاريخ الإكمال",
    "rewards" : "المكافآت",
    "duration" : "المدة",
    "durationJustStarted" : "بدأت للتو",
    "durationDays" : "{{count}} يوم",
    "durationDays_plural" : "{{count}} أيام",
    "howItWorks" : "كيف يعمل التفويض",
    "delegationEarn" : "يمكنك الآن أن كسب مكافآت تكديس {{name}} عن طريق تفويض حسابك.",
    "earnRewards" : "اكسب المكافآت",
    "overdelegated" : "تفويض زائد عن الحد",
    "status" : "الحالة",
    "flow" : {
      "steps" : {
        "starter" : {
          "title" : "اكسب مكافآت التكديس",
          "description" : "قم بتفويض حسابك Tezos إلى مدقق طرف ثالث لتكسب مكافآت التكديس مع الحفاظ على كامل الأمان والتحكم في أصولك",
          "bullet" : {
            "delegate" : "الأصول المفوضة تظل ملكك.",
            "access" : "يمكنك الوصول إلى أصولك في أي وقت.",
            "ledger" : "قم بالتفويض بأمان مع جهازك Ledger."
          },
          "button" : {
            "cta" : "التفويض لكسب المكافآت"
          }
        },
        "account" : {
          "title" : "تفويض حساب",
          "label" : "حساب",
          "toDelegate" : "الحساب المراد تفويضه"
        },
        "summary" : {
          "title" : "تفويض الحساب",
          "label" : "الملخص",
          "toDelegate" : "الحساب المراد تفويضه",
          "toUndelegate" : "الحساب المراد إلغاء تفويضه",
          "validator" : "المدقق",
          "select" : "اختر",
          "yield" : "العائد التقديري: {{amount}}",
          "randomly" : "مدقق تم اختياره بشكل عشوائي",
          "termsAndPrivacy" : "تفويض حقوق التصويت الخاصة بك لا يضمن أي مكافآت من المدقق الذي تختاره."
        },
        "validator" : {
          "title" : "اختر مدقق",
          "description" : "يمكنك اختيار المدقق من خلال مقارنة المعدلات التقديرية للمكافأة",
          "customValidator" : "مدقق مخصص",
          "providedBy" : "مُعدلات العائد مُقدمة من <1><0>{{name}}</0></1>"
        },
        "custom" : {
          "title" : "مدقق مخصص",
          "text" : "يرجى إدخال عنوان المدقق المخصص لتفويض حسابك إليه.",
          "button" : "استخدم المدقق"
        },
        "undelegate" : {
          "title" : "إلغاء تفويض الحساب"
        },
        "confirmation" : {
          "title" : "التأكيد",
          "label" : "التأكيد",
          "success" : {
            "title" : "تم إرسال التفويض",
            "titleUndelegated" : "إنهاء التفويض",
            "text" : "تم بث معاملة التفويض بنجاح. يجب أن تكسب مكافآتك الأولى خلال 40 يوماً تقريباً، اعتماداً على المدقق.",
            "textUndelegated" : "سينتهي تفويض حسابك بمجرد تأكيد العملية. يمكنك تفويض حسابك مرة أخرى في أي وقت."
          },
          "broadcastError" : "ربما تكون معاملتك قد فشلت. يُرجى الانتظار لحظة ثم تحقق من سجل المعاملات قبل المحاولة مرة أخرى."
        }
      }
    },
    "contextMenu" : {
      "topUp" : "تلقي المزيد",
      "redelegate" : "تغيير المدقق",
      "stopDelegation" : "إنهاء التفويض"
    }
  },
  "asset" : {
    "notice" : "ملخص جميع حسابات {{currency}}"
  },
  "carousel" : {
    "hidden" : {
      "close" : "تأكيد",
      "undo" : "عرض مرة أخرى",
      "disclaimer" : "لن يظهر هذا الشريط مرة أخرى حتى يكون هناك إعلان جديد"
    }
  },
  "settings" : {
    "title" : "إعدادات",
    "discreet" : "التبديل إلى الوضع الغير الظاهر",
    "helpButton" : "مساعدة",
    "tabs" : {
      "display" : "عامة",
      "currencies" : "الأصول المشفرة",
      "help" : "مساعدة",
      "about" : "حول",
      "experimental" : "الميزات التجريبية",
      "accounts" : "الحسابات",
      "developer" : "مطوّر"
    },
    "export" : {
      "accounts" : {
        "title" : "تصدير الحسابات",
        "desc" : "أضف حساباتك في Ledger Live للجوّال. ستتم مزامنة حساباتك فقط مع سلسلة الكتل (blockchain)، وليس بين تطبيقات الجوّال وتطبيقات سطح المكتب.",
        "button" : "تصدير"
      },
      "operations" : {
        "title" : "سجل العمليات",
        "desc" : "احفظ ملف بصيغة CSV لعمليات حسابك على الكمبيوتر الخاص بك."
      },
      "modal" : {
        "button" : "تم",
        "title" : "قم بمسح ضوئي للتصدير إلى الجوّال",
        "listTitle" : "على تطبيق Ledger Live للجوّال:",
        "step1" : "اضغط على زر <highlight><icon>+</icon></highlight> في <highlight>الحسابات</highlight>",
        "step2" : "اضغط على <highlight>استيراد حسابات سطح المكتب</highlight>",
        "step3" : "قم بإجراء مسح ضوئي <highlight>لكود LiveQR</highlight> حتى يصل شريط التحميل إلى %100"
      }
    },
    "display" : {
      "language" : "لغة العرض",
      "languageDesc" : "قم بتعيين اللغة المعروضة في Ledger Live.",
      "theme" : "السمة",
      "themeDesc" : "اختار السمة.",
      "counterValue" : "العملة المفضلة",
      "counterValueDesc" : "اختر العملة المعروضة بجانب رصيدك وعملياتك.",
      "region" : "المنطقة",
      "regionDesc" : "اختر منطقتك لتحديث صِيغ التواريخ والوقت والعملات.",
      "stock" : "مؤشر السوق الإقليمي",
      "stockDesc" : "اختر \"Western\" (غربي) لعرض زيادات السوق باللون الأزرق أو \"Eastern\" (شرقي) لعرضها باللون الأحمر.",
      "carouselVisibility" : "رؤية كشريط دوّار",
      "carouselVisibilityDesc" : "تمكين الرؤية كشريط دوّار في المحفظة الاستثمارية"
    },
    "developer" : {
      "toast" : {
        "title" : "أنت الآن مطوّر!",
        "text" : "مرحباً بك في بلاد العجائب"
      },
      "debugApps" : "السماح لتطبيقات تصحيح الأخطاء",
      "debugAppsDesc" : "عرض تطبيقات المنصة لتصحيح الأخطاء والسماح بفتحها.",
      "experimentalApps" : "السماح بالتطبيقات التجريبية",
      "experimentalAppsDesc" : "عرض تطبيقات المنصة التجريبية والسماح بفتحها.",
      "catalogServer" : "تعيين مزود الكتالوج",
      "catalogServerDesc" : "التبديل بين مصادر تطبيقات المنصة المتعددة",
      "enablePlatformDevTools" : "تمكين أدوات تطوير المنصة",
      "enablePlatformDevToolsDesc" : "تمكين فتح نافذة أدوات تطوير تطبيقات المنصة",
      "addLocalApp" : "إضافة تطبيق محلي",
      "addLocalAppDesc" : "تصفح الملفات المحلية وقم بإضافة تطبيق محلي باستخدام بيان محلي",
      "addLocalAppButton" : "تصفح",
      "runLocalAppDeleteButton" : "حذف",
      "runLocalAppOpenButton" : "فتح",
      "enableLearnStagingUrl" : "الرابط المرحلي (staging URL) للصفحة التعليمية",
      "enableLearnStagingUrlDesc" : "تمكين الرابط المرحلي (staging URL) للصفحة التعليمية."
    },
    "currencies" : {
      "selectPlaceholder" : "اختار أصل مشفر",
      "desc" : "اختر أصل مشفر لتعديل إعداداته.",
      "placeholder" : "لا توجد إعدادات لهذا الأصل",
      "confirmationsNb" : "عدد التأكيدات",
      "confirmationsNbDesc" : "قم بتعيين عدد تأكيدات الشبكة للمعاملة المراد وضع علامة عليها على أنها مؤكدة."
    },
    "profile" : {
      "password" : "قفل كلمة المرور",
      "passwordDesc" : "قم بتعيين كلمة مرور لتأمين بيانات Ledger Live على الكمبيوتر الخاص بك، بما في ذلك أسماء الحسابات والأرصدة والمعاملات والعناوين العامة.",
      "passwordAutoLock" : "قفل تلقائي",
      "passwordAutoLockDesc" : "قفل Ledger Live تلقائياً عندما يكون غير نشط.",
      "changePassword" : "تغيير كلمة المرور",
      "softResetTitle" : "حذف ذاكرة التخزين المؤقتة",
      "softResetDesc" : "احذف ذاكرة التخزين المؤقت الخاصة بـLedger Live لفرض إعادة المزامنة مع سلسلة الكتل (blockchain).",
      "softReset" : "حذف",
      "resetThirdPartyData" : "إعادة تعيين بيانات الطرف الثالث",
      "resetThirdPartyDataDesc" : "مسح جميع بياناتك لدى الطرف الثالث المحلي، والتي تُستخدم للوصول إلى مزود معاملات الطرف الثالث.",
      "hardResetTitle" : "إعادة تعيين Ledger Live",
      "hardResetDesc" : "حذف جميع بيانات Ledger Live المخزنة على الكمبيوتر الخاص بك، بما في ذلك حساباتك وسجلات المعاملات والإعدادات.",
      "hardReset" : "إعادة تعيين",
      "analytics" : "تحليلات",
      "analyticsDesc" : "قم بتمكين التحليلات لمساعدة Ledger على تحسين تجربة المستخدم. يتضمن ذلك النقرات، وزيارات الصفحة، وعمليات إعادة التوجيه، والإجراءات (الإرسال، والتلقي، والقفل، وما إلى ذلك)، والتحريكات إلى نهاية الصفحة، وتثبيت وإلغاء التثبيت وإصدار التطبيق، وعدد الحسابات، والأصول المشفرة والعمليات، ومُدد الجلسات، ونوع جهاز Ledger والبرنامج الثابت.",
      "reportErrors" : "تقارير الخلل",
      "reportErrorsDesc" : "إرسال التقارير تلقائياً لمساعدة Ledger في تحسين منتجاتها.",
      "launchOnboarding" : "إعداد الجهاز",
      "launchOnboardingDesc" : "قم بإعداد جهاز جديد أو استعادة جهاز موجود. يتم الاحتفاظ بالحسابات والإعدادات."
    },
    "help" : {
      "version" : "الإصدار",
      "releaseNotesBtn" : "تفاصيل",
      "termsBtn" : "قراءة",
      "faq" : "دعم Ledger",
      "faqDesc" : "إذا كانت لديك مشكلة، فاحصل على المساعدة لاستخدام Ledger Live مع محفظة الأجهزة الخاصة بك.",
      "terms" : "شروط الاستخدام",
      "termsDesc" : "باستخدام Ledger Live يُعتبر أنك قد قبلت شروط الاستخدام الخاصة بنا.",
      "privacy" : "سياسة الخصوصية",
      "privacyDesc" : "ارجع إلى سياسة الخصوصية الخاصة بنا لمعرفة البيانات الشخصية التي نجمعها، وسبب وكيف نقوم باستخدامهم."
    },
    "experimental" : {
      "disclaimer" : "هذه ميزات تجريبية نقدمها \"كما هي\" لكي يختبرها مجتمعنا المتمرس بالتكنولوجيا. من الممكن أن يتم تغيير هذه الميزات أو تعطيلها أو إزالتها في أي وقت. من خلال تمكينها، فإنك توافق على استخدامها على مسؤوليتك الخاصة.",
      "features" : {
        "apiTrongridProxy" : {
          "title" : "استخدم TronGrid.io",
          "description" : "استخدم trongrid مباشرةً بدون وكيل دفتر الأستاذ الموزع"
        },
        "experimentalCurrencies" : {
          "title" : "دمج تجريبي",
          "description" : "استخدم عمليات تكامل الأصول المشفرة التجريبية المتاحة."
        },
        "experimentalLanguages" : {
          "title" : "اختبار الترجمة",
          "description" : "يضيف اللغات التي لم يتم إصدارها إلى قائمة اللغات في تبويب الإعدادات العامة."
        },
        "managerDevMode" : {
          "title" : "وضع المطور",
          "description" : "اعرض تطبيقات المطوّر و testnet في المدير."
        },
        "scanForInvalidPaths" : {
          "title" : "بحث موسع عن الحساب",
          "description" : "البحث عن الحسابات ذات مسارات اشتقاق غير صحيحة. يرجى إرسال الأصول التي يحتمل العثور عليها إلى حساب عادي."
        },
        "experimentalExplorers" : {
          "title" : "API للمستكشفين التجريبيين",
          "description" : "جرب نسخة قادمة من متصفح سلسلة كتل Ledger. تغيير هذا الإعداد قد يؤثر على رصيد الحساب ومزامنته وكذلك ميزة الإرسال.(< 0> </0>)"
        },
        "keychainObservableRange" : {
          "title" : "حد فجوة مُخصص",
          "description" : "تخصيص حد الفجوة لجميع الحسابات. زيادة هذه القيمة فوق القيمة الافتراضية (20) يؤدي إلى مسح المزيد من العناوين العامة غير المستخدمة للعملات. للمستخدمين المتقدمين فقط، قد يؤدي ذلك إلى الإضرار بالتوافق عند استعادة حسابك."
        },
        "forceProvider" : {
          "title" : "مزود المدير",
          "description" : "تغيير مزود التطبيقات في المدير قد يجعله من المستحيل تثبيت أو إلغاء تثبيت التطبيقات على جهازك Ledger."
        },
        "testAnimations" : {
          "title" : "اختبر الرسوم المتحركة Lottie",
          "description" : "اختبر جميع الرسوم المتحركة المستخدمة في Ledger Live"
        }
      }
    },
    "hardResetModal" : {
      "title" : "إعادة تعيين Ledger Live",
      "desc" : "قم بإعادة تعيين Ledger Live لحذف جميع الإعدادات والحسابات على الكمبيوتر الخاص بك. يمكنك بعد ذلك اختيار كلمة المرور الخاصة بك وإضافة حساباتك مرة أخرى باستخدام جهازك Ledger. المفاتيح الخاصة التي تتيح الوصول إلى أصولك المشفرة تظل آمنة على جهازك Ledger ومدعومة بواسطة عبارة الاسترداد الخاصة بك.",
      "warning" : "إعادة تعيين Ledger Live سوف يمحو سجل معاملات المبادلة الخاصة بك لجميع حساباتك."
    },
    "softResetModal" : {
      "title" : "حذف ذاكرة التخزين المؤقتة",
      "desc" : "حذف ذاكرة التخزين المؤقت يقوم بفرض إعادة مزامنة الشبكة. يتم الاحتفاظ بإعداداتك وحساباتك. المفاتيح الخاصة التي تتيح الوصول إلى أصولك المشفرة تظل آمنة على جهازك Ledger وورقة الاسترداد الخاص بك."
    },
    "resetFallbackModal" : {
      "title" : "مطلوب إجراء من المستخدم",
      "part1" : "تعذر حذف مجلد ذاكرة التخزين المؤقت. يرجى حذف المجلد يدوياً:",
      "part2" : "انقر زر Open folder (فتح مجلد)، ",
      "part3" : "سيتم إغلاق التطبيق،",
      "part4" : "ثم احذف مجلد \"sqlite\" يدوياً.",
      "part5" : "ثم يمكنك إعادة تشغيل التطبيق بشكل طبيعي."
    },
    "removeAccountModal" : {
      "title" : "إزالة الحساب",
      "desc" : "لن يؤثر ذلك على أصولك المشفرة. الحسابات الموجودة يمكن دائماً إضافتهم مرة أخرى.",
      "delete" : "إزالة من المحفظة الاستثمارية",
      "warning" : "إزالة هذا الحساب سيؤدي إلى محو سجل معاملات المبادلة المرتبطة به."
    },
    "openUserDataDirectory" : {
      "title" : "عرض بيانات المستخدم",
      "desc" : "عرض بيانات المستخدم المخزنة على الكمبيوتر الخاص بك، بما في ذلك حساباتك وذاكرة التخزين المؤقت والإعدادات.",
      "btn" : "عرض"
    },
    "repairDevice" : {
      "title" : "إصلاح جهازك Ledger",
      "descSettings" : "استخدم هذا لاستعادة جهازك Ledger إذا توقف عن الاستجابة أثناء تحديث البرنامج الثابت.",
      "desc" : "لمستخدمي Ledger Nano S، يرجى اختيار الحالة المعروضة على جهازك. بالنسبة لمستخدمي Nano X وBlue يرجى الرجوع إلى مركز المساعدة.",
      "button" : "إصلاح"
    },
    "exportLogs" : {
      "title" : "حفظ السجلات",
      "desc" : "حفظ سجلات Ledger Live يمكن أن يكون مطلوب لأغراض استكشاف الأخطاء وإصلاحها.",
      "btn" : "حفظ"
    },
    "accounts" : {
      "hideEmptyTokens" : {
        "title" : "إخفاء حسابات رموز التوكن الفارغة",
        "desc" : "إخفاء حسابات رموز التوكن التي تحتوي على رصيد صفر من صفحة الحسابات."
      },
      "tokenBlacklist" : {
        "title" : "إخفاء رموز التوكن",
        "desc" : "يمكنك إخفاء رموز التوكن بالانتقال إلى الحساب الرئيسي ثم النقر بالزر الأيمن على رمز التوكن واختيار \"Hide token\" (إخفاء رمز التوكن).",
        "count" : "{{count}} رمز توكن",
        "count_plural" : "{{count}} رمز توكن"
      },
      "hiddenNftCollections" : {
        "title" : "Hidden NFT Collections",
        "desc" : "يمكنك إخفاء مجموعات NFT عن طريق النقر بالزر الأيمن على اسم المجموعة واختيار \"إخفاء مجموعات NFT\".",
        "count" : "{{count}} مجموعة",
        "count_plural" : "{{count}} مجموعة"
      },
      "fullNode" : {
        "title" : "توصيل عقدة بيتكوين الكاملة",
        "desc" : "قم بإعداد عقدة بيتكوين الكاملة الخاصة بك لمزامنة المعاملات وإرسالها دون استخدام متصفحات Ledger."
      }
    }
  },
  "password" : {
    "inputFields" : {
      "newPassword" : {
        "label" : "كلمة مرور جديدة"
      },
      "confirmPassword" : {
        "label" : "تأكيد كلمة المرور"
      },
      "currentPassword" : {
        "label" : "كلمة المرور الحالية"
      }
    },
    "changePassword" : {
      "title" : "قفل كلمة المرور",
      "subTitle" : "تغيير كلمة المرور الخاصة بك"
    },
    "setPassword" : {
      "title" : "قفل كلمة المرور",
      "subTitle" : "تعيين كلمة المرور",
      "desc" : "حافظ على كلمة المرور الخاصة بك آمنة. فقدانها قد يعني إعادة تعيين Ledger Live وإضافة الحسابات من جديد."
    },
    "disablePassword" : {
      "title" : "تعطيل قفل كلمة المرور",
      "desc" : "بيانات Ledger Live سيتم حفظهم غير مشفرة على الكمبيوتر الخاص بك. يتضمن ذلك أسماء الحسابات والمعاملات والعناوين العامة."
    }
  },
  "update" : {
    "downloadInProgress" : "جاري تنزيل التحديث...",
    "downloadProgress" : "اكتمل {{progress}}%",
    "checking" : "جاري التحقق من التحديث...",
    "checkSuccess" : "التحديث جاهز للتثبيت",
    "quitAndInstall" : "تثبيت الآن",
    "updateAvailable" : "التحديث إلى إصدار {{version}} من Ledger Live متاح",
    "error" : "حدث خطأ أثناء التحديث. يرجى التنزيل مرة أخرى",
    "reDownload" : "التنزيل مرة أخرى",
    "nightlyWarning" : "لا يمكن لهذا الإصدار إجراء التحديث التلقائي. يرجى تثبيت أحدث إصدار يدوياً",
    "downloadNow" : "تنزيل التحديث"
  },
  "crash" : {
    "title" : "حدث خطأ ما",
    "description" : "يرجى مراجعة مقالات الدعم لدينا لمعرفة الحلول الممكنة. إذا استمرت المشكلة، يرجى حفظ السجلات باستخدام الزر أدناه وتقديمها إلى فريق دعم Ledger.",
    "troubleshooting" : "انقر هنا لمعرفة الحلول الممكنة",
    "logs" : "حفظ السجلات",
    "dataFolder" : "عرض بيانات المستخدم"
  },
  "exportOperationsModal" : {
    "title" : "سجل العمليات",
    "desc" : "اختر الحسابات التي تريد حفظ سجل المعاملات لها",
    "descSuccess" : "تم حفظ ملف CSV الخاص بسجل عملياتك في المجلد المحدد بنجاح",
    "titleSuccess" : "تم حفظ سجل العمليات بنجاح",
    "cta" : "حفظ",
    "ctaSuccess" : "تم",
    "noAccounts" : "لا توجد حسابات للتصدير",
    "selectedAccounts" : "الحسابات المراد تضمينها",
    "selectedAccounts_plural" : "الحسابات المراد تضمينها: ({{count}})",
    "disclaimer" : "القيمة المقابلة في التصدير يتم تقديمها لأغراض تعريفية فقط. لا تعتمد على هذه البيانات للأغراض المحاسبية أو الضريبية أو التنظيمية أو القانونية، لأنها لا تمثل سوى تقدير لسعر الأصول في وقت إجراء المعاملات والتصدير، وفقاً لطرق التقييم المقدمة من مزود للخدمة لدينا، Kaiko"
  },
  "language" : {
    "system" : "استخدم لغة النظام",
    "switcher" : {
      "en" : "English",
      "fr" : "Français",
      "ru" : "Русский",
      "es" : "Español",
      "zh" : "中文（简体）",
      "de" : "Deutsch"
    }
  },
  "theme" : {
    "system" : "اختر سمة النظام",
    "light" : "فاتح",
    "dusk" : "غسق",
    "dark" : "داكن"
  },
  "toastOverlay" : {
    "toastType" : {
      "announcement" : "الأخبار",
      "operation" : "عملية",
      "achievement" : "تم إلغاء قفل الإنجاز"
    },
    "groupedToast" : {
      "text" : "لديك {{count}} إشعارات غير مقروءة",
      "cta" : "رؤية التفاصيل"
    }
  },
  "informationCenter" : {
    "tooltip" : "مركز المعلومات",
    "ongoingIncidentsTooltip" : "هناك {{count}} حدث جاري",
    "ongoingIncidentsTooltip_plural" : "هناك {{count}} أحداث جارية",
    "tabs" : {
      "announcements" : "الأخبار",
      "announcementsUnseen" : "أخبار ({{unseenCount}})",
      "serviceStatus" : "الحالة",
      "serviceStatusIncidentsOngoing" : "الحالة ({{incidentCount}})"
    },
    "serviceStatus" : {
      "statusOk" : {
        "title" : "Ledger Live قيد التشغيل",
        "description" : "تواجه مشكلة؟ اذهب الى </0>صفحة المساعدة</0> لدينا"
      },
      "statusNotOk" : {
        "title" : "Ledger Live يواجه مشاكل",
        "learnMore" : "تعرّف على المزيد"
      }
    },
    "announcement" : {
      "emptyState" : {
        "title" : "لا توجد أخبار في الوقت الحالي",
        "desc" : "ستجد هنا جميع الأخبار المتعلقة بـLedger وLedger Live"
      }
    }
  },
  "onboarding" : {
    "drawers" : {
      "pinHelp" : {
        "title" : "قم بتأمين كود PIN الخاص بك",
        "intro" : "أثناء عملية الإعداد، تختار كود PIN.",
        "rules" : {
          "1" : "<0>دائماً</0> اختر كود PIN بنفسك.",
          "2" : "<0>دائماً</0> قم بإدخال كود PIN الخاص بك بعيداً عن الأنظار.",
          "3" : "يمكنك تغيير كود PIN الخاص بك إذا لزم الأمر.",
          "4" : "إدخال كود PIN بشكل غير صحيح لثلاث مرات متتالية سوف يعيد تعيين الجهاز.",
          "5" : "لا تستخدم <0>أبداً</0> كود PIN سهلاً مثل 0000 أو 123456 أو 55555555.",
          "6" : "لا تقم <0>أبداً</0> بمشاركة كود PIN الخاص بك مع أي شخص آخر. ولا حتى مع Ledger.",
          "7" : "لا تستخدم <0>أبداً</0> كود PIN لم تقم باختياره بنفسك.",
          "8" : "لا تقم <0>أبداً</0> بحفظ كود PIN الخاص بك على كمبيوتر أو هاتف."
        }
      },
      "recoverySeed" : {
        "title1" : "كيف تعمل عبارة الاسترداد؟",
        "paragraph1" : "عبارة الاسترداد الخاصة بك تعمل كمفتاح رئيسي فريد. جهازك Ledger يقوم باستخدامها لحساب المفاتيح الخاصة لكل أصل مشفر تملكه.",
        "paragraph2" : "لاستعادة الوصول إلى أصولك المشفرة، يمكن لأي محفظة أن تقوم بحساب نفس المفاتيح الخاصة من عبارة الاسترداد الخاصة بك.",
        "link" : "المزيد عن عبارة الاسترداد",
        "title2" : "ماذا يحدث إذا فقدت إمكانية الوصول إلى Nano الخاصة بي؟",
        "paragraph3" : "لا تقلق واتبع هذه الخطوات:",
        "points" : {
          "1" : "احصل على محفظة أجهزة جديدة.",
          "2" : "اختر \"Restore recovery phrase on a new device\" (استعادة عبارة الاسترداد على جهاز جديد) في تطبيق Ledger",
          "3" : "أدخل عبارة الاسترداد الخاصة بك على جهازك الجديد لاستعادة الوصول إلى أصولك المشفرة."
        }
      },
      "whereToHide" : {
        "title" : "أين ينبغي علي أن أحتفظ بعبارة الاسترداد الخاصة بي؟",
        "points" : {
          "1" : "لا تدخله <0>أبداً</0> على كمبيوتر أو هاتف ذكي أو أي جهاز آخر. لا تأخذ صورة لها.",
          "2" : "لا تقم <0>أبداً</0> بمشاركة الـ 24 كلمة الخاصة بك مع أي شخص.",
          "3" : "<1>دائماً</1> قم بحفظها في مكان آمن، بعيد عن الأنظار.",
          "4" : "Ledger لن تطلب أبداً عبارة الاسترداد الخاصة بك.",
          "5" : "إذا طلب منك أي شخص أو تطبيق تقديمها، فعليك أن تفترض أنها عملية احتيال!"
        }
      }
    },
    "modals" : {
      "recoverySeedWarning" : {
        "contactSupportCTA" : "تواصل مع الدعم",
        "continueCTA" : "متابعة",
        "title" : "يرجى التحقق من محتويات الصندوق",
        "description" : "إذا جاء {{device}} الخاص بك مع كود PIN أو عبارة الاسترداد، فإنه ليس من الآمن استخدامه، ويجب عليك التواصل مع دعم Ledger.",
        "alert" : "فقط استخدم عبارة الاسترداد التي عرضها جهازك عند إعداده"
      }
    },
    "alerts" : {
      "beCareful" : {
        "title" : "يرجى أن تكون حذر",
        "descr" : "تأكد من اتباع التعليمات على هذا التطبيق في كل خطوة من العملية.",
        "gotIt" : "فهمت ذلك"
      },
      "useLedgerSeeds" : {
        "title" : "نوصي باستخدام عبارات استرداد Ledger فقط",
        "descr" : "Ledger لا تضمن أمان عبارات الاسترداد الخارجية. نحن نوصي بإعداد Nano خاصتك كجهاز جديد إذا لم يتم إنشاء عبارة الاسترداد الخاصة بك من خلال Ledger.",
        "gotIt" : "فهمت ذلك"
      }
    },
    "screens" : {
      "welcome" : {
        "title" : "مرحباً بك في Ledger",
        "description" : "قم بإدارة أصولك المشفرة بأمان من الكمبيوتر الخاص بك.",
        "cta" : "بدء الاستخدام",
        "noDevice" : "ليس لديك جهاز؟ <0>شراء Ledger Nano X</0>",
        "languageWarning" : {
          "title" : "ابدأ باللغة {{language}}",
          "desc" : "نحن نقوم بتقديم لغات إضافية لمساعدتك في بدء استخدام Ledger. يرجى العلم أن الجزء المتبقي من تجربة Ledger متاح حالياً باللغة الإنجليزية فقط.",
          "cta" : "فهمت ذلك"
        }
      },
      "selectDevice" : {
        "title" : "ما نوع جهازك؟"
      },
      "selectUseCase" : {
        "greetings" : "مرحباً!",
        "hasNoRecovery" : "أول مرة تستخدم {{deviceName}} الخاصة بك؟",
        "hasRecovery" : "لديك عبارة استرداد بالفعل؟",
        "separator" : "أو",
        "switchDevice" : "تبديل الجهاز",
        "options" : {
          "1" : {
            "heading" : "اول استخدام",
            "title" : "إعداد {{deviceName}} جديد",
            "description" : "لنبدأ ونقوم بإعداد جهازك!"
          },
          "2" : {
            "heading" : "توصيل الجهاز",
            "title" : "توصيل {{deviceName}} الخاصة بك",
            "description" : "هل تم إعداد جهازك بالفعل؟ قم بتوصيله بالتطبيق!"
          },
          "3" : {
            "heading" : "استعادة الجهاز",
            "title" : "استعادة عبارة الاسترداد الخاصة بك على جهاز جديد",
            "description" : "استخدم عبارة استرداد حالية لاستعادة مفاتيحك الخاصة على جهاز {{deviceName}} جديد!"
          }
        }
      },
      "tutorial" : {
        "steps" : {
          "getStarted" : "بدء الاستخدام",
          "pinCode" : "كود PIN",
          "recoveryPhrase" : "عبارة الاسترداد",
          "hideRecoveryPhrase" : "إخفاء عبارة الاسترداد",
          "pairNano" : "توصيل nano"
        },
        "screens" : {
          "importYourRecoveryPhrase" : {
            "title" : "الاستعادة من عبارة الاسترداد",
            "paragraph1" : "قم باستعادة Nano الخاصة بك من عبارة الاسترداد الخاصة بك لاستعادة أو استبدال أو عمل نسخة احتياطية من محفظة أجهزة Ledger الخاصة بك.",
            "paragraph2" : "Nano خاصتك ستستعيد مفاتيحك الخاصة وستكون قادراً على الوصول إلى أصولك المشفرة وإدارتها.",
            "buttons" : {
              "next" : "حسنًا، أنا مستعد!",
              "prev" : "الخطوة السابقة",
              "help" : "بحاجة الى مساعدة"
            }
          },
          "howToGetStarted" : {
            "title" : "أفضل طريقة لتبدأ:",
            "rules" : {
              "1" : "قم بتخطيط 30 دقيقة وخذ وقتك.",
              "2" : "احصل على قلم للكتابة به.",
              "3" : "كن بمفردك، واختر بيئة آمنة وهادئة."
            },
            "buttons" : {
              "next" : "حسنًا، أنا مستعد!",
              "prev" : "الخطوة السابقة"
            }
          },
          "deviceHowTo" : {
            "turnOn" : {
              "title" : "قم بتشغيل Nano",
              "descr" : "قم بتوصيل جهازك بالكمبيوتر الخاص بك باستخدام كبل USB."
            },
            "browse" : {
              "title" : "تصفح",
              "descr" : "تعرف على كيفية التفاعل مع جهازك من خلال قراءة التعليمات التي تظهر على الشاشة."
            },
            "select" : {
              "title" : "اختر \"Set up as new device\" (إعداد كجهاز جديد)",
              "descr" : "اضغط على كلا الزرين في وقت واحد لتأكيد الاختيار."
            },
            "follow" : {
              "title" : "اتبع التعليمات",
              "descr" : "عد إلى هنا مرة أخرى لاتباع التعليمات على كود PIN الخاص بك."
            },
            "buttons" : {
              "next" : "الخطوة التالية",
              "prev" : "الخطوة السابقة",
              "help" : "بحاجة الى مساعدة"
            }
          },
          "deviceHowTo2" : {
            "turnOn" : {
              "title" : "قم بتشغيل Nano",
              "descr" : "قم بتوصيل جهازك بالكمبيوتر الخاص بك باستخدام كبل USB."
            },
            "browse" : {
              "title" : "تصفح",
              "descr" : "تعرف على كيفية التفاعل مع جهازك من خلال قراءة التعليمات التي تظهر على الشاشة."
            },
            "select" : {
              "title" : "اختر \"Enter your recovery phrase\" (أدخل عبارة الاسترداد الخاصة بك)",
              "descr" : "اضغط على كلا الزرين في وقت واحد لتأكيد الاختيار."
            },
            "follow" : {
              "title" : "اتبع التعليمات",
              "descr" : "عد إلى هنا مرة أخرى لاتباع التعليمات على كود PIN الخاص بك."
            },
            "buttons" : {
              "next" : "الخطوة التالية",
              "prev" : "الخطوة السابقة",
              "help" : "بحاجة الى مساعدة"
            }
          },
          "pinCode" : {
            "title" : "كود PIN",
            "paragraph" : "كود PIN الخاص بك هو الطبقة الأولى من الأمان. إنه يؤمن فعلياً الوصول إلى مفاتحك الخاص وNano الخاصة بك. يجب أن يتكون كود PIN الخاص بك من 4 إلى 8 أرقام.",
            "disclaimer" : "أفهم أنه يجب على اختيار كود PIN الخاص بي بنفسي وإبقاؤه سرياً.",
            "buttons" : {
              "next" : "إعداد كود PIN",
              "prev" : "الخطوة السابقة",
              "help" : "بحاجة الى مساعدة"
            }
          },
          "quizSuccess" : {
            "title" : "أصبحت محترفاً بالفعل!",
            "paragraph" : "أنت مُستعد لإدارة أصولك المشفرة بأمان.\n\n لم يتبقى أمامك سوى خطوة واحدة سريعة!",
            "buttons" : {
              "next" : "الخطوة التالية",
              "prev" : "الخطوة السابقة",
              "help" : "بحاجة الى مساعدة"
            }
          },
          "quizFailure" : {
            "title" : "ستصبح محترفاً قريباً...",
            "paragraph" : "لا تقلق، Ledger هنا لإرشادك خلال رحلتك. ستشعر قريباً براحة إضافية بشأن أمان أصولك المشفرة.\n\nلم يتبقى سوى خطوة واحدة سريعة!",
            "buttons" : {
              "next" : "الخطوة التالية",
              "prev" : "الخطوة السابقة"
            }
          },
          "pinCodeHowTo" : {
            "setUp" : {
              "title" : "اختر كود PIN",
              "descr" : "اضغط على الزر الأيسر أو الأيمن لتغيير الأرقام. اضغط على كلا الزرين لتأكيد أحد الأرقام. اختر <0></0> لتأكيد كود PIN الخاص بك. اختر <1></2> لمسح أحد الأرقام."
            },
            "confirm" : {
              "title" : "تأكيد كود PIN",
              "descr" : "أدخل كود PIN الخاص بك مرة أخرى لتأكيده."
            },
            "buttons" : {
              "next" : "الخطوة التالية",
              "prev" : "الخطوة السابقة",
              "help" : "بحاجة الى مساعدة"
            }
          },
          "existingRecoveryPhrase" : {
            "title" : "أدخل عبارة الاسترداد الخاصة بك",
            "paragraph1" : "عبارة الاسترداد الخاصة بك هي القائمة السرية من الكلمات التي قمت بنسخها احتياطياً عندما قمت بإعداد محفظتك لأول مرة.",
            "paragraph2" : "Ledger لا تحتفظ بنسخة من عبارة الاسترداد الخاصة بك.",
            "disclaimer" : "أفهم أنني إذا فقدت عبارة الاسترداد الخاصة بي فلن أتمكن من الوصول إلى أصولي المشفرة في حالة أن فقدت الوصول إلى Nano الخاصة بي.",
            "buttons" : {
              "next" : "أدخل عبارة الاسترداد",
              "prev" : "الخطوة السابقة",
              "help" : "بحاجة الى مساعدة"
            },
            "warning" : {
              "title" : "لا تستخدم عبارة استرداد لم تقم بإنشائها بنفسك.",
              "desc" : "كود PIN وعبارة الاسترداد لمحفظة أجهزة Ledger الخاصة بك يجب أن يتم تهيئتهم بواسطتك أنت فقط. إذا كنت قد تلقيت جهاز يحتوي مسبقاً على كلمة بذور أو كود PIN مهيأً بالفعل، فلا تستخدم المنتج وتواصل مع دعم العملاء لدينا.",
              "supportLink" : "تواصل مع دعم العملاء"
            }
          },
          "useRecoverySheet" : {
            "takeYourRecoverySheet" : {
              "title" : "خذ ورقة الاسترداد الخاصة بك",
              "descr" : "احصل على ورقة استرداد فارغة، والتي أتت مرفقة مع Nano الخاصة بك. يرجى التواصل مع دعم Ledger إذا لم تكن ورقة الاسترداد أتت فارغة."
            },
            "writeDownWords" : {
              "title" : "اكتب 24 كلمة",
              "descr" : "اكتب الكلمة رقم #1 (Word #1) المعروضة على Nano الخاصة بك في الموضع 1 من ورقة الاسترداد لديك. ثم اضغط يميناً على Nano الخاصة بك لعرض الكلمة رقم#2 (Word #2) واكتبها في الموضع 2.\n\nكرر العملية لجميع الكلمات مع احترام الترتيب والتهجئة بعناية. اضغط على اليسار على جهاز Nano الخاصة بك للتحقق من وجود أي أخطاء."
            },
            "buttons" : {
              "next" : "الخطوة التالية",
              "prev" : "الخطوة السابقة",
              "help" : "بحاجة الى مساعدة"
            }
          },
          "newRecoveryPhrase" : {
            "title" : "عبارة الاسترداد",
            "paragraph1" : "عبارة الاسترداد الخاصة بك هي قائمة سرية من 24 كلمة تقوم بنسخ مفاتيحك الخاصة أحتيطياً.",
            "paragraph2" : "Nano الخاصة بك تقوم بإنشاء عبارة استرداد فريدة. Ledger لا تحتفظ بنسخة منها.",
            "disclaimer" : "أفهم أنني إذا فقدت عبارة الاسترداد هذه فلن أتمكن من الوصول إلى أصولي المشفرة في حالة أن فقدت الوصول إلى Nano الخاصة بي.",
            "buttons" : {
              "next" : "عبارة الاسترداد",
              "prev" : "الخطوة السابقة",
              "help" : "بحاجة الى مساعدة"
            }
          },
          "recoveryHowTo" : {
            "grabRecovery" : {
              "title" : "أحضر عبارة الاسترداد الخاصة بك"
            },
            "selectLength" : {
              "title" : "اختر طول عبارة الاسترداد",
              "descr" : "يمكن أن تحتوي عبارة الاسترداد الخاصة بك على 12 أو 18 أو 24 كلمة. يجب عليك إدخال كل الكلمات للوصول إلى أصولك المشفرة."
            },
            "enterWord" : {
              "title" : "أدخل الكلمة رقم 1 (Word #1)...",
              "descr" : "أدخل الأحرف الأولى من الكلمة رقم 1 (Word #1) عن طريق اختيارهم باستخدام الزر الأيمن أو الأيسر. اضغط على كلا الزرين لتأكيد كل حرف من الحروف."
            },
            "validateWord" : {
              "title" : "قم بتأكيد الكلمة رقم 1 (Word #1)...",
              "descr" : "اختر الكلمة رقم 1 (Word #1) من بين الاقتراحات. اضغط على كلا الزرين لتأكيدها."
            },
            "andNext" : {
              "title" : "كرر الخطوات لجميع الكلمات!"
            },
            "buttons" : {
              "next" : "الخطوة التالية",
              "prev" : "الخطوة السابقة",
              "help" : "بحاجة الى مساعدة"
            }
          },
          "recoveryHowTo3" : {
            "reEnterWord" : {
              "title" : "تأكيد عبارة الاسترداد الخاصة بك",
              "descr" : "قم بالتمرير بين الكلمات حتى تجد الكلمة رقم 1 (Word #1) بالضغط على الزر الأيمن. قم بتأكيدها من خلال الضغط على كلا الزرين."
            },
            "repeat" : {
              "title" : "كرر الخطوات لجميع الكلمات!"
            },
            "buttons" : {
              "next" : "الخطوة التالية",
              "prev" : "الخطوة السابقة",
              "help" : "بحاجة الى مساعدة"
            }
          },
          "genuineCheck" : {
            "success" : {
              "title" : "الأمور جيدة!",
              "desc" : "Ledger {{deviceName}} الخاصة بك أصلية وجاهزة للاستخدام مع Ledger Live"
            },
            "buttons" : {
              "next" : "متابعة",
              "prev" : "الخطوة السابقة",
              "help" : "بحاجة الى مساعدة"
            }
          },
          "hideRecoveryPhrase" : {
            "title" : "إخفاء عبارة الاسترداد الخاصة بك",
            "paragraph" : "عبارة الاسترداد الخاصة بك هي فرصتك الأخيرة للوصول إلى أصولك المشفرة، إذا لم تتمكن من استخدام Nano الخاصة بك. يجب عليك الاحتفاظ بها في مكان آمن.",
            "keepItOffline" : "أدخل هذه الكلمات في محفظة الأجهزة الخاصة بك فقط، وليس على الكمبيوتر أو الهواتف الذكية.",
            "neverShowToAnyone" : "لا تشارك أبداً كلماتك الـ24 مع أي شخص، ولا حتى مع Ledger.",
            "buttons" : {
              "next" : "حسناً، لقد انتهيت!",
              "prev" : "الخطوة السابقة",
              "help" : "بحاجة الى مساعدة",
              "learn" : "تعلم كيف تقوم بإخفائها"
            }
          },
          "pairMyNano" : {
            "title" : "اختبار الأصالة",
            "paragraph" : "سنتحقق مما إذا كانت Nano الخاصة بك أصلية. يجب ان يكون ذلك سريعاً وسهلاً!",
            "buttons" : {
              "next" : "التحقق من Nano الخاصة بي",
              "prev" : "الخطوة السابقة",
              "help" : "بحاجة الى مساعدة"
            }
          }
        }
      }
    },
    "pedagogy" : {
      "heading" : "الأساسيات",
      "screens" : {
        "accessYourCoins" : {
          "title" : "الوصول إلى أصولك المشفرة",
          "description" : "يتم حفظ أصولك المشفرة على سلسلة الكتل (blockchain). أنت بحاجة إلى مفتاح خاص للوصول إليها وإدارتها."
        },
        "ownYourPrivateKey" : {
          "title" : "امتلك مفتاحك الخاص",
          "description" : "يتم حفظ مفتاحك الخاص في Nano الخاصة بك. يجب أن تكون أنت الشخص الوحيد الذي يمتلكه لتكون مُسيطر على أموالك."
        },
        "stayOffline" : {
          "title" : "ابق غير متصل بالإنترنت",
          "description" : "Nano الخاصة بك تعمل كمحفظة \"تخزين بارد\". هذا يعني أنها لا تكشف مفتاحك الخاص على الإنترنت أبداً، حتى عند استخدام التطبيق."
        },
        "validateTransactions" : {
          "title" : "التحقق من صحة المعاملات",
          "description" : "Ledger Live يتيح لك شراء وبيع وإدارة وتبادل وكسب الأصول المشفرة بينما تظل محمياً. ستتحقق من صحة كل معاملة أصول مشفرة باستخدام Nano الخاصة بك."
        },
        "setUpNanoWallet" : {
          "title" : "لنقوم بإعداد Nano الخاصة بك!",
          "description" : "سنبدأ بإعداد أمان Nano الخاصة بك.",
          "CTA" : "هيا بنا!"
        }
      }
    },
    "quizz" : {
      "heading" : "اختبار قصير",
      "title" : "والآن، لنختبر معلوماتك!",
      "descr" : "أجب على 3 أسئلة بسيطة لتجنب المفاهيم الخاطئة الشائعة حول محفظة الأجهزة الخاصة بك.",
      "buttons" : {
        "start" : "لنأخذ اختبار قصير",
        "next" : "السؤال التالي",
        "finish" : "إنهاء الاختبار"
      },
      "questions" : {
        "1" : {
          "text" : "كمستخدم Ledger، يتم حفظ أصولي المشفرة:",
          "answers" : {
            "1" : "على Nano الخاصة بي",
            "2" : "على سلسلة الكتل (blockchain)"
          },
          "results" : {
            "success" : {
              "title" : "تهانينا!",
              "text" : "يتم حفظ أصولك المشفرة دائماً على سلسلة الكتل (blockchain). محفظة الأجهزة الخاصة بك تحتفظ بمفتاحك الخاص فقط، والذي يتيح لك الوصول إلى أصولك المشفرة."
            },
            "fail" : {
              "title" : "غير صحيح!",
              "text" : "يتم حفظ أصولك المشفرة دائماً على سلسلة الكتل (blockchain). محفظة الأجهزة الخاصة بك تحتفظ بمفتاحك الخاص فقط، والذي يتيح لك الوصول إلى أصولك المشفرة."
            }
          }
        },
        "2" : {
          "text" : "إذا لم تعد عبارة الاسترداد الخاصة بي سرية وآمنة...",
          "answers" : {
            "1" : "ليست مشكلة، Ledger يمكن أن تُرسل لي نسخة",
            "2" : "أصولي المشفرة لم تعد آمنة وأحتاج إلى نقلها إلى مكان آمن"
          },
          "results" : {
            "success" : {
              "title" : "تهانينا!",
              "text" : "يمكن لأي شخص يعرف عبارة الاسترداد الخاصة بك أن يقوم بسرقة أصولك المشفرة. \nإذا فقدت هذه العبارة، يجب عليك نقل أصولك المشفرة بسرعة إلى مكان آمن."
            },
            "fail" : {
              "title" : "غير صحيح!",
              "text" : "يمكن لأي شخص يعرف عبارة الاسترداد الخاصة بك أن يقوم بسرقة أصولك المشفرة. \nإذا فقدت هذه العبارة، يجب عليك نقل أصولك المشفرة بسرعة إلى مكان آمن."
            }
          }
        },
        "3" : {
          "text" : "عندما أقوم بتوصيل Nano الخاصة بي بتطبيق Ledger، فإن مفتاحي الخاص...",
          "answers" : {
            "1" : "لا يزال غير متصل بالإنترنت",
            "2" : "متصل بالإنترنت لفترة قصيرة"
          },
          "results" : {
            "success" : {
              "title" : "تهانينا!",
              "text" : "مفتاحك الخاص يظل دائماً غير مُتصل بالإنترنت في محفظة الأجهزة الخاصة بك. حتى عندما يكون مُتصل بـNano الخاصة بك، تطبيق Ledger لا يمكنه الوصول إلى مفتاحك الخاص. يجب عليك أن تقوم فعلياً بالتصريح بكل معاملة على جهازك."
            },
            "fail" : {
              "title" : "غير صحيح!",
              "text" : "مفتاحك الخاص يظل دائماً غير مُتصل بالإنترنت في محفظة الأجهزة الخاصة بك. حتى عندما يكون مُتصل بـNano الخاصة بك، تطبيق Ledger لا يمكنه الوصول إلى مفتاحك الخاص. يجب عليك أن تقوم فعلياً بالتصريح بكل معاملة على جهازك."
            }
          }
        }
      }
    }
  },
  "connectTroubleshooting" : {
    "desc" : "تواجه مشكلة في توصيل جهازك؟",
    "cta" : "أصلحة",
    "solution" : "الحل رقم #{{number}}",
    "applesInstructions" : "إرشادات Apple",
    "nextSolution" : "الحل التالي",
    "previousSolution" : "الحل السابق",
    "followSteps" : "اتبع هذه الخطوات",
    "supportArticle" : "مقالة دعم",
    "connecting" : "جاري الاتصال...",
    "connected" : "متصل!",
    "backToPortfolio" : "الرجوع إلى المحفظة الاستثمارية",
    "steps" : {
      "entry" : {
        "title" : "استكشاف وحل مشكلات USB",
        "desc" : "يبدو أن هناك مشكلة في الاتصال بجهازك. لا تقلق، يمكنك تجربة حلول مختلفة واحداً بعد الآخر حتى يتصل جهازك!",
        "cta" : "لنقوم بإصلاحها!",
        "back" : "رجوع"
      },
      "1" : {
        "windows" : {
          "title" : "تشغيل Ledger Live كمسؤول",
          "bullets" : {
            "0" : "الخروج من Ledger Live.",
            "1" : "انقر بالزر الأيمن على تطبيق Ledger Live.",
            "2" : "اختر \"Run as Administrator\" (تشغيل كمسؤول).",
            "3" : "قم بتوصيل جهازك وإلغاء قفله لمعرفة ما إذا تم اكتشافه."
          }
        },
        "linux" : {
          "title" : "تحديث قواعد udev على Linux",
          "desc" : "انقر على الزر أدناه لإضافة قواعد udev. ثم قم بتوصيل جهازك وإلغاء قفله لمعرفة ما إذا تم اكتشافه.",
          "cta" : "تعيين القواعد",
          "bullets" : {
            "0" : "أدخل الأمر التالي في شاشة الأوامر لإضافة القواعد تلقائياً وإعادة تحميل udev.",
            "1" : "قم بتوصيل جهازك وإلغاء قفله لمعرفة ما إذا تم اكتشافه."
          }
        }
      },
      "2" : {
        "usbPort" : {
          "title" : "قم بتجربة منافذ USB مختلفة",
          "bullets" : {
            "0" : "قم بتغيير منفذ USB على الكمبيوتر الخاص بك.",
            "1" : "إزالة أي دونجل USB.",
            "2" : "قم بتوصيل جهازك وإلغاء قفله لمعرفة ما إذا تم اكتشافه."
          }
        },
        "usbCable" : {
          "title" : "تغيير كبل USB",
          "bullets" : {
            "0" : "استخدم كبل USB الأصلي إن أمكن.",
            "1" : "جرّب كبل USB مختلف، مع التأكد من أنه يدعم نقل البيانات.",
            "2" : "قم بتوصيل جهازك وإلغاء قفله لمعرفة ما إذا تم اكتشافه."
          }
        },
        "restart" : {
          "title" : "أعد تشغيل الكمبيوتر الخاص بك",
          "bullets" : {
            "0" : "قم بإعادة تشغيل الكمبيوتر الخاص بك.",
            "1" : "ابدأ تشغيل Ledger Live.",
            "2" : "قم بتوصيل جهازك وإلغاء قفله لمعرفة ما إذا تم اكتشافه."
          }
        },
        "antiVirus" : {
          "title" : "إيقاف برنامج الحماية من الفيروسات والشبكة الافتراضية الخاصة (VPN)",
          "bullets" : {
            "0" : "إيقاف أي برنامج حماية من الفيروسات، جدار حماية، والشبكة الافتراضية الخاصة (VPN).",
            "1" : "قم بتوصيل جهازك وإلغاء قفله لمعرفة ما إذا تم اكتشافه.",
            "2" : "أضف Ledger Live إلى قائمة البرامج المسموح بها في برنامج مكافحة الفيروسات لديك إذا كان ما سبق يعمل جيداً."
          }
        },
        "anotherComputer" : {
          "title" : "جرب كمبيوتر آخر",
          "bullets" : {
            "0" : "انتقل إلى <0>{{link}}</0> على كمبيوتر آخر لتنزيل Ledger Live وتثبيته.",
            "1" : "قم بتوصيل جهازك وإلغاء قفله لمعرفة ما إذا تم اكتشافه."
          }
        }
      },
      "3" : {
        "windows" : {
          "title" : "تحديث برامج تشغيل جهاز USB",
          "bullets" : {
            "0" : "قم بزيارة <0>{{link}}</0>",
            "1" : "اتبع الإرشادات لتحديث برامج تشغيل جهاز USB.",
            "2" : "قم بتوصيل جهازك وإلغاء قفله لمعرفة ما إذا تم اكتشافه."
          }
        },
        "mac" : {
          "0" : {
            "title" : "تمكين الوصول إلى القرص بالكامل",
            "bullets" : {
              "0" : "افتح \"System Preferences\" (تفضيلات النظام).",
              "1" : "انتقل إلى \"Security & Privacy\" (الأمان والخصوصية).",
              "2" : "في تبويب \"الخصوصية\"، انتقل إلى \"Full Disk Access\" (الوصول إلى القرص بالكامل) في العمود الأيسر.",
              "3" : "إضافة \"Ledger Live\".",
              "4" : "قم بتوصيل جهازك وإلغاء قفله لمعرفة ما إذا تم اكتشافه."
            }
          },
          "1" : {
            "title" : "إعادة تعيين NVRAM",
            "link" : "إرشادات Apple",
            "bullets" : {
              "0" : "اذا كان Mac الخاص بك لديه معالج إنتل، اتبع <0>{{link}}</0> لإعادة تعيين NVRAM.",
              "1" : "قم بتوصيل جهازك وإلغاء قفله لمعرفة ما إذا تم اكتشافه."
            }
          }
        }
      },
      "4" : {
        "deviceSelection" : {
          "title" : "ما نوع جهازك؟",
          "desc" : "اذا كان لديك Nano S ، يمكنك محاولة إصلاح البرنامج الثابت لجهازك. بالنسبة لمستخدمي Nano X وBlue ، يرجى أن تقم بالتواصل مع دعم Ledger"
        },
        "notFixed" : {
          "title" : " لم يتم حل مشكلة توصيل USB بعد؟",
          "desc" : "إذا جربت كل الحلول الممكنة، يرجى التواصل مع دعم Ledger. خلاف ذلك، يرجى إتباع إرشادات أي حل لم تجربه حتى الآن.",
          "back" : "الرجوع إلى المحفظة الاستثمارية",
          "cta" : "تواصل مع الدعم"
        },
        "repair" : {
          "title" : "إصلاح Nano S الخاص بك",
          "desc" : "ما الرسالة المعروضة على جهازك؟",
          "mcuOutdated" : "البرنامج الثابت للمتحكم الدقيق (MCU) قديم",
          "mcuNotGenuine" : "البرنامج الثابت للمتحكم الدقيق (MCU) ليس أصلياً",
          "repairInstructions" : "اتبع تعليمات إصلاح الجهاز",
          "updateInstructions" : "اتبع إرشادات تحديث الجهاز",
          "somethingElse" : "شيء آخر"
=======
    "update": {
      "downloadInProgress": "جاري تنزيل التحديث...",
      "downloadProgress": "اكتمل {{progress}}%",
      "checking": "جاري التحقق من التحديث...",
      "checkSuccess": "التحديث جاهز للتثبيت",
      "quitAndInstall": "تثبيت الآن",
      "updateAvailable": "التحديث إلى إصدار {{version}} من Ledger Live متاح",
      "error": "حدث خطأ أثناء التحديث. يرجى التنزيل مرة أخرى",
      "reDownload": "التنزيل مرة أخرى",
      "nightlyWarning": "لا يمكن لهذا الإصدار إجراء التحديث التلقائي. يرجى تثبيت أحدث إصدار يدوياً",
      "downloadNow": "تنزيل التحديث"
    },
    "crash": {
      "title": "حدث خطأ ما",
      "description": "يرجى مراجعة مقالات الدعم لدينا لمعرفة الحلول الممكنة. إذا استمرت المشكلة، يرجى حفظ السجلات باستخدام الزر أدناه وتقديمها إلى فريق دعم Ledger.",
      "troubleshooting": "انقر هنا لمعرفة الحلول الممكنة",
      "logs": "حفظ السجلات",
      "dataFolder": "عرض بيانات المستخدم"
    },
    "exportOperationsModal": {
      "title": "سجل العمليات",
      "desc": "اختر الحسابات التي تريد حفظ سجل المعاملات لها",
      "descSuccess": "تم حفظ ملف CSV الخاص بسجل عملياتك في المجلد المحدد بنجاح",
      "titleSuccess": "تم حفظ سجل العمليات بنجاح",
      "cta": "حفظ",
      "ctaSuccess": "تم",
      "noAccounts": "لا توجد حسابات للتصدير",
      "selectedAccounts": "الحسابات المراد تضمينها",
      "selectedAccounts_plural": "الحسابات المراد تضمينها: ({{count}})",
      "disclaimer": "القيمة المقابلة في التصدير يتم تقديمها لأغراض تعريفية فقط. لا تعتمد على هذه البيانات للأغراض المحاسبية أو الضريبية أو التنظيمية أو القانونية، لأنها لا تمثل سوى تقدير لسعر الأصول في وقت إجراء المعاملات والتصدير، وفقاً لطرق التقييم المقدمة من مزود للخدمة لدينا، Kaiko"
    },
    "language": {
      "system": "استخدم لغة النظام",
      "switcher": {
        "en": "English",
        "fr": "Français",
        "ru": "Русский",
        "es": "Español",
        "zh": "中文（简体）",
        "de": "Deutsch"
      }
    },
    "theme": {
      "system": "اختر سمة النظام",
      "light": "فاتح",
      "dusk": "غسق",
      "dark": "داكن"
    },
    "toastOverlay": {
      "toastType": {
        "announcement": "الأخبار",
        "operation": "عملية",
        "achievement": "تم إلغاء قفل الإنجاز"
      },
      "groupedToast": {
        "text": "لديك {{count}} إشعارات غير مقروءة",
        "cta": "رؤية التفاصيل"
      }
    },
    "informationCenter": {
      "tooltip": "مركز المعلومات",
      "ongoingIncidentsTooltip": "هناك {{count}} حدث جاري",
      "ongoingIncidentsTooltip_plural": "هناك {{count}} أحداث جارية",
      "tabs": {
        "announcements": "الأخبار",
        "announcementsUnseen": "أخبار ({{unseenCount}})",
        "serviceStatus": "الحالة",
        "serviceStatusIncidentsOngoing": "الحالة ({{incidentCount}})"
      },
      "serviceStatus": {
        "statusOk": {
          "title": "Ledger Live قيد التشغيل",
          "description": "تواجه مشكلة؟ اذهب الى </0>صفحة المساعدة</0> لدينا"
        },
        "statusNotOk": {
          "title": "Ledger Live يواجه مشاكل",
          "learnMore": "تعرّف على المزيد"
        }
      },
      "announcement": {
        "emptyState": {
          "title": "لا توجد أخبار في الوقت الحالي",
          "desc": "ستجد هنا جميع الأخبار المتعلقة بـLedger وLedger Live"
        }
      }
    },
    "onboarding": {
      "drawers": {
        "pinHelp": {
          "title": "قم بتأمين كود PIN الخاص بك",
          "intro": "أثناء عملية الإعداد، تختار كود PIN.",
          "rules": {
            "1": "<0>دائماً</0> اختر كود PIN بنفسك.",
            "2": "<0>دائماً</0> قم بإدخال كود PIN الخاص بك بعيداً عن الأنظار.",
            "3": "يمكنك تغيير كود PIN الخاص بك إذا لزم الأمر.",
            "4": "إدخال كود PIN بشكل غير صحيح لثلاث مرات متتالية سوف يعيد تعيين الجهاز.",
            "5": "لا تستخدم <0>أبداً</0> كود PIN سهلاً مثل 0000 أو 123456 أو 55555555.",
            "6": "لا تقم <0>أبداً</0> بمشاركة كود PIN الخاص بك مع أي شخص آخر. ولا حتى مع Ledger.",
            "7": "لا تستخدم <0>أبداً</0> كود PIN لم تقم باختياره بنفسك.",
            "8": "لا تقم <0>أبداً</0> بحفظ كود PIN الخاص بك على كمبيوتر أو هاتف."
          }
        },
        "recoverySeed": {
          "title1": "كيف تعمل عبارة الاسترداد؟",
          "paragraph1": "عبارة الاسترداد الخاصة بك تعمل كمفتاح رئيسي فريد. جهازك Ledger يقوم باستخدامها لحساب المفاتيح الخاصة لكل أصل مشفر تملكه.",
          "paragraph2": "لاستعادة الوصول إلى أصولك المشفرة، يمكن لأي محفظة أن تقوم بحساب نفس المفاتيح الخاصة من عبارة الاسترداد الخاصة بك.",
          "link": "المزيد عن عبارة الاسترداد",
          "title2": "ماذا يحدث إذا فقدت إمكانية الوصول إلى Nano الخاصة بي؟",
          "paragraph3": "لا تقلق واتبع هذه الخطوات:",
          "points": {
            "1": "احصل على محفظة أجهزة جديدة.",
            "2": "اختر \"Restore recovery phrase on a new device\" (استعادة عبارة الاسترداد على جهاز جديد) في تطبيق Ledger",
            "3": "أدخل عبارة الاسترداد الخاصة بك على جهازك الجديد لاستعادة الوصول إلى أصولك المشفرة."
          }
        },
        "whereToHide": {
          "title": "أين ينبغي علي أن أحتفظ بعبارة الاسترداد الخاصة بي؟",
          "points": {
            "1": "لا تدخله <0>أبداً</0> على كمبيوتر أو هاتف ذكي أو أي جهاز آخر. لا تأخذ صورة لها.",
            "2": "لا تقم <0>أبداً</0> بمشاركة الـ 24 كلمة الخاصة بك مع أي شخص.",
            "3": "<1>دائماً</1> قم بحفظها في مكان آمن، بعيد عن الأنظار.",
            "4": "Ledger لن تطلب أبداً عبارة الاسترداد الخاصة بك.",
            "5": "إذا طلب منك أي شخص أو تطبيق تقديمها، فعليك أن تفترض أنها عملية احتيال!"
          }
        }
      },
      "modals": {
        "recoverySeedWarning": {
          "contactSupportCTA": "تواصل مع الدعم",
          "continueCTA": "متابعة",
          "title": "يرجى التحقق من محتويات الصندوق",
          "description": "إذا جاء {{device}} الخاص بك مع كود PIN أو عبارة الاسترداد، فإنه ليس من الآمن استخدامه، ويجب عليك التواصل مع دعم Ledger.",
          "alert": "فقط استخدم عبارة الاسترداد التي عرضها جهازك عند إعداده"
        }
      },
      "alerts": {
        "beCareful": {
          "title": "يرجى أن تكون حذر",
          "descr": "تأكد من اتباع التعليمات على هذا التطبيق في كل خطوة من العملية.",
          "gotIt": "فهمت ذلك"
        },
        "useLedgerSeeds": {
          "title": "نوصي باستخدام عبارات استرداد Ledger فقط",
          "descr": "Ledger لا تضمن أمان عبارات الاسترداد الخارجية. نحن نوصي بإعداد Nano خاصتك كجهاز جديد إذا لم يتم إنشاء عبارة الاسترداد الخاصة بك من خلال Ledger.",
          "gotIt": "فهمت ذلك"
        }
      },
      "screens": {
        "welcome": {
          "title": "مرحباً بك في Ledger",
          "description": "قم بإدارة أصولك المشفرة بأمان من الكمبيوتر الخاص بك.",
          "cta": "بدء الاستخدام",
          "noDevice": "ليس لديك جهاز؟ <0>شراء Ledger Nano X</0>",
          "languageWarning": {
            "title": "ابدأ باللغة {{language}}",
            "desc": "نحن نقوم بتقديم لغات إضافية لمساعدتك في بدء استخدام Ledger. يرجى العلم أن الجزء المتبقي من تجربة Ledger متاح حالياً باللغة الإنجليزية فقط.",
            "cta": "فهمت ذلك"
          }
        },
        "selectDevice": {
          "title": "ما نوع جهازك؟"
        },
        "selectUseCase": {
          "greetings": "مرحباً!",
          "hasNoRecovery": "أول مرة تستخدم {{deviceName}} الخاصة بك؟",
          "hasRecovery": "لديك عبارة استرداد بالفعل؟",
          "separator": "أو",
          "switchDevice": "تبديل الجهاز",
          "options": {
            "1": {
              "heading": "اول استخدام",
              "title": "إعداد {{deviceName}} جديد",
              "description": "لنبدأ ونقوم بإعداد جهازك!"
            },
            "2": {
              "heading": "توصيل الجهاز",
              "title": "توصيل {{deviceName}} الخاصة بك",
              "description": "هل تم إعداد جهازك بالفعل؟ قم بتوصيله بالتطبيق!"
            },
            "3": {
              "heading": "استعادة الجهاز",
              "title": "استعادة عبارة الاسترداد الخاصة بك على جهاز جديد",
              "description": "استخدم عبارة استرداد حالية لاستعادة مفاتيحك الخاصة على جهاز {{deviceName}} جديد!"
            }
          }
        },
        "tutorial": {
          "steps": {
            "getStarted": "بدء الاستخدام",
            "pinCode": "كود PIN",
            "recoveryPhrase": "عبارة الاسترداد",
            "hideRecoveryPhrase": "إخفاء عبارة الاسترداد",
            "pairNano": "توصيل nano"
          },
          "screens": {
            "importYourRecoveryPhrase": {
              "title": "الاستعادة من عبارة الاسترداد",
              "paragraph1": "قم باستعادة Nano الخاصة بك من عبارة الاسترداد الخاصة بك لاستعادة أو استبدال أو عمل نسخة احتياطية من محفظة أجهزة Ledger الخاصة بك.",
              "paragraph2": "Nano خاصتك ستستعيد مفاتيحك الخاصة وستكون قادراً على الوصول إلى أصولك المشفرة وإدارتها.",
              "buttons": {
                "next": "حسنًا، أنا مستعد!",
                "prev": "الخطوة السابقة",
                "help": "بحاجة الى مساعدة"
              }
            },
            "howToGetStarted": {
              "title": "أفضل طريقة لتبدأ:",
              "rules": {
                "1": "قم بتخطيط 30 دقيقة وخذ وقتك.",
                "2": "احصل على قلم للكتابة به.",
                "3": "كن بمفردك، واختر بيئة آمنة وهادئة."
              },
              "buttons": {
                "next": "حسنًا، أنا مستعد!",
                "prev": "الخطوة السابقة"
              }
            },
            "deviceHowTo": {
              "turnOn": {
                "title": "قم بتشغيل Nano",
                "descr": "قم بتوصيل جهازك بالكمبيوتر الخاص بك باستخدام كبل USB."
              },
              "browse": {
                "title": "تصفح",
                "descr": "تعرف على كيفية التفاعل مع جهازك من خلال قراءة التعليمات التي تظهر على الشاشة."
              },
              "select": {
                "title": "اختر \"Set up as new device\" (إعداد كجهاز جديد)",
                "descr": "اضغط على كلا الزرين في وقت واحد لتأكيد الاختيار."
              },
              "follow": {
                "title": "اتبع التعليمات",
                "descr": "عد إلى هنا مرة أخرى لاتباع التعليمات على كود PIN الخاص بك."
              },
              "buttons": {
                "next": "الخطوة التالية",
                "prev": "الخطوة السابقة",
                "help": "بحاجة الى مساعدة"
              }
            },
            "deviceHowTo2": {
              "turnOn": {
                "title": "قم بتشغيل Nano",
                "descr": "قم بتوصيل جهازك بالكمبيوتر الخاص بك باستخدام كبل USB."
              },
              "browse": {
                "title": "تصفح",
                "descr": "تعرف على كيفية التفاعل مع جهازك من خلال قراءة التعليمات التي تظهر على الشاشة."
              },
              "select": {
                "title": "اختر \"Enter your recovery phrase\" (أدخل عبارة الاسترداد الخاصة بك)",
                "descr": "اضغط على كلا الزرين في وقت واحد لتأكيد الاختيار."
              },
              "follow": {
                "title": "اتبع التعليمات",
                "descr": "عد إلى هنا مرة أخرى لاتباع التعليمات على كود PIN الخاص بك."
              },
              "buttons": {
                "next": "الخطوة التالية",
                "prev": "الخطوة السابقة",
                "help": "بحاجة الى مساعدة"
              }
            },
            "pinCode": {
              "title": "كود PIN",
              "paragraph": "كود PIN الخاص بك هو الطبقة الأولى من الأمان. إنه يؤمن فعلياً الوصول إلى مفاتحك الخاص وNano الخاصة بك. يجب أن يتكون كود PIN الخاص بك من 4 إلى 8 أرقام.",
              "disclaimer": "أفهم أنه يجب على اختيار كود PIN الخاص بي بنفسي وإبقاؤه سرياً.",
              "buttons": {
                "next": "إعداد كود PIN",
                "prev": "الخطوة السابقة",
                "help": "بحاجة الى مساعدة"
              }
            },
            "quizSuccess": {
              "title": "أصبحت محترفاً بالفعل!",
              "paragraph": "أنت مُستعد لإدارة أصولك المشفرة بأمان.\n\n لم يتبقى أمامك سوى خطوة واحدة سريعة!",
              "buttons": {
                "next": "الخطوة التالية",
                "prev": "الخطوة السابقة",
                "help": "بحاجة الى مساعدة"
              }
            },
            "quizFailure": {
              "title": "ستصبح محترفاً قريباً...",
              "paragraph": "لا تقلق، Ledger هنا لإرشادك خلال رحلتك. ستشعر قريباً براحة إضافية بشأن أمان أصولك المشفرة.\n\nلم يتبقى سوى خطوة واحدة سريعة!",
              "buttons": {
                "next": "الخطوة التالية",
                "prev": "الخطوة السابقة"
              }
            },
            "pinCodeHowTo": {
              "setUp": {
                "title": "اختر كود PIN",
                "descr": "اضغط على الزر الأيسر أو الأيمن لتغيير الأرقام. اضغط على كلا الزرين لتأكيد أحد الأرقام. اختر <0></0> لتأكيد كود PIN الخاص بك. اختر <1></2> لمسح أحد الأرقام."
              },
              "confirm": {
                "title": "تأكيد كود PIN",
                "descr": "أدخل كود PIN الخاص بك مرة أخرى لتأكيده."
              },
              "buttons": {
                "next": "الخطوة التالية",
                "prev": "الخطوة السابقة",
                "help": "بحاجة الى مساعدة"
              }
            },
            "existingRecoveryPhrase": {
              "title": "أدخل عبارة الاسترداد الخاصة بك",
              "paragraph1": "عبارة الاسترداد الخاصة بك هي القائمة السرية من الكلمات التي قمت بنسخها احتياطياً عندما قمت بإعداد محفظتك لأول مرة.",
              "paragraph2": "Ledger لا تحتفظ بنسخة من عبارة الاسترداد الخاصة بك.",
              "disclaimer": "أفهم أنني إذا فقدت عبارة الاسترداد الخاصة بي فلن أتمكن من الوصول إلى أصولي المشفرة في حالة أن فقدت الوصول إلى Nano الخاصة بي.",
              "buttons": {
                "next": "أدخل عبارة الاسترداد",
                "prev": "الخطوة السابقة",
                "help": "بحاجة الى مساعدة"
              },
              "warning": {
                "title": "لا تستخدم عبارة استرداد لم تقم بإنشائها بنفسك.",
                "desc": "كود PIN وعبارة الاسترداد لمحفظة أجهزة Ledger الخاصة بك يجب أن يتم تهيئتهم بواسطتك أنت فقط. إذا كنت قد تلقيت جهاز يحتوي مسبقاً على كلمة بذور أو كود PIN مهيأً بالفعل، فلا تستخدم المنتج وتواصل مع دعم العملاء لدينا.",
                "supportLink": "تواصل مع دعم العملاء"
              }
            },
            "useRecoverySheet": {
              "takeYourRecoverySheet": {
                "title": "خذ ورقة الاسترداد الخاصة بك",
                "descr": "احصل على ورقة استرداد فارغة، والتي أتت مرفقة مع Nano الخاصة بك. يرجى التواصل مع دعم Ledger إذا لم تكن ورقة الاسترداد أتت فارغة."
              },
              "writeDownWords": {
                "title": "اكتب 24 كلمة",
                "descr": "اكتب الكلمة رقم #1 (Word #1) المعروضة على Nano الخاصة بك في الموضع 1 من ورقة الاسترداد لديك. ثم اضغط يميناً على Nano الخاصة بك لعرض الكلمة رقم#2 (Word #2) واكتبها في الموضع 2.\n\nكرر العملية لجميع الكلمات مع احترام الترتيب والتهجئة بعناية. اضغط على اليسار على جهاز Nano الخاصة بك للتحقق من وجود أي أخطاء."
              },
              "buttons": {
                "next": "الخطوة التالية",
                "prev": "الخطوة السابقة",
                "help": "بحاجة الى مساعدة"
              }
            },
            "newRecoveryPhrase": {
              "title": "عبارة الاسترداد",
              "paragraph1": "عبارة الاسترداد الخاصة بك هي قائمة سرية من 24 كلمة تقوم بنسخ مفاتيحك الخاصة أحتيطياً.",
              "paragraph2": "Nano الخاصة بك تقوم بإنشاء عبارة استرداد فريدة. Ledger لا تحتفظ بنسخة منها.",
              "disclaimer": "أفهم أنني إذا فقدت عبارة الاسترداد هذه فلن أتمكن من الوصول إلى أصولي المشفرة في حالة أن فقدت الوصول إلى Nano الخاصة بي.",
              "buttons": {
                "next": "عبارة الاسترداد",
                "prev": "الخطوة السابقة",
                "help": "بحاجة الى مساعدة"
              }
            },
            "recoveryHowTo": {
              "grabRecovery": {
                "title": "أحضر عبارة الاسترداد الخاصة بك"
              },
              "selectLength": {
                "title": "اختر طول عبارة الاسترداد",
                "descr": "يمكن أن تحتوي عبارة الاسترداد الخاصة بك على 12 أو 18 أو 24 كلمة. يجب عليك إدخال كل الكلمات للوصول إلى أصولك المشفرة."
              },
              "enterWord": {
                "title": "أدخل الكلمة رقم 1 (Word #1)...",
                "descr": "أدخل الأحرف الأولى من الكلمة رقم 1 (Word #1) عن طريق اختيارهم باستخدام الزر الأيمن أو الأيسر. اضغط على كلا الزرين لتأكيد كل حرف من الحروف."
              },
              "validateWord": {
                "title": "قم بتأكيد الكلمة رقم 1 (Word #1)...",
                "descr": "اختر الكلمة رقم 1 (Word #1) من بين الاقتراحات. اضغط على كلا الزرين لتأكيدها."
              },
              "andNext": {
                "title": "كرر الخطوات لجميع الكلمات!"
              },
              "buttons": {
                "next": "الخطوة التالية",
                "prev": "الخطوة السابقة",
                "help": "بحاجة الى مساعدة"
              }
            },
            "recoveryHowTo3": {
              "reEnterWord": {
                "title": "تأكيد عبارة الاسترداد الخاصة بك",
                "descr": "قم بالتمرير بين الكلمات حتى تجد الكلمة رقم 1 (Word #1) بالضغط على الزر الأيمن. قم بتأكيدها من خلال الضغط على كلا الزرين."
              },
              "repeat": {
                "title": "كرر الخطوات لجميع الكلمات!"
              },
              "buttons": {
                "next": "الخطوة التالية",
                "prev": "الخطوة السابقة",
                "help": "بحاجة الى مساعدة"
              }
            },
            "genuineCheck": {
              "success": {
                "title": "الأمور جيدة!",
                "desc": "Ledger {{deviceName}} الخاصة بك أصلية وجاهزة للاستخدام مع Ledger Live"
              },
              "buttons": {
                "next": "متابعة",
                "prev": "الخطوة السابقة",
                "help": "بحاجة الى مساعدة"
              }
            },
            "hideRecoveryPhrase": {
              "title": "إخفاء عبارة الاسترداد الخاصة بك",
              "paragraph": "عبارة الاسترداد الخاصة بك هي فرصتك الأخيرة للوصول إلى أصولك المشفرة، إذا لم تتمكن من استخدام Nano الخاصة بك. يجب عليك الاحتفاظ بها في مكان آمن.",
              "keepItOffline": "أدخل هذه الكلمات في محفظة الأجهزة الخاصة بك فقط، وليس على الكمبيوتر أو الهواتف الذكية.",
              "neverShowToAnyone": "لا تشارك أبداً كلماتك الـ24 مع أي شخص، ولا حتى مع Ledger.",
              "buttons": {
                "next": "حسناً، لقد انتهيت!",
                "prev": "الخطوة السابقة",
                "help": "بحاجة الى مساعدة",
                "learn": "تعلم كيف تقوم بإخفائها"
              }
            },
            "pairMyNano": {
              "title": "اختبار الأصالة",
              "paragraph": "سنتحقق مما إذا كانت Nano الخاصة بك أصلية. يجب ان يكون ذلك سريعاً وسهلاً!",
              "buttons": {
                "next": "التحقق من Nano الخاصة بي",
                "prev": "الخطوة السابقة",
                "help": "بحاجة الى مساعدة"
              }
            }
          }
        }
      },
      "pedagogy": {
        "heading": "الأساسيات",
        "screens": {
          "accessYourCoins": {
            "title": "الوصول إلى أصولك المشفرة",
            "description": "يتم حفظ أصولك المشفرة على سلسلة الكتل (blockchain). أنت بحاجة إلى مفتاح خاص للوصول إليها وإدارتها."
          },
          "ownYourPrivateKey": {
            "title": "امتلك مفتاحك الخاص",
            "description": "يتم حفظ مفتاحك الخاص في Nano الخاصة بك. يجب أن تكون أنت الشخص الوحيد الذي يمتلكه لتكون مُسيطر على أموالك."
          },
          "stayOffline": {
            "title": "ابق غير متصل بالإنترنت",
            "description": "Nano الخاصة بك تعمل كمحفظة \"تخزين بارد\". هذا يعني أنها لا تكشف مفتاحك الخاص على الإنترنت أبداً، حتى عند استخدام التطبيق."
          },
          "validateTransactions": {
            "title": "التحقق من صحة المعاملات",
            "description": "Ledger Live يتيح لك شراء وبيع وإدارة وتبادل وكسب الأصول المشفرة بينما تظل محمياً. ستتحقق من صحة كل معاملة أصول مشفرة باستخدام Nano الخاصة بك."
          },
          "setUpNanoWallet": {
            "title": "لنقوم بإعداد Nano الخاصة بك!",
            "description": "سنبدأ بإعداد أمان Nano الخاصة بك.",
            "CTA": "هيا بنا!"
          }
        }
      },
      "quizz": {
        "heading": "اختبار قصير",
        "title": "والآن، لنختبر معلوماتك!",
        "descr": "أجب على 3 أسئلة بسيطة لتجنب المفاهيم الخاطئة الشائعة حول محفظة الأجهزة الخاصة بك.",
        "buttons": {
          "start": "لنأخذ اختبار قصير",
          "next": "السؤال التالي",
          "finish": "إنهاء الاختبار"
        },
        "questions": {
          "1": {
            "text": "كمستخدم Ledger، يتم حفظ أصولي المشفرة:",
            "answers": {
              "1": "على Nano الخاصة بي",
              "2": "على سلسلة الكتل (blockchain)"
            },
            "results": {
              "success": {
                "title": "تهانينا!",
                "text": "يتم حفظ أصولك المشفرة دائماً على سلسلة الكتل (blockchain). محفظة الأجهزة الخاصة بك تحتفظ بمفتاحك الخاص فقط، والذي يتيح لك الوصول إلى أصولك المشفرة."
              },
              "fail": {
                "title": "غير صحيح!",
                "text": "يتم حفظ أصولك المشفرة دائماً على سلسلة الكتل (blockchain). محفظة الأجهزة الخاصة بك تحتفظ بمفتاحك الخاص فقط، والذي يتيح لك الوصول إلى أصولك المشفرة."
              }
            }
          },
          "2": {
            "text": "إذا لم تعد عبارة الاسترداد الخاصة بي سرية وآمنة...",
            "answers": {
              "1": "ليست مشكلة، Ledger يمكن أن تُرسل لي نسخة",
              "2": "أصولي المشفرة لم تعد آمنة وأحتاج إلى نقلها إلى مكان آمن"
            },
            "results": {
              "success": {
                "title": "تهانينا!",
                "text": "يمكن لأي شخص يعرف عبارة الاسترداد الخاصة بك أن يقوم بسرقة أصولك المشفرة. \nإذا فقدت هذه العبارة، يجب عليك نقل أصولك المشفرة بسرعة إلى مكان آمن."
              },
              "fail": {
                "title": "غير صحيح!",
                "text": "يمكن لأي شخص يعرف عبارة الاسترداد الخاصة بك أن يقوم بسرقة أصولك المشفرة. \nإذا فقدت هذه العبارة، يجب عليك نقل أصولك المشفرة بسرعة إلى مكان آمن."
              }
            }
          },
          "3": {
            "text": "عندما أقوم بتوصيل Nano الخاصة بي بتطبيق Ledger، فإن مفتاحي الخاص...",
            "answers": {
              "1": "لا يزال غير متصل بالإنترنت",
              "2": "متصل بالإنترنت لفترة قصيرة"
            },
            "results": {
              "success": {
                "title": "تهانينا!",
                "text": "مفتاحك الخاص يظل دائماً غير مُتصل بالإنترنت في محفظة الأجهزة الخاصة بك. حتى عندما يكون مُتصل بـNano الخاصة بك، تطبيق Ledger لا يمكنه الوصول إلى مفتاحك الخاص. يجب عليك أن تقوم فعلياً بالتصريح بكل معاملة على جهازك."
              },
              "fail": {
                "title": "غير صحيح!",
                "text": "مفتاحك الخاص يظل دائماً غير مُتصل بالإنترنت في محفظة الأجهزة الخاصة بك. حتى عندما يكون مُتصل بـNano الخاصة بك، تطبيق Ledger لا يمكنه الوصول إلى مفتاحك الخاص. يجب عليك أن تقوم فعلياً بالتصريح بكل معاملة على جهازك."
              }
            }
          }
        }
      }
    },
    "connectTroubleshooting": {
      "desc": "تواجه مشكلة في توصيل جهازك؟",
      "cta": "أصلحة",
      "solution": "الحل رقم #{{number}}",
      "applesInstructions": "إرشادات Apple",
      "nextSolution": "الحل التالي",
      "previousSolution": "الحل السابق",
      "followSteps": "اتبع هذه الخطوات",
      "supportArticle": "مقالة دعم",
      "connecting": "جاري الاتصال...",
      "connected": "متصل!",
      "backToPortfolio": "الرجوع إلى المحفظة الاستثمارية",
      "steps": {
        "entry": {
          "title": "استكشاف وحل مشكلات USB",
          "desc": "يبدو أن هناك مشكلة في الاتصال بجهازك. لا تقلق، يمكنك تجربة حلول مختلفة واحداً بعد الآخر حتى يتصل جهازك!",
          "cta": "لنقوم بإصلاحها!",
          "back": "رجوع"
        },
        "1": {
          "windows": {
            "title": "تشغيل Ledger Live كمسؤول",
            "bullets": {
              "0": "الخروج من Ledger Live.",
              "1": "انقر بالزر الأيمن على تطبيق Ledger Live.",
              "2": "اختر \"Run as Administrator\" (تشغيل كمسؤول).",
              "3": "قم بتوصيل جهازك وإلغاء قفله لمعرفة ما إذا تم اكتشافه."
            }
          },
          "linux": {
            "title": "تحديث قواعد udev على Linux",
            "desc": "انقر على الزر أدناه لإضافة قواعد udev. ثم قم بتوصيل جهازك وإلغاء قفله لمعرفة ما إذا تم اكتشافه.",
            "cta": "تعيين القواعد",
            "bullets": {
              "0": "أدخل الأمر التالي في شاشة الأوامر لإضافة القواعد تلقائياً وإعادة تحميل udev.",
              "1": "قم بتوصيل جهازك وإلغاء قفله لمعرفة ما إذا تم اكتشافه."
            }
          }
        },
        "2": {
          "usbPort": {
            "title": "قم بتجربة منافذ USB مختلفة",
            "bullets": {
              "0": "قم بتغيير منفذ USB على الكمبيوتر الخاص بك.",
              "1": "إزالة أي دونجل USB.",
              "2": "قم بتوصيل جهازك وإلغاء قفله لمعرفة ما إذا تم اكتشافه."
            }
          },
          "usbCable": {
            "title": "تغيير كبل USB",
            "bullets": {
              "0": "استخدم كبل USB الأصلي إن أمكن.",
              "1": "جرّب كبل USB مختلف، مع التأكد من أنه يدعم نقل البيانات.",
              "2": "قم بتوصيل جهازك وإلغاء قفله لمعرفة ما إذا تم اكتشافه."
            }
          },
          "restart": {
            "title": "أعد تشغيل الكمبيوتر الخاص بك",
            "bullets": {
              "0": "قم بإعادة تشغيل الكمبيوتر الخاص بك.",
              "1": "ابدأ تشغيل Ledger Live.",
              "2": "قم بتوصيل جهازك وإلغاء قفله لمعرفة ما إذا تم اكتشافه."
            }
          },
          "antiVirus": {
            "title": "إيقاف برنامج الحماية من الفيروسات والشبكة الافتراضية الخاصة (VPN)",
            "bullets": {
              "0": "إيقاف أي برنامج حماية من الفيروسات، جدار حماية، والشبكة الافتراضية الخاصة (VPN).",
              "1": "قم بتوصيل جهازك وإلغاء قفله لمعرفة ما إذا تم اكتشافه.",
              "2": "أضف Ledger Live إلى قائمة البرامج المسموح بها في برنامج مكافحة الفيروسات لديك إذا كان ما سبق يعمل جيداً."
            }
          },
          "anotherComputer": {
            "title": "جرب كمبيوتر آخر",
            "bullets": {
              "0": "انتقل إلى <0>{{link}}</0> على كمبيوتر آخر لتنزيل Ledger Live وتثبيته.",
              "1": "قم بتوصيل جهازك وإلغاء قفله لمعرفة ما إذا تم اكتشافه."
            }
          }
        },
        "3": {
          "windows": {
            "title": "تحديث برامج تشغيل جهاز USB",
            "bullets": {
              "0": "قم بزيارة <0>{{link}}</0>",
              "1": "اتبع الإرشادات لتحديث برامج تشغيل جهاز USB.",
              "2": "قم بتوصيل جهازك وإلغاء قفله لمعرفة ما إذا تم اكتشافه."
            }
          },
          "mac": {
            "0": {
              "title": "تمكين الوصول إلى القرص بالكامل",
              "bullets": {
                "0": "افتح \"System Preferences\" (تفضيلات النظام).",
                "1": "انتقل إلى \"Security & Privacy\" (الأمان والخصوصية).",
                "2": "في تبويب \"الخصوصية\"، انتقل إلى \"Full Disk Access\" (الوصول إلى القرص بالكامل) في العمود الأيسر.",
                "3": "إضافة \"Ledger Live\".",
                "4": "قم بتوصيل جهازك وإلغاء قفله لمعرفة ما إذا تم اكتشافه."
              }
            },
            "1": {
              "title": "إعادة تعيين NVRAM",
              "link": "إرشادات Apple",
              "bullets": {
                "0": "اذا كان Mac الخاص بك لديه معالج إنتل، اتبع <0>{{link}}</0> لإعادة تعيين NVRAM.",
                "1": "قم بتوصيل جهازك وإلغاء قفله لمعرفة ما إذا تم اكتشافه."
              }
            }
          }
        },
        "4": {
          "deviceSelection": {
            "title": "ما نوع جهازك؟",
            "desc": "اذا كان لديك Nano S ، يمكنك محاولة إصلاح البرنامج الثابت لجهازك. بالنسبة لمستخدمي Nano X وBlue ، يرجى أن تقم بالتواصل مع دعم Ledger"
          },
          "notFixed": {
            "title": " لم يتم حل مشكلة توصيل USB بعد؟",
            "desc": "إذا جربت كل الحلول الممكنة، يرجى التواصل مع دعم Ledger. خلاف ذلك، يرجى إتباع إرشادات أي حل لم تجربه حتى الآن.",
            "back": "الرجوع إلى المحفظة الاستثمارية",
            "cta": "تواصل مع الدعم"
          },
          "repair": {
            "title": "إصلاح Nano S الخاص بك",
            "desc": "ما الرسالة المعروضة على جهازك؟",
            "mcuOutdated": "البرنامج الثابت للمتحكم الدقيق (MCU) قديم",
            "mcuNotGenuine": "البرنامج الثابت للمتحكم الدقيق (MCU) ليس أصلياً",
            "repairInstructions": "اتبع تعليمات إصلاح الجهاز",
            "updateInstructions": "اتبع إرشادات تحديث الجهاز",
            "somethingElse": "شيء آخر"
          }
        }
      }
    },
    "SignMessageConfirm": {
      "stringHash": "دالة تجزئة الرسالة",
      "domainHash": "دالة تجزئة المجال",
      "messageHash": "دالة تجزئة الرسالة",
      "message": "رسالة"
    },
    "TransactionConfirm": {
      "title": "يرجى تأكيد العملية على جهازك لإنهائها",
      "warning": "دائماً تحقق أن العنوان المعروض على جهازك يطابق تماماً العنوان الذي قدمه {{recipientWording}}",
      "secureContract": "تحقق من تفاصيل الإيداع على جهازك قبل إرساله. يتم توفير عنوان العقد بشكل آمن حتى لا تضطر إلى التحقق منه.",
      "verifyData": "تحقق دائماً من تفاصيل العملية على جهازك.",
      "warningWording": {},
      "titleWording": {
        "send": "يرجى التأكيد على جهازك لإنهاء العملية",
        "claimReward": "يرجى التأكيد على جهازك لإنهاء العملية",
        "freeze": "يرجى التأكيد على جهازك لإنهاء العملية",
        "unfreeze": "يرجى التأكيد على جهازك لإنهاء العملية",
        "vote": "يرجى التأكيد على جهازك لإنهاء العملية",
        "delegate": "يرجى التأكيد على جهازك لإنهاء العملية",
        "undelegate": "يرجى التأكيد على جهازك لإنهاء العملية",
        "redelegate": "يرجى التأكيد على جهازك لإنهاء العملية",
        "claimRewardCompound": "يرجى التأكيد على جهازك لإنهاء العملية",
        "nominate": "يرجى التأكيد على جهازك لإنهاء العملية",
        "chill": "يرجى التأكيد على جهازك لإنهاء العملية",
        "bond": "يرجى التأكيد على جهازك لإنهاء العملية",
        "unbond": "يرجى التأكيد على جهازك لإنهاء العملية",
        "rebond": "يرجى التأكيد على جهازك لإنهاء العملية",
        "withdrawUnbonded": "يرجى التأكيد على جهازك لإنهاء العملية",
        "setController": "يرجى التأكيد على جهازك لإنهاء العملية"
      },
      "recipientWording": {
        "send": "المستلم",
        "delegate": "المدقق",
        "redelegate": "المدقق",
        "undelegate": "المدقق",
        "claimReward": "مستلم المكافأة",
        "claimRewardCompound": "المدقق سيتلقى المكافآت",
        "optIn": "المستلم",
        "nominate": "المدقق",
        "erc721": {
          "transfer": "المستلم"
        },
        "erc1155": {
          "transfer": "المستلم"
        }
      },
      "votes": "الأصوات ({{count}})"
    },
    "RecipientField": {
      "placeholder": "أدخل عنوان {{currencyName}}"
    },
    "Terms": {
      "title": "شروط الاستخدام",
      "description": "يرجى أخذ بعض الوقت لمراجعة شروط الخدمة وسياسة الخصوصية لدينا",
      "termsLabel": "شروط الخدمة",
      "privacyLabel": "سياسة الخصوصية",
      "switchLabel": "لقد قرأت وأوافق على شروط الخدمة وسياسة الخصوصية",
      "cta": "أدخل تطبيق Ledger"
    },
    "updatedTerms": {
      "title": "تحديث شروط الاستخدام",
      "body": {
        "intro": "مرحباً! قُمنا بتحديث شروط استخدام Ledger Live بهدف جعلها أكثر وضوحاً ولتعكس خدمات وميزات Ledger Live المتوفرة حديثاً. التحديثات الرئيسية تُركز على:",
        "bulletPoints": [
          "توضيح الخدمات المتاحة وكيفية عملها",
          "شرح كيفية عمل رسوم الخدمات",
          "تحسين عملية الإشعارات الخاصة بنا للتأكد أنه يتم إشعارك كما ينبغي بأي تغييرات في شروط الاستخدام"
        ],
        "agreement": "بالنقر على \"Continue (متابعة)\" أنت تُقر بأنك قد قرأت وقبلت شروط الاستخدام أدناه."
      },
      "link": "شروط الاستخدام",
      "cta": "متابعة"
    },
    "families": {
      "cardano": {
        "memoPlaceholder": "اختياري",
        "memo": "ملاحظة (تسمية الوجهة)"
      },
      "stellar": {
        "memo": "ملاحظة (تسمية الوجهة)",
        "memoType": {
          "MEMO_TEXT": "نص الملاحظة",
          "NO_MEMO": "لا توجد ملاحظة",
          "MEMO_ID": "مُعرّف الملاحظة",
          "MEMO_HASH": "دالة تجزئة الملاحظة",
          "MEMO_RETURN": "إرجاع الملاحظة"
        },
        "memoWarningText": "عند استخدام ملاحظة، تحقق بعناية من النوع المستخدم مع المستلم",
        "fee": "رسوم",
        "feeInfoText": "إجراء معاملة على شبكة Stellar يتطلب حد أدنى من رسوم المعاملة يبلغ 0.00001 XLM",
        "suggested": "مُقترح",
        "recommendedFee": "الرسوم الموصى بها",
        "recommenndedFeeInfo": "ما زال بإمكانك إرسال هذه المعاملة برسوم أقل من الموصى بها ولكن ربّما لا تكتمل",
        "networkCongestion": "ازدحام الشبكة",
        "networkCongestionLevel": {
          "LOW": "منخفضة",
          "MEDIUM": "متوسط",
          "HIGH": "مرتفعة"
        },
        "assetCode": "كود الأصل",
        "assetIssuer": "مُصدر الأصل"
      },
      "cosmos": {
        "memo": "ملاحظة (تسمية الوجهة)",
        "memoPlaceholder": "اختياري",
        "memoWarningText": "عند استخدام ملاحظة، تحقق بعناية من المعلومات مع المستلم"
      },
      "solana": {
        "memo": "ملاحظة (تسمية الوجهة)",
        "memoPlaceholder": "اختياري"
      }
    },
    "errors": {
      "NoSuchAppOnProvider": {
        "title": "لا يمكن العثور على التطبيق {{appName}} للتهيئة الخاصة بك.",
        "description": "حاول إعادة تثبيت التطبيق من المدير"
      },
      "countervaluesUnavailable": {
        "title": "نحن غير قادرين على توفير قيمة مقابلة لهذا الأصل في الوقت الحالي"
      },
      "generic": {
        "title": "{{message}}",
        "description": "حدثت خطأ ما. يرجى المحاولة مرة أخرى أو التواصل مع دعم Ledger."
      },
      "AccountAwaitingSendPendingOperations": {
        "title": "هناك عملية معلقة لهذا الحساب.",
        "description": "انتظر حتى تكتمل العملية."
      },
      "AccountNameRequired": {
        "title": "اسم الحساب مطلوب",
        "description": "يرجى إدخال اسم حساب"
      },
      "AccountNeedResync": {
        "title": "يرجى إعادة المحاولة",
        "description": "الحساب قديم. المزامنة مطلوبة"
      },
      "AccountNotSupported": {
        "title": "الحساب غير مدعوم.",
        "description": "يرجى إعادة المحاولة أو التواصل مع الدعم ({{reason}})"
      },
      "AlgorandASANotOptInInRecipient": {
        "title": "لم يشترك حساب المستلم في ASA الذي تم اختياره."
      },
      "AmountRequired": {
        "title": "المبلغ المطلوب"
      },
      "NoAccessToCamera": {
        "title": "يرجى التأكد من أن نظامك يحتوي على كاميرا، وأنها ليست قيد الاستخدام من قِبل تطبيق آخر وأن Ledger Live لديه تصريح لاستخدامها.",
        "description": ""
      },
      "ClaimRewardsFeesWarning": {
        "title": "المكافآت أصغر من الرسوم المقدرة للمطالبة بهم",
        "description": ""
      },
      "CompoundLowerAllowanceOfActiveAccountError": {
        "title": "لا يمكنك تقليل المبلغ الموافق عليه أثناء وجود إيداع نشط."
      },
      "CosmosBroadcastCodeInternal": {
        "title": "حدث خطأ ما (الخطأ #1)",
        "description": "يرجى التواصل مع دعم Ledger"
      },
      "CosmosBroadcastCodeTxDecode": {
        "title": "حدث خطأ ما (الخطأ #2)",
        "description": "يرجى التواصل مع دعم Ledger"
      },
      "CosmosBroadcastCodeInvalidSequence": {
        "title": "تسلسل غير صالح",
        "description": "يرجى محاولة العملية مرة أخرى"
      },
      "CosmosBroadcastCodeUnauthorized": {
        "title": "توقيع غير مصرح به",
        "description": "هذا الحساب غير مصرح له بالتوقيع على هذه المعاملة"
      },
      "CosmosBroadcastCodeInsufficientFunds": {
        "title": "الأموال المتوفرة غير كافية",
        "description": "تأكد أن الحساب المستخدم به أموال كافية وحاول مرة أخرى"
      },
      "CosmosBroadcastCodeUnknownRequest": {
        "title": "حدث خطأ ما (الخطأ #6)",
        "description": "يرجى التواصل مع دعم Ledger"
      },
      "CosmosBroadcastCodeInvalidAddress": {
        "title": "عنوان غير صحيح",
        "description": "يرجى التحقق من العنوان والمحاولة مرة أخرى"
      },
      "CosmosBroadcastCodeInvalidPubKey": {
        "title": "حدث خطأ ما (الخطأ #8)",
        "description": "يرجى التواصل مع دعم Ledger"
      },
      "CosmosBroadcastCodeUnknownAddress": {
        "title": "عنوان غير معروف",
        "description": "يرجى التحقق من العنوان والمحاولة مرة أخرى"
      },
      "CosmosBroadcastCodeInsufficientCoins": {
        "title": "عملات غير كافية",
        "description": "تأكد أن الحساب المستخدم به أموال كافية وحاول مرة أخرى"
      },
      "CosmosBroadcastCodeInvalidCoins": {
        "title": "حدث خطأ ما (الخطأ #11)",
        "description": "يرجى التواصل مع دعم Ledger"
      },
      "CosmosBroadcastCodeOutOfGas": {
        "title": "حدث خطأ ما (الخطأ #12)",
        "description": "يرجى التواصل مع دعم Ledger"
      },
      "CosmosBroadcastCodeMemoTooLarge": {
        "title": "حقل الملاحظة طويل جداً",
        "description": "يرجى تقليل حجم نص الملاحظة وإعادة المحاولة مرة أخرى"
      },
      "CosmosBroadcastCodeInsufficientFee": {
        "title": "حدث خطأ ما (الخطأ #14)",
        "description": "يرجى التواصل مع دعم Ledger"
      },
      "CosmosBroadcastCodeTooManySignatures": {
        "title": "حدث خطأ ما (الخطأ #15)",
        "description": "يرجى التواصل مع دعم Ledger"
      },
      "CosmosBroadcastCodeGasOverflow": {
        "title": "حدث خطأ ما (الخطأ #16)",
        "description": "يرجى التواصل مع دعم Ledger"
      },
      "CosmosBroadcastCodeNoSignatures": {
        "title": "حدث خطأ ما (الخطأ #17)",
        "description": "يرجى التواصل مع دعم Ledger"
      },
      "CosmosDelegateAllFundsWarning": {
        "title": "تأكد أن لديك رصيد كافي متبقي لرسوم المعاملات المستقبلية"
      },
      "CurrencyNotSupported": {
        "title": "{{currencyName}} غير مدعومة",
        "description": "هذا الأصل المشفر غير مدعوم بعد. يرجى التواصل مع دعم Ledger."
      },
      "DeviceNotGenuine": {
        "title": "من الممكن ألا يكون أصلياً",
        "description": "اطلب المساعدة من دعم Ledger"
      },
      "DeviceGenuineSocketEarlyClose": {
        "title": "عفواً، أعد المحاولة مرة أخرى (genuine-close)",
        "description": null
      },
      "DeviceInOSUExpected": {
        "title": "عذرًا، فشل التحديث",
        "description": "يرجى إعادة المحاولة أو التواصل مع دعم Ledger"
      },
      "DeviceHalted": {
        "title": "يرجى إعادة تشغيل جهازك Ledger وإعادة المحاولة",
        "description": "حدث خطأ غير متوقع. يرجى إعادة المحاولة مرة أخرى."
      },
      "DeviceNotOnboarded": {
        "title": "جهازك غير مُستعد للاستخدام بعد",
        "description": "قم بإعداد جهازك قبل استخدامه مع Ledger Live."
      },
      "DeviceSocketFail": {
        "title": "يرجى إعادة تشغيل جهازك Ledger وإعادة المحاولة",
        "description": "حدث خطأ غير متوقع. يرجى إعادة المحاولة مرة أخرى. ({{message}})"
      },
      "DeviceSocketNoBulkStatus": {
        "title": "فشل الاتصال",
        "description": "يرجى إعادة المحاولة."
      },
      "DisconnectedDevice": {
        "title": "عذراً، يبدو أنه قد انقطع الاتصال عن جهازك",
        "description": "يرجى إعادة الاتصال والمحاولة مرة أخرى."
      },
      "DisconnectedDeviceDuringOperation": {
        "title": "عذراً، يبدو أنه قد انقطع الاتصال عن جهازك",
        "description": "يرجى إعادة الاتصال والمحاولة مرة أخرى."
      },
      "EnpointConfig": {
        "title": "نقطة نهاية غير صالحة",
        "description": "يرجى تقديم نقطة نهاية صالحة"
      },
      "FeeEstimationFailed": {
        "title": "عذراً، فشل تقدير الرسوم",
        "description": "حاول تعيين رسوم مخصصة (الحالة: {{status}})"
      },
      "FirmwareOrAppUpdateRequired": {
        "title": "مطلوب تحديث البرنامج الثابت أو التطبيق",
        "description": "يرجى استخدام المدير لإلغاء تثبيت جميع التطبيقات، ثم تحقق مما إذا كان تحديث البرنامج الثابت متاحاً قبل إعادة تثبيتهم مرة أخرى"
      },
      "LatestFirmwareVersionRequired": {
        "title": "تحديث برنامج Nano الثابت",
        "description": "يرجى تحديث البرنامج الثابت لجهازك إلى أحدث إصدار للوصول إلى هذه الميزة"
      },
      "FirmwareNotRecognized": {
        "title": "لم يتم التعرف على البرنامج الثابت للجهاز",
        "description": "يرجى التواصل مع دعم Ledger"
      },
      "HardResetFail": {
        "title": "عذراً، لا يمكن إعادة التعيين",
        "description": "يرجى المحاولة مرة أخرى أو الاتصال بدعم ليدجر إذا استمرت المشكلة."
      },
      "LatestMCUInstalledError": {
        "title": "عذراً، لا يوجد شيء للتحديث",
        "description": "يرجى التواصل مع دعم Ledger إذا كنت لا تستطيع استخدام جهازك."
      },
      "LedgerAPI4xx": {
        "title": "{{message}}",
        "description": "يرجى التحقق من الاتصال الخاص بك والمحاولة مرة أخرى أو التواصل مع دعم Ledger."
      },
      "LedgerAPI5xx": {
        "title": "عذراً، حاول مرة أخرى.",
        "description": "خادم البيانات لم يتمكن من معالجة طلبك. يرجى إعادة المحاولة مرة أخرى لاحقاً أو التواصل مع دعم Ledger. {{message}}"
      },
      "LedgerAPINotAvailable": {
        "title": "عذراً، خدمات {{currencyName}} غير متوفرة",
        "description": "يرجى إعادة المحاولة أو التواصل مع دعم Ledger"
      },
      "ManagerAppAlreadyInstalled": {
        "title": "عذراً، هذا مثبت بالفعل",
        "description": "يرجى التحقق من أي التطبيقات مثبتة بالفعل على جهازك."
      },
      "ManagerAppDepInstallRequired": {
        "title": "تطبيق {{dependency}} مطلوب",
        "description": "إذا كان تطبيق {{dependency}} مثبتاً بالفعل، فيرجى إعادة تثبيته بأحدث إصدار"
      },
      "ManagerAppDepUninstallRequired": {
        "title": "عذراً، هذا التطبيق مطلوب",
        "description": "يجب عليك أولاً إزالة جميع التطبيقات التي تتطلب تطبيق {{appName}}"
      },
      "ManagerDeviceLocked": {
        "title": "جهازك مقفل",
        "description": "يرجى إلغاء قفله"
      },
      "ManagerFirmwareNotEnoughSpace": {
        "title": "قم بإلغاء تثبيت جميع التطبيقات من على جهازك",
        "description": "المفاتيح الخاصة التي تُمكن من الوصول إلى أصولك المشفرة ستبقى آمنة على جهازك ويجب نسخها احتياطياً في ورقة الاسترداد الخاصة بك."
      },
      "ManagerNotEnoughSpace": {
        "title": "عذراً، لم يتبق مساحة تخزين كافية",
        "description": "قم بإلغاء تثبيت بعض التطبيقات لإخلاء بعض المساحة. المفاتيح الخاصة التي تُمكن من الوصول إلى أصولك المشفرة ستبقى آمنة على جهازك."
      },
      "ManagerQuitPage": {
        "install": {
          "title": "هل تريد إنهاء تثبيت التطبيق قيد التنفيذ؟",
          "description": "ستؤدي مغادرة برنامج المدير إلى إنهاء تثبيت التطبيق. يرجى إنهاء التثبيت لتثبيت التطبيقات الواردة في قائمة الانتظار.",
          "stay": "إنهاء التثبيت"
        },
        "uninstall": {
          "title": "هل تريد إنهاء تثبيت التطبيق قيد التنفيذ؟",
          "description": "مغادرة المدير ستؤدي إلى إنهاء عمليات إلغاء تثبيت التطبيق قيد التنفيذ.",
          "stay": "إنهاء إزالة التثبيت"
        },
        "update": {
          "title": "هل تريد إنهاء تحديثات التطبيق قيد التنفيذ؟",
          "description": "مغادرة المدير ستؤدي إلى إنهاء تحديثات التطبيق قيد التنفيذ.",
          "stay": "إنهاء التحديثات"
        },
        "quit": "مغادرة المدير"
      },
      "ManagerUninstallBTCDep": {
        "title": "عذراً، هذا التطبيق مطلوب",
        "description": "قم بإلغاء تثبيت تطبيق بيتكوين أو إيثريوم في النهاية"
      },
      "NetworkDown": {
        "title": "عفواً، يبدو أن بالإنترنت مُعطل",
        "description": "يرجى أن تتحقق من اتصالك بالإنترنت."
      },
      "NoAddressesFound": {
        "title": "عذراً، لم يتم العثور على حسابات",
        "description": "حدث خطأ ما في حساب العنوان، حاول مرة أخرى أو قم بالتواصل مع دعم Ledger"
      },
      "NotEnoughBalance": {
        "title": "عفواً، الأموال المتوفرة غير كافية",
        "description": "يرجى التأكد من أن الحساب به أموال كافية."
      },
      "NotEnoughBalanceBecauseDestinationNotCreated": {
        "title": "عنوان المستلم غير نشط. أرسل على الأقل {{minimalAmount}} لتنشيطه"
      },
      "NotEnoughGas": {
        "title": "رصيد الحساب الأصلي غير كاف لرسوم الشبكة"
      },
      "PasswordsDontMatch": {
        "title": "كلمات المرور غير متطابقتين",
        "description": "يرجى إعادة المحاولة"
      },
      "PasswordIncorrect": {
        "title": "كلمة المرور التي تم إدخالها غير صحيحة",
        "description": "يرجى إعادة المحاولة"
      },
      "QuantityNeedsToBePositive": {
        "title": "يجب أن تكون الكمية أكبر من 0"
      },
      "RPCHostRequired": {
        "title": "المضيف مطلوب."
      },
      "RPCHostInvalid": {
        "title": "أدخل مضيف صالح."
      },
      "RPCUserRequired": {
        "title": "اسم مستخدم نداء الإجراء البعيد (RPC) مطلوب"
      },
      "RPCPassRequired": {
        "title": "كلمة مرور نداء الإجراء البعيد (RPC) مطلوبة"
      },
      "SatStackAccessDown": {
        "title": "تعذر الوصول إلى العقدة الكاملة",
        "description": "يرجى التحقق من أن SatStack والعقدة الخاصة بك يعملون. تحقق من إعداد العقدة الكاملة في الإعدادات إذا استمرت المشكلة."
      },
      "SatStackStillSyncing": {
        "title": "جاري مزامنة العقدة...",
        "description": "يرجى الانتظار بينما تتم مزامنة العقدة الخاصة بك. الإرسال غير ممكن لأن أرصدة حساب بيتكوين الخاص بك قد تكون غير صحيحة."
      },
      "SatStackVersionTooOld": {
        "title": "يُرجى ترقية SatStack",
        "description": "إصدار SatStack الذي تستخدمه قديم للغاية وقد يحتوي على خلل أو عدم توافق."
      },
      "SatStackDescriptorNotImported": {
        "title": "لم يتم فحص الحساب بواسطة العقدة الكاملة",
        "description": "يرجى تكوين العقدة الكاملة الخاصة بك للبحث عن الحسابات المرتبطة بهذا الجهاز. يجب أن تقوم العقدة الكاملة الخاصة بك أولاً بالبحث عن هذا الحساب في سلسلة الكتل (blockchain) قبل أن تتمكن من إضافته إلى محفظتك الاستثمارية."
      },
      "SwapGenericAPIError": {
        "title": "حدث خطأ ما",
        "description": "لم تتم عملية التداول. يرجى المحاولة مرة أخرى أو التواصل مع الدعم."
      },
      "TimeoutError": {
        "title": "عفواً، استغرق خادم البيانات وقتاً أطول من اللازم ليستجيب",
        "description": "يرجى إعادة المحاولة."
      },
      "TimeoutTagged": {
        "title": "عفواً، استغرق خادم البيانات وقتاً أطول من اللازم ليستجيب ({{tag}})",
        "description": "انقضت المهلة."
      },
      "TransportError": {
        "title": "حدث خطأ ما. يُرجى إعادة توصيل جهارك",
        "description": "{{message}}"
      },
      "TransportRaceCondition": {
        "title": "حدث خطأ ما. يُرجى إعادة توصيل جهازك",
        "description": "{{message}}"
      },
      "TransportStatusError": {
        "title": "حدث خطأ ما. يُرجى إعادة توصيل جهازك",
        "description": "{{message}}"
      },
      "DeviceShouldStayInApp": {
        "title": "يرجى فتح تطبيق {{appName}}",
        "description": "اترك تطبيق {{appName}} مفتوحاً بينما نعثر على حساباتك"
      },
      "UnexpectedBootloader": {
        "title": "عذراً، يجب ألا يكون جهازك في وضع Bootloader",
        "description": "يرجى إعادة تشغيل جهازك دون لمس الأزرار عندما يظهر الشعار. تواصل مع دعم Ledger إذا استمرت المشكلة."
      },
      "UserRefusedAllowManager": {
        "title": "تم رفض المدير على الجهاز"
      },
      "UserRefusedFirmwareUpdate": {
        "title": "تم إلغاء التحديث على الجهاز",
        "description": "تم إلغاء تثبيت جميع التطبيقات الموجودة على جهازك. حافظ على جهازك محدثاً للاستفادة من التحسينات في الأمان والوظائف."
      },
      "UserRefusedOnDevice": {
        "title": "تم رفض الإجراء",
        "description": "رفض المستخدم العملية على الجهاز"
      },
      "TransactionRefusedOnDevice": {
        "title": "تم رفض العملية على الجهاز",
        "description": "يرجى إعادة المحاولة أو التواصل مع دعم Ledger إذا كان لديك شك"
      },
      "UserRefusedAddress": {
        "title": "عنوان التلقي مرفوض",
        "description": "يرجى إعادة المحاولة أو الاتصال بدعم ليدجر إذا كان لديك شك"
      },
      "UpdateYourApp": {
        "title": "مطلوب تحديث التطبيق",
        "description": "قم بإزالة تطبيق {{managerAppName}} وأعد تثبيته من المدير"
      },
      "DeviceOnDashboardExpected": {
        "title": "العودة إلى اللوحة الرئيسية",
        "description": "يرجى الإنتقال إلى اللوحة الرئيسية على جهازك"
      },
      "WebsocketConnectionError": {
        "title": "عذراً، حاول مرة أخرى (خطأ في الاتصال)",
        "description": null
      },
      "WebsocketConnectionFailed": {
        "title": "عذراً، حاول مرة أخرى (الاتصال مغلق)",
        "description": null
      },
      "WrongDeviceForAccount": {
        "title": "حدث خطأ ما",
        "description": "يرجى التحقق من أن محفظة الأجهزة الخاصة بك قد تم إعدادها بعبارة الاسترداد أو عبارة المرور المرتبطة بالحساب المحدد."
      },
      "DeviceAppVerifyNotSupported": {
        "title": "مطلوب تحديث التطبيق",
        "description": "قم بإزالة تطبيق {{managerAppName}} وأعد تثبيته في المدير"
      },
      "InvalidAddress": {
        "title": "هذا ليس عنوان {{currencyName}} صحيح"
      },
      "InvalidAddressBecauseAlreadyDelegated": {
        "title": "تم تفويض حسابك بالفعل إلى هذا المدقق"
      },
      "InvalidAddressBecauseDestinationIsAlsoSource": {
        "title": "عنوان المستلم هو نفسه عنوان المرسل"
      },
      "CantOpenDevice": {
        "title": "عذراً، فشل الاتصال",
        "description": "تم اكتشاف الجهاز ولكن فشل الاتصال. يرجى إعادة المحاولة مرة أخرى أو التواصل مع دعم Ledger إذا استمرت المشكلة."
      },
      "ETHAddressNonEIP": {
        "title": "التحقق التلقائي غير متاح: تحقق بعناية من العنوان",
        "description": null
      },
      "EthAppNftNotSupported": {
        "title": "العملية غير متوفرة لهذا الجهاز",
        "description": "خاصية إرسال NFT متوفرة فقط لـ Nano X. يرجى زيارة منصة دعم العملاء لدينا لمعرفة كيفية إرسال NFT عن طريق Nano S."
      },
      "CantScanQRCode": {
        "title": "تعذر فحص كود الاستجابة السريعة (QR) هذا: التحقق التلقائي غير مدعوم من قِبل هذا العنوان"
      },
      "FeeNotLoaded": {
        "title": "تعذر تحميل مُعدلات الرسوم. يرجى تعيين الرسوم يدوياً"
      },
      "FeeRequired": {
        "title": "الرسوم مطلوبة"
      },
      "GasLessThanEstimate": {
        "title": "قد يكون هذا منخفضاً جداً. يرجى زيادته"
      },
      "UnknownMCU": {
        "title": "إصدار MCU غير معروف",
        "description": "يرجى التواصل مع دعم Ledger"
      },
      "MCUNotGenuineToDashboard": {
        "title": "قم بالوصول إلى اللوحة الرئيسية للتحديث",
        "description": "",
        "list": {
          "1": "افصل كبل USB وأعد توصيله دون الضغط على أي أزرار.",
          "2": "اضغط على كلا الزرين معاً ثلاث مرات لعرض اللوحة الرئيسية.",
          "3": "افتح المدير وانقر على \"Update firmware\" (تحديث البرنامج الثابت)."
>>>>>>> c86db991
        }
      },
      "UnavailableTezosOriginatedAccountReceive": {
        "title": "لا يمكن التلقي في حسابات فرعية",
        "description": "إذا كنت تريد تلقي الأموال، يرجى استخدام الحساب الرئيسي."
      },
      "UnavailableTezosOriginatedAccountSend": {
        "title": "لا يمكن الإرسال من الحسابات الفرعية بعد",
        "description": "ستتم إضافة هذه الميزة في مرحلة لاحقة بسبب التغييرات التي تم تقديمها مؤخراً من خلال تحديث Babylon."
      },
      "RecommendUndelegation": {
        "title": "يرجى إلغاء تفويض الحساب قبل إفراغه"
      },
      "RecommendSubAccountsToEmpty": {
        "title": "يرجى إفراغ جميع الحسابات الفرعية أولاً"
      },
      "NotSupportedLegacyAddress": {
        "title": "صيغة العنوان القديمة هذه لم تعد مدعومة"
      },
      "BtcUnmatchedApp": {
        "title": "هذا التطبيق الخطأ",
        "description": "افتح تطبيق \"{{managerAppName}}\" على جهازك"
      },
      "DeviceNameInvalid": {
        "title": "يرجى اختيار اسم الجهاز بدون '{{invalidCharacters}}'"
      },
      "LedgerAPIErrorWithMessage": {
        "title": "{{message}}",
        "description": "يرجى إعادة المحاولة أو التواصل مع دعم Ledger."
      },
      "ManagerAppRelyOnBTC": {
        "title": "تطبيقات بيتكوين وإيثريوم مطلوبة",
        "description": "قم بتثبيت أحدث تطبيقات بيتكوين وإيثريوم أولاً."
      },
      "UserRefusedDeviceNameChange": {
        "title": "تم إلغاء إعادة التسمية على الجهاز",
        "description": "حاول مرة أخرى واسمح بإعادة التسمية على جهازك"
      },
      "SyncError": {
        "title": "خطأ في المزامنة",
        "description": "تعذرت مزامنة بعض الحسابات"
      },
      "TronNoFrozenForBandwidth": {
        "title": "لا توجد أصول لإزالة تجميدها",
        "description": "ليس لديك أصول نطاق ترددي (Bandwidth) لإزالة تجميدها"
      },
      "TronNoFrozenForEnergy": {
        "title": "لا توجد أصول لإزالة تجميدها",
        "description": "ليس لديك أصول مرتبطة بالطاقة لإزالة التجميد"
      },
      "TronUnfreezeNotExpired": {
        "title": "إزالة التجميد غير متوفر بعد",
        "description": "يجب الانتظار 3 أيام بعد آخر عملية تجميد لك"
      },
      "TronVoteRequired": {
        "title": "مطلوب على الأقل 1 صوت"
      },
      "TronInvalidVoteCount": {
        "title": "صيغة التصويت غير صحيحة",
        "description": "يمكنك التصويت فقط باستخدام أرقام كاملة"
      },
      "TronRewardNotAvailable": {
        "title": "المكافأة غير قابلة للمطالبة بعد",
        "description": "يجب أن تنتظر 24 ساعة بين المطالبات"
      },
      "TronNoReward": {
        "title": "لا توجد مكافأة للمطالبة بها"
      },
      "TronInvalidFreezeAmount": {
        "title": "لا يمكن أن يكون المبلغ المراد تجميده أقل من 1"
      },
      "TronSendTrc20ToNewAccountForbidden": {
        "title": "إرسال TRC20 إلى حساب جديد لن يؤدي إلى تفعيله",
        "description": "يجب تفعيل حساب المستلم قبل إرسال TRC20 إليه. أرسل أي من TRX أو TRC10 إلى حساب لتفعيله."
      },
      "TronUnexpectedFees": {
        "title": "قد يتم تطبيق رسوم إضافية"
      },
      "TronNotEnoughTronPower": {
        "title": "لا توجد أصوات كافية"
      },
      "TronTransactionExpired": {
        "title": "انتهت صلاحية المعاملة",
        "description": "يجب تطبيق التوقيع في غضون 30 ثانية. يرجى إعادة المحاولة مرة أخرى."
      },
      "TronNotEnoughEnergy": {
        "title": "لا توجد طاقة كافية لإرسال رمز التوكن هذا"
      },
      "PairingFailed": {
        "title": "لم يتم إجراء الإقران بنجاح",
        "description": "يرجى إعادة المحاولة أو الاتصال بدعم ليدجر إذا كان لديك شك."
      },
      "GenuineCheckFailed": {
        "title": "فشل اختبار الأصالة",
        "description": "حدث خطأ ما. يرجى المحاولة مرة أخرى أو التواصل مع دعم Ledger إذا كان لديك شك."
      },
      "EthAppPleaseEnableContractData": {
        "title": "يرجى تمكين بيانات العقد (contract data) في إعدادات (Settings) تطبيق إيثريوم"
      },
      "InvalidXRPTag": {
        "title": "علامة وجهة XRP غير صالحة"
      },
      "NotEnoughBalanceToDelegate": {
        "title": "رصيد غير كافٍ للتفويض"
      },
      "NotEnoughDelegationBalance": {
        "title": "رصيد غير كافٍ للتفويض"
      },
      "NotEnoughBalanceInParentAccount": {
        "title": "رصيد غير كافٍ في الحساب الرئيسي"
      },
      "quantityNeedsToBePositive": {
        "title": "يجب أن تكون الكمية على الأقل 1"
      },
      "NotEnoughSpendableBalance": {
        "title": "لا يمكن للرصيد أن يقل عن {{minimumAmount}}"
      },
      "WrongAppForCurrency": {
        "title": "يرجى فتح تطبيق {{expected}}"
      },
      "FeeTooHigh": {
        "title": "رسوم الشبكة أعلى من %10 من المبلغ"
      },
      "SourceHasMultiSign": {
        "title": "يرجى تعطيل خاصية التوقيع المتعدد لإرسال {{currencyName}}"
      },
      "SwapExchangeRateAmountTooLow": {
        "title": "يجب أن يكون المبلغ على الأقل {{minAmountFromFormatted}}"
      },
      "SwapExchangeRateAmountTooHigh": {
        "title": "يجب أن يكون المبلغ أقل من {{maxAmountFromFormatted}}"
      },
      "PolkadotElectionClosed": {
        "title": "يجب إغلاق باب انتخاب المدققين"
      },
      "PolkadotNotValidator": {
        "title": "بعض العناوين المختارة ليست مدققين"
      },
      "PolkadotLowBondedBalance": {
        "title": "سيتم إلغاء تقيد جميع الأصول المقيدة إذا كانت أقل من 1 DOT"
      },
      "PolkadotNoUnlockedBalance": {
        "title": "ليس لديك أصول غير مقيدة"
      },
      "PolkadotNoNominations": {
        "title": "ليس لديك ترشيحات"
      },
      "PolkadotAllFundsWarning": {
        "title": "تأكد أن لديك رصيد كافي متبقي لرسوم المعاملات المستقبلية"
      },
      "PolkadotDoMaxSendInstead": {
        "title": "لا يمكن للرصيد أن يقل عن {{minimumBalance}} أرسل الحد الأقصى الى حساب خالي."
      },
      "PolkadotBondMinimumAmount": {
        "title": "يجب عليك تقييد على الأقل {{minimumBondAmount}}."
      },
      "PolkadotBondMinimumAmountWarning": {
        "title": "ينبغي ألا يقل رصيدك المُقيّد عن {{minimumBondBalance}}."
      },
      "PolkadotMaxUnbonding": {
        "title": "لقد تجاوزت الحد المسموح به لإلغاء التقيد"
      },
      "PolkadotValidatorsRequired": {
        "title": "يجب عليك اختيار مدقق واحد على الأقل"
      },
      "ServiceStatusWarning": {
        "title": "{{message}}",
        "description": ""
      },
      "TaprootNotActivated": {
        "title": "الإرسال إلى عنوان taproot غير آمن قبل تنشيط الشبكة الرئيسية (mainnet)"
      },
      "SolanaAccountNotFunded": {
        "title": "الحساب غير ممول"
      },
      "SolanaMemoIsTooLong": {
        "title": "الملاحظة طويلة جداً. الحد الأقصى للطول هو {{maxLength}}"
      },
      "SolanaAddressOfEd25519": {
        "title": "العنوان خارج منحنى ed25519"
      },
      "SolanaUseAllAmountStakeWarning": {
        "title": "تأكد أن لديك رصيد كافي متبقي لرسوم المعاملات المستقبلية"
      },
      "SolanaTxSimulationFailedWhilePendingOp": {
        "title": "معاملتك السابقة لم تتم معالجتها بعد. يُرجى الانتظار لحظة ثم التحقق من سجل المعاملات قبل المحاولة مرة أخرى."
      },
      "SolanaTxConfirmationTimeout": {
        "title": "يحتمل أن تكون معاملتك قد فشلت. يُرجى الانتظار لحظة ثم تحقق من سجل المعاملات قبل المحاولة مرة أخرى."
      },
      "NotEnoughNftOwned": {
        "title": "لقد تجاوزت عدد رموز التوكن المتاحة"
      },
      "CardanoMinAmountError": {
        "title": "الحد الأدنى للمبلغ القابل للإرسال هو {{amount}} ADA"
      },
      "CardanoNotEnoughFunds": {
        "title": "يرجى التأكد أن لديك أرصدة مالية كافية لدفع الرسوم."
      },
      "StellarWrongMemoFormat": {
        "title": "صيغة الملاحظة خاطئة"
      },
      "StellarMemoRecommended": {
        "title": "قد يلزم إضافة ملاحظة عند الإرسال إلى هذا المستلم"
      },
      "StellarAssetNotAccepted": {
        "title": "هذا المستلم ليس لديه خط ثقة (trustline) إلى {{assetCode}} بعد."
      },
      "StellarAssetRequired": {
        "title": "يجب اختيار أصل Stellar قبل إضافة خط ثقة (trustline)"
      },
      "StellarAssetNotFound": {
        "title": "لا يمكن العثور على أصل Stellar الذي تم اختياره"
      },
      "StellarNotEnoughNativeBalance": {
        "title": "عفواً، الأموال المتوفرة غير كافية",
        "description": "يرجى التأكد من أن الحساب به أموال كافية لتغطية رسوم المعاملة"
      },
      "StellarFeeSmallerThanRecommended": {
        "title": "الرسوم التي تم تحديدها أقل من الرسوم الموصى بها"
      },
      "StellarFeeSmallerThanBase": {
        "title": "الحد الأدنى لرسوم المعاملة هو 0.00001 XLM."
      },
      "StellarNotEnoughNativeBalanceToAddTrustline": {
        "title": "عفواً، الأموال المتوفرة غير كافية",
        "description": "يرجى التأكد من أن الحساب به أموال كافية لتغطية خط الثقة (trustline) الجديد"
      },
      "StellarMuxedAccountNotExist": {
        "title": "حساب Stellar غير موجود"
      },
      "StellarSourceHasMultiSign": {
        "title": "يرجى تعطيل التوقيع المتعدد لإجراء معاملات Stellar"
      }
<<<<<<< HEAD
    }
  },
  "SignMessageConfirm" : {
    "stringHash" : "دالة تجزئة الرسالة",
    "domainHash" : "دالة تجزئة المجال",
    "messageHash" : "دالة تجزئة الرسالة",
    "message" : "رسالة"
  },
  "TransactionConfirm" : {
    "title" : "يرجى تأكيد العملية على جهازك لإنهائها",
    "warning" : "دائماً تحقق أن العنوان المعروض على جهازك يطابق تماماً العنوان الذي قدمه {{recipientWording}}",
    "secureContract" : "تحقق من تفاصيل الإيداع على جهازك قبل إرساله. يتم توفير عنوان العقد بشكل آمن حتى لا تضطر إلى التحقق منه.",
    "verifyData" : "تحقق دائماً من تفاصيل العملية على جهازك.",
    "warningWording" : {
    },
    "titleWording" : {
      "send" : "يرجى التأكيد على جهازك لإنهاء العملية",
      "claimReward" : "يرجى التأكيد على جهازك لإنهاء العملية",
      "freeze" : "يرجى التأكيد على جهازك لإنهاء العملية",
      "unfreeze" : "يرجى التأكيد على جهازك لإنهاء العملية",
      "vote" : "يرجى التأكيد على جهازك لإنهاء العملية",
      "delegate" : "يرجى التأكيد على جهازك لإنهاء العملية",
      "undelegate" : "يرجى التأكيد على جهازك لإنهاء العملية",
      "redelegate" : "يرجى التأكيد على جهازك لإنهاء العملية",
      "claimRewardCompound" : "يرجى التأكيد على جهازك لإنهاء العملية",
      "nominate" : "يرجى التأكيد على جهازك لإنهاء العملية",
      "chill" : "يرجى التأكيد على جهازك لإنهاء العملية",
      "bond" : "يرجى التأكيد على جهازك لإنهاء العملية",
      "unbond" : "يرجى التأكيد على جهازك لإنهاء العملية",
      "rebond" : "يرجى التأكيد على جهازك لإنهاء العملية",
      "withdrawUnbonded" : "يرجى التأكيد على جهازك لإنهاء العملية",
      "setController" : "يرجى التأكيد على جهازك لإنهاء العملية"
    },
    "recipientWording" : {
      "send" : "المستلم",
      "delegate" : "المدقق",
      "redelegate" : "المدقق",
      "undelegate" : "المدقق",
      "claimReward" : "مستلم المكافأة",
      "claimRewardCompound" : "المدقق سيتلقى المكافآت",
      "optIn" : "المستلم",
      "nominate" : "المدقق",
      "erc721" : {
        "transfer" : "المستلم"
      },
      "erc1155" : {
        "transfer" : "المستلم"
      }
    },
    "votes" : "الأصوات ({{count}})"
  },
  "RecipientField" : {
    "placeholder" : "أدخل عنوان {{currencyName}}"
  },
  "Terms" : {
    "title" : "شروط الاستخدام",
    "description" : "يرجى أخذ بعض الوقت لمراجعة شروط الخدمة وسياسة الخصوصية لدينا",
    "termsLabel" : "شروط الخدمة",
    "privacyLabel" : "سياسة الخصوصية",
    "switchLabel" : "لقد قرأت وأوافق على شروط الخدمة وسياسة الخصوصية",
    "cta" : "أدخل تطبيق Ledger"
  },
  "updatedTerms" : {
    "title" : "تحديث شروط الاستخدام",
    "body" : {
      "intro" : "مرحباً! قُمنا بتحديث شروط استخدام Ledger Live بهدف جعلها أكثر وضوحاً ولتعكس خدمات وميزات Ledger Live المتوفرة حديثاً. التحديثات الرئيسية تُركز على:",
      "bulletPoints" : ["توضيح الخدمات المتاحة وكيفية عملها", "شرح كيفية عمل رسوم الخدمات", "تحسين عملية الإشعارات الخاصة بنا للتأكد أنه يتم إشعارك كما ينبغي بأي تغييرات في شروط الاستخدام"],
      "agreement" : "بالنقر على \"Continue (متابعة)\" أنت تُقر بأنك قد قرأت وقبلت شروط الاستخدام أدناه."
    },
    "link" : "شروط الاستخدام",
    "cta" : "متابعة"
  },
  "families" : {
    "cardano" : {
      "memoPlaceholder" : "اختياري",
      "memo" : "ملاحظة (تسمية الوجهة)"
    },
    "stellar" : {
      "memo" : "ملاحظة (تسمية الوجهة)",
      "memoType" : {
        "MEMO_TEXT" : "نص الملاحظة",
        "NO_MEMO" : "لا توجد ملاحظة",
        "MEMO_ID" : "مُعرّف الملاحظة",
        "MEMO_HASH" : "دالة تجزئة الملاحظة",
        "MEMO_RETURN" : "إرجاع الملاحظة"
      },
      "memoWarningText" : "عند استخدام ملاحظة، تحقق بعناية من النوع المستخدم مع المستلم",
      "fee" : "رسوم",
      "feeInfoText" : "إجراء معاملة على شبكة Stellar يتطلب حد أدنى من رسوم المعاملة يبلغ 0.00001 XLM",
      "suggested" : "مُقترح",
      "recommendedFee" : "الرسوم الموصى بها",
      "recommenndedFeeInfo" : "ما زال بإمكانك إرسال هذه المعاملة برسوم أقل من الموصى بها ولكن ربّما لا تكتمل",
      "networkCongestion" : "ازدحام الشبكة",
      "networkCongestionLevel" : {
        "LOW" : "منخفضة",
        "MEDIUM" : "متوسط",
        "HIGH" : "مرتفعة"
      },
      "assetCode" : "كود الأصل",
      "assetIssuer" : "مُصدر الأصل"
    },
    "cosmos" : {
      "memo" : "ملاحظة (تسمية الوجهة)",
      "memoPlaceholder" : "اختياري",
      "memoWarningText" : "عند استخدام ملاحظة، تحقق بعناية من المعلومات مع المستلم"
    },
    "solana" : {
      "memo" : "ملاحظة (تسمية الوجهة)",
      "memoPlaceholder" : "اختياري"
    }
  },
  "errors" : {
    "NoSuchAppOnProvider" : {
      "title" : "لا يمكن العثور على التطبيق {{appName}} للتهيئة الخاصة بك.",
      "description" : "حاول إعادة تثبيت التطبيق من المدير"
    },
    "countervaluesUnavailable" : {
      "title" : "نحن غير قادرين على توفير قيمة مقابلة لهذا الأصل في الوقت الحالي"
    },
    "generic" : {
      "title" : "{{message}}",
      "description" : "حدثت خطأ ما. يرجى المحاولة مرة أخرى أو التواصل مع دعم Ledger."
    },
    "AccountAwaitingSendPendingOperations" : {
      "title" : "هناك عملية معلقة لهذا الحساب.",
      "description" : "انتظر حتى تكتمل العملية."
    },
    "AccountNameRequired" : {
      "title" : "اسم الحساب مطلوب",
      "description" : "يرجى إدخال اسم حساب"
    },
    "AccountNeedResync" : {
      "title" : "يرجى إعادة المحاولة",
      "description" : "الحساب قديم. المزامنة مطلوبة"
    },
    "AccountNotSupported" : {
      "title" : "الحساب غير مدعوم.",
      "description" : "يرجى إعادة المحاولة أو التواصل مع الدعم ({{reason}})"
    },
    "AlgorandASANotOptInInRecipient" : {
      "title" : "لم يشترك حساب المستلم في ASA الذي تم اختياره."
    },
    "AmountRequired" : {
      "title" : "المبلغ المطلوب"
    },
    "NoAccessToCamera" : {
      "title" : "يرجى التأكد من أن نظامك يحتوي على كاميرا، وأنها ليست قيد الاستخدام من قِبل تطبيق آخر وأن Ledger Live لديه تصريح لاستخدامها.",
      "description" : ""
    },
    "ClaimRewardsFeesWarning" : {
      "title" : "المكافآت أصغر من الرسوم المقدرة للمطالبة بهم",
      "description" : ""
    },
    "CompoundLowerAllowanceOfActiveAccountError" : {
      "title" : "لا يمكنك تقليل المبلغ الموافق عليه أثناء وجود إيداع نشط."
    },
    "CosmosBroadcastCodeInternal" : {
      "title" : "حدث خطأ ما (الخطأ #1)",
      "description" : "يرجى التواصل مع دعم Ledger"
    },
    "CosmosBroadcastCodeTxDecode" : {
      "title" : "حدث خطأ ما (الخطأ #2)",
      "description" : "يرجى التواصل مع دعم Ledger"
    },
    "CosmosBroadcastCodeInvalidSequence" : {
      "title" : "تسلسل غير صالح",
      "description" : "يرجى محاولة العملية مرة أخرى"
    },
    "CosmosBroadcastCodeUnauthorized" : {
      "title" : "توقيع غير مصرح به",
      "description" : "هذا الحساب غير مصرح له بالتوقيع على هذه المعاملة"
    },
    "CosmosBroadcastCodeInsufficientFunds" : {
      "title" : "الأموال المتوفرة غير كافية",
      "description" : "تأكد أن الحساب المستخدم به أموال كافية وحاول مرة أخرى"
    },
    "CosmosBroadcastCodeUnknownRequest" : {
      "title" : "حدث خطأ ما (الخطأ #6)",
      "description" : "يرجى التواصل مع دعم Ledger"
    },
    "CosmosBroadcastCodeInvalidAddress" : {
      "title" : "عنوان غير صحيح",
      "description" : "يرجى التحقق من العنوان والمحاولة مرة أخرى"
    },
    "CosmosBroadcastCodeInvalidPubKey" : {
      "title" : "حدث خطأ ما (الخطأ #8)",
      "description" : "يرجى التواصل مع دعم Ledger"
    },
    "CosmosBroadcastCodeUnknownAddress" : {
      "title" : "عنوان غير معروف",
      "description" : "يرجى التحقق من العنوان والمحاولة مرة أخرى"
    },
    "CosmosBroadcastCodeInsufficientCoins" : {
      "title" : "عملات غير كافية",
      "description" : "تأكد أن الحساب المستخدم به أموال كافية وحاول مرة أخرى"
    },
    "CosmosBroadcastCodeInvalidCoins" : {
      "title" : "حدث خطأ ما (الخطأ #11)",
      "description" : "يرجى التواصل مع دعم Ledger"
    },
    "CosmosBroadcastCodeOutOfGas" : {
      "title" : "حدث خطأ ما (الخطأ #12)",
      "description" : "يرجى التواصل مع دعم Ledger"
    },
    "CosmosBroadcastCodeMemoTooLarge" : {
      "title" : "حقل الملاحظة طويل جداً",
      "description" : "يرجى تقليل حجم نص الملاحظة وإعادة المحاولة مرة أخرى"
    },
    "CosmosBroadcastCodeInsufficientFee" : {
      "title" : "حدث خطأ ما (الخطأ #14)",
      "description" : "يرجى التواصل مع دعم Ledger"
    },
    "CosmosBroadcastCodeTooManySignatures" : {
      "title" : "حدث خطأ ما (الخطأ #15)",
      "description" : "يرجى التواصل مع دعم Ledger"
    },
    "CosmosBroadcastCodeGasOverflow" : {
      "title" : "حدث خطأ ما (الخطأ #16)",
      "description" : "يرجى التواصل مع دعم Ledger"
    },
    "CosmosBroadcastCodeNoSignatures" : {
      "title" : "حدث خطأ ما (الخطأ #17)",
      "description" : "يرجى التواصل مع دعم Ledger"
    },
    "CosmosDelegateAllFundsWarning" : {
      "title" : "تأكد أن لديك رصيد كافي متبقي لرسوم المعاملات المستقبلية"
    },
    "CurrencyNotSupported" : {
      "title" : "{{currencyName}} غير مدعومة",
      "description" : "هذا الأصل المشفر غير مدعوم بعد. يرجى التواصل مع دعم Ledger."
    },
    "DeviceNotGenuine" : {
      "title" : "من الممكن ألا يكون أصلياً",
      "description" : "اطلب المساعدة من دعم Ledger"
    },
    "DeviceGenuineSocketEarlyClose" : {
      "title" : "عفواً، أعد المحاولة مرة أخرى (genuine-close)",
      "description" : null
    },
    "DeviceInOSUExpected" : {
      "title" : "عذرًا، فشل التحديث",
      "description" : "يرجى إعادة المحاولة أو التواصل مع دعم Ledger"
    },
    "DeviceHalted" : {
      "title" : "يرجى إعادة تشغيل جهازك Ledger وإعادة المحاولة",
      "description" : "حدث خطأ غير متوقع. يرجى إعادة المحاولة مرة أخرى."
    },
    "DeviceNotOnboarded" : {
      "title" : "جهازك غير مُستعد للاستخدام بعد",
      "description" : "قم بإعداد جهازك قبل استخدامه مع Ledger Live."
    },
    "DeviceSocketFail" : {
      "title" : "يرجى إعادة تشغيل جهازك Ledger وإعادة المحاولة",
      "description" : "حدث خطأ غير متوقع. يرجى إعادة المحاولة مرة أخرى. ({{message}})"
    },
    "DeviceSocketNoBulkStatus" : {
      "title" : "فشل الاتصال",
      "description" : "يرجى إعادة المحاولة."
    },
    "DisconnectedDevice" : {
      "title" : "عذراً، يبدو أنه قد انقطع الاتصال عن جهازك",
      "description" : "يرجى إعادة الاتصال والمحاولة مرة أخرى."
    },
    "DisconnectedDeviceDuringOperation" : {
      "title" : "عذراً، يبدو أنه قد انقطع الاتصال عن جهازك",
      "description" : "يرجى إعادة الاتصال والمحاولة مرة أخرى."
    },
    "EnpointConfig" : {
      "title" : "نقطة نهاية غير صالحة",
      "description" : "يرجى تقديم نقطة نهاية صالحة"
    },
    "FeeEstimationFailed" : {
      "title" : "عذراً، فشل تقدير الرسوم",
      "description" : "حاول تعيين رسوم مخصصة (الحالة: {{status}})"
    },
    "FirmwareOrAppUpdateRequired" : {
      "title" : "مطلوب تحديث البرنامج الثابت أو التطبيق",
      "description" : "يرجى استخدام المدير لإلغاء تثبيت جميع التطبيقات، ثم تحقق مما إذا كان تحديث البرنامج الثابت متاحاً قبل إعادة تثبيتهم مرة أخرى"
    },
    "LatestFirmwareVersionRequired" : {
      "title" : "تحديث برنامج Nano الثابت",
      "description" : "يرجى تحديث البرنامج الثابت لجهازك إلى أحدث إصدار للوصول إلى هذه الميزة"
    },
    "FirmwareNotRecognized" : {
      "title" : "لم يتم التعرف على البرنامج الثابت للجهاز",
      "description" : "يرجى التواصل مع دعم Ledger"
    },
    "HardResetFail" : {
      "title" : "عذراً، لا يمكن إعادة التعيين",
      "description" : "يرجى المحاولة مرة أخرى أو الاتصال بدعم ليدجر إذا استمرت المشكلة."
    },
    "LatestMCUInstalledError" : {
      "title" : "عذراً، لا يوجد شيء للتحديث",
      "description" : "يرجى التواصل مع دعم Ledger إذا كنت لا تستطيع استخدام جهازك."
    },
    "LedgerAPI4xx" : {
      "title" : "{{message}}",
      "description" : "يرجى التحقق من الاتصال الخاص بك والمحاولة مرة أخرى أو التواصل مع دعم Ledger."
    },
    "LedgerAPI5xx" : {
      "title" : "عذراً، حاول مرة أخرى.",
      "description" : "خادم البيانات لم يتمكن من معالجة طلبك. يرجى إعادة المحاولة مرة أخرى لاحقاً أو التواصل مع دعم Ledger. {{message}}"
    },
    "LedgerAPINotAvailable" : {
      "title" : "عذراً، خدمات {{currencyName}} غير متوفرة",
      "description" : "يرجى إعادة المحاولة أو التواصل مع دعم Ledger"
    },
    "ManagerAppAlreadyInstalled" : {
      "title" : "عذراً، هذا مثبت بالفعل",
      "description" : "يرجى التحقق من أي التطبيقات مثبتة بالفعل على جهازك."
    },
    "ManagerAppDepInstallRequired" : {
      "title" : "تطبيق {{dependency}} مطلوب",
      "description" : "إذا كان تطبيق {{dependency}} مثبتاً بالفعل، فيرجى إعادة تثبيته بأحدث إصدار"
    },
    "ManagerAppDepUninstallRequired" : {
      "title" : "عذراً، هذا التطبيق مطلوب",
      "description" : "يجب عليك أولاً إزالة جميع التطبيقات التي تتطلب تطبيق {{appName}}"
    },
    "ManagerDeviceLocked" : {
      "title" : "جهازك مقفل",
      "description" : "يرجى إلغاء قفله"
    },
    "ManagerFirmwareNotEnoughSpace" : {
      "title" : "قم بإلغاء تثبيت جميع التطبيقات من على جهازك",
      "description" : "المفاتيح الخاصة التي تُمكن من الوصول إلى أصولك المشفرة ستبقى آمنة على جهازك ويجب نسخها احتياطياً في ورقة الاسترداد الخاصة بك."
    },
    "ManagerNotEnoughSpace" : {
      "title" : "عذراً، لم يتبق مساحة تخزين كافية",
      "description" : "قم بإلغاء تثبيت بعض التطبيقات لإخلاء بعض المساحة. المفاتيح الخاصة التي تُمكن من الوصول إلى أصولك المشفرة ستبقى آمنة على جهازك."
    },
    "ManagerQuitPage" : {
      "install" : {
        "title" : "هل تريد إنهاء تثبيت التطبيق قيد التنفيذ؟",
        "description" : "ستؤدي مغادرة برنامج المدير إلى إنهاء تثبيت التطبيق. يرجى إنهاء التثبيت لتثبيت التطبيقات الواردة في قائمة الانتظار.",
        "stay" : "إنهاء التثبيت"
      },
      "uninstall" : {
        "title" : "هل تريد إنهاء تثبيت التطبيق قيد التنفيذ؟",
        "description" : "مغادرة المدير ستؤدي إلى إنهاء عمليات إلغاء تثبيت التطبيق قيد التنفيذ.",
        "stay" : "إنهاء إزالة التثبيت"
      },
      "update" : {
        "title" : "هل تريد إنهاء تحديثات التطبيق قيد التنفيذ؟",
        "description" : "مغادرة المدير ستؤدي إلى إنهاء تحديثات التطبيق قيد التنفيذ.",
        "stay" : "إنهاء التحديثات"
      },
      "quit" : "مغادرة المدير"
    },
    "ManagerUninstallBTCDep" : {
      "title" : "عذراً، هذا التطبيق مطلوب",
      "description" : "قم بإلغاء تثبيت تطبيق بيتكوين أو إيثريوم في النهاية"
    },
    "NetworkDown" : {
      "title" : "عفواً، يبدو أن بالإنترنت مُعطل",
      "description" : "يرجى أن تتحقق من اتصالك بالإنترنت."
    },
    "NoAddressesFound" : {
      "title" : "عذراً، لم يتم العثور على حسابات",
      "description" : "حدث خطأ ما في حساب العنوان، حاول مرة أخرى أو قم بالتواصل مع دعم Ledger"
    },
    "NotEnoughBalance" : {
      "title" : "عفواً، الأموال المتوفرة غير كافية",
      "description" : "يرجى التأكد من أن الحساب به أموال كافية."
    },
    "NotEnoughBalanceBecauseDestinationNotCreated" : {
      "title" : "عنوان المستلم غير نشط. أرسل على الأقل {{minimalAmount}} لتنشيطه"
    },
    "NotEnoughGas" : {
      "title" : "رصيد الحساب الأصلي غير كاف لرسوم الشبكة"
    },
    "PasswordsDontMatch" : {
      "title" : "كلمات المرور غير متطابقتين",
      "description" : "يرجى إعادة المحاولة"
    },
    "PasswordIncorrect" : {
      "title" : "كلمة المرور التي تم إدخالها غير صحيحة",
      "description" : "يرجى إعادة المحاولة"
    },
    "QuantityNeedsToBePositive" : {
      "title" : "يجب أن تكون الكمية أكبر من 0"
    },
    "RPCHostRequired" : {
      "title" : "المضيف مطلوب."
    },
    "RPCHostInvalid" : {
      "title" : "أدخل مضيف صالح."
    },
    "RPCUserRequired" : {
      "title" : "اسم مستخدم نداء الإجراء البعيد (RPC) مطلوب"
    },
    "RPCPassRequired" : {
      "title" : "كلمة مرور نداء الإجراء البعيد (RPC) مطلوبة"
    },
    "SatStackAccessDown" : {
      "title" : "تعذر الوصول إلى العقدة الكاملة",
      "description" : "يرجى التحقق من أن SatStack والعقدة الخاصة بك يعملون. تحقق من إعداد العقدة الكاملة في الإعدادات إذا استمرت المشكلة."
    },
    "SatStackStillSyncing" : {
      "title" : "جاري مزامنة العقدة...",
      "description" : "يرجى الانتظار بينما تتم مزامنة العقدة الخاصة بك. الإرسال غير ممكن لأن أرصدة حساب بيتكوين الخاص بك قد تكون غير صحيحة."
    },
    "SatStackVersionTooOld" : {
      "title" : "يُرجى ترقية SatStack",
      "description" : "إصدار SatStack الذي تستخدمه قديم للغاية وقد يحتوي على خلل أو عدم توافق."
    },
    "SatStackDescriptorNotImported" : {
      "title" : "لم يتم فحص الحساب بواسطة العقدة الكاملة",
      "description" : "يرجى تكوين العقدة الكاملة الخاصة بك للبحث عن الحسابات المرتبطة بهذا الجهاز. يجب أن تقوم العقدة الكاملة الخاصة بك أولاً بالبحث عن هذا الحساب في سلسلة الكتل (blockchain) قبل أن تتمكن من إضافته إلى محفظتك الاستثمارية."
    },
    "SwapGenericAPIError" : {
      "title" : "حدث خطأ ما",
      "description" : "لم تتم عملية التداول. يرجى المحاولة مرة أخرى أو التواصل مع الدعم."
    },
    "TimeoutError" : {
      "title" : "عفواً، استغرق خادم البيانات وقتاً أطول من اللازم ليستجيب",
      "description" : "يرجى إعادة المحاولة."
    },
    "TimeoutTagged" : {
      "title" : "عفواً، استغرق خادم البيانات وقتاً أطول من اللازم ليستجيب ({{tag}})",
      "description" : "انقضت المهلة."
    },
    "TransportError" : {
      "title" : "حدث خطأ ما. يُرجى إعادة توصيل جهارك",
      "description" : "{{message}}"
    },
    "TransportRaceCondition" : {
      "title" : "حدث خطأ ما. يُرجى إعادة توصيل جهازك",
      "description" : "{{message}}"
    },
    "TransportStatusError" : {
      "title" : "حدث خطأ ما. يُرجى إعادة توصيل جهازك",
      "description" : "{{message}}"
    },
    "DeviceShouldStayInApp" : {
      "title" : "يرجى فتح تطبيق {{appName}}",
      "description" : "اترك تطبيق {{appName}} مفتوحاً بينما نعثر على حساباتك"
    },
    "UnexpectedBootloader" : {
      "title" : "عذراً، يجب ألا يكون جهازك في وضع Bootloader",
      "description" : "يرجى إعادة تشغيل جهازك دون لمس الأزرار عندما يظهر الشعار. تواصل مع دعم Ledger إذا استمرت المشكلة."
    },
    "UserRefusedAllowManager" : {
      "title" : "تم رفض المدير على الجهاز"
    },
    "UserRefusedFirmwareUpdate" : {
      "title" : "تم إلغاء التحديث على الجهاز",
      "description" : "تم إلغاء تثبيت جميع التطبيقات الموجودة على جهازك. حافظ على جهازك محدثاً للاستفادة من التحسينات في الأمان والوظائف."
    },
    "UserRefusedOnDevice" : {
      "title" : "تم رفض الإجراء",
      "description" : "رفض المستخدم العملية على الجهاز"
    },
    "TransactionRefusedOnDevice" : {
      "title" : "تم رفض العملية على الجهاز",
      "description" : "يرجى إعادة المحاولة أو التواصل مع دعم Ledger إذا كان لديك شك"
    },
    "UserRefusedAddress" : {
      "title" : "عنوان التلقي مرفوض",
      "description" : "يرجى إعادة المحاولة أو الاتصال بدعم ليدجر إذا كان لديك شك"
    },
    "UpdateYourApp" : {
      "title" : "مطلوب تحديث التطبيق",
      "description" : "قم بإزالة تطبيق {{managerAppName}} وأعد تثبيته من المدير"
    },
    "DeviceOnDashboardExpected" : {
      "title" : "العودة إلى اللوحة الرئيسية",
      "description" : "يرجى الإنتقال إلى اللوحة الرئيسية على جهازك"
    },
    "WebsocketConnectionError" : {
      "title" : "عذراً، حاول مرة أخرى (خطأ في الاتصال)",
      "description" : null
    },
    "WebsocketConnectionFailed" : {
      "title" : "عذراً، حاول مرة أخرى (الاتصال مغلق)",
      "description" : null
    },
    "WrongDeviceForAccount" : {
      "title" : "حدث خطأ ما",
      "description" : "يرجى التحقق من أن محفظة الأجهزة الخاصة بك قد تم إعدادها بعبارة الاسترداد أو عبارة المرور المرتبطة بالحساب المحدد."
    },
    "DeviceAppVerifyNotSupported" : {
      "title" : "مطلوب تحديث التطبيق",
      "description" : "قم بإزالة تطبيق {{managerAppName}} وأعد تثبيته في المدير"
    },
    "InvalidAddress" : {
      "title" : "هذا ليس عنوان {{currencyName}} صحيح"
    },
    "InvalidAddressBecauseAlreadyDelegated" : {
      "title" : "تم تفويض حسابك بالفعل إلى هذا المدقق"
    },
    "InvalidAddressBecauseDestinationIsAlsoSource" : {
      "title" : "عنوان المستلم هو نفسه عنوان المرسل"
    },
    "CantOpenDevice" : {
      "title" : "عذراً، فشل الاتصال",
      "description" : "تم اكتشاف الجهاز ولكن فشل الاتصال. يرجى إعادة المحاولة مرة أخرى أو التواصل مع دعم Ledger إذا استمرت المشكلة."
    },
    "ETHAddressNonEIP" : {
      "title" : "التحقق التلقائي غير متاح: تحقق بعناية من العنوان",
      "description" : null
    },
    "EthAppNftNotSupported" : {
      "title" : "العملية غير متوفرة لهذا الجهاز",
      "description" : "خاصية إرسال NFT متوفرة فقط لـ Nano X. يرجى زيارة منصة دعم العملاء لدينا لمعرفة كيفية إرسال NFT عن طريق Nano S."
    },
    "CantScanQRCode" : {
      "title" : "تعذر فحص كود الاستجابة السريعة (QR) هذا: التحقق التلقائي غير مدعوم من قِبل هذا العنوان"
    },
    "FeeNotLoaded" : {
      "title" : "تعذر تحميل مُعدلات الرسوم. يرجى تعيين الرسوم يدوياً"
    },
    "FeeRequired" : {
      "title" : "الرسوم مطلوبة"
    },
    "GasLessThanEstimate" : {
      "title" : "قد يكون هذا منخفضاً جداً. يرجى زيادته"
    },
    "UnknownMCU" : {
      "title" : "إصدار MCU غير معروف",
      "description" : "يرجى التواصل مع دعم Ledger"
    },
    "MCUNotGenuineToDashboard" : {
      "title" : "قم بالوصول إلى اللوحة الرئيسية للتحديث",
      "description" : "",
      "list" : {
        "1" : "افصل كبل USB وأعد توصيله دون الضغط على أي أزرار.",
        "2" : "اضغط على كلا الزرين معاً ثلاث مرات لعرض اللوحة الرئيسية.",
        "3" : "افتح المدير وانقر على \"Update firmware\" (تحديث البرنامج الثابت)."
      }
    },
    "UnavailableTezosOriginatedAccountReceive" : {
      "title" : "لا يمكن التلقي في حسابات فرعية",
      "description" : "إذا كنت تريد تلقي الأموال، يرجى استخدام الحساب الرئيسي."
    },
    "UnavailableTezosOriginatedAccountSend" : {
      "title" : "لا يمكن الإرسال من الحسابات الفرعية بعد",
      "description" : "ستتم إضافة هذه الميزة في مرحلة لاحقة بسبب التغييرات التي تم تقديمها مؤخراً من خلال تحديث Babylon."
    },
    "RecommendUndelegation" : {
      "title" : "يرجى إلغاء تفويض الحساب قبل إفراغه"
    },
    "RecommendSubAccountsToEmpty" : {
      "title" : "يرجى إفراغ جميع الحسابات الفرعية أولاً"
    },
    "NotSupportedLegacyAddress" : {
      "title" : "صيغة العنوان القديمة هذه لم تعد مدعومة"
    },
    "BtcUnmatchedApp" : {
      "title" : "هذا التطبيق الخطأ",
      "description" : "افتح تطبيق \"{{managerAppName}}\" على جهازك"
    },
    "DeviceNameInvalid" : {
      "title" : "يرجى اختيار اسم الجهاز بدون '{{invalidCharacters}}'"
    },
    "LedgerAPIErrorWithMessage" : {
      "title" : "{{message}}",
      "description" : "يرجى إعادة المحاولة أو التواصل مع دعم Ledger."
    },
    "ManagerAppRelyOnBTC" : {
      "title" : "تطبيقات بيتكوين وإيثريوم مطلوبة",
      "description" : "قم بتثبيت أحدث تطبيقات بيتكوين وإيثريوم أولاً."
    },
    "UserRefusedDeviceNameChange" : {
      "title" : "تم إلغاء إعادة التسمية على الجهاز",
      "description" : "حاول مرة أخرى واسمح بإعادة التسمية على جهازك"
    },
    "SyncError" : {
      "title" : "خطأ في المزامنة",
      "description" : "تعذرت مزامنة بعض الحسابات"
    },
    "TronNoFrozenForBandwidth" : {
      "title" : "لا توجد أصول لإزالة تجميدها",
      "description" : "ليس لديك أصول نطاق ترددي (Bandwidth) لإزالة تجميدها"
    },
    "TronNoFrozenForEnergy" : {
      "title" : "لا توجد أصول لإزالة تجميدها",
      "description" : "ليس لديك أصول مرتبطة بالطاقة لإزالة التجميد"
    },
    "TronUnfreezeNotExpired" : {
      "title" : "إزالة التجميد غير متوفر بعد",
      "description" : "يجب الانتظار 3 أيام بعد آخر عملية تجميد لك"
    },
    "TronVoteRequired" : {
      "title" : "مطلوب على الأقل 1 صوت"
    },
    "TronInvalidVoteCount" : {
      "title" : "صيغة التصويت غير صحيحة",
      "description" : "يمكنك التصويت فقط باستخدام أرقام كاملة"
    },
    "TronRewardNotAvailable" : {
      "title" : "المكافأة غير قابلة للمطالبة بعد",
      "description" : "يجب أن تنتظر 24 ساعة بين المطالبات"
    },
    "TronNoReward" : {
      "title" : "لا توجد مكافأة للمطالبة بها"
    },
    "TronInvalidFreezeAmount" : {
      "title" : "لا يمكن أن يكون المبلغ المراد تجميده أقل من 1"
    },
    "TronSendTrc20ToNewAccountForbidden" : {
      "title" : "إرسال TRC20 إلى حساب جديد لن يؤدي إلى تفعيله",
      "description" : "يجب تفعيل حساب المستلم قبل إرسال TRC20 إليه. أرسل أي من TRX أو TRC10 إلى حساب لتفعيله."
    },
    "TronUnexpectedFees" : {
      "title" : "قد يتم تطبيق رسوم إضافية"
    },
    "TronNotEnoughTronPower" : {
      "title" : "لا توجد أصوات كافية"
    },
    "TronTransactionExpired" : {
      "title" : "انتهت صلاحية المعاملة",
      "description" : "يجب تطبيق التوقيع في غضون 30 ثانية. يرجى إعادة المحاولة مرة أخرى."
    },
    "TronNotEnoughEnergy" : {
      "title" : "لا توجد طاقة كافية لإرسال رمز التوكن هذا"
    },
    "PairingFailed" : {
      "title" : "لم يتم إجراء الإقران بنجاح",
      "description" : "يرجى إعادة المحاولة أو الاتصال بدعم ليدجر إذا كان لديك شك."
    },
    "GenuineCheckFailed" : {
      "title" : "فشل اختبار الأصالة",
      "description" : "حدث خطأ ما. يرجى المحاولة مرة أخرى أو التواصل مع دعم Ledger إذا كان لديك شك."
    },
    "EthAppPleaseEnableContractData" : {
      "title" : "يرجى تمكين بيانات العقد (contract data) في إعدادات (Settings) تطبيق إيثريوم"
    },
    "InvalidXRPTag" : {
      "title" : "علامة وجهة XRP غير صالحة"
    },
    "NotEnoughBalanceToDelegate" : {
      "title" : "رصيد غير كافٍ للتفويض"
    },
    "NotEnoughDelegationBalance" : {
      "title" : "رصيد غير كافٍ للتفويض"
    },
    "NotEnoughBalanceInParentAccount" : {
      "title" : "رصيد غير كافٍ في الحساب الرئيسي"
    },
    "quantityNeedsToBePositive" : {
      "title" : "يجب أن تكون الكمية على الأقل 1"
    },
    "NotEnoughSpendableBalance" : {
      "title" : "لا يمكن للرصيد أن يقل عن {{minimumAmount}}"
    },
    "WrongAppForCurrency" : {
      "title" : "يرجى فتح تطبيق {{expected}}"
    },
    "FeeTooHigh" : {
      "title" : "رسوم الشبكة أعلى من %10 من المبلغ"
    },
    "SourceHasMultiSign" : {
      "title" : "يرجى تعطيل خاصية التوقيع المتعدد لإرسال {{currencyName}}"
    },
    "SwapExchangeRateAmountTooLow" : {
      "title" : "يجب أن يكون المبلغ على الأقل {{minAmountFromFormatted}}"
    },
    "SwapExchangeRateAmountTooHigh" : {
      "title" : "يجب أن يكون المبلغ أقل من {{maxAmountFromFormatted}}"
    },
    "PolkadotElectionClosed" : {
      "title" : "يجب إغلاق باب انتخاب المدققين"
    },
    "PolkadotNotValidator" : {
      "title" : "بعض العناوين المختارة ليست مدققين"
    },
    "PolkadotLowBondedBalance" : {
      "title" : "سيتم إلغاء تقيد جميع الأصول المقيدة إذا كانت أقل من 1 DOT"
    },
    "PolkadotNoUnlockedBalance" : {
      "title" : "ليس لديك أصول غير مقيدة"
    },
    "PolkadotNoNominations" : {
      "title" : "ليس لديك ترشيحات"
    },
    "PolkadotAllFundsWarning" : {
      "title" : "تأكد أن لديك رصيد كافي متبقي لرسوم المعاملات المستقبلية"
    },
    "PolkadotDoMaxSendInstead" : {
      "title" : "لا يمكن للرصيد أن يقل عن {{minimumBalance}} أرسل الحد الأقصى الى حساب خالي."
    },
    "PolkadotBondMinimumAmount" : {
      "title" : "يجب عليك تقييد على الأقل {{minimumBondAmount}}."
    },
    "PolkadotBondMinimumAmountWarning" : {
      "title" : "ينبغي ألا يقل رصيدك المُقيّد عن {{minimumBondBalance}}."
    },
    "PolkadotMaxUnbonding" : {
      "title" : "لقد تجاوزت الحد المسموح به لإلغاء التقيد"
    },
    "PolkadotValidatorsRequired" : {
      "title" : "يجب عليك اختيار مدقق واحد على الأقل"
    },
    "ServiceStatusWarning" : {
      "title" : "{{message}}",
      "description" : ""
    },
    "TaprootNotActivated" : {
      "title" : "الإرسال إلى عنوان taproot غير آمن قبل تنشيط الشبكة الرئيسية (mainnet)"
    },
    "SolanaAccountNotFunded" : {
      "title" : "الحساب غير ممول"
    },
    "SolanaMemoIsTooLong" : {
      "title" : "الملاحظة طويلة جداً. الحد الأقصى للطول هو {{maxLength}}"
    },
    "SolanaAddressOfEd25519" : {
      "title" : "العنوان خارج منحنى ed25519"
    },
    "SolanaUseAllAmountStakeWarning" : {
      "title" : "تأكد أن لديك رصيد كافي متبقي لرسوم المعاملات المستقبلية"
    },
    "SolanaTxSimulationFailedWhilePendingOp" : {
      "title" : "معاملتك السابقة لم تتم معالجتها بعد. يُرجى الانتظار لحظة ثم التحقق من سجل المعاملات قبل المحاولة مرة أخرى."
    },
    "SolanaTxConfirmationTimeout" : {
      "title" : "يحتمل أن تكون معاملتك قد فشلت. يُرجى الانتظار لحظة ثم تحقق من سجل المعاملات قبل المحاولة مرة أخرى."
    },
    "NotEnoughNftOwned" : {
      "title" : "لقد تجاوزت عدد رموز التوكن المتاحة"
    },
    "CardanoMinAmountError" : {
      "title" : "الحد الأدنى للمبلغ القابل للإرسال هو {{amount}} ADA"
    },
    "CardanoNotEnoughFunds" : {
      "title" : "يرجى التأكد أن لديك أرصدة مالية كافية لدفع الرسوم."
    },
    "StellarWrongMemoFormat" : {
      "title" : "صيغة الملاحظة خاطئة"
    },
    "StellarMemoRecommended" : {
      "title" : "قد يلزم إضافة ملاحظة عند الإرسال إلى هذا المستلم"
    },
    "StellarAssetNotAccepted" : {
      "title" : "هذا المستلم ليس لديه خط ثقة (trustline) إلى {{assetCode}} بعد."
    },
    "StellarAssetRequired" : {
      "title" : "يجب اختيار أصل Stellar قبل إضافة خط ثقة (trustline)"
    },
    "StellarAssetNotFound" : {
      "title" : "لا يمكن العثور على أصل Stellar الذي تم اختياره"
    },
    "StellarNotEnoughNativeBalance" : {
      "title" : "عفواً، الأموال المتوفرة غير كافية",
      "description" : "يرجى التأكد من أن الحساب به أموال كافية لتغطية رسوم المعاملة"
    },
    "StellarFeeSmallerThanRecommended" : {
      "title" : "الرسوم التي تم تحديدها أقل من الرسوم الموصى بها"
    },
    "StellarFeeSmallerThanBase" : {
      "title" : "الحد الأدنى لرسوم المعاملة هو 0.00001 XLM."
    },
    "StellarNotEnoughNativeBalanceToAddTrustline" : {
      "title" : "عفواً، الأموال المتوفرة غير كافية",
      "description" : "يرجى التأكد من أن الحساب به أموال كافية لتغطية خط الثقة (trustline) الجديد"
    },
    "StellarMuxedAccountNotExist" : {
      "title" : "حساب Stellar غير موجود"
    },
    "StellarSourceHasMultiSign" : {
      "title" : "يرجى تعطيل التوقيع المتعدد لإجراء معاملات Stellar"
    }
  },
  "cryptoOrg" : {
    "memo" : "ملاحظة (تسمية الوجهة)",
    "memoPlaceholder" : "اختياري",
    "memoWarningText" : "عند استخدام ملاحظة، تحقق بعناية من المعلومات مع المستلم"
  },
  "hedera" : {
    "name" : "hedera",
    "createHederaAccountHelp" : {
      "text" : "يرجي الرجوع إلى مقالة الدعم هذه لمعرفة",
      "link" : "كيفية إنشاء حساب Hedera"
    },
    "currentAddress" : {
      "messageIfVirtual" : "عنوانك {{name}} لا يمكن تأكيده على جهازك Ledger. استخدمه على مسؤوليتك الخاصة."
    },
    "send" : {
      "memo" : {
        "label" : "ملاحظة (اختيارية)",
        "characterCount" : "{{memoLength}} / {{memoMaxLength}}"
      }
    }
  },
  "drawers" : {
    "selectCurrency" : {
      "title" : "اختر أصل"
    },
    "selectAccount" : {
      "title" : "اختر حساب"
    }
=======
    },
    "cryptoOrg": {
      "memo": "ملاحظة (تسمية الوجهة)",
      "memoPlaceholder": "اختياري",
      "memoWarningText": "عند استخدام ملاحظة، تحقق بعناية من المعلومات مع المستلم"
    },
    "hedera": {
      "name": "hedera",
      "createHederaAccountHelp": {
        "text": "يرجي الرجوع إلى مقالة الدعم هذه لمعرفة",
        "link": "كيفية إنشاء حساب Hedera"
      },
      "currentAddress": {
        "messageIfVirtual": "عنوانك {{name}} لا يمكن تأكيده على جهازك Ledger. استخدمه على مسؤوليتك الخاصة."
      },
      "send": {
        "memo": {
          "label": "ملاحظة (اختيارية)",
          "characterCount": "{{memoLength}} / {{memoMaxLength}}"
        }
      }
    },
    "drawers": {
      "selectCurrency": {
        "title": "اختر أصل"
      },
      "selectAccount": {
        "title": "اختر حساب"
      }
    }
>>>>>>> c86db991
  }
}<|MERGE_RESOLUTION|>--- conflicted
+++ resolved
@@ -1,2090 +1,2044 @@
 {
-  "calendar" : {
-    "today" : "اليوم",
-    "tomorrow" : "غداً",
-    "yesterday" : "أمس",
-    "transactionDate" : "تاريخ المعاملة"
-  },
-  "platform" : {
-    "flows" : {
-      "requestAccount" : {
-        "title" : "اختر حساب"
-      },
-      "broadcast" : {
-        "toast" : {
-          "title" : "تم إرسال المعاملة !",
-          "text" : "انقر هنا لرؤية تفاصيل العملية"
-        }
-      }
-    },
-    "app" : {
-      "informations" : {
-        "title" : "معلومات",
-        "website" : "الموقع الإلكتروني"
-      }
-    },
-    "catalog" : {
-      "title" : "اكتشف",
-      "branch" : {
-        "soon" : "سيأتي قريباً",
-        "experimental" : "تجريبي",
-        "debug" : "تصحيح الأخطاء"
-      },
-      "banner" : {
-        "title" : "اكتشف كتالوج التطبيقات الحية لدينا",
-        "description" : "نحن نعمل جاهدين لنتيح لك الوصول إلى عالم التمويل اللامركزي (DeFi)، وNFTs وغير ذلك الكثير، بأمان مباشرةً داخل Ledger Live!"
-      },
-      "twitterBanner" : {
-        "description" : "أخبرنا ما الخدمة التالية التي تريد رؤيتها على Ledger Live عن طريق الهاشتاج",
-        "tweetText" : "تطبيق Ledger القادم يجب أن يكون..."
-      },
-      "pollCTA" : {
-        "title" : "استطلاع",
-        "description" : "ما الخدمة التي تريد رؤيتها في Ledger Live؟",
-        "button" : "هيا نصوت!"
-      },
-      "developerCTA" : {
-        "title" : "للمطوّرين",
-        "description" : "جميع المعلومات التي تحتاج إليها لدمج تطبيقاتك على Ledger Live.",
-        "button" : "الذهاب إلى البوابة"
-      }
-    },
-    "disclaimer" : {
-      "title" : "تطبيق خارجي",
-      "description" : "أنت على وشك أن تتم إعادة توجيهك إلى تطبيق لا يتم تشغيله من قِبل Ledger.",
-      "legalAdvice" : "لا يتم تشغيل هذا التطبيق من قِبل Ledger. Ledger غير مسؤولة عن أي خسارة للأموال أو عن جودة الخدمة لمثل هذا التطبيق.\n\nدائماً تأكد من التحقق بعناية من المعلومات المعروضة على جهازك.",
-      "checkbox" : "لاتذكرني مرة أخرى.",
-      "CTA" : "متابعة"
+  "calendar": {
+    "today": "اليوم",
+    "tomorrow": "غداً",
+    "yesterday": "أمس",
+    "transactionDate": "تاريخ المعاملة"
+  },
+  "platform": {
+    "flows": {
+      "requestAccount": {
+        "title": "اختر حساب"
+      },
+      "broadcast": {
+        "toast": {
+          "title": "تم إرسال المعاملة !",
+          "text": "انقر هنا لرؤية تفاصيل العملية"
+        }
+      }
+    },
+    "app": {
+      "informations": {
+        "title": "معلومات",
+        "website": "الموقع الإلكتروني"
+      }
+    },
+    "catalog": {
+      "title": "اكتشف",
+      "branch": {
+        "soon": "سيأتي قريباً",
+        "experimental": "تجريبي",
+        "debug": "تصحيح الأخطاء"
+      },
+      "banner": {
+        "title": "اكتشف كتالوج التطبيقات الحية لدينا",
+        "description": "نحن نعمل جاهدين لنتيح لك الوصول إلى عالم التمويل اللامركزي (DeFi)، وNFTs وغير ذلك الكثير، بأمان مباشرةً داخل Ledger Live!"
+      },
+      "twitterBanner": {
+        "description": "أخبرنا ما الخدمة التالية التي تريد رؤيتها على Ledger Live عن طريق الهاشتاج",
+        "tweetText": "تطبيق Ledger القادم يجب أن يكون..."
+      },
+      "pollCTA": {
+        "title": "استطلاع",
+        "description": "ما الخدمة التي تريد رؤيتها في Ledger Live؟",
+        "button": "هيا نصوت!"
+      },
+      "developerCTA": {
+        "title": "للمطوّرين",
+        "description": "جميع المعلومات التي تحتاج إليها لدمج تطبيقاتك على Ledger Live.",
+        "button": "الذهاب إلى البوابة"
+      }
+    },
+    "disclaimer": {
+      "title": "تطبيق خارجي",
+      "description": "أنت على وشك أن تتم إعادة توجيهك إلى تطبيق لا يتم تشغيله من قِبل Ledger.",
+      "legalAdvice": "لا يتم تشغيل هذا التطبيق من قِبل Ledger. Ledger غير مسؤولة عن أي خسارة للأموال أو عن جودة الخدمة لمثل هذا التطبيق.\n\nدائماً تأكد من التحقق بعناية من المعلومات المعروضة على جهازك.",
+      "checkbox": "لاتذكرني مرة أخرى.",
+      "CTA": "متابعة"
     }
   },
-  "common" : {
-    "never" : "أبداً",
-    "apply" : "تقديم",
-    "done" : "تم",
-    "confirm" : "تأكيد",
-    "reject" : "رفض",
-    "cancel" : "إلغاء",
-    "getSupport" : "الحصول على الدعم",
-    "delete" : "إزالة الحساب من المحفظة الاستثمارية",
-    "launch" : "تشغيل",
-    "continue" : "متابعة",
-    "previous" : "السابق",
-    "learnMore" : "تعرّف على المزيد",
-    "help" : "مساعدة",
-    "needHelp" : "بحاجة إلى مساعدة؟",
-    "areYouSure" : "هل أنت متأكد؟",
-    "selectAccount" : "اختار حساباً",
-    "selectAccountNoOption" : "لا يوجد حساب مطابق \"{{accountName}}\"",
-    "selectCurrency" : "اختر أصل مشفّر",
-    "selectCurrencyNoOption" : "لا يوجد أصل مشفّر \"{{currencyName}}\"",
-    "selectCurrencyEmptyOption" : "لا يوجد أصل مشفر",
-    "selectValidatorNoOption" : "لا يوجد مدقق مطابق \"{{accountName}}\"",
-    "selectNoResults" : "لم يتم العثور على نتائج مطابقة \"{{query}}\"",
-    "sortBy" : "فرز حسب",
-    "save" : "حفظ",
-    "lock" : "إقفال",
-    "showMore" : "عرض المزيد",
-    "back" : "عودة",
-    "reset" : "إعادة تعيين",
-    "retry" : "إعادة المحاولة",
-    "range" : "نطاق زمني",
-    "stop" : "إيقاف",
-    "updateNow" : "التحديث الآن",
-    "close" : "إغلاق",
-    "eastern" : "شرقي",
-    "western" : "غربي",
-    "reverify" : "إعادة التحقق",
-    "verify" : "تحقق",
-    "verifyMyAddress" : "التحقق من عنواني",
-    "copy" : "نسخ",
-    "copied" : "تم النسخ",
-    "addressCopied" : "تم نسخ العنوان",
-    "addressCopiedSuspicious" : "عدم تطابق العنوان المنسوخ والعنوان الموجود في ذاكرة النصوص.",
-    "experimentalFeature" : "تجريبي",
-    "information" : "معلومات",
-    "search" : "جارٍ البحث...",
-    "searchWithoutEllipsis" : "بحث",
-    "manage" : "إدارة",
-    "lockScreen" : {
-      "title" : "مرحباً بك مجدداً",
-      "subTitle" : null,
-      "description" : "أدخل كلمة المرور الخاصة بك للمتابعة",
-      "inputPlaceholder" : "اكتب كلمة المرور الخاصة بك",
-      "lostPassword" : "فقدت كلمة المرور الخاصة بي"
-    },
-    "sync" : {
-      "syncing" : "جارٍ المزامنة...",
-      "upToDate" : "متزامن",
-      "outdated" : "ايقاف مؤقت",
-      "needsMigration" : "أُنقر لتحديث الحساب",
-      "error" : "خطأ في المزامنة",
-      "refresh" : "تحديث",
-      "devTools" : "أدوات المطوّرين"
-    },
-    "exchange" : "تبادل",
-    "info" : "معلومات",
-    "connectDevice" : "توصيل جهازك"
-  },
-  "devices" : {
-    "nanoS" : "Nano S",
-    "nanoSP" : "Nano S Plus",
-    "nanoX" : "Nano X",
-    "blue" : "Blue"
-  },
-  "operation" : {
-    "type" : {
-      "IN" : "تم الاستلام",
-      "OUT" : "تم الإرسال",
-      "NFT_IN" : "تم تلقي NFT",
-      "NFT_OUT" : "تم إرسال NFT",
-      "CREATE" : "تم إنشاؤه",
-      "REVEAL" : "تم الإظهار",
-      "DELEGATE" : "تم التفويض",
-      "REDELEGATE" : "تمت إعادة التفويض",
-      "UNDELEGATE" : "غير مفوّض",
-      "SUPPLY" : "تم الإيداع",
-      "REDEEM" : "مسحوب",
-      "APPROVE" : "مُعتمد",
-      "VOTE" : "تم التصويت",
-      "FREEZE" : "مُجمد",
-      "UNFREEZE" : "تمت إزالة التجميد",
-      "REWARD" : "المكافأة المُطالب بها",
-      "FEES" : "رسوم",
-      "OPT_IN" : "الانضمام",
-      "OPT_OUT" : "إلغاء الانضمام",
-      "CLOSE_ACCOUNT" : "إغلاق الحساب",
-      "BOND" : "تقيد",
-      "UNBOND" : "إلغاء التقيد",
-      "REWARD_PAYOUT" : "مُكافأة",
-      "SLASH" : "تغريم",
-      "WITHDRAW_UNBONDED" : "سحب",
-      "NOMINATE" : "ترشيح",
-      "CHILL" : "حذف الترشيحات",
-      "SET_CONTROLLER" : "إعداد وحدة التحكم"
+  "common": {
+    "never": "أبداً",
+    "apply": "تقديم",
+    "done": "تم",
+    "confirm": "تأكيد",
+    "reject": "رفض",
+    "cancel": "إلغاء",
+    "getSupport": "الحصول على الدعم",
+    "delete": "إزالة الحساب من المحفظة الاستثمارية",
+    "launch": "تشغيل",
+    "continue": "متابعة",
+    "previous": "السابق",
+    "learnMore": "تعرّف على المزيد",
+    "help": "مساعدة",
+    "needHelp": "بحاجة إلى مساعدة؟",
+    "areYouSure": "هل أنت متأكد؟",
+    "selectAccount": "اختار حساباً",
+    "selectAccountNoOption": "لا يوجد حساب مطابق \"{{accountName}}\"",
+    "selectCurrency": "اختر أصل مشفّر",
+    "selectCurrencyNoOption": "لا يوجد أصل مشفّر \"{{currencyName}}\"",
+    "selectCurrencyEmptyOption": "لا يوجد أصل مشفر",
+    "selectValidatorNoOption": "لا يوجد مدقق مطابق \"{{accountName}}\"",
+    "selectNoResults": "لم يتم العثور على نتائج مطابقة \"{{query}}\"",
+    "sortBy": "فرز حسب",
+    "save": "حفظ",
+    "lock": "إقفال",
+    "showMore": "عرض المزيد",
+    "back": "عودة",
+    "reset": "إعادة تعيين",
+    "retry": "إعادة المحاولة",
+    "range": "نطاق زمني",
+    "stop": "إيقاف",
+    "updateNow": "التحديث الآن",
+    "close": "إغلاق",
+    "eastern": "شرقي",
+    "western": "غربي",
+    "reverify": "إعادة التحقق",
+    "verify": "تحقق",
+    "verifyMyAddress": "التحقق من عنواني",
+    "copy": "نسخ",
+    "copied": "تم النسخ",
+    "addressCopied": "تم نسخ العنوان",
+    "addressCopiedSuspicious": "عدم تطابق العنوان المنسوخ والعنوان الموجود في ذاكرة النصوص.",
+    "experimentalFeature": "تجريبي",
+    "information": "معلومات",
+    "search": "جارٍ البحث...",
+    "searchWithoutEllipsis": "بحث",
+    "manage": "إدارة",
+    "lockScreen": {
+      "title": "مرحباً بك مجدداً",
+      "subTitle": null,
+      "description": "أدخل كلمة المرور الخاصة بك للمتابعة",
+      "inputPlaceholder": "اكتب كلمة المرور الخاصة بك",
+      "lostPassword": "فقدت كلمة المرور الخاصة بي"
+    },
+    "sync": {
+      "syncing": "جارٍ المزامنة...",
+      "upToDate": "متزامن",
+      "outdated": "ايقاف مؤقت",
+      "needsMigration": "أُنقر لتحديث الحساب",
+      "error": "خطأ في المزامنة",
+      "refresh": "تحديث",
+      "devTools": "أدوات المطوّرين"
+    },
+    "exchange": "تبادل",
+    "info": "معلومات",
+    "connectDevice": "توصيل جهازك"
+  },
+  "devices": {
+    "nanoS": "Nano S",
+    "nanoSP": "Nano S Plus",
+    "nanoX": "Nano X",
+    "blue": "Blue"
+  },
+  "operation": {
+    "type": {
+      "IN": "تم الاستلام",
+      "OUT": "تم الإرسال",
+      "NFT_IN": "تم تلقي NFT",
+      "NFT_OUT": "تم إرسال NFT",
+      "CREATE": "تم إنشاؤه",
+      "REVEAL": "تم الإظهار",
+      "DELEGATE": "تم التفويض",
+      "REDELEGATE": "تمت إعادة التفويض",
+      "UNDELEGATE": "غير مفوّض",
+      "SUPPLY": "تم الإيداع",
+      "REDEEM": "مسحوب",
+      "APPROVE": "مُعتمد",
+      "VOTE": "تم التصويت",
+      "FREEZE": "مُجمد",
+      "UNFREEZE": "تمت إزالة التجميد",
+      "REWARD": "المكافأة المُطالب بها",
+      "FEES": "رسوم",
+      "OPT_IN": "الانضمام",
+      "OPT_OUT": "إلغاء الانضمام",
+      "CLOSE_ACCOUNT": "إغلاق الحساب",
+      "BOND": "تقيد",
+      "UNBOND": "إلغاء التقيد",
+      "REWARD_PAYOUT": "مُكافأة",
+      "SLASH": "تغريم",
+      "WITHDRAW_UNBONDED": "سحب",
+      "NOMINATE": "ترشيح",
+      "CHILL": "حذف الترشيحات",
+      "SET_CONTROLLER": "إعداد وحدة التحكم"
     }
   },
-  "byteSize" : {
-    "bytes" : "{{size}} بايت",
-    "kbUnit" : "{{size}} كيلوبايت",
-    "mbUnit" : "{{size}} ميجابايت"
-  },
-  "time" : {
-    "minute" : "دقيقة",
-    "minute_plural" : "دقائق",
-    "hour" : "ساعة",
-    "hour_plural" : "ساعات",
-    "range" : {
-      "day" : "1 يوم",
-      "week" : "1 أسبوع",
-      "month" : "1 شهر",
-      "year" : "1 سنة",
-      "all" : "الكل"
+  "byteSize": {
+    "bytes": "{{size}} بايت",
+    "kbUnit": "{{size}} كيلوبايت",
+    "mbUnit": "{{size}} ميجابايت"
+  },
+  "time": {
+    "minute": "دقيقة",
+    "minute_plural": "دقائق",
+    "hour": "ساعة",
+    "hour_plural": "ساعات",
+    "range": {
+      "day": "1 يوم",
+      "week": "1 أسبوع",
+      "month": "1 شهر",
+      "year": "1 سنة",
+      "all": "الكل"
     }
   },
-  "fees" : {
-    "advanced" : "مُتَقدم",
-    "custom" : "مُخصّص",
-    "fast" : "سريع",
-    "high" : "مرتفعة",
-    "low" : "منخفضة",
-    "slow" : "بطيء",
-    "standard" : "اعتيادية",
-    "medium" : "متوسط",
-    "feesAmount" : "قيمة الرسوم"
-  },
-  "sidebar" : {
-    "card" : "بطاقة",
-    "learn" : "تعلّم",
-    "menu" : "القائمة",
-    "stars" : "الحسابات المفضلة",
-    "accounts" : "الحسابات",
-    "manager" : "المدير",
-    "exchange" : "شراء / بيع",
-    "swap" : "مبادلة",
-    "lend" : "إقراض",
-    "catalog" : "Discover",
-    "market" : "السوق"
-  },
-  "stars" : {
-    "placeholder" : "قم بتفضيل حساب لعرضه هنا.",
-    "tooltip" : "تفضيل حساب"
-  },
-  "bridge" : {
-    "modalTitle" : "فتح جسر (bridge) الجهاز",
-    "openHeader" : "اكشف حسابات جهازك من خلال WebSocket",
-    "openDescription" : "فتح جسر (bridge) يكشف جميع حساباتك لتطبيقات الطرف الثالث.",
-    "openedHeader" : "تم فتح جسر {{appName}}",
-    "openedDescription" : "يمكنك الآن الوصول إلى حسابك {{appName}} على تطبيق ويب طرف ثالث من خلال WebSocket.",
-    "completeHeader" : "تم إكمال جلسة الجسر",
-    "completeDescription" : "جسر websocket مُغلق الآن.",
-    "openButton" : "فتح",
-    "disconnectButton" : "قطع الاتصال"
-  },
-  "swap2" : {
-    "title" : "مبادلة",
-    "tabs" : {
-      "exchange" : "تبادل",
-      "history" : "السجل",
-      "kyc" : "اعرف عميلك (KYC)"
-    },
-    "form" : {
-      "changeCTA" : "تغيير",
-      "ratesDrawer" : {
-        "title" : "مُعدل",
-        "quote" : "عرض أسعار",
-        "receive" : "تلقي"
-      },
-      "details" : {
-        "label" : {
-          "provider" : "مزود",
-          "rate" : "مُعدل",
-          "fees" : "رسوم الشبكة",
-          "target" : "الحساب المستهدف"
-        },
-        "tooltip" : {
-          "provider" : "أبجد هوز",
-          "rate" : "أبجد هوز",
-          "fees" : "أبجد هوز"
-        },
-        "noAccount" : "قم بإنشاء حساب لتتلقى {{name}}",
-        "noAccountCTA" : "إضافة حساب"
-      },
-      "from" : {
-        "title" : "من",
-        "max" : "الحد الأقصى",
-        "accountPlaceholder" : "اختر المصدر",
-        "currencyDisabledTooltip" : "هذه العملة غير متاحة للمبادلة بعد"
-      },
-      "to" : {
-        "title" : "إلى"
-      },
-      "notAvailable" : {
-        "title" : "المبادلة غير متاحة في منطقتك بعد",
-        "content" : "اصبر قليلاً، <br/>سوف نطلق هذه الميزة قريباً جداً"
-      },
-      "providers" : {
-        "kyc" : {
-          "required" : "تحتاج إلى إكمال اعرف عميلك (KYC)",
-          "complete" : "أكمل KYC (اعرف عميلك)",
-          "update" : "قم بتنشيط KYC (اعرف عميلك)",
-          "rejected" : "تم رفض KYC (اعرف عميلك)، قم ببدء التحقق مرة أخرى",
-          "rejectedContactProviderSupport" : "تم رفض اعرف عميلك (KYC)، برجاء التواصل مع دعم {{providerName}}",
-          "updateRequired" : "استكمل أو حدّث بيانات اعرف عميلك (KYC) الخاصة بك",
-          "status" : {
-            "pending" : "KYC (اعرف عميلك) مُعلق",
-            "approved" : "تمت الموافقة على KYC (اعرف عميلك)",
-            "closed" : "تم رفض KYC (اعرف عميلك)",
-            "upgradeRequired" : "بيانات اعرف عميلك (KYC) غير كافية"
+  "fees": {
+    "advanced": "مُتَقدم",
+    "custom": "مُخصّص",
+    "fast": "سريع",
+    "high": "مرتفعة",
+    "low": "منخفضة",
+    "slow": "بطيء",
+    "standard": "اعتيادية",
+    "medium": "متوسط",
+    "feesAmount": "قيمة الرسوم"
+  },
+  "sidebar": {
+    "card": "بطاقة",
+    "learn": "تعلّم",
+    "menu": "القائمة",
+    "stars": "الحسابات المفضلة",
+    "accounts": "الحسابات",
+    "manager": "المدير",
+    "exchange": "شراء / بيع",
+    "swap": "مبادلة",
+    "lend": "إقراض",
+    "catalog": "Discover",
+    "market": "السوق"
+  },
+  "stars": {
+    "placeholder": "قم بتفضيل حساب لعرضه هنا.",
+    "tooltip": "تفضيل حساب"
+  },
+  "bridge": {
+    "modalTitle": "فتح جسر (bridge) الجهاز",
+    "openHeader": "اكشف حسابات جهازك من خلال WebSocket",
+    "openDescription": "فتح جسر (bridge) يكشف جميع حساباتك لتطبيقات الطرف الثالث.",
+    "openedHeader": "تم فتح جسر {{appName}}",
+    "openedDescription": "يمكنك الآن الوصول إلى حسابك {{appName}} على تطبيق ويب طرف ثالث من خلال WebSocket.",
+    "completeHeader": "تم إكمال جلسة الجسر",
+    "completeDescription": "جسر websocket مُغلق الآن.",
+    "openButton": "فتح",
+    "disconnectButton": "قطع الاتصال"
+  },
+  "swap2": {
+    "title": "مبادلة",
+    "tabs": {
+      "exchange": "تبادل",
+      "history": "السجل",
+      "kyc": "اعرف عميلك (KYC)"
+    },
+    "form": {
+      "changeCTA": "تغيير",
+      "ratesDrawer": {
+        "title": "مُعدل",
+        "quote": "عرض أسعار",
+        "receive": "تلقي"
+      },
+      "details": {
+        "label": {
+          "provider": "مزود",
+          "rate": "مُعدل",
+          "fees": "رسوم الشبكة",
+          "target": "الحساب المستهدف"
+        },
+        "tooltip": {
+          "provider": "أبجد هوز",
+          "rate": "أبجد هوز",
+          "fees": "أبجد هوز"
+        },
+        "noAccount": "قم بإنشاء حساب لتتلقى {{name}}",
+        "noAccountCTA": "إضافة حساب"
+      },
+      "from": {
+        "title": "من",
+        "max": "الحد الأقصى",
+        "accountPlaceholder": "اختر المصدر",
+        "currencyDisabledTooltip": "هذه العملة غير متاحة للمبادلة بعد"
+      },
+      "to": {
+        "title": "إلى"
+      },
+      "notAvailable": {
+        "title": "المبادلة غير متاحة في منطقتك بعد",
+        "content": "اصبر قليلاً، <br/>سوف نطلق هذه الميزة قريباً جداً"
+      },
+      "providers": {
+        "kyc": {
+          "required": "تحتاج إلى إكمال اعرف عميلك (KYC)",
+          "complete": "أكمل KYC (اعرف عميلك)",
+          "update": "قم بتنشيط KYC (اعرف عميلك)",
+          "rejected": "تم رفض KYC (اعرف عميلك)، قم ببدء التحقق مرة أخرى",
+          "rejectedContactProviderSupport": "تم رفض اعرف عميلك (KYC)، برجاء التواصل مع دعم {{providerName}}",
+          "updateRequired": "استكمل أو حدّث بيانات اعرف عميلك (KYC) الخاصة بك",
+          "status": {
+            "pending": "KYC (اعرف عميلك) مُعلق",
+            "approved": "تمت الموافقة على KYC (اعرف عميلك)",
+            "closed": "تم رفض KYC (اعرف عميلك)",
+            "upgradeRequired": "بيانات اعرف عميلك (KYC) غير كافية"
           }
         },
-        "login" : {
-          "required" : "تحتاج لتسجيل الدخول مع هذا المزود",
-          "complete" : "تسجيل الدخول"
-        },
-        "mfa" : {
-          "required" : "تحتاج لإعداد المصادقة متعددة العوامل (MFA) مع هذا المزود",
-          "complete" : "إعداد المصادقة متعددة العوامل (MFA)"
-        },
-        "withdrawalsBlockedError" : {
-          "message" : "تم حظر عملية السحب خاصتك من قِبل {{providerName}}.\n\n يرجى التواصل مع فريق الدعم لديهم للمزيد من المعلومات."
-        }
-      }
-    },
-    "history" : {
-      "disclaimer" : "مبادلاتك على سطح المكتب غير متزامنة مع تطبيق Ledger Live للجوال",
-      "empty" : {
-        "title" : "ستظهر مبادلاتك السابقة هنا",
-        "description" : "إما أنك لم تقم بأي مبادلات بعد، أو تمت إعادة تعيين Ledger Live في هذه الأثناء."
-      },
-      "export" : "تصدير العمليات",
-      "exporting" : "جاري التصدير..."
-    },
-    "kyc" : {
-      "updateRequired" : "لا يمكننا إكمال عملية اعرف عميلك (KYC) حتى تقوم بتحديث التطبيق",
-      "wyre" : {
-        "disclaimer" : "يتم جمع معلوماتك من قبِل LEDGER بالنيابة عن WYRE ويتم نقل هذه المعلومات إليها لأغراض KYC (اعرف عميلك). للتعرف على مزيد من المعلومات، يرجى مراجعة",
-        "policy" : "سياسة الخصوصية",
-        "title" : "التحقق من هويتك",
-        "subtitle" : "يرجى إدخال معلوماتك للمبادلة مع Wyre.",
-        "cta" : "متابعة",
-        "pending" : {
-          "cta" : "متابعة",
-          "title" : "تم إرسال بياناتك للاعتماد",
-          "subtitle" : "عادة ما يستغرق الأمر بضع دقائق حتى تكتمل المراجعة.",
-          "link" : "معرفة المزيد عن KYC (اعرف عميلك)",
-          "info" : "التحقق من الهوية: تم الإرسال"
-        },
-        "closed" : {
-          "cta" : "إعادة تعيين KYC (اعرف عميلك)",
-          "title" : "تم رفض طلب KYC (اعرف عميلك)",
-          "subtitle" : "رفضت Wyre البيانات التي قدمتها لأغراض KYC (اعرف عميلك)",
-          "link" : "معرفة المزيد عن KYC (اعرف عميلك)"
-        },
-        "form" : {
-          "firstName" : "الاسم الأول",
-          "lastName" : "اسم العائلة",
-          "street1" : "عنوان الشارع، السطر 1",
-          "street2" : "عنوان الشارع، السطر 2",
-          "city" : "المدينة",
-          "state" : "الولاية",
-          "country" : "الدولة",
-          "postalCode" : "الرمز البريدي",
-          "dateOfBirth" : "تاريخ الميلاد",
-          "firstNamePlaceholder" : "أدخل اسمك الأول",
-          "lastNamePlaceholder" : "أدخل اسم العائلة",
-          "street1Placeholder" : "مثال: 13 شارع مابل",
-          "street2Placeholder" : "مثال: 13 شارع مابل",
-          "cityPlaceholder" : "مثل: سان خوسيه",
-          "postalCodePlaceholder" : "أدخل رمزك البريدي المكوّن من 5 أرقام",
-          "dateOfBirthPlaceholder" : "اليوم/الشهر/السنة",
-          "firstNameError" : "أدخل اسمك الأول للمتابعة",
-          "lastNameError" : "أدخل اسم العائلة للمتابعة",
-          "street1Error" : "أدخل عنوانك",
-          "cityError" : "أدخل المدينة التي تعيش بها في الولايات المتحدة الأمريكية",
-          "postalCodeError" : "أدخل رمزاً بريدياً صالحاً في الولايات المتحدة الأمريكية",
-          "dateOfBirthError" : "أدخل تاريخ ميلادك",
-          "dateOfBirthValidationError" : "أدخل تاريخ ميلاد صحيح"
-        }
-      }
-    },
-    "exchangeDrawer" : {
-      "title" : "قم بتأكيد عملية التداول الخاصة بك.",
-      "completed" : {
-        "title" : "تم بث المعاملة بنجاح",
-        "description" : "تم إرسال عملية المبادلة الخاصة بك إلى الشبكة لتأكيدها. يرجى الانتظار حتى يتم تأكيد معاملتك وحتى يقوم المزود بمعالجة وإرسال {{targetCurrency}} الخاصة بك.",
-        "disclaimer" : "قم بحفظ مُعرّف المبادلة الخاص بك في حال كنت بحاجة إلى مساعدة من <0><0>دعم </0>{{provider}}</0>.",
-        "seeDetails" : "رؤية التفاصيل"
+        "login": {
+          "required": "تحتاج لتسجيل الدخول مع هذا المزود",
+          "complete": "تسجيل الدخول"
+        },
+        "mfa": {
+          "required": "تحتاج لإعداد المصادقة متعددة العوامل (MFA) مع هذا المزود",
+          "complete": "إعداد المصادقة متعددة العوامل (MFA)"
+        },
+        "withdrawalsBlockedError": {
+          "message": "تم حظر عملية السحب خاصتك من قِبل {{providerName}}.\n\n يرجى التواصل مع فريق الدعم لديهم للمزيد من المعلومات."
+        }
+      }
+    },
+    "history": {
+      "disclaimer": "مبادلاتك على سطح المكتب غير متزامنة مع تطبيق Ledger Live للجوال",
+      "empty": {
+        "title": "ستظهر مبادلاتك السابقة هنا",
+        "description": "إما أنك لم تقم بأي مبادلات بعد، أو تمت إعادة تعيين Ledger Live في هذه الأثناء."
+      },
+      "export": "تصدير العمليات",
+      "exporting": "جاري التصدير..."
+    },
+    "kyc": {
+      "updateRequired": "لا يمكننا إكمال عملية اعرف عميلك (KYC) حتى تقوم بتحديث التطبيق",
+      "wyre": {
+        "disclaimer": "يتم جمع معلوماتك من قبِل LEDGER بالنيابة عن WYRE ويتم نقل هذه المعلومات إليها لأغراض KYC (اعرف عميلك). للتعرف على مزيد من المعلومات، يرجى مراجعة",
+        "policy": "سياسة الخصوصية",
+        "title": "التحقق من هويتك",
+        "subtitle": "يرجى إدخال معلوماتك للمبادلة مع Wyre.",
+        "cta": "متابعة",
+        "pending": {
+          "cta": "متابعة",
+          "title": "تم إرسال بياناتك للاعتماد",
+          "subtitle": "عادة ما يستغرق الأمر بضع دقائق حتى تكتمل المراجعة.",
+          "link": "معرفة المزيد عن KYC (اعرف عميلك)",
+          "info": "التحقق من الهوية: تم الإرسال"
+        },
+        "closed": {
+          "cta": "إعادة تعيين KYC (اعرف عميلك)",
+          "title": "تم رفض طلب KYC (اعرف عميلك)",
+          "subtitle": "رفضت Wyre البيانات التي قدمتها لأغراض KYC (اعرف عميلك)",
+          "link": "معرفة المزيد عن KYC (اعرف عميلك)"
+        },
+        "form": {
+          "firstName": "الاسم الأول",
+          "lastName": "اسم العائلة",
+          "street1": "عنوان الشارع، السطر 1",
+          "street2": "عنوان الشارع، السطر 2",
+          "city": "المدينة",
+          "state": "الولاية",
+          "country": "الدولة",
+          "postalCode": "الرمز البريدي",
+          "dateOfBirth": "تاريخ الميلاد",
+          "firstNamePlaceholder": "أدخل اسمك الأول",
+          "lastNamePlaceholder": "أدخل اسم العائلة",
+          "street1Placeholder": "مثال: 13 شارع مابل",
+          "street2Placeholder": "مثال: 13 شارع مابل",
+          "cityPlaceholder": "مثل: سان خوسيه",
+          "postalCodePlaceholder": "أدخل رمزك البريدي المكوّن من 5 أرقام",
+          "dateOfBirthPlaceholder": "اليوم/الشهر/السنة",
+          "firstNameError": "أدخل اسمك الأول للمتابعة",
+          "lastNameError": "أدخل اسم العائلة للمتابعة",
+          "street1Error": "أدخل عنوانك",
+          "cityError": "أدخل المدينة التي تعيش بها في الولايات المتحدة الأمريكية",
+          "postalCodeError": "أدخل رمزاً بريدياً صالحاً في الولايات المتحدة الأمريكية",
+          "dateOfBirthError": "أدخل تاريخ ميلادك",
+          "dateOfBirthValidationError": "أدخل تاريخ ميلاد صحيح"
+        }
+      }
+    },
+    "exchangeDrawer": {
+      "title": "قم بتأكيد عملية التداول الخاصة بك.",
+      "completed": {
+        "title": "تم بث المعاملة بنجاح",
+        "description": "تم إرسال عملية المبادلة الخاصة بك إلى الشبكة لتأكيدها. يرجى الانتظار حتى يتم تأكيد معاملتك وحتى يقوم المزود بمعالجة وإرسال {{targetCurrency}} الخاصة بك.",
+        "disclaimer": "قم بحفظ مُعرّف المبادلة الخاص بك في حال كنت بحاجة إلى مساعدة من <0><0>دعم </0>{{provider}}</0>.",
+        "seeDetails": "رؤية التفاصيل"
       }
     }
   },
-  "swap" : {
-    "title" : "مبادلة",
-    "titleCrypto" : "مبادلة {{currency}}",
-    "whatIsSwap" : "ما هي المبادلة",
-    "decentralizedSwapAvailable" : "بالنسبة لبعض المعاملات يمكنك التفكير في استخدام المبادلة اللامركزية. اكتشف <0>Paraswap</0> و <1>1inch</1>.",
-    "paraswap" : {
-      "cta" : " تفقد هذا",
-      "description" : "تبحث عن Paraswap؟ لقد تم نقلها إلى علامة تبويب اكتشف."
-    },
-    "tabs" : {
-      "exchange" : "تبادل",
-      "history" : "السجل"
-    },
-    "history" : {
-      "disclaimer" : "مبادلاتك على سطح المكتب غير متزامنة مع تطبيق Ledger Live للجوال",
-      "empty" : {
-        "title" : "ستظهر مبادلاتك السابقة هنا",
-        "description" : "إما أنك لم تقم بأي مبادلات بعد، أو تمت إعادة تعيين Ledger Live في هذه الأثناء."
-      }
-    },
-    "landing" : {
-      "title" : "قم بمبادلة أصولك",
-      "continue" : "متابعة",
-      "sorry" : "الخدمة غير متوفرة مؤقتًا أو غير متوفرة في بلدك"
-    },
-    "missingApp" : {
-      "title" : "يرجى تثبيت تطبيق {{appName}} على جهازك",
-      "subtitle" : "انتقل إلى المدير وقم بتثبيت تطبيق {{appName}} لمبادلة الأصول.",
-      "cta" : "الانتقال إلى المدير"
-    },
-    "outdatedApp" : {
-      "title" : "يرجى تثبيت تطبيق {{appName}} على جهازك",
-      "subtitle" : "انتقل إلى المدير وقم بتثبيت تطبيق {{appName}} لمبادلة الأصول.",
-      "cta" : "الانتقال إلى المدير"
-    },
-    "providers" : {
-      "title" : "اختر أحد المزودين لمبادلة الأصول المشفرة",
-      "learnMore" : "ما هي المبادلة؟",
-      "kycRequired" : "KYC (اعرف عميلك) مطلوب",
-      "cta" : "متابعة",
-      "kyc" : {
-        "notAvailable" : "{{provider}} غير متاح في موقعك",
-        "status" : {
-          "required" : "KYC (اعرف عميلك) مطلوب",
-          "pending" : "KYC (اعرف عميلك) مُعلق",
-          "approved" : "تمت الموافقة على KYC (اعرف عميلك)!",
-          "closed" : "تم رفض KYC (اعرف عميلك)"
-        }
-      }
-    },
-    "ip" : {
-      "title" : "مرحباً بك في المبادلة",
-      "subtitle" : "قم بمبادلة الأصول المشفرة مباشرةً من جهازك Ledger.",
-      "disclaimer" : "بالمتابعة، فإنك توافق على أنه قد تتم مشاركة بيانات موقعك مع مزودي خدمة الطرف الثالث من أجل امتثالهم لإجراءات مكافحة غسيل الأموال / KYC (اعرف عميلك)."
-    },
-    "kyc" : {
-      "updateRequired" : "لا يمكننا إكمال عملية اعرف عميلك (KYC) حتى تقوم بتحديث التطبيق",
-      "wyre" : {
-        "disclaimer" : "يتم جمع معلوماتك من قبِل LEDGER بالنيابة عن WYRE ويتم نقل هذه المعلومات إليها لأغراض KYC (اعرف عميلك). للتعرف على مزيد من المعلومات، يرجى مراجعة",
-        "policy" : "سياسة الخصوصية",
-        "title" : "قم بتأكيد هويتك",
-        "subtitle" : "يرجى إدخال معلوماتك للمبادلة مع Wyre.",
-        "pending" : {
-          "cta" : "متابعة",
-          "title" : "في انتظار الموافقة",
-          "subtitle" : "تم إرسال بياناتك لاعتمادها من Wyre.",
-          "link" : "معرفة المزيد عن KYC (اعرف عميلك)"
-        },
-        "closed" : {
-          "cta" : "إعادة تعيين KYC (اعرف عميلك)",
-          "title" : "تم رفض طلب KYC (اعرف عميلك)",
-          "subtitle" : "رفضت Wyre البيانات التي قدمتها لأغراض KYC (اعرف عميلك)",
-          "link" : "معرفة المزيد عن KYC (اعرف عميلك)"
-        },
-        "form" : {
-          "firstName" : "الاسم الأول",
-          "lastName" : "اسم العائلة",
-          "street1" : "عنوان الشارع، السطر 1",
-          "street2" : "عنوان الشارع، السطر 2",
-          "city" : "المدينة",
-          "state" : "الولاية",
-          "country" : "الدولة",
-          "postalCode" : "الرمز البريدي",
-          "dateOfBirth" : "تاريخ الميلاد",
-          "firstNamePlaceholder" : "أدخل اسمك الأول",
-          "lastNamePlaceholder" : "أدخل اسم العائلة",
-          "street1Placeholder" : "مثال: 13 شارع مابل",
-          "street2Placeholder" : "مثال: 13 شارع مابل",
-          "cityPlaceholder" : "مثل: سان خوسيه",
-          "postalCodePlaceholder" : "أدخل رمزك البريدي المكوّن من 5 أرقام",
-          "dateOfBirthPlaceholder" : "اليوم/الشهر/السنة",
-          "firstNameError" : "أدخل اسمك الأول للمتابعة",
-          "lastNameError" : "أدخل اسم العائلة للمتابعة",
-          "street1Error" : "أدخل عنوانك",
-          "cityError" : "أدخل المدينة التي تعيش بها في الولايات المتحدة الأمريكية",
-          "postalCodeError" : "أدخل رمزاً بريدياً صالحاً في الولايات المتحدة الأمريكية",
-          "dateOfBirthError" : "أدخل تاريخ ميلادك",
-          "dateOfBirthValidationError" : "أدخل تاريخ ميلاد صحيح"
-        }
-      }
-    },
-    "form" : {
-      "resetKYC" : "أعد تعيين بيانات KYC (اعرف عميلك) الخاصة بك وقم بتحديث Ledger Live للمبادلة مع Wyre",
-      "resetKYCCTA" : "إعادة تعيين KYC (اعرف عميلك)",
-      "amount" : "المبلغ",
-      "from" : {
-        "title" : "من",
-        "account" : "حساب",
-        "amount" : "المبلغ المطلوب إرساله",
-        "currency" : "الأصول المشفرة"
-      },
-      "to" : {
-        "title" : "إلى",
-        "account" : "حساب",
-        "amount" : "المبلغ المطلوب تلقيه",
-        "currency" : "الأصول المشفرة",
-        "addAccountCTA" : "إضافة حساب جديد"
-      },
-      "tradeMethod" : {
-        "title" : "مُعدل",
-        "float" : "مُعدل متغير",
-        "floatUnavailable" : "المُعدل المتغير غير مدعوم لهذا الثنائي",
-        "fixed" : "مُعدل ثابت",
-        "fixedUnavailable" : "المُعدل الثابت غير مدعوم لهذا الثنائي",
-        "floatDesc" : "يمكن أن يتغير المبلغ الخاص بك اعتماداً على ظروف السوق.",
-        "fixedDesc" : "سيبقى المبلغ الخاص بك كما هو حتى لو تغير السوق. يتم التحديث كل 60 ثانية.",
-        "by" : "مُقدم من"
-      },
-      "exchange" : "تبادل",
-      "helpCTA" : "ما هي المبادلة؟",
-      "bubble" : "نحن نستخدم سعراً ثابتاً، هذا هو بالضبط المبلغ الذي ستحصل عليه.",
-      "noAccounts" : "ليس لديك حسابات {{currencyName}} بها رصيد",
-      "noApp" : "تطبيق {{currencyName}} غير مُثبت.",
-      "outdatedApp" : "تحديث تطبيق {{currencyName}} متوفر.",
-      "loadingRates" : "جارٍ تحميل المعدلات ..."
-    },
-    "unauthorizedRatesModal" : {
-      "title" : "Ledger Live يحتاج إلى تحديث",
-      "subtitle" : "يرجى تحديث Ledger Live إلى أحدث إصدار، وأعد التحقق من هويتك للمبادلة مع wyre",
-      "cta" : "إعادة تعيين التحقق"
-    },
-    "resetThirdPartyDataModal" : {
-      "title" : "حذف بياناتك لدى الطرف الثالث المحلي",
-      "subtitle" : "قم بحذف بياناتك لدى الطرف الثالث المحلي. قد تحتاج لإعادة تقديم بيانات اعرف عميلك (KYC) و/أو تسجيل الدخول مجدداً للوصول إلى الخدمات التي يُقدّمها شركائنا.",
-      "cta" : "تأكيد"
-    },
-    "modal" : {
-      "title" : "مبادلة",
-      "steps" : {
-        "summary" : {
-          "title" : "الملخص",
-          "from" : "من",
-          "to" : "إلى",
-          "toExchange" : "المبلغ المطلوب إرساله",
-          "toReceive" : "المبلغ المطلوب تلقيه",
-          "terms" : "الشروط والأحكام",
-          "disclaimer" : {
-            "description" : "بالضغط على \"تأكيد\"، أقر وأقبل أن هذه الخدمة تحكم حصرياً من قِبل <0>{{provider}}</0>",
-            "acceptedDescription" : "هذه الخدمة تُحكم حصرياً من قِبل <0>{{provider}}</0>"
-          },
-          "details" : {
-            "provider" : "المزود",
-            "tradeMethod" : {
-              "title" : "النوع",
-              "float" : "مُعدل متغير",
-              "fixed" : "مُعدل ثابت"
-            },
-            "address" : "عنوان"
+  "swap": {
+    "title": "مبادلة",
+    "titleCrypto": "مبادلة {{currency}}",
+    "whatIsSwap": "ما هي المبادلة",
+    "decentralizedSwapAvailable": "بالنسبة لبعض المعاملات يمكنك التفكير في استخدام المبادلة اللامركزية. اكتشف <0>Paraswap</0> و <1>1inch</1>.",
+    "paraswap": {
+      "cta": " تفقد هذا",
+      "description": "تبحث عن Paraswap؟ لقد تم نقلها إلى علامة تبويب اكتشف."
+    },
+    "tabs": {
+      "exchange": "تبادل",
+      "history": "السجل"
+    },
+    "history": {
+      "disclaimer": "مبادلاتك على سطح المكتب غير متزامنة مع تطبيق Ledger Live للجوال",
+      "empty": {
+        "title": "ستظهر مبادلاتك السابقة هنا",
+        "description": "إما أنك لم تقم بأي مبادلات بعد، أو تمت إعادة تعيين Ledger Live في هذه الأثناء."
+      }
+    },
+    "landing": {
+      "title": "قم بمبادلة أصولك",
+      "continue": "متابعة",
+      "sorry": "الخدمة غير متوفرة مؤقتًا أو غير متوفرة في بلدك"
+    },
+    "missingApp": {
+      "title": "يرجى تثبيت تطبيق {{appName}} على جهازك",
+      "subtitle": "انتقل إلى المدير وقم بتثبيت تطبيق {{appName}} لمبادلة الأصول.",
+      "cta": "الانتقال إلى المدير"
+    },
+    "outdatedApp": {
+      "title": "يرجى تثبيت تطبيق {{appName}} على جهازك",
+      "subtitle": "انتقل إلى المدير وقم بتثبيت تطبيق {{appName}} لمبادلة الأصول.",
+      "cta": "الانتقال إلى المدير"
+    },
+    "providers": {
+      "title": "اختر أحد المزودين لمبادلة الأصول المشفرة",
+      "learnMore": "ما هي المبادلة؟",
+      "kycRequired": "KYC (اعرف عميلك) مطلوب",
+      "cta": "متابعة",
+      "kyc": {
+        "notAvailable": "{{provider}} غير متاح في موقعك",
+        "status": {
+          "required": "KYC (اعرف عميلك) مطلوب",
+          "pending": "KYC (اعرف عميلك) مُعلق",
+          "approved": "تمت الموافقة على KYC (اعرف عميلك)!",
+          "closed": "تم رفض KYC (اعرف عميلك)"
+        }
+      }
+    },
+    "ip": {
+      "title": "مرحباً بك في المبادلة",
+      "subtitle": "قم بمبادلة الأصول المشفرة مباشرةً من جهازك Ledger.",
+      "disclaimer": "بالمتابعة، فإنك توافق على أنه قد تتم مشاركة بيانات موقعك مع مزودي خدمة الطرف الثالث من أجل امتثالهم لإجراءات مكافحة غسيل الأموال / KYC (اعرف عميلك)."
+    },
+    "kyc": {
+      "updateRequired": "لا يمكننا إكمال عملية اعرف عميلك (KYC) حتى تقوم بتحديث التطبيق",
+      "wyre": {
+        "disclaimer": "يتم جمع معلوماتك من قبِل LEDGER بالنيابة عن WYRE ويتم نقل هذه المعلومات إليها لأغراض KYC (اعرف عميلك). للتعرف على مزيد من المعلومات، يرجى مراجعة",
+        "policy": "سياسة الخصوصية",
+        "title": "قم بتأكيد هويتك",
+        "subtitle": "يرجى إدخال معلوماتك للمبادلة مع Wyre.",
+        "pending": {
+          "cta": "متابعة",
+          "title": "في انتظار الموافقة",
+          "subtitle": "تم إرسال بياناتك لاعتمادها من Wyre.",
+          "link": "معرفة المزيد عن KYC (اعرف عميلك)"
+        },
+        "closed": {
+          "cta": "إعادة تعيين KYC (اعرف عميلك)",
+          "title": "تم رفض طلب KYC (اعرف عميلك)",
+          "subtitle": "رفضت Wyre البيانات التي قدمتها لأغراض KYC (اعرف عميلك)",
+          "link": "معرفة المزيد عن KYC (اعرف عميلك)"
+        },
+        "form": {
+          "firstName": "الاسم الأول",
+          "lastName": "اسم العائلة",
+          "street1": "عنوان الشارع، السطر 1",
+          "street2": "عنوان الشارع، السطر 2",
+          "city": "المدينة",
+          "state": "الولاية",
+          "country": "الدولة",
+          "postalCode": "الرمز البريدي",
+          "dateOfBirth": "تاريخ الميلاد",
+          "firstNamePlaceholder": "أدخل اسمك الأول",
+          "lastNamePlaceholder": "أدخل اسم العائلة",
+          "street1Placeholder": "مثال: 13 شارع مابل",
+          "street2Placeholder": "مثال: 13 شارع مابل",
+          "cityPlaceholder": "مثل: سان خوسيه",
+          "postalCodePlaceholder": "أدخل رمزك البريدي المكوّن من 5 أرقام",
+          "dateOfBirthPlaceholder": "اليوم/الشهر/السنة",
+          "firstNameError": "أدخل اسمك الأول للمتابعة",
+          "lastNameError": "أدخل اسم العائلة للمتابعة",
+          "street1Error": "أدخل عنوانك",
+          "cityError": "أدخل المدينة التي تعيش بها في الولايات المتحدة الأمريكية",
+          "postalCodeError": "أدخل رمزاً بريدياً صالحاً في الولايات المتحدة الأمريكية",
+          "dateOfBirthError": "أدخل تاريخ ميلادك",
+          "dateOfBirthValidationError": "أدخل تاريخ ميلاد صحيح"
+        }
+      }
+    },
+    "form": {
+      "resetKYC": "أعد تعيين بيانات KYC (اعرف عميلك) الخاصة بك وقم بتحديث Ledger Live للمبادلة مع Wyre",
+      "resetKYCCTA": "إعادة تعيين KYC (اعرف عميلك)",
+      "amount": "المبلغ",
+      "from": {
+        "title": "من",
+        "account": "حساب",
+        "amount": "المبلغ المطلوب إرساله",
+        "currency": "الأصول المشفرة"
+      },
+      "to": {
+        "title": "إلى",
+        "account": "حساب",
+        "amount": "المبلغ المطلوب تلقيه",
+        "currency": "الأصول المشفرة",
+        "addAccountCTA": "إضافة حساب جديد"
+      },
+      "tradeMethod": {
+        "title": "مُعدل",
+        "float": "مُعدل متغير",
+        "floatUnavailable": "المُعدل المتغير غير مدعوم لهذا الثنائي",
+        "fixed": "مُعدل ثابت",
+        "fixedUnavailable": "المُعدل الثابت غير مدعوم لهذا الثنائي",
+        "floatDesc": "يمكن أن يتغير المبلغ الخاص بك اعتماداً على ظروف السوق.",
+        "fixedDesc": "سيبقى المبلغ الخاص بك كما هو حتى لو تغير السوق. يتم التحديث كل 60 ثانية.",
+        "by": "مُقدم من"
+      },
+      "exchange": "تبادل",
+      "helpCTA": "ما هي المبادلة؟",
+      "bubble": "نحن نستخدم سعراً ثابتاً، هذا هو بالضبط المبلغ الذي ستحصل عليه.",
+      "noAccounts": "ليس لديك حسابات {{currencyName}} بها رصيد",
+      "noApp": "تطبيق {{currencyName}} غير مُثبت.",
+      "outdatedApp": "تحديث تطبيق {{currencyName}} متوفر.",
+      "loadingRates": "جارٍ تحميل المعدلات ..."
+    },
+    "unauthorizedRatesModal": {
+      "title": "Ledger Live يحتاج إلى تحديث",
+      "subtitle": "يرجى تحديث Ledger Live إلى أحدث إصدار، وأعد التحقق من هويتك للمبادلة مع wyre",
+      "cta": "إعادة تعيين التحقق"
+    },
+    "resetThirdPartyDataModal": {
+      "title": "حذف بياناتك لدى الطرف الثالث المحلي",
+      "subtitle": "قم بحذف بياناتك لدى الطرف الثالث المحلي. قد تحتاج لإعادة تقديم بيانات اعرف عميلك (KYC) و/أو تسجيل الدخول مجدداً للوصول إلى الخدمات التي يُقدّمها شركائنا.",
+      "cta": "تأكيد"
+    },
+    "modal": {
+      "title": "مبادلة",
+      "steps": {
+        "summary": {
+          "title": "الملخص",
+          "from": "من",
+          "to": "إلى",
+          "toExchange": "المبلغ المطلوب إرساله",
+          "toReceive": "المبلغ المطلوب تلقيه",
+          "terms": "الشروط والأحكام",
+          "disclaimer": {
+            "description": "بالضغط على \"تأكيد\"، أقر وأقبل أن هذه الخدمة تحكم حصرياً من قِبل <0>{{provider}}</0>",
+            "acceptedDescription": "هذه الخدمة تُحكم حصرياً من قِبل <0>{{provider}}</0>"
+          },
+          "details": {
+            "provider": "المزود",
+            "tradeMethod": {
+              "title": "النوع",
+              "float": "مُعدل متغير",
+              "fixed": "مُعدل ثابت"
+            },
+            "address": "عنوان"
           }
         },
-        "device" : {
-          "title" : "جهاز"
-        },
-        "dependencies" : {
-          "title" : "التحققات من التطبيق"
-        },
-        "finished" : {
-          "title" : "مُعلقّة",
-          "subtitle" : "تم البث المبادلة بنجاح ",
-          "swap" : "معرّف المبادلة الخاص بك:",
-          "seeDetails" : "رؤية التفاصيل",
-          "disclaimer" : "قم بحفظ مُعرّف المبادلة الخاص بك في حال كنت بحاجة إلى مساعدة من <0><0>دعم </0>{{provider}}</0>.",
-          "description" : "لقد تم إرسال عملية المبادلة الخاصة بك إلى الشبكة لتأكيدها. يمكن أن يستغرق الأمر مدة تصل إلى ساعة قبل أن تتلقى {{targetCurrency}} الخاصة بك."
-        }
-      }
-    },
-    "operationDetailsModal" : {
-      "title" : "مبادلة",
-      "provider" : "المزود",
-      "txid" : "مُعرّف المبادلة",
-      "status" : "الوضع الحالي",
-      "statusTooltips" : {
-        "expired" : "يرجى التواصل مع مزود المبادلة باستخدام مُعرف مبادلتك للمزيد من المعلومات.",
-        "refunded" : "يرجى التواصل مع مزود المبادلة باستخدام مُعرف مبادلتك للمزيد من المعلومات.",
-        "pending" : "يُرجى الانتظار بينما يقوم مزود المبادلة بمعالجة المعاملة.",
-        "onhold" : "يرجى التواصل مع مزود المبادلة باستخدام مُعرف مبادلتك لحل المشكلة.",
-        "finished" : "تم تنفيذ مبادلتك بنجاح."
-      },
-      "date" : "التاريخ",
-      "from" : "من",
-      "fromAddress" : "عنوان المصدر",
-      "fromAddress_plural" : "عناوين المصدر",
-      "to" : "إلى",
-      "toProvider" : "عنوان المزود",
-      "initialAmount" : "المبلغ الأولي",
-      "creditedAmount" : "المبلغ المضاف"
+        "device": {
+          "title": "جهاز"
+        },
+        "dependencies": {
+          "title": "التحققات من التطبيق"
+        },
+        "finished": {
+          "title": "مُعلقّة",
+          "subtitle": "تم البث المبادلة بنجاح ",
+          "swap": "معرّف المبادلة الخاص بك:",
+          "seeDetails": "رؤية التفاصيل",
+          "disclaimer": "قم بحفظ مُعرّف المبادلة الخاص بك في حال كنت بحاجة إلى مساعدة من <0><0>دعم </0>{{provider}}</0>.",
+          "description": "لقد تم إرسال عملية المبادلة الخاصة بك إلى الشبكة لتأكيدها. يمكن أن يستغرق الأمر مدة تصل إلى ساعة قبل أن تتلقى {{targetCurrency}} الخاصة بك."
+        }
+      }
+    },
+    "operationDetailsModal": {
+      "title": "مبادلة",
+      "provider": "المزود",
+      "txid": "مُعرّف المبادلة",
+      "status": "الوضع الحالي",
+      "statusTooltips": {
+        "expired": "يرجى التواصل مع مزود المبادلة باستخدام مُعرف مبادلتك للمزيد من المعلومات.",
+        "refunded": "يرجى التواصل مع مزود المبادلة باستخدام مُعرف مبادلتك للمزيد من المعلومات.",
+        "pending": "يُرجى الانتظار بينما يقوم مزود المبادلة بمعالجة المعاملة.",
+        "onhold": "يرجى التواصل مع مزود المبادلة باستخدام مُعرف مبادلتك لحل المشكلة.",
+        "finished": "تم تنفيذ مبادلتك بنجاح."
+      },
+      "date": "التاريخ",
+      "from": "من",
+      "fromAddress": "عنوان المصدر",
+      "fromAddress_plural": "عناوين المصدر",
+      "to": "إلى",
+      "toProvider": "عنوان المزود",
+      "initialAmount": "المبلغ الأولي",
+      "creditedAmount": "المبلغ المضاف"
     }
   },
-  "lottieDebugger" : {
-    "buttonTitle" : "اختبر"
-  },
-  "fullNode" : {
-    "status" : "الوضع الحالي",
-    "connect" : "تواصل",
-    "disconnect" : "قطع الاتصال",
-    "checkNodeSettings" : "تحقق من إعدادات العقدة",
-    "edit" : "تعديل",
-    "modal" : {
-      "title" : "توصيل عقدة بيتكوين الكاملة",
-      "disconnectTitle" : "فصل العقدة الكاملة",
-      "steps" : {
-        "landing" : {
-          "header" : "ابدأ عقدتك الكاملة. لا تثق، ولكن تحقق.",
-          "description" : "عقدة البيتكوين الكاملة تتحقق من جميع المعاملات والكتل، مما يسمح لك باستخدام بيتكوين بطريقة بدون ثقة أثناء المساهمة في شبكة بيتكوين.",
-          "list" : {
-            "item1" : "قم بإعداد Bitcoin Core على جهاز يحتوي على موارد كافية.",
-            "item2" : "انتظر حتى تتم مزامنة عقدتك بشكل كامل.",
-            "item3" : "سَجل بيانات اعتماد RPC الخاصة بعقدتك، وعنوان IP ورقم المنفذ الخاص بك."
-          },
-          "disclaimer" : "تشغيل عقدة كاملة يتطلب كمبيوتر يحتوي على موارد كافية واتصال عريض النطاق بدون قيود بيانات."
-        },
-        "node" : {
-          "title" : "عقدة",
-          "connectionSteps" : {
-            "notConnected" : {
-              "header" : "أدخل معلمات العقدة الخاصة بك",
-              "disclaimer" : "يجب أن تكون العقدة الكاملة الخاصة بك متزامنة بالكامل قبل توصيل Ledger Live.",
-              "fields" : {
-                "nodeHost" : {
-                  "title" : "المضيف",
-                  "tooltip" : "اتركه بشكل افتراضي إذا كانت العقدة تعمل على هذا الكمبيوتر، أو استبدل عنوان IP ورقم المنفذ للعقدة."
+  "lottieDebugger": {
+    "buttonTitle": "اختبر"
+  },
+  "fullNode": {
+    "status": "الوضع الحالي",
+    "connect": "تواصل",
+    "disconnect": "قطع الاتصال",
+    "checkNodeSettings": "تحقق من إعدادات العقدة",
+    "edit": "تعديل",
+    "modal": {
+      "title": "توصيل عقدة بيتكوين الكاملة",
+      "disconnectTitle": "فصل العقدة الكاملة",
+      "steps": {
+        "landing": {
+          "header": "ابدأ عقدتك الكاملة. لا تثق، ولكن تحقق.",
+          "description": "عقدة البيتكوين الكاملة تتحقق من جميع المعاملات والكتل، مما يسمح لك باستخدام بيتكوين بطريقة بدون ثقة أثناء المساهمة في شبكة بيتكوين.",
+          "list": {
+            "item1": "قم بإعداد Bitcoin Core على جهاز يحتوي على موارد كافية.",
+            "item2": "انتظر حتى تتم مزامنة عقدتك بشكل كامل.",
+            "item3": "سَجل بيانات اعتماد RPC الخاصة بعقدتك، وعنوان IP ورقم المنفذ الخاص بك."
+          },
+          "disclaimer": "تشغيل عقدة كاملة يتطلب كمبيوتر يحتوي على موارد كافية واتصال عريض النطاق بدون قيود بيانات."
+        },
+        "node": {
+          "title": "عقدة",
+          "connectionSteps": {
+            "notConnected": {
+              "header": "أدخل معلمات العقدة الخاصة بك",
+              "disclaimer": "يجب أن تكون العقدة الكاملة الخاصة بك متزامنة بالكامل قبل توصيل Ledger Live.",
+              "fields": {
+                "nodeHost": {
+                  "title": "المضيف",
+                  "tooltip": "اتركه بشكل افتراضي إذا كانت العقدة تعمل على هذا الكمبيوتر، أو استبدل عنوان IP ورقم المنفذ للعقدة."
                 },
-                "rpcCredentials" : {
-                  "title" : "بيانات اعتماد RPC",
-                  "tooltip" : "أدخل اسم مستخدم وكلمة مرور RPC لعقدتك، الموجودة في ملف bitcoin.conf.",
-                  "usernamePlaceholder" : "اسم المستخدم",
-                  "passwordPlaceholder" : "كلمة المرور"
+                "rpcCredentials": {
+                  "title": "بيانات اعتماد RPC",
+                  "tooltip": "أدخل اسم مستخدم وكلمة مرور RPC لعقدتك، الموجودة في ملف bitcoin.conf.",
+                  "usernamePlaceholder": "اسم المستخدم",
+                  "passwordPlaceholder": "كلمة المرور"
                 },
-                "tls" : {
-                  "title" : "استخدام TLS",
-                  "tooltip" : "قم بتمكين طبقة المنافذ الآمنة (TLS)، على سبيل المثال، عند استخدام حل العقدة المستضافة."
+                "tls": {
+                  "title": "استخدام TLS",
+                  "tooltip": "قم بتمكين طبقة المنافذ الآمنة (TLS)، على سبيل المثال، عند استخدام حل العقدة المستضافة."
                 }
               }
             },
-            "connecting" : {
-              "header" : "جارٍ اختبار اتصال العقدة",
-              "description" : "يُرجى الانتظار بينما نتحقق مما إذا كانت عقدتك الكاملة تستجيب."
-            },
-            "success" : {
-              "header" : "تم الاتصال بالعقدة الكاملة بنجاح",
-              "description" : "يمكنك الآن تكوين عقدتك الكاملة للبحث عن حساباتك على سلسلة الكتل."
-            },
-            "failure" : {
-              "header" : "تعذر الوصول إلى العقدة الكاملة",
-              "description" : "يُرجى التأكد من مزامنة عقدتك بالكامل والتحقق من إعدادات الاتصال الخاصة بها."
+            "connecting": {
+              "header": "جارٍ اختبار اتصال العقدة",
+              "description": "يُرجى الانتظار بينما نتحقق مما إذا كانت عقدتك الكاملة تستجيب."
+            },
+            "success": {
+              "header": "تم الاتصال بالعقدة الكاملة بنجاح",
+              "description": "يمكنك الآن تكوين عقدتك الكاملة للبحث عن حساباتك على سلسلة الكتل."
+            },
+            "failure": {
+              "header": "تعذر الوصول إلى العقدة الكاملة",
+              "description": "يُرجى التأكد من مزامنة عقدتك بالكامل والتحقق من إعدادات الاتصال الخاصة بها."
             }
           }
         },
-        "device" : {
-          "title" : "جهاز",
-          "connectionSteps" : {
-            "pending" : {
-              "header" : "الحصول على الحسابات من الجهاز",
-              "description" : "يُرجى الانتظار بينما تتم إضافة الحسابات المراد فحصها إلى ملف تكوين العقدة."
-            },
-            "success" : {
-              "header" : "تمت إضافة الحسابات إلى تكوين العقدة",
-              "description" : "تم حفظ ملف التكوين في مجلد بيانات المستخدم. ذلك يُمكن Ledger SatStack من الاتصال بعقدتك الكاملة ويسمح له بالبحث عن حساباتك على سلسلة الكتل.",
-              "cta" : "عرض بيانات المستخدم"
+        "device": {
+          "title": "جهاز",
+          "connectionSteps": {
+            "pending": {
+              "header": "الحصول على الحسابات من الجهاز",
+              "description": "يُرجى الانتظار بينما تتم إضافة الحسابات المراد فحصها إلى ملف تكوين العقدة."
+            },
+            "success": {
+              "header": "تمت إضافة الحسابات إلى تكوين العقدة",
+              "description": "تم حفظ ملف التكوين في مجلد بيانات المستخدم. ذلك يُمكن Ledger SatStack من الاتصال بعقدتك الكاملة ويسمح له بالبحث عن حساباتك على سلسلة الكتل.",
+              "cta": "عرض بيانات المستخدم"
             }
           }
         },
-        "accounts" : {
-          "title" : "الحسابات",
-          "existing" : "الحسابات الموجودة المطلوب فحصها",
-          "toScan" : "الحسابات المراد فحصها",
-          "toScanDescription" : "الحسابات المطلوب فحصها لكل نوع من العناوين",
-          "toScanTooltip" : "قم بالزيادة فقط إذا كان لديك +10 حسابات BTC. سيكون الفحص الأولي أبطأ. "
-        },
-        "satstack" : {
-          "title" : "SatStack",
-          "connectionSteps" : {
-            "notConnected" : {
-              "header" : "تنزيل Ledger SatStack وتشغيله",
-              "description" : "Ledger SatStack هو تطبيق صغير يُمكّن Ledger Live من التحدث إلى عقدتك الكاملة. يُرجى تنزيله وتشغيله قبل المتابعة.",
-              "disclaimer" : "يجب أن يكون SatStack قيد التشغيل ليتمكن Ledger Live من الاتصال بعقدتك الكاملة. فكر في إعداده ليعمل تلقائياً عند تشغيل الكمبيوتر الخاص بك.",
-              "cta" : "تنزيل SatStack"
-            },
-            "satstack-disconnected" : {
-              "header" : "تعذر الوصول إلى SatStack",
-              "description" : "يُرجى التحقق أن SatStack يعمل على هذا الكمبيوتر."
-            },
-            "satstack-outdated" : {
-              "header" : "يُرجى ترقية SatStack",
-              "description" : "إصدار SatStack الذي تستخدمه قديم للغاية وقد يحتوي على خلل أو عدم توافق."
-            },
-            "node-disconnected" : {
-              "header" : "تعذر الوصول إلى العقدة الكاملة",
-              "description" : "يُرجى التحقق أن عقدتك يمكن الوصول إليها وأن إعدادات الاتصال التي أدخلتها صحيحة."
-            },
-            "invalid-chain" : {
-              "header" : "عنوان سلسلة غير صحيح",
-              "description" : "وصف سلسلة غير صحيح لتلميح الأدوات"
-            },
-            "initializing" : {
-              "header" : "جاري التحميل",
-              "description" : ""
-            },
-            "ready" : {
-              "header" : "مُستعد",
-              "description" : "تمت مزامنة العقدة بالكامل. أصبحت أرصدة حسابك بيتكوين صحيحة الآن."
-            },
-            "syncing" : {
-              "header" : "جاري مزامنة العقدة…",
-              "description" : "المعاملات الأخيرة قد لا تكون مرئية بعد، لذا قد تكون أرصدة حساب بيتكوين غير صحيحة. إذا أمكن، شغّل عقدتك باستمرار للحفاظ على مزامنتها."
-            },
-            "scanning" : {
-              "header" : "جاري مسح الحساب...",
-              "description" : "يمكنك إضافة حساباتك بمجرد أن يكتمل فحص الحساب. أي حسابات بيتكوين تمت إضافتها مسبقاً من خلال متصفحات Ledger تمت إزالتها."
+        "accounts": {
+          "title": "الحسابات",
+          "existing": "الحسابات الموجودة المطلوب فحصها",
+          "toScan": "الحسابات المراد فحصها",
+          "toScanDescription": "الحسابات المطلوب فحصها لكل نوع من العناوين",
+          "toScanTooltip": "قم بالزيادة فقط إذا كان لديك +10 حسابات BTC. سيكون الفحص الأولي أبطأ. "
+        },
+        "satstack": {
+          "title": "SatStack",
+          "connectionSteps": {
+            "notConnected": {
+              "header": "تنزيل Ledger SatStack وتشغيله",
+              "description": "Ledger SatStack هو تطبيق صغير يُمكّن Ledger Live من التحدث إلى عقدتك الكاملة. يُرجى تنزيله وتشغيله قبل المتابعة.",
+              "disclaimer": "يجب أن يكون SatStack قيد التشغيل ليتمكن Ledger Live من الاتصال بعقدتك الكاملة. فكر في إعداده ليعمل تلقائياً عند تشغيل الكمبيوتر الخاص بك.",
+              "cta": "تنزيل SatStack"
+            },
+            "satstack-disconnected": {
+              "header": "تعذر الوصول إلى SatStack",
+              "description": "يُرجى التحقق أن SatStack يعمل على هذا الكمبيوتر."
+            },
+            "satstack-outdated": {
+              "header": "يُرجى ترقية SatStack",
+              "description": "إصدار SatStack الذي تستخدمه قديم للغاية وقد يحتوي على خلل أو عدم توافق."
+            },
+            "node-disconnected": {
+              "header": "تعذر الوصول إلى العقدة الكاملة",
+              "description": "يُرجى التحقق أن عقدتك يمكن الوصول إليها وأن إعدادات الاتصال التي أدخلتها صحيحة."
+            },
+            "invalid-chain": {
+              "header": "عنوان سلسلة غير صحيح",
+              "description": "وصف سلسلة غير صحيح لتلميح الأدوات"
+            },
+            "initializing": {
+              "header": "جاري التحميل",
+              "description": ""
+            },
+            "ready": {
+              "header": "مُستعد",
+              "description": "تمت مزامنة العقدة بالكامل. أصبحت أرصدة حسابك بيتكوين صحيحة الآن."
+            },
+            "syncing": {
+              "header": "جاري مزامنة العقدة…",
+              "description": "المعاملات الأخيرة قد لا تكون مرئية بعد، لذا قد تكون أرصدة حساب بيتكوين غير صحيحة. إذا أمكن، شغّل عقدتك باستمرار للحفاظ على مزامنتها."
+            },
+            "scanning": {
+              "header": "جاري مسح الحساب...",
+              "description": "يمكنك إضافة حساباتك بمجرد أن يكتمل فحص الحساب. أي حسابات بيتكوين تمت إضافتها مسبقاً من خلال متصفحات Ledger تمت إزالتها."
             }
           }
         },
-        "disconnect" : {
-          "cta" : "قطع الاتصال",
-          "description" : "هل أنت متأكد؟ فصل العقدة الكاملة سيؤدي إلى إزالة جميع حسابات بيتكوين. يمكنك إضافة حساباتك مرة أخرى باستخدام متصفحات Ledger."
+        "disconnect": {
+          "cta": "قطع الاتصال",
+          "description": "هل أنت متأكد؟ فصل العقدة الكاملة سيؤدي إلى إزالة جميع حسابات بيتكوين. يمكنك إضافة حساباتك مرة أخرى باستخدام متصفحات Ledger."
         }
       }
     }
   },
-  "account" : {
-    "subHeader" : {
-      "moreInfo" : "مزيد من المعلومات",
-      "cardTitle" : "يعمل بواسطة {{team}}",
-      "drawer" : {
-        "title" : "دمج {{family}}",
-        "subTitle" : "دمج {{family}} تم بواسطة فريق {{team}}",
-        "description" : "Ledger Live هي منصة مفتوحة المصدر.",
-        "description2" : "المطورون من أي مكان في العالم بإمكانهم الدمج مع Ledger Live",
-        "description3" : "هذا الدمج تم تنفيذه من قِبل {{team}} بالتعاون مع Ledger"
-      }
-    },
-    "lastOperations" : "أحدث العمليات",
-    "contractAddress" : "عقد:",
-    "openInExplorer" : "فتح في المتصفح",
-    "emptyState" : {
-      "title" : "لا توجد أصول مشفرة بعد؟",
-      "desc" : "تأكد أن تطبيق <1><0>{{managerAppName}}</0></1> مُثبت وابدأ في التلقي.",
-      "descToken" : "تأكد أن تطبيق <1><0>{{managerAppName}}</0></1> مُثبت وابدأ في تلقي <3><0>{{ticker}}</0></3> و <5><0>{{tokenList}}</0> رموز التوكن</5>",
-      "buttons" : {
-        "receiveFunds" : "تلقي",
-        "buy" : "شراء"
-      }
-    },
-    "settings" : {
-      "title" : "تعديل الحساب",
-      "advancedLogs" : "مُتَقدم",
-      "advancedTips" : "المفتاح العام الممتد (xpub) الخاص بك هي بيانات حساسة للخصوصية. استخدمه بحذر، خاصة عند الكشف للأطراف الثالثة.",
-      "accountName" : {
-        "title" : "اسم الحساب",
-        "desc" : "وصف الحساب"
-      },
-      "unit" : {
-        "title" : "وحدة",
-        "desc" : "اختر الوحدة المراد استخدامها"
-      }
-    },
-    "availableBalance" : "الرصيد المتاح",
-    "frozenAssets" : "الأصول المجمدة",
-    "bandwidth" : "النطاق الترددي (Bandwidth)",
-    "energy" : "طاقة",
-    "stake" : "تكديس",
-    "delegatedAssets" : "الأصول المفوضة",
-    "undelegating" : "جاري إلغاء التفويض",
-    "availableBalanceTooltip" : "هذا المبلغ يمكن التخلص منه.",
-    "frozenAssetsTooltip" : "تُستخدم الأصول المجمدة في عملية تصويت Tron. هذا يمثل العدد الإجمالي للأصوات الخاصة بك.",
-    "bandwidthTooltip" : "قم بتجميد الأصول لكسب نطاق ترددي (Bandwidth)",
-    "energyTooltip" : "قم بتجميد الأصول لكسب الطاقة",
-    "delegatedTooltip" : "الأصول المفوضة يتم استخدامها في عملية التصويت. هذا يمثل مجموع عدد أصواتك.",
-    "undelegatingTooltip" : "الأصول التي تم إلغاء تفويضها تكون في حظر زمني لمدة {{timelockInDays}} يوماً قبل أن تصبح متاحة."
-  },
-  "exchange" : {
-    "chooseProvider" : "اختر من {{providerCount}} مزود",
-    "chooseProviders" : "اختر من {{providerCount}} مزود",
-    "title" : "شراء وبيع الأصول المشفرة",
-    "reset" : "إعادة تعيين التدفق",
-    "verifyAddress" : "يُرجى تأكيد أن العنوان المعروض يتطابق تماماً مع العنوان المعروض على جهازك",
-    "buy" : {
-      "header" : "شراء الأصول المشفرة عن طريق شريكنا",
-      "title" : "اختر مزود لشراء الأصول المشفرة",
-      "buyFrom" : "قم بالشراء من أي مكان",
-      "cryptoSupported" : "الأصول المشفرة المدعومة",
-      "payWith" : "الدفع بواسطة البطاقة أو SEPA",
-      "tab" : "شراء",
-      "coinify" : {
-        "header" : "شراء الأصول المشفرة عن طريق {{provider}}",
-        "title" : "شراء الأصول المشفرة من خلال <0>{{provider}}</0>",
-        "selectCrypto" : "اختر أصل مشفّر",
-        "selectAccount" : "اختر حساباً",
-        "continue" : "متابعة",
-        "addAccount" : "إضافة حساب"
-      }
-    },
-    "sell" : {
-      "header" : "بيع الأصول المشفرة عن طريق شريكنا",
-      "title" : "بيع الأصول المشفرة عبر <0>{{provider}}</0>",
-      "tab" : "بيع",
-      "selectCrypto" : "اختر أصل مشفّر",
-      "selectAccount" : "اختر حساباً",
-      "continue" : "متابعة"
+  "account": {
+    "subHeader": {
+      "moreInfo": "مزيد من المعلومات",
+      "cardTitle": "يعمل بواسطة {{team}}",
+      "drawer": {
+        "title": "دمج {{family}}",
+        "subTitle": "دمج {{family}} تم بواسطة فريق {{team}}",
+        "description": "Ledger Live هي منصة مفتوحة المصدر.",
+        "description2": "المطورون من أي مكان في العالم بإمكانهم الدمج مع Ledger Live",
+        "description3": "هذا الدمج تم تنفيذه من قِبل {{team}} بالتعاون مع Ledger"
+      }
+    },
+    "lastOperations": "أحدث العمليات",
+    "contractAddress": "عقد:",
+    "openInExplorer": "فتح في المتصفح",
+    "emptyState": {
+      "title": "لا توجد أصول مشفرة بعد؟",
+      "desc": "تأكد أن تطبيق <1><0>{{managerAppName}}</0></1> مُثبت وابدأ في التلقي.",
+      "descToken": "تأكد أن تطبيق <1><0>{{managerAppName}}</0></1> مُثبت وابدأ في تلقي <3><0>{{ticker}}</0></3> و <5><0>{{tokenList}}</0> رموز التوكن</5>",
+      "buttons": {
+        "receiveFunds": "تلقي",
+        "buy": "شراء"
+      }
+    },
+    "settings": {
+      "title": "تعديل الحساب",
+      "advancedLogs": "مُتَقدم",
+      "advancedTips": "المفتاح العام الممتد (xpub) الخاص بك هي بيانات حساسة للخصوصية. استخدمه بحذر، خاصة عند الكشف للأطراف الثالثة.",
+      "accountName": {
+        "title": "اسم الحساب",
+        "desc": "وصف الحساب"
+      },
+      "unit": {
+        "title": "وحدة",
+        "desc": "اختر الوحدة المراد استخدامها"
+      }
+    },
+    "availableBalance": "الرصيد المتاح",
+    "frozenAssets": "الأصول المجمدة",
+    "bandwidth": "النطاق الترددي (Bandwidth)",
+    "energy": "طاقة",
+    "stake": "تكديس",
+    "delegatedAssets": "الأصول المفوضة",
+    "undelegating": "جاري إلغاء التفويض",
+    "availableBalanceTooltip": "هذا المبلغ يمكن التخلص منه.",
+    "frozenAssetsTooltip": "تُستخدم الأصول المجمدة في عملية تصويت Tron. هذا يمثل العدد الإجمالي للأصوات الخاصة بك.",
+    "bandwidthTooltip": "قم بتجميد الأصول لكسب نطاق ترددي (Bandwidth)",
+    "energyTooltip": "قم بتجميد الأصول لكسب الطاقة",
+    "delegatedTooltip": "الأصول المفوضة يتم استخدامها في عملية التصويت. هذا يمثل مجموع عدد أصواتك.",
+    "undelegatingTooltip": "الأصول التي تم إلغاء تفويضها تكون في حظر زمني لمدة {{timelockInDays}} يوماً قبل أن تصبح متاحة."
+  },
+  "exchange": {
+    "chooseProvider": "اختر من {{providerCount}} مزود",
+    "chooseProviders": "اختر من {{providerCount}} مزود",
+    "title": "شراء وبيع الأصول المشفرة",
+    "reset": "إعادة تعيين التدفق",
+    "verifyAddress": "يُرجى تأكيد أن العنوان المعروض يتطابق تماماً مع العنوان المعروض على جهازك",
+    "buy": {
+      "header": "شراء الأصول المشفرة عن طريق شريكنا",
+      "title": "اختر مزود لشراء الأصول المشفرة",
+      "buyFrom": "قم بالشراء من أي مكان",
+      "cryptoSupported": "الأصول المشفرة المدعومة",
+      "payWith": "الدفع بواسطة البطاقة أو SEPA",
+      "tab": "شراء",
+      "coinify": {
+        "header": "شراء الأصول المشفرة عن طريق {{provider}}",
+        "title": "شراء الأصول المشفرة من خلال <0>{{provider}}</0>",
+        "selectCrypto": "اختر أصل مشفّر",
+        "selectAccount": "اختر حساباً",
+        "continue": "متابعة",
+        "addAccount": "إضافة حساب"
+      }
+    },
+    "sell": {
+      "header": "بيع الأصول المشفرة عن طريق شريكنا",
+      "title": "بيع الأصول المشفرة عبر <0>{{provider}}</0>",
+      "tab": "بيع",
+      "selectCrypto": "اختر أصل مشفّر",
+      "selectAccount": "اختر حساباً",
+      "continue": "متابعة"
     }
   },
-  "lend" : {
-    "title" : "إقراض الأصول المشفرة",
-    "tabs" : {
-      "dashboard" : "اللوحة الرئيسية",
-      "opened" : "القروض المفتوحة",
-      "closed" : "القروض المغلقة",
-      "history" : "السجل"
-    },
-    "assets" : "أصول للإقراض",
-    "active" : "الحسابات المعتمدة",
-    "lendAsset" : "إقراض",
-    "account" : {
-      "amountSupplied" : "المبلغ المودع",
-      "amountSuppliedTooltip" : "المبلغ الذي تم إقراضه للشبكة",
-      "currencyAPY" : "مردود العملة المئوي السنوي",
-      "currencyAPYTooltip" : "مُعدل العائد السنوي للإيداع الذي يتراكم باستمرار",
-      "accruedInterests" : "الفوائد المتراكمة",
-      "accruedInterestsTooltip" : "الفائدة الناتجة عن أصولك التي تم إقراضها",
-      "interestEarned" : "الفائدة المكتسبة",
-      "interestEarnedTooltip" : "الفوائد التي حصلت عليها بعد السحب",
-      "openLoans" : "القروض المفتوحة",
-      "closedLoans" : "القروض المغلقة",
-      "amountRedeemed" : "المبلغ المسحوب",
-      "date" : "التاريخ",
-      "info" : "يمكنك إقراض الأصول مباشرةً من حسابك {{currency}} وكسب الفوائد.",
-      "howCompoundWorks" : "كيف يعمل الإقراض على Compound؟",
-      "lend" : "إيداع {{currency}}"
-    },
-    "emptyState" : {
-      "active" : {
-        "title" : "الإقراض",
-        "description" : "يمكنك إقراض الأصول مباشرةً من حسابك إيثريوم وكسب الفوائد.",
-        "cta" : "كيف يعمل الإقراض على Compound؟"
-      },
-      "closed" : {
-        "title" : "ستظهر قروضك المغلقة هنا",
-        "description" : "لم تقم بإجراء أية قروض بعد.",
-        "cta" : "إيداع"
-      },
-      "opened" : {
-        "title" : "ستظهر قروضك المفتوحة هنا",
-        "description" : "لم تقم بإجراء أية قروض بعد.",
-        "cta" : "إيداع"
-      },
-      "history" : {
-        "title" : "السجل",
-        "description" : "رؤية سجل جميع معاملات القروض الخاصة بك.",
-        "cta" : "إيداع"
-      }
-    },
-    "headers" : {
-      "active" : {
-        "accounts" : "حساب",
-        "amountSupplied" : "القرض المفتوح",
-        "amountSuppliedTooltip" : "المبلغ الذي تم إيداعه في الشبكة",
-        "accruedInterests" : "رصيد الفائدة",
-        "accruedInterestsTooltip" : "الفائدة المكتسبة من القروض",
-        "status" : "حالة الحساب",
-        "actions" : "الإجراءات"
-      },
-      "status" : {
-        "enablingTooltip" : "يتم بث معاملتك",
-        "toSupplyTooltip" : "يمكنك الآن توريد أصولك"
-      },
-      "types" : {
-        "enabling" : "تمكين",
-        "inactive" : "غير مفعل",
-        "supplying" : "يورد",
-        "earning" : "الإيرادات"
-      },
-      "closed" : {
-        "assetLended" : "الأصل",
-        "amountRedeemed" : "مبلغ السحب",
-        "interestsEarned" : "الفائدة المكتسبة",
-        "date" : "التاريخ"
-      },
-      "opened" : {
-        "assetLended" : "الأصل",
-        "amount" : "المبلغ",
-        "accruedInterest" : "الفوائد المتراكمة",
-        "date" : "التاريخ"
-      },
-      "rates" : {
-        "allAssets" : "الأصل",
-        "totalBalance" : "رصيد الأصل",
-        "totalBalanceTooltip" : "المبلغ المتاح للإقراض",
-        "currentAPY" : "مردود الإيداع المئوي السنوي",
-        "currentAPYTooltip" : "مُعدل العائد السنوي المكتسب من إيداع مُركب باستمرار",
-        "actions" : "الإجراءات"
-      }
-    },
-    "manage" : {
-      "cta" : "إدارة الإقراض",
-      "title" : "إدارة القرض",
-      "enable" : {
-        "approve" : "موافقة",
-        "manageLimit" : "إدارة الحد",
-        "viewDetails" : "عرض التفاصيل",
-        "info" : "لقد قمت بالموافقة على <0>{{amount}}</0> على هذا الحساب. يمكنك تخفيض المبلغ مقابل رسوم.",
-        "infoNoLimit" : "لقد وافقت بالكامل على هذا الحساب. يمكنك تخفيض المبلغ مقابل رسوم.",
-        "approvedWithLimit" : "لقد قمت بالموافقة على <0>{{value}}</0> على هذا الحساب.",
-        "enabling" : "يمكنك إيداع الأصول بمجرد أن يتم تأكيد الموافقة على الحساب.",
-        "notEnabled" : "يجب عليك الموافقة على هذا الحساب قبل أن تكون قادراً على إقراض الأصول.",
-        "notEnoughApproved" : "يجب عليك زيادة الحد الموافق عليه في حسابك للإقراض."
-      },
-      "supply" : {
-        "title" : "إيداع",
-        "description" : "أدخل مبلغ الأصول المراد إقراضها للبروتوكول."
-      },
-      "withdraw" : {
-        "title" : "سحب",
-        "description" : "سحب الأصول من البروتوكول إلى حسابك Ledger."
-      }
-    },
-    "enable" : {
-      "title" : "الموافقة على الحساب",
-      "steps" : {
-        "selectAccount" : {
-          "title" : "اختر حساب",
-          "selectLabel" : "حساب للإقراض",
-          "cta" : "موافقة",
-          "alreadyEnabled" : "هذا الحساب معتمد"
-        },
-        "amount" : {
-          "title" : "المبلغ",
-          "summary" : "أمنح العقد الذكي <0>{{contractName}}</0> حق الوصول على حسابي <0>{{accountName}}</0> لمبلغ <0>{{amount}}</0>",
-          "limit" : "{{amount}} محدودة",
-          "noLimit" : "{{assetName}} غير محدود",
-          "contractName" : "{{currencyName}} مُجمع",
-          "advanced" : "متقدم",
-          "amountLabel" : "المبلغ المطلوب الموافقة عليه",
-          "amountLabelTooltip" : "هذا يحد من المبلغ المتاح للعقد الذكي."
-        },
-        "connectDevice" : {
-          "title" : "جهاز"
-        },
-        "confirmation" : {
-          "title" : "التأكيد",
-          "success" : {
-            "title" : "تم إرسال العملية بنجاح",
-            "text" : "تم إرسال الموافقة إلى الشبكة لتأكيدها. ستتمكن من إصدار القروض بمجرد تأكيدها.",
-            "done" : "إغلاق",
-            "info" : "يمكن أن تستغرق المعاملات بعض الوقت حتى يتم عرضها في المتصفح ويتم تأكيدها."
-          },
-          "broadcastError" : "ربما تكون معاملتك قد فشلت. يُرجى الانتظار لحظة ثم تحقق من سجل المعاملات قبل المحاولة مرة أخرى."
-        }
-      }
-    },
-    "withdraw" : {
-      "title" : "سحب الأصول",
-      "steps" : {
-        "amount" : {
-          "title" : "المبلغ",
-          "advanced" : "متقدم",
-          "amountToWithdraw" : "المبلغ المراد سحبه",
-          "withdrawAll" : "سحب الحد الأقصى",
-          "placeholder" : "سحب الحد الأقصى",
-          "maxWithdrawble" : "الحد الأقصى للسحب هو"
-        },
-        "connectDevice" : {
-          "title" : "جهاز"
-        },
-        "confirmation" : {
-          "title" : "التأكيد",
-          "success" : {
-            "title" : "تم إرسال السحب بنجاح",
-            "text" : "أصولك ستكون متاحة بمجرد قيام الشبكة بتأكيد السحب.",
-            "done" : "إغلاق",
-            "cta" : "عرض التفاصيل"
-          },
-          "broadcastError" : "ربما تكون معاملتك قد فشلت. يُرجى الانتظار لحظة ثم تحقق من سجل المعاملات قبل المحاولة مرة أخرى.",
-          "tooltip" : {
-            "amountWithdrawn" : "يتم عرض المبلغ المسحوب في {{ tokenName }}. إن {{ tokenName }} هي رموز ERC20 التي تكسبها بعد إقراض الأصول."
+  "lend": {
+    "title": "إقراض الأصول المشفرة",
+    "tabs": {
+      "dashboard": "اللوحة الرئيسية",
+      "opened": "القروض المفتوحة",
+      "closed": "القروض المغلقة",
+      "history": "السجل"
+    },
+    "assets": "أصول للإقراض",
+    "active": "الحسابات المعتمدة",
+    "lendAsset": "إقراض",
+    "account": {
+      "amountSupplied": "المبلغ المودع",
+      "amountSuppliedTooltip": "المبلغ الذي تم إقراضه للشبكة",
+      "currencyAPY": "مردود العملة المئوي السنوي",
+      "currencyAPYTooltip": "مُعدل العائد السنوي للإيداع الذي يتراكم باستمرار",
+      "accruedInterests": "الفوائد المتراكمة",
+      "accruedInterestsTooltip": "الفائدة الناتجة عن أصولك التي تم إقراضها",
+      "interestEarned": "الفائدة المكتسبة",
+      "interestEarnedTooltip": "الفوائد التي حصلت عليها بعد السحب",
+      "openLoans": "القروض المفتوحة",
+      "closedLoans": "القروض المغلقة",
+      "amountRedeemed": "المبلغ المسحوب",
+      "date": "التاريخ",
+      "info": "يمكنك إقراض الأصول مباشرةً من حسابك {{currency}} وكسب الفوائد.",
+      "howCompoundWorks": "كيف يعمل الإقراض على Compound؟",
+      "lend": "إيداع {{currency}}"
+    },
+    "emptyState": {
+      "active": {
+        "title": "الإقراض",
+        "description": "يمكنك إقراض الأصول مباشرةً من حسابك إيثريوم وكسب الفوائد.",
+        "cta": "كيف يعمل الإقراض على Compound؟"
+      },
+      "closed": {
+        "title": "ستظهر قروضك المغلقة هنا",
+        "description": "لم تقم بإجراء أية قروض بعد.",
+        "cta": "إيداع"
+      },
+      "opened": {
+        "title": "ستظهر قروضك المفتوحة هنا",
+        "description": "لم تقم بإجراء أية قروض بعد.",
+        "cta": "إيداع"
+      },
+      "history": {
+        "title": "السجل",
+        "description": "رؤية سجل جميع معاملات القروض الخاصة بك.",
+        "cta": "إيداع"
+      }
+    },
+    "headers": {
+      "active": {
+        "accounts": "حساب",
+        "amountSupplied": "القرض المفتوح",
+        "amountSuppliedTooltip": "المبلغ الذي تم إيداعه في الشبكة",
+        "accruedInterests": "رصيد الفائدة",
+        "accruedInterestsTooltip": "الفائدة المكتسبة من القروض",
+        "status": "حالة الحساب",
+        "actions": "الإجراءات"
+      },
+      "status": {
+        "enablingTooltip": "يتم بث معاملتك",
+        "toSupplyTooltip": "يمكنك الآن توريد أصولك"
+      },
+      "types": {
+        "enabling": "تمكين",
+        "inactive": "غير مفعل",
+        "supplying": "يورد",
+        "earning": "الإيرادات"
+      },
+      "closed": {
+        "assetLended": "الأصل",
+        "amountRedeemed": "مبلغ السحب",
+        "interestsEarned": "الفائدة المكتسبة",
+        "date": "التاريخ"
+      },
+      "opened": {
+        "assetLended": "الأصل",
+        "amount": "المبلغ",
+        "accruedInterest": "الفوائد المتراكمة",
+        "date": "التاريخ"
+      },
+      "rates": {
+        "allAssets": "الأصل",
+        "totalBalance": "رصيد الأصل",
+        "totalBalanceTooltip": "المبلغ المتاح للإقراض",
+        "currentAPY": "مردود الإيداع المئوي السنوي",
+        "currentAPYTooltip": "مُعدل العائد السنوي المكتسب من إيداع مُركب باستمرار",
+        "actions": "الإجراءات"
+      }
+    },
+    "manage": {
+      "cta": "إدارة الإقراض",
+      "title": "إدارة القرض",
+      "enable": {
+        "approve": "موافقة",
+        "manageLimit": "إدارة الحد",
+        "viewDetails": "عرض التفاصيل",
+        "info": "لقد قمت بالموافقة على <0>{{amount}}</0> على هذا الحساب. يمكنك تخفيض المبلغ مقابل رسوم.",
+        "infoNoLimit": "لقد وافقت بالكامل على هذا الحساب. يمكنك تخفيض المبلغ مقابل رسوم.",
+        "approvedWithLimit": "لقد قمت بالموافقة على <0>{{value}}</0> على هذا الحساب.",
+        "enabling": "يمكنك إيداع الأصول بمجرد أن يتم تأكيد الموافقة على الحساب.",
+        "notEnabled": "يجب عليك الموافقة على هذا الحساب قبل أن تكون قادراً على إقراض الأصول.",
+        "notEnoughApproved": "يجب عليك زيادة الحد الموافق عليه في حسابك للإقراض."
+      },
+      "supply": {
+        "title": "إيداع",
+        "description": "أدخل مبلغ الأصول المراد إقراضها للبروتوكول."
+      },
+      "withdraw": {
+        "title": "سحب",
+        "description": "سحب الأصول من البروتوكول إلى حسابك Ledger."
+      }
+    },
+    "enable": {
+      "title": "الموافقة على الحساب",
+      "steps": {
+        "selectAccount": {
+          "title": "اختر حساب",
+          "selectLabel": "حساب للإقراض",
+          "cta": "موافقة",
+          "alreadyEnabled": "هذا الحساب معتمد"
+        },
+        "amount": {
+          "title": "المبلغ",
+          "summary": "أمنح العقد الذكي <0>{{contractName}}</0> حق الوصول على حسابي <0>{{accountName}}</0> لمبلغ <0>{{amount}}</0>",
+          "limit": "{{amount}} محدودة",
+          "noLimit": "{{assetName}} غير محدود",
+          "contractName": "{{currencyName}} مُجمع",
+          "advanced": "متقدم",
+          "amountLabel": "المبلغ المطلوب الموافقة عليه",
+          "amountLabelTooltip": "هذا يحد من المبلغ المتاح للعقد الذكي."
+        },
+        "connectDevice": {
+          "title": "جهاز"
+        },
+        "confirmation": {
+          "title": "التأكيد",
+          "success": {
+            "title": "تم إرسال العملية بنجاح",
+            "text": "تم إرسال الموافقة إلى الشبكة لتأكيدها. ستتمكن من إصدار القروض بمجرد تأكيدها.",
+            "done": "إغلاق",
+            "info": "يمكن أن تستغرق المعاملات بعض الوقت حتى يتم عرضها في المتصفح ويتم تأكيدها."
+          },
+          "broadcastError": "ربما تكون معاملتك قد فشلت. يُرجى الانتظار لحظة ثم تحقق من سجل المعاملات قبل المحاولة مرة أخرى."
+        }
+      }
+    },
+    "withdraw": {
+      "title": "سحب الأصول",
+      "steps": {
+        "amount": {
+          "title": "المبلغ",
+          "advanced": "متقدم",
+          "amountToWithdraw": "المبلغ المراد سحبه",
+          "withdrawAll": "سحب الحد الأقصى",
+          "placeholder": "سحب الحد الأقصى",
+          "maxWithdrawble": "الحد الأقصى للسحب هو"
+        },
+        "connectDevice": {
+          "title": "جهاز"
+        },
+        "confirmation": {
+          "title": "التأكيد",
+          "success": {
+            "title": "تم إرسال السحب بنجاح",
+            "text": "أصولك ستكون متاحة بمجرد قيام الشبكة بتأكيد السحب.",
+            "done": "إغلاق",
+            "cta": "عرض التفاصيل"
+          },
+          "broadcastError": "ربما تكون معاملتك قد فشلت. يُرجى الانتظار لحظة ثم تحقق من سجل المعاملات قبل المحاولة مرة أخرى.",
+          "tooltip": {
+            "amountWithdrawn": "يتم عرض المبلغ المسحوب في {{ tokenName }}. إن {{ tokenName }} هي رموز ERC20 التي تكسبها بعد إقراض الأصول."
           }
         }
       }
     },
-    "info" : {
-      "terms" : {
-        "title" : "إقراض الأصول المشفرة",
-        "subtitle" : "إقراض الأصول على بروتوكول Compound",
-        "description" : "يسمح لك بروتوكول Compound بإقراض الأصول واقتراضها على شبكة إيثيريوم. يمكنك إقراض الأصول وكسب الفائدة مباشرةً من حسابك Ledger.",
-        "switchLabel" : "<1>لقد قرأت وأوافق على </1><0>شروط الخدمة<0><1>.</1>"
-      },
-      "steps" : {
-        "title" : "الخطوة <0>{{step}} / {{total}}</0>",
-        "1" : {
-          "subtitle" : "قم بالموافقة على حساب للسماح للبروتوكول",
-          "subtitle2" : "بمباشرة القروض المستقبلية.",
-          "description" : "يجب عليك التصريح لعقد Compound الذكي بتحويل ما يصل إلى كمية معينة من الأصول إلى البروتوكول. الموافقة على حساب يعطي إذن للبروتوكول بمباشرة القروض المستقبلية."
-        },
-        "2" : {
-          "subtitle" : "توريد الأصول لكسب الفائدة",
-          "description" : "بمجرد أن تتم الموافقة على حساب، يمكنك اختيار كمية الأصول التي تريد إقراضها وإصدار معاملة للبروتوكول. تتراكم الفوائد فور تأكيد المعاملة."
-        },
-        "3" : {
-          "subtitle" : "سحب الأصول في أي وقت",
-          "description" : "يمكنك سحب أصولك والفائدة المكتسبة في أي وقت، جزئياً أو كلياً، مباشرةً من حسابك Ledger."
-        }
-      }
-    },
-    "supply" : {
-      "title" : "إيداع أصول",
-      "steps" : {
-        "amount" : {
-          "title" : "المبلغ",
-          "amountToSupply" : "المبلغ المطلوب إيداعه",
-          "maxSupply" : "المبلغ الأقصى للإقراض هو"
-        },
-        "device" : {
-          "title" : "جهاز"
-        },
-        "confirmation" : {
-          "title" : "التأكيد",
-          "success" : {
-            "title" : "تم إرسال الإيداع بنجاح",
-            "text" : "سوف تبدأ في كسب فائدة بمجرد أن تقوم الشبكة بتأكيد الإيداع.",
-            "done" : "إغلاق",
-            "cta" : "عرض التفاصيل",
-            "info" : "يمكن أن تستغرق المعاملات بعض الوقت حتى يتم عرضها في المتصفح ويتم تأكيدها."
+    "info": {
+      "terms": {
+        "title": "إقراض الأصول المشفرة",
+        "subtitle": "إقراض الأصول على بروتوكول Compound",
+        "description": "يسمح لك بروتوكول Compound بإقراض الأصول واقتراضها على شبكة إيثيريوم. يمكنك إقراض الأصول وكسب الفائدة مباشرةً من حسابك Ledger.",
+        "switchLabel": "<1>لقد قرأت وأوافق على </1><0>شروط الخدمة<0><1>.</1>"
+      },
+      "steps": {
+        "title": "الخطوة <0>{{step}} / {{total}}</0>",
+        "1": {
+          "subtitle": "قم بالموافقة على حساب للسماح للبروتوكول",
+          "subtitle2": "بمباشرة القروض المستقبلية.",
+          "description": "يجب عليك التصريح لعقد Compound الذكي بتحويل ما يصل إلى كمية معينة من الأصول إلى البروتوكول. الموافقة على حساب يعطي إذن للبروتوكول بمباشرة القروض المستقبلية."
+        },
+        "2": {
+          "subtitle": "توريد الأصول لكسب الفائدة",
+          "description": "بمجرد أن تتم الموافقة على حساب، يمكنك اختيار كمية الأصول التي تريد إقراضها وإصدار معاملة للبروتوكول. تتراكم الفوائد فور تأكيد المعاملة."
+        },
+        "3": {
+          "subtitle": "سحب الأصول في أي وقت",
+          "description": "يمكنك سحب أصولك والفائدة المكتسبة في أي وقت، جزئياً أو كلياً، مباشرةً من حسابك Ledger."
+        }
+      }
+    },
+    "supply": {
+      "title": "إيداع أصول",
+      "steps": {
+        "amount": {
+          "title": "المبلغ",
+          "amountToSupply": "المبلغ المطلوب إيداعه",
+          "maxSupply": "المبلغ الأقصى للإقراض هو"
+        },
+        "device": {
+          "title": "جهاز"
+        },
+        "confirmation": {
+          "title": "التأكيد",
+          "success": {
+            "title": "تم إرسال الإيداع بنجاح",
+            "text": "سوف تبدأ في كسب فائدة بمجرد أن تقوم الشبكة بتأكيد الإيداع.",
+            "done": "إغلاق",
+            "cta": "عرض التفاصيل",
+            "info": "يمكن أن تستغرق المعاملات بعض الوقت حتى يتم عرضها في المتصفح ويتم تأكيدها."
           }
         }
       }
     },
-    "noEthAccount" : {
-      "title" : "يُرجى إنشاء حساب ETH",
-      "description" : "<0>{{ asset }}({{ ticker }})</0> هو رمز إيثريوم ERC-20. لإقراض {{ ticker }}، قم بتثبيت تطبيق إيثريوم وإنشاء حساب إيثريوم",
-      "cta" : "إضافة حساب"
-    },
-    "emptyAccountDeposit" : {
-      "title" : "ليس لديك حساب {{ asset }}.",
-      "description" : "لإيداع الأموال وإقراض الأصول المشفرة أنت بحاجة إلى حساب {{ asset }}. يرجى تلقي الأموال على عنوان إيثيروم الخاص بك.",
-      "ctaBuy" : "شراء {{ asset }}",
-      "ctaReceive" : "تلقي {{ asset }}"
+    "noEthAccount": {
+      "title": "يُرجى إنشاء حساب ETH",
+      "description": "<0>{{ asset }}({{ ticker }})</0> هو رمز إيثريوم ERC-20. لإقراض {{ ticker }}، قم بتثبيت تطبيق إيثريوم وإنشاء حساب إيثريوم",
+      "cta": "إضافة حساب"
+    },
+    "emptyAccountDeposit": {
+      "title": "ليس لديك حساب {{ asset }}.",
+      "description": "لإيداع الأموال وإقراض الأصول المشفرة أنت بحاجة إلى حساب {{ asset }}. يرجى تلقي الأموال على عنوان إيثيروم الخاص بك.",
+      "ctaBuy": "شراء {{ asset }}",
+      "ctaReceive": "تلقي {{ asset }}"
     }
   },
-  "accounts" : {
-    "title" : "الحسابات",
-    "noResultFound" : "لا توجد حسابات.",
-    "order" : {
-      "name|asc" : "الاسم A-Z",
-      "name|desc" : "الاسم Z-A",
-      "balance|asc" : "أدنى رصيد",
-      "balance|desc" : "أعلى رصيد"
-    },
-    "range" : {
-      "day" : "يوم",
-      "week" : "أسبوع",
-      "month" : "شهر",
-      "year" : "سنة",
-      "all" : "الكل"
-    },
-    "optionsMenu" : {
-      "title" : "الخيارات",
-      "exportOperations" : "تصدير سجل الاصدارات",
-      "exportToMobile" : "تصدير إلى الجوال"
-    },
-    "contextMenu" : {
-      "star" : "تفضيل",
-      "receive" : "تلقي",
-      "send" : "إرسال",
-      "swap" : "مبادلة",
-      "buy" : "شراء",
-      "sell" : "بيع",
-      "edit" : "تعديل الحساب",
-      "hideToken" : "إخفاء رمز التوكن"
+  "accounts": {
+    "title": "الحسابات",
+    "noResultFound": "لا توجد حسابات.",
+    "order": {
+      "name|asc": "الاسم A-Z",
+      "name|desc": "الاسم Z-A",
+      "balance|asc": "أدنى رصيد",
+      "balance|desc": "أعلى رصيد"
+    },
+    "range": {
+      "day": "يوم",
+      "week": "أسبوع",
+      "month": "شهر",
+      "year": "سنة",
+      "all": "الكل"
+    },
+    "optionsMenu": {
+      "title": "الخيارات",
+      "exportOperations": "تصدير سجل الاصدارات",
+      "exportToMobile": "تصدير إلى الجوال"
+    },
+    "contextMenu": {
+      "star": "تفضيل",
+      "receive": "تلقي",
+      "send": "إرسال",
+      "swap": "مبادلة",
+      "buy": "شراء",
+      "sell": "بيع",
+      "edit": "تعديل الحساب",
+      "hideToken": "إخفاء رمز التوكن"
     }
   },
-  "help" : {
-    "title" : "المساعدة والدعم",
-    "gettingStarted" : {
-      "title" : "بدء التشغيل",
-      "desc" : "ابدأ هنا"
-    },
-    "status" : {
-      "title" : "حالة Ledger",
-      "desc" : "تحقق من حالة نظامنا"
-    },
-    "helpCenter" : {
-      "title" : "دعم Ledger",
-      "desc" : "احصل على مساعدة"
-    },
-    "ledgerAcademy" : {
-      "title" : "أكاديمية ليدجر (Ledger Academy)",
-      "desc" : "تعلم الأصول المشفرة"
-    },
-    "facebook" : {
-      "title" : "فيسبوك",
-      "desc" : "ضع إعجاب على صفحتنا"
-    },
-    "twitter" : {
-      "title" : "تويتر",
-      "desc" : "تابعنا"
-    },
-    "github" : {
-      "title" : "Github",
-      "desc" : "مراجعة الكود الخاص بنا"
+  "help": {
+    "title": "المساعدة والدعم",
+    "gettingStarted": {
+      "title": "بدء التشغيل",
+      "desc": "ابدأ هنا"
+    },
+    "status": {
+      "title": "حالة Ledger",
+      "desc": "تحقق من حالة نظامنا"
+    },
+    "helpCenter": {
+      "title": "دعم Ledger",
+      "desc": "احصل على مساعدة"
+    },
+    "ledgerAcademy": {
+      "title": "أكاديمية ليدجر (Ledger Academy)",
+      "desc": "تعلم الأصول المشفرة"
+    },
+    "facebook": {
+      "title": "فيسبوك",
+      "desc": "ضع إعجاب على صفحتنا"
+    },
+    "twitter": {
+      "title": "تويتر",
+      "desc": "تابعنا"
+    },
+    "github": {
+      "title": "Github",
+      "desc": "مراجعة الكود الخاص بنا"
     }
   },
-  "blacklistToken" : {
-    "title" : "إخفاء رمز التوكن",
-    "desc" : "هذا الإجراء سيخفي جميع حسابات <1><0>{{tokenName}}</0></1>، يمكنك إظهارهم مرة أخرى باستخدام <3>الإعدادات</3>",
-    "hideCTA" : "إخفاء رمز التوكن"
-  },
-  "hideNftCollection" : {
-    "title" : "إخفاء مجموعة NFT",
-    "desc" : "سيقوم هذا الإجراء بإخفاء جميع NFTs من مجموعة <1><0>{{collectionName}}</0></1>، يمكنك عرضهم مرة أخرى باستخدام <3>الإعدادات</3>",
-    "hideCTA" : "إخفاء مجموعة NFT"
-  },
-  "banners" : {
-    "cleanCache" : {
-      "title" : "تعديل الإعدادات التجريبية تتطلب ذاكرة تخزين مؤقت خالية",
-      "cta" : "حذف ذاكرة التخزين المؤقتة"
-    },
-    "migrate" : "تحديث حسابات Ledger Live متاح",
-    "genericTerminatedCrypto" : "لم تعد {{coinName}} مدعومة بعد الآن",
-    "valentine" : {
-      "title" : "عيد الحب",
-      "description" : "كدليل على حبنا، تقوم Ledger بتقليل رسوم البيع والشراء على Ledger Live"
-    },
-    "ledgerAcademy" : {
-      "title" : "أكاديمية ليدجر (Ledger Academy)",
-      "description" : "كل ما تحتاج معرفته عن سلسلة الكتل والأمان والعملات المشفرة وجهازك Ledger",
-      "cta" : "بدء التعلم"
-    },
-    "stakeCosmos" : {
-      "title" : "التكديس مع COSMOS",
-      "description" : "قم بتفويض عملاتك ATOM من خلال صفحة الحساب واكسب مكافآت اليوم",
-      "cta" : "تكديس Cosmos الآن"
-    },
-    "buyCrypto" : {
-      "title" : "شراء الأصول المشفرة",
-      "description" : "قم بشراء الأصول المشفرة من خلال شريكنا واستلمهم مباشرةً في حسابك Ledger",
-      "cta" : "اشتر الان"
-    },
-    "familyPack" : {
-      "title" : "حزمة العائلة",
-      "description" : "أدخل عائلتك وأصدقائك إلى عالم الأصول المشفرة مع 3 من Nano S بسعر مخفض",
-      "cta" : "شراء حزمة العائلة"
-    },
-    "polkaStake" : {
-      "title" : "تكديس POLKADOT",
-      "description" : "يمكنك الآن أن تقوم بتكديس وتأمين وإدارة DOT الخاصة بك مباشرةً في Ledger Live"
-    },
-    "sell" : {
-      "title" : "بيع الأصول المشفرة",
-      "description" : "قم ببيع بيتكوين عن طريق شريكنا مباشرةً من Ledger Live"
-    },
-    "stakeAlgorand" : {
-      "title" : "التكديس مع ALGORAND",
-      "description" : "حقق أقصى استفادة من ALGO الخاص بك. ببساطة قم بإضافة أموال إلى حساباتك واكسب مكافآت التكديس اليوم."
-    },
-    "swap" : {
-      "title" : "مبادلة الأصول المشفرة",
-      "description" : "استبدل أصل مشفر بآخر من Ledger Live مع شريكنا."
-    },
-    "lending" : {
-      "title" : "إقراض الأصول المشفرة",
-      "description" : "قم بإقراض العملات المستقرة إلى بروتوكول Compound واكسب فوائد اليوم"
-    },
-    "blackfriday" : {
-      "title" : "الجمعة السوداء ",
-      "description" : "استمتع بخصم %40 على محفظة أجهزة Ledger باستخدام كود الخصم BLACKFRIDAY20"
+  "blacklistToken": {
+    "title": "إخفاء رمز التوكن",
+    "desc": "هذا الإجراء سيخفي جميع حسابات <1><0>{{tokenName}}</0></1>، يمكنك إظهارهم مرة أخرى باستخدام <3>الإعدادات</3>",
+    "hideCTA": "إخفاء رمز التوكن"
+  },
+  "hideNftCollection": {
+    "title": "إخفاء مجموعة NFT",
+    "desc": "سيقوم هذا الإجراء بإخفاء جميع NFTs من مجموعة <1><0>{{collectionName}}</0></1>، يمكنك عرضهم مرة أخرى باستخدام <3>الإعدادات</3>",
+    "hideCTA": "إخفاء مجموعة NFT"
+  },
+  "banners": {
+    "cleanCache": {
+      "title": "تعديل الإعدادات التجريبية تتطلب ذاكرة تخزين مؤقت خالية",
+      "cta": "حذف ذاكرة التخزين المؤقتة"
+    },
+    "migrate": "تحديث حسابات Ledger Live متاح",
+    "genericTerminatedCrypto": "لم تعد {{coinName}} مدعومة بعد الآن",
+    "valentine": {
+      "title": "عيد الحب",
+      "description": "كدليل على حبنا، تقوم Ledger بتقليل رسوم البيع والشراء على Ledger Live"
+    },
+    "ledgerAcademy": {
+      "title": "أكاديمية ليدجر (Ledger Academy)",
+      "description": "كل ما تحتاج معرفته عن سلسلة الكتل والأمان والعملات المشفرة وجهازك Ledger",
+      "cta": "بدء التعلم"
+    },
+    "stakeCosmos": {
+      "title": "التكديس مع COSMOS",
+      "description": "قم بتفويض عملاتك ATOM من خلال صفحة الحساب واكسب مكافآت اليوم",
+      "cta": "تكديس Cosmos الآن"
+    },
+    "buyCrypto": {
+      "title": "شراء الأصول المشفرة",
+      "description": "قم بشراء الأصول المشفرة من خلال شريكنا واستلمهم مباشرةً في حسابك Ledger",
+      "cta": "اشتر الان"
+    },
+    "familyPack": {
+      "title": "حزمة العائلة",
+      "description": "أدخل عائلتك وأصدقائك إلى عالم الأصول المشفرة مع 3 من Nano S بسعر مخفض",
+      "cta": "شراء حزمة العائلة"
+    },
+    "polkaStake": {
+      "title": "تكديس POLKADOT",
+      "description": "يمكنك الآن أن تقوم بتكديس وتأمين وإدارة DOT الخاصة بك مباشرةً في Ledger Live"
+    },
+    "sell": {
+      "title": "بيع الأصول المشفرة",
+      "description": "قم ببيع بيتكوين عن طريق شريكنا مباشرةً من Ledger Live"
+    },
+    "stakeAlgorand": {
+      "title": "التكديس مع ALGORAND",
+      "description": "حقق أقصى استفادة من ALGO الخاص بك. ببساطة قم بإضافة أموال إلى حساباتك واكسب مكافآت التكديس اليوم."
+    },
+    "swap": {
+      "title": "مبادلة الأصول المشفرة",
+      "description": "استبدل أصل مشفر بآخر من Ledger Live مع شريكنا."
+    },
+    "lending": {
+      "title": "إقراض الأصول المشفرة",
+      "description": "قم بإقراض العملات المستقرة إلى بروتوكول Compound واكسب فوائد اليوم"
+    },
+    "blackfriday": {
+      "title": "الجمعة السوداء ",
+      "description": "استمتع بخصم %40 على محفظة أجهزة Ledger باستخدام كود الخصم BLACKFRIDAY20"
     }
   },
-  "signmessage" : {
-    "title" : "وقّع على الرسالة",
-    "steps" : {
-      "summary" : {
-        "title" : "الملخص"
-      },
-      "sign" : {
-        "title" : "جهاز"
+  "signmessage": {
+    "title": "وقّع على الرسالة",
+    "steps": {
+      "summary": {
+        "title": "الملخص"
+      },
+      "sign": {
+        "title": "جهاز"
       }
     }
   },
-  "walletconnect" : {
-    "titleAccount" : "Wallet Connect",
-    "disconnect" : "قطع الاتصال",
-    "disconnected" : "تم قطع الاتصال",
-    "connected" : "متصل",
-    "connecting" : "جاري الاتصال...",
-    "invalidAccount" : "مٌعرّف حساب غير صالح",
-    "steps" : {
-      "paste" : {
-        "title" : "لصق الرابط",
-        "label" : "عنوان Wallet Connect",
-        "placeholder" : "لصق رابط Wallet Connect"
-      },
-      "confirm" : {
-        "title" : "اتصال",
-        "details" : "يريد الاتصال بالحساب التالي من خلال محفظتك:",
-        "deeplinkDetails" : "يريد الاتصال بتطبيق Ledger Live. اختر حسابك:",
-        "noAccount" : "ليس لديك أي حساب متوافق. يرجى إضافة حساب متوافق لاستخدام Wallet Connect.",
-        "alreadyConnected" : "انت تحاول الاتصال بتطبيق لامركزي (DApp) أثناء وجود تطبيق آخر متصل بالفعل. يرجى قطع الاتصال من التطبيق اللامركزي المتصل قبل اعادة اتصال Ledger Live بتطبيق لامركزي جديد."
-      }
-    },
-    "connectedscreen" : {
-      "info" : "يمكنك الآن الوصول إلى التطبيق اللامركزي {{name}} على متصفح الويب الخاص بك.",
-      "warning" : "مشاركة عناوين التلقي من التطبيقات اللامركزية غير آمنة. دائماً استخدم Ledger Live عند مشاركة عنوانك لتلقي الأموال.",
-      "disconnected" : "هناك مشكلة في الاتصال بين التطبيق اللامركزي (DApp) وWalletConnect وLedger Live. انتظر بضع لحظات أو أعد تشغيل الاتصال"
+  "walletconnect": {
+    "titleAccount": "Wallet Connect",
+    "disconnect": "قطع الاتصال",
+    "disconnected": "تم قطع الاتصال",
+    "connected": "متصل",
+    "connecting": "جاري الاتصال...",
+    "invalidAccount": "مٌعرّف حساب غير صالح",
+    "steps": {
+      "paste": {
+        "title": "لصق الرابط",
+        "label": "عنوان Wallet Connect",
+        "placeholder": "لصق رابط Wallet Connect"
+      },
+      "confirm": {
+        "title": "اتصال",
+        "details": "يريد الاتصال بالحساب التالي من خلال محفظتك:",
+        "deeplinkDetails": "يريد الاتصال بتطبيق Ledger Live. اختر حسابك:",
+        "noAccount": "ليس لديك أي حساب متوافق. يرجى إضافة حساب متوافق لاستخدام Wallet Connect.",
+        "alreadyConnected": "انت تحاول الاتصال بتطبيق لامركزي (DApp) أثناء وجود تطبيق آخر متصل بالفعل. يرجى قطع الاتصال من التطبيق اللامركزي المتصل قبل اعادة اتصال Ledger Live بتطبيق لامركزي جديد."
+      }
+    },
+    "connectedscreen": {
+      "info": "يمكنك الآن الوصول إلى التطبيق اللامركزي {{name}} على متصفح الويب الخاص بك.",
+      "warning": "مشاركة عناوين التلقي من التطبيقات اللامركزية غير آمنة. دائماً استخدم Ledger Live عند مشاركة عنوانك لتلقي الأموال.",
+      "disconnected": "هناك مشكلة في الاتصال بين التطبيق اللامركزي (DApp) وWalletConnect وLedger Live. انتظر بضع لحظات أو أعد تشغيل الاتصال"
     }
   },
-  "dashboard" : {
-    "title" : "المحفظة الاستثمارية",
-    "emptyAccountTile" : {
-      "desc" : "قم بإضافة حسابات لإدارة الأصول المشفرة الأخرى",
-      "createAccount" : "إضافة حساب"
-    },
-    "recentActivity" : "أحدث العمليات",
-    "totalBalance" : "إجمالي الرصيد",
-    "transactionsPendingConfirmation" : "لم يتم تأكيد بعض المعاملات بعد. ستظهر هذه في رصيدك ويمكن استخدامها بعد تأكيدها."
-  },
-  "currentAddress" : {
-    "title" : "العنوان الحالي",
-    "for" : "عنوان <1><0>{{name}}</0></1>",
-    "messageIfUnverified" : "قم بتأكيد أن العنوان الذي تمت مشاركته يتطابق تماماً مع العنوان الموجود على جهازك",
-    "messageIfSkipped" : "لم يتم تأكيد عنوانك {{name}} على جهازك Ledger. يرجى التحقق من ذلك للأمان.",
-    "showQrCode" : "إظهار كود QR",
-    "taprootWarning" : "تأكد أن المُرسل يدعم taproot"
-  },
-  "emptyState" : {
-    "dashboard" : {
-      "title" : "قم بتثبيت التطبيقات على جهازك",
-      "desc" : "انتقل إلى المدير لتثبيت التطبيقات على جهازك. يمكنك إضافة الحسابات بمجرد أن يكون لديك تطبيقات على جهازك.",
-      "buttons" : {
-        "installApp" : "الانتقال إلى المدير",
-        "help" : "مساعدة"
-      }
-    },
-    "accounts" : {
-      "title" : "أضف حساب للبدء",
-      "desc" : "أضف حساب لبدء إدارة أصولك المشفرة. يجب أن يكون لديك تطبيق لأصلك المشفر المُثبت على جهازك.",
-      "buttons" : {
-        "addAccount" : "إضافة حساب",
-        "installApp" : "الانتقال إلى المدير لتثبيت التطبيقات",
-        "help" : "مساعدة"
+  "dashboard": {
+    "title": "المحفظة الاستثمارية",
+    "emptyAccountTile": {
+      "desc": "قم بإضافة حسابات لإدارة الأصول المشفرة الأخرى",
+      "createAccount": "إضافة حساب"
+    },
+    "recentActivity": "أحدث العمليات",
+    "totalBalance": "إجمالي الرصيد",
+    "transactionsPendingConfirmation": "لم يتم تأكيد بعض المعاملات بعد. ستظهر هذه في رصيدك ويمكن استخدامها بعد تأكيدها."
+  },
+  "currentAddress": {
+    "title": "العنوان الحالي",
+    "for": "عنوان <1><0>{{name}}</0></1>",
+    "messageIfUnverified": "قم بتأكيد أن العنوان الذي تمت مشاركته يتطابق تماماً مع العنوان الموجود على جهازك",
+    "messageIfSkipped": "لم يتم تأكيد عنوانك {{name}} على جهازك Ledger. يرجى التحقق من ذلك للأمان.",
+    "showQrCode": "إظهار كود QR",
+    "taprootWarning": "تأكد أن المُرسل يدعم taproot"
+  },
+  "emptyState": {
+    "dashboard": {
+      "title": "قم بتثبيت التطبيقات على جهازك",
+      "desc": "انتقل إلى المدير لتثبيت التطبيقات على جهازك. يمكنك إضافة الحسابات بمجرد أن يكون لديك تطبيقات على جهازك.",
+      "buttons": {
+        "installApp": "الانتقال إلى المدير",
+        "help": "مساعدة"
+      }
+    },
+    "accounts": {
+      "title": "أضف حساب للبدء",
+      "desc": "أضف حساب لبدء إدارة أصولك المشفرة. يجب أن يكون لديك تطبيق لأصلك المشفر المُثبت على جهازك.",
+      "buttons": {
+        "addAccount": "إضافة حساب",
+        "installApp": "الانتقال إلى المدير لتثبيت التطبيقات",
+        "help": "مساعدة"
       }
     }
   },
-  "genuinecheck" : {
-    "deviceInBootloader" : "الجهاز في وضع Bootloader. اضغط على <1>متابعة</1> لتحديثه."
-  },
-  "learn" : {
-    "title" : "تعلّم",
-    "noConnection" : "لا يوجد اتصال",
-    "noConnectionDesc" : "يبدو أنه ليس لديك اتصال بالإنترنت. يرجى التحقق من اتصالك وحاول مرة أخرى.",
-    "sectionShows" : "العروض",
-    "sectionVideo" : "فيديو",
-    "sectionPodcast" : "البودكاست",
-    "sectionArticles" : "المقالات"
-  },
-  "market" : {
-    "title" : "السوق",
-    "currency" : "العملة",
-    "rangeLabel" : "الوقت",
-    "goBack" : "رجوع",
-    "filters" : {
-      "title" : "تصفيات",
-      "show" : "عرض",
-      "all" : "الكل",
-      "isLedgerCompatible" : "متوافق مع Ledger Live",
-      "isFavorite" : "الأصول المفضلة",
-      "applyFilters" : "تطبيق التصفيات",
-      "clearAll" : "إزالة الكل"
-    },
-    "marketList" : {
-      "crypto" : "الأصول المشفرة",
-      "price" : "السعر",
-      "change" : "تغيير",
-      "marketCap" : "سقف أسعار السوق (Market Cap)",
-      "last7d" : "آخر 7 أيام"
-    },
-    "detailsPage" : {
-      "priceStatistics" : "إحصائيات الأسعار",
-      "tradingVolume" : "حجم التداول",
-      "24hLowHight" : "أقل معدل 24 ساعة / أعلى معدل 24 ساعة",
-      "7dLowHigh" : "أقل معدل 7 أيام / أعلى معدل 7 أيام",
-      "allTimeHigh" : "الحد الأقصى التاريخي",
-      "allTimeLow" : "الحد الأدنى التاريخي",
-      "marketCapRank" : "ترتيب سقف أسعار السوق",
-      "marketCapDominance" : "هيمنة سقف أسعار السوق",
-      "supply" : "التوريد",
-      "circulatingSupply" : "التوريد المتداول",
-      "totalSupply" : "إجمالي التوريد",
-      "maxSupply" : "الحد الأقصى للتوريد",
-      "assetNotSupportedOnLedgerLive" : "هذا الأصل غير مدعوم على Ledger Live.",
-      "supportedCoinsAndTokens" : "العملات و رموز التوكن المدعومة"
-    },
-    "range" : {
-      "1H_label" : "1 ساعة",
-      "1D_label" : "1 يوم",
-      "1W_label" : "1 أسبوع",
-      "1M_label" : "1 شهر",
-      "1Y_label" : "1 سنة",
-      "1h" : "1 ساعة",
-      "24h" : "24 ساعة",
-      "7d" : "7 أيام",
-      "30d" : "30 يوم",
-      "1y" : "1 سنة",
-      "1H_selectorLabel" : "أخر 1 ساعة",
-      "1D_selectorLabel" : "آخر 24 ساعة",
-      "1W_selectorLabel" : "الأسبوع الماضي",
-      "1M_selectorLabel" : "الشهر الماضي",
-      "1Y_selectorLabel" : "العام الماضي"
-    },
-    "warnings" : {
-      "connectionError" : "خطأ في الاتصال",
-      "ledgerUnableToRetrieveData" : "Ledger Live غير قادر على استرداد البيانات.",
-      "checkInternetAndReload" : "يُرجى التحقق من اتصالك بالإنترنت وإعادة تحميل هذه الصفحة.",
-      "reload" : "إعادة تحميل",
-      "noCryptosFound" : "لم يتم العثور على عملات",
-      "noSearchResultsFor" : "عذراً، لم نجد أي عملات لـ<0>{{search}}</0>. يرجى إعادة محاولة البحث بكلمة رئيسية أخرى.",
-      "noSearchResults" : "عذراً، لم نجد أي نتائج بحث.",
-      "retrySearchKeyword" : "يرجى إعادة محاولة البحث بكلمة رئيسية أخرى.",
-      "retrySearchParams" : "يرجى إعادة محاولة البحث مع معلمات أخرى.",
-      "trackFavAssets" : "قم بتتبع المفضلة لديك",
-      "clickOnStarIcon" : "النقر على أيقونة النجمة بجوار أحد الأصول سيضفها تلقائياً إلى المفضلة لديك.",
-      "browseAssets" : "تصفح الأصول"
+  "genuinecheck": {
+    "deviceInBootloader": "الجهاز في وضع Bootloader. اضغط على <1>متابعة</1> لتحديثه."
+  },
+  "learn": {
+    "title": "تعلّم",
+    "noConnection": "لا يوجد اتصال",
+    "noConnectionDesc": "يبدو أنه ليس لديك اتصال بالإنترنت. يرجى التحقق من اتصالك وحاول مرة أخرى.",
+    "sectionShows": "العروض",
+    "sectionVideo": "فيديو",
+    "sectionPodcast": "البودكاست",
+    "sectionArticles": "المقالات"
+  },
+  "market": {
+    "title": "السوق",
+    "currency": "العملة",
+    "rangeLabel": "الوقت",
+    "goBack": "رجوع",
+    "filters": {
+      "title": "تصفيات",
+      "show": "عرض",
+      "all": "الكل",
+      "isLedgerCompatible": "متوافق مع Ledger Live",
+      "isFavorite": "الأصول المفضلة",
+      "applyFilters": "تطبيق التصفيات",
+      "clearAll": "إزالة الكل"
+    },
+    "marketList": {
+      "crypto": "الأصول المشفرة",
+      "price": "السعر",
+      "change": "تغيير",
+      "marketCap": "سقف أسعار السوق (Market Cap)",
+      "last7d": "آخر 7 أيام"
+    },
+    "detailsPage": {
+      "priceStatistics": "إحصائيات الأسعار",
+      "tradingVolume": "حجم التداول",
+      "24hLowHight": "أقل معدل 24 ساعة / أعلى معدل 24 ساعة",
+      "7dLowHigh": "أقل معدل 7 أيام / أعلى معدل 7 أيام",
+      "allTimeHigh": "الحد الأقصى التاريخي",
+      "allTimeLow": "الحد الأدنى التاريخي",
+      "marketCapRank": "ترتيب سقف أسعار السوق",
+      "marketCapDominance": "هيمنة سقف أسعار السوق",
+      "supply": "التوريد",
+      "circulatingSupply": "التوريد المتداول",
+      "totalSupply": "إجمالي التوريد",
+      "maxSupply": "الحد الأقصى للتوريد",
+      "assetNotSupportedOnLedgerLive": "هذا الأصل غير مدعوم على Ledger Live.",
+      "supportedCoinsAndTokens": "العملات و رموز التوكن المدعومة"
+    },
+    "range": {
+      "1H_label": "1 ساعة",
+      "1D_label": "1 يوم",
+      "1W_label": "1 أسبوع",
+      "1M_label": "1 شهر",
+      "1Y_label": "1 سنة",
+      "1h": "1 ساعة",
+      "24h": "24 ساعة",
+      "7d": "7 أيام",
+      "30d": "30 يوم",
+      "1y": "1 سنة",
+      "1H_selectorLabel": "أخر 1 ساعة",
+      "1D_selectorLabel": "آخر 24 ساعة",
+      "1W_selectorLabel": "الأسبوع الماضي",
+      "1M_selectorLabel": "الشهر الماضي",
+      "1Y_selectorLabel": "العام الماضي"
+    },
+    "warnings": {
+      "connectionError": "خطأ في الاتصال",
+      "ledgerUnableToRetrieveData": "Ledger Live غير قادر على استرداد البيانات.",
+      "checkInternetAndReload": "يُرجى التحقق من اتصالك بالإنترنت وإعادة تحميل هذه الصفحة.",
+      "reload": "إعادة تحميل",
+      "noCryptosFound": "لم يتم العثور على عملات",
+      "noSearchResultsFor": "عذراً، لم نجد أي عملات لـ<0>{{search}}</0>. يرجى إعادة محاولة البحث بكلمة رئيسية أخرى.",
+      "noSearchResults": "عذراً، لم نجد أي نتائج بحث.",
+      "retrySearchKeyword": "يرجى إعادة محاولة البحث بكلمة رئيسية أخرى.",
+      "retrySearchParams": "يرجى إعادة محاولة البحث مع معلمات أخرى.",
+      "trackFavAssets": "قم بتتبع المفضلة لديك",
+      "clickOnStarIcon": "النقر على أيقونة النجمة بجوار أحد الأصول سيضفها تلقائياً إلى المفضلة لديك.",
+      "browseAssets": "تصفح الأصول"
     }
   },
-  "NFT" : {
-    "viewer" : {
-      "actions" : {
-        "send" : "إرسال",
-        "open" : "فتح في {{viewer}}"
-      },
-      "attributes" : {
-        "properties" : "الخصائص",
-        "description" : "الوصف",
-        "tokenAddress" : "عنوان رمز التوكن",
-        "tokenId" : "مُعرّف رمز التوكن",
-        "quantity" : "الكمية",
-        "floorPrice" : "أقل سعر"
-      }
-    },
-    "collections" : {
-      "title" : "مجموعات NFT (رموز غير قابلة للاستبدال)",
-      "receiveCTA" : "تلقي NFT",
-      "galleryCTA" : "رؤية المعرض",
-      "seeMore" : "شاهد المزيد من المجموعات",
-      "seeAll" : "شاهد جميع المجموعات",
-      "seeLess" : "رؤية أقل",
-      "placeholder" : "لإضافة NFTs، ببساطة أرسلها إلى عنوان {{currency}} الخاص بك."
-    },
-    "gallery" : {
-      "title" : "جميع NFT",
-      "collection" : {
-        "header" : {
-          "sendCTA" : "إرسال",
-          "contract" : "عقد: {{contract}}"
-        },
-        "operationList" : {
-          "header" : "أحدث العمليات",
-          "OUT" : "تم الإرسال",
-          "IN" : "تم التلقي"
-        }
-      },
-      "tokensList" : {
-        "item" : {
-          "tokenId" : "مُعرّف: {{tokenId}}"
+  "NFT": {
+    "viewer": {
+      "actions": {
+        "send": "إرسال",
+        "open": "فتح في {{viewer}}"
+      },
+      "attributes": {
+        "properties": "الخصائص",
+        "description": "الوصف",
+        "tokenAddress": "عنوان رمز التوكن",
+        "tokenId": "مُعرّف رمز التوكن",
+        "quantity": "الكمية",
+        "floorPrice": "أقل سعر"
+      }
+    },
+    "collections": {
+      "title": "مجموعات NFT (رموز غير قابلة للاستبدال)",
+      "receiveCTA": "تلقي NFT",
+      "galleryCTA": "رؤية المعرض",
+      "seeMore": "شاهد المزيد من المجموعات",
+      "seeAll": "شاهد جميع المجموعات",
+      "seeLess": "رؤية أقل",
+      "placeholder": "لإضافة NFTs، ببساطة أرسلها إلى عنوان {{currency}} الخاص بك."
+    },
+    "gallery": {
+      "title": "جميع NFT",
+      "collection": {
+        "header": {
+          "sendCTA": "إرسال",
+          "contract": "عقد: {{contract}}"
+        },
+        "operationList": {
+          "header": "أحدث العمليات",
+          "OUT": "تم الإرسال",
+          "IN": "تم التلقي"
+        }
+      },
+      "tokensList": {
+        "item": {
+          "tokenId": "مُعرّف: {{tokenId}}"
         }
       }
     }
   },
-  "tokensList" : {
-    "title" : "رموز التوكن",
-    "cta" : "إضافة رمز توكن",
-    "placeholder" : "لإضافة رموز التوكن، ببساطة أرسلهم إلى عنوانك {{currencyName}}.",
-    "link" : "تعرّف على المزيد",
-    "seeTokens" : "عرض رموز التوكن ({{tokenCount}})",
-    "hideTokens" : "إخفاء رموز التوكن ({{tokenCount}})",
-    "countTooltip" : "1 رمز توكن",
-    "countTooltip_plural" : "{{count}} رمز توكن",
-    "algorand" : {
-      "title" : "ASA (أصول)",
-      "cta" : "إضافة ASA",
-      "placeholder" : "يمكنك إضافة أصول إلى حسابك {{currencyName}}.",
-      "link" : "كيف تعمل أصول (ASA)؟",
-      "seeTokens" : "عرض ASA ({{tokenCount}})",
-      "hideTokens" : "إخفاء ASA ({{tokenCount}})"
-    },
-    "stellar" : {
-      "title" : "أصول",
-      "cta" : "إضافة أصل",
-      "placeholder" : "يمكنك إضافة الأصول إلى حسابك {{currencyName}}.",
-      "link" : "تعرف على المزيد حول أصول Stellar",
-      "seeTokens" : "إظهار الأصول ({{tokenCount}})",
-      "hideTokens" : "إخفاء الأصول ({{tokenCount}})"
+  "tokensList": {
+    "title": "رموز التوكن",
+    "cta": "إضافة رمز توكن",
+    "placeholder": "لإضافة رموز التوكن، ببساطة أرسلهم إلى عنوانك {{currencyName}}.",
+    "link": "تعرّف على المزيد",
+    "seeTokens": "عرض رموز التوكن ({{tokenCount}})",
+    "hideTokens": "إخفاء رموز التوكن ({{tokenCount}})",
+    "countTooltip": "1 رمز توكن",
+    "countTooltip_plural": "{{count}} رمز توكن",
+    "algorand": {
+      "title": "ASA (أصول)",
+      "cta": "إضافة ASA",
+      "placeholder": "يمكنك إضافة أصول إلى حسابك {{currencyName}}.",
+      "link": "كيف تعمل أصول (ASA)؟",
+      "seeTokens": "عرض ASA ({{tokenCount}})",
+      "hideTokens": "إخفاء ASA ({{tokenCount}})"
+    },
+    "stellar": {
+      "title": "أصول",
+      "cta": "إضافة أصل",
+      "placeholder": "يمكنك إضافة الأصول إلى حسابك {{currencyName}}.",
+      "link": "تعرف على المزيد حول أصول Stellar",
+      "seeTokens": "إظهار الأصول ({{tokenCount}})",
+      "hideTokens": "إخفاء الأصول ({{tokenCount}})"
     }
   },
-  "subAccounts" : {
-    "title" : "الحسابات الفرعية",
-    "seeSubAccounts" : "عرض الحسابات الفرعية ({{tokenCount}})",
-    "hideSubAccounts" : "إخفاء الحسابات الفرعية ({{tokenCount}})",
-    "countTooltip" : "1 حساب فرعي",
-    "countTooltip_plural" : "{{count}} حساب فرعي"
-  },
-  "migrateAccounts" : {
-    "overview" : {
-      "title" : "تحديث حسابات Ledger Live",
-      "successTitle" : "تم تحديث الحسابات بنجاح",
-      "successDescPlu" : "حساباتك {{assets}} الآن مُحدّثة وجاهزة للاستخدام",
-      "successDesc" : "حسابك {{assets}} الآن مُحدّث وجاهز للاستخدام",
-      "mobileTitle" : "تصدير الحسابات إلى الجوال",
-      "mobileDesc" : "انقر الزر أدناه لتصدير حساباتك المحدّثة إلى تطبيق Ledger Live للجوال.",
-      "mobileCTA" : "تصدير إلى الجوال",
-      "description" : "الميزات الجديدة في Ledger Live تتطلب تحديث لحساباتك.",
-      "currency" : "1 حساب {{currency}} يحتاج إلى التحديث:",
-      "currency_plural" : "{{count}} حساب {{currency}} تحتاج إلى التحديث:",
-      "footer" : "تحتاج إلى جهاز Ledger لإكمال التحديث",
-      "pendingDevices" : "تعذر تحديث حساب واحد. يُرجى توصيل الجهاز المرتبط بالحساب أدناه",
-      "pendingDevices_plural" : "تعذّر تحديث {{totalMigratableAccounts}} حساب. يُرجى توصيل الجهاز المرتبط بالحساب أدناه",
-      "doItLaterBtn" : "تنفيذ ذلك لاحقاً"
-    },
-    "progress" : {
-      "finished" : {
-        "title" : "اكتمل تحديث {{currencyName}}",
-        "description" : ""
-      },
-      "scanning" : {
-        "title" : "جاري تحديث {{currencyName}}...",
-        "description" : "يرجى الانتظار حتى يتم تحديث حساباتك"
-      },
-      "finished-empty" : {
-        "title" : "لم يكتمل تحديث {{currencyName}}",
-        "description" : "لا توجد حسابات {{currencyName}} للتحديث"
-      }
-    },
-    "cta" : {
-      "startUpdate" : "بدء التحديث",
-      "nextCurrency" : "متابعة تحديث {{currency}}"
+  "subAccounts": {
+    "title": "الحسابات الفرعية",
+    "seeSubAccounts": "عرض الحسابات الفرعية ({{tokenCount}})",
+    "hideSubAccounts": "إخفاء الحسابات الفرعية ({{tokenCount}})",
+    "countTooltip": "1 حساب فرعي",
+    "countTooltip_plural": "{{count}} حساب فرعي"
+  },
+  "migrateAccounts": {
+    "overview": {
+      "title": "تحديث حسابات Ledger Live",
+      "successTitle": "تم تحديث الحسابات بنجاح",
+      "successDescPlu": "حساباتك {{assets}} الآن مُحدّثة وجاهزة للاستخدام",
+      "successDesc": "حسابك {{assets}} الآن مُحدّث وجاهز للاستخدام",
+      "mobileTitle": "تصدير الحسابات إلى الجوال",
+      "mobileDesc": "انقر الزر أدناه لتصدير حساباتك المحدّثة إلى تطبيق Ledger Live للجوال.",
+      "mobileCTA": "تصدير إلى الجوال",
+      "description": "الميزات الجديدة في Ledger Live تتطلب تحديث لحساباتك.",
+      "currency": "1 حساب {{currency}} يحتاج إلى التحديث:",
+      "currency_plural": "{{count}} حساب {{currency}} تحتاج إلى التحديث:",
+      "footer": "تحتاج إلى جهاز Ledger لإكمال التحديث",
+      "pendingDevices": "تعذر تحديث حساب واحد. يُرجى توصيل الجهاز المرتبط بالحساب أدناه",
+      "pendingDevices_plural": "تعذّر تحديث {{totalMigratableAccounts}} حساب. يُرجى توصيل الجهاز المرتبط بالحساب أدناه",
+      "doItLaterBtn": "تنفيذ ذلك لاحقاً"
+    },
+    "progress": {
+      "finished": {
+        "title": "اكتمل تحديث {{currencyName}}",
+        "description": ""
+      },
+      "scanning": {
+        "title": "جاري تحديث {{currencyName}}...",
+        "description": "يرجى الانتظار حتى يتم تحديث حساباتك"
+      },
+      "finished-empty": {
+        "title": "لم يكتمل تحديث {{currencyName}}",
+        "description": "لا توجد حسابات {{currencyName}} للتحديث"
+      }
+    },
+    "cta": {
+      "startUpdate": "بدء التحديث",
+      "nextCurrency": "متابعة تحديث {{currency}}"
     }
   },
-  "addAccounts" : {
-    "title" : "إضافة حسابات",
-    "breadcrumb" : {
-      "informations" : "أصل مشفر",
-      "connectDevice" : "جهاز",
-      "import" : "الحسابات",
-      "finish" : "التأكيد"
-    },
-    "fullNodeReadyInfo" : "ستتم إضافة الحسابات باستخدام عقدتك الكاملة لبيتكوين.",
-    "fullNodeConfigure" : "تكوين العقدة",
-    "tokensTip" : "{{token}} ({{ticker}}) هو رمز {{tokenType}}. يمكنك تلقي رموز التوكن مباشرةً على حساب {{currency}}.",
-    "accountToImportSubtitle_plural" : "إضافة حسابات موجودة",
-    "selectAll" : "اختر الكل ({{count}})",
-    "unselectAll" : "إلغاء اختيار الكل ({{count}})",
-    "noAccountToImport" : "ليس هناك حسابات {{currencyName}} موجودة لإضافتها",
-    "success" : "تمت إضافة الحساب بنجاح",
-    "success_plural" : "تمت إضافة الحسابات بنجاح",
-    "successDescription" : "إضافة حسابات أخرى أو العودة إلى المحفظة الاستثمارية",
-    "successDescription_plural" : "إضافة حسابات أخرى أو العودة إلى المحفظة الاستثمارية",
-    "createNewAccount" : {
-      "noOperationOnLastAccount" : "لا يمكن اضافة حساب جديد قبل أن تتلقى الأصول على حسابك <1><0>{{accountName}}</0></1>",
-      "noAccountToCreate" : "لم يتم العثور على حساب <1><0>{{currencyName}}</0></1> ليتم إنشاءه",
-      "showAllAddressTypes" : "عرض جميع أنواع العناوين",
-      "showAllAddressTypesTooltip" : "قم بتغيير نوع العنوان فقط إذا كنت بحاجة إلى تلقي {{family}} على صيغ عناوين أخرى."
-    },
-    "supportLinks" : {
-      "segwit_or_native_segwit" : "Segwit أو Native Segwit؟"
-    },
-    "cta" : {
-      "addMore" : "إضافة المزيد",
-      "add" : "إضافة حساب",
-      "add_plural" : "إضافة حسابات",
-      "addAccountName" : "أضف حساب {{currencyName}}",
-      "receive" : "تلقي"
-    },
-    "sections" : {
-      "importable" : {
-        "title" : "إضافة حساب موجود"
-      },
-      "creatable" : {
-        "title" : "إضافة حساب جديد"
-      },
-      "imported" : {
-        "title" : "حسابات موجودة بالفعل في المحفظة الاستثمارية ({{count}})"
-      },
-      "migrate" : {
-        "title" : "الحسابات المراد تحديثها"
+  "addAccounts": {
+    "title": "إضافة حسابات",
+    "breadcrumb": {
+      "informations": "أصل مشفر",
+      "connectDevice": "جهاز",
+      "import": "الحسابات",
+      "finish": "التأكيد"
+    },
+    "fullNodeReadyInfo": "ستتم إضافة الحسابات باستخدام عقدتك الكاملة لبيتكوين.",
+    "fullNodeConfigure": "تكوين العقدة",
+    "tokensTip": "{{token}} ({{ticker}}) هو رمز {{tokenType}}. يمكنك تلقي رموز التوكن مباشرةً على حساب {{currency}}.",
+    "accountToImportSubtitle_plural": "إضافة حسابات موجودة",
+    "selectAll": "اختر الكل ({{count}})",
+    "unselectAll": "إلغاء اختيار الكل ({{count}})",
+    "noAccountToImport": "ليس هناك حسابات {{currencyName}} موجودة لإضافتها",
+    "success": "تمت إضافة الحساب بنجاح",
+    "success_plural": "تمت إضافة الحسابات بنجاح",
+    "successDescription": "إضافة حسابات أخرى أو العودة إلى المحفظة الاستثمارية",
+    "successDescription_plural": "إضافة حسابات أخرى أو العودة إلى المحفظة الاستثمارية",
+    "createNewAccount": {
+      "noOperationOnLastAccount": "لا يمكن اضافة حساب جديد قبل أن تتلقى الأصول على حسابك <1><0>{{accountName}}</0></1>",
+      "noAccountToCreate": "لم يتم العثور على حساب <1><0>{{currencyName}}</0></1> ليتم إنشاءه",
+      "showAllAddressTypes": "عرض جميع أنواع العناوين",
+      "showAllAddressTypesTooltip": "قم بتغيير نوع العنوان فقط إذا كنت بحاجة إلى تلقي {{family}} على صيغ عناوين أخرى."
+    },
+    "supportLinks": {
+      "segwit_or_native_segwit": "Segwit أو Native Segwit؟"
+    },
+    "cta": {
+      "addMore": "إضافة المزيد",
+      "add": "إضافة حساب",
+      "add_plural": "إضافة حسابات",
+      "addAccountName": "أضف حساب {{currencyName}}",
+      "receive": "تلقي"
+    },
+    "sections": {
+      "importable": {
+        "title": "إضافة حساب موجود"
+      },
+      "creatable": {
+        "title": "إضافة حساب جديد"
+      },
+      "imported": {
+        "title": "حسابات موجودة بالفعل في المحفظة الاستثمارية ({{count}})"
+      },
+      "migrate": {
+        "title": "الحسابات المراد تحديثها"
       }
     }
   },
-  "operationDetails" : {
-    "whatIsThis" : "ما هذه العملية؟",
-    "title" : "تفاصيل العملية",
-    "type" : "النوع",
-    "amount" : "المبلغ",
-    "account" : "حساب",
-    "date" : "التاريخ",
-    "currentValue" : "القيمة الحالية",
-    "status" : "الحالة",
-    "confirmed" : "تم التأكيد",
-    "failed" : "فشلت",
-    "notConfirmed" : "لم يتم التأكيد",
-    "fees" : "رسوم",
-    "noFees" : "لا توجد رسوم",
-    "from" : "من",
-    "to" : "إلى",
-    "identifier" : "مُعرف المعاملة",
-    "viewOperation" : "عرض في المتصفح",
-    "showMore" : "عرض المزيد من {{recipients}}",
-    "showLess" : "عرض أقل",
-    "tokenOperations" : "عمليات رمز التوكن",
-    "subAccountOperations" : "عمليات الحساب الفرعي",
-    "tokenTooltip" : "هذه العملية مرتبطة بعمليات رمز التوكن التالية",
-    "subAccountTooltip" : "هذه العملية مرتبطة بالعمليات التالية للحساب الفرعي",
-    "internalOperations" : "العمليات الداخلية",
-    "internalOpTooltip" : "هذه العملية لديها عمليات داخلية",
-    "details" : "تفاصيل {{ currency }}",
-    "multipleAddresses" : "لماذا عناوين متعددة؟",
-    "nft" : {
-      "name" : "اسم رمز التوكن",
-      "contract" : "عقد رمز التوكن",
-      "id" : "مُعرّف رمز التوكن (NFT)",
-      "quantity" : "الكمية"
-    },
-    "extra" : {
-      "frozenAmount" : "المبلغ المُجمد",
-      "unfreezeAmount" : "إزالة تجميد المبلغ",
-      "votes" : "الأصوات ({{number}})",
-      "votesAddress" : "<0>{{votes}}</0> إلى <2>{{name}}</2>",
-      "validators" : "المدققون",
-      "redelegated" : "تمت إعادة التفويض",
-      "redelegatedFrom" : "تمت إعادة التفويض من",
-      "redelegatedTo" : "تمت إعادة التفويض إلى",
-      "redelegatedAmount" : "المبلغ المعاد تفويضه",
-      "undelegated" : "غير مفوّض",
-      "undelegatedFrom" : "تم إلغاء التفويض من",
-      "undelegatedAmount" : "المبلغ غير المفوض",
-      "rewardFrom" : "مكافأة من",
-      "memo" : "ملاحظة (تسمية الوجهة)",
-      "assetId" : "معرّف الأصل",
-      "rewards" : "المكافآت المكتسبة",
-      "autoClaimedRewards" : "المكافآت المطالب بها تلقائياً",
-      "bondedAmount" : "المبلغ المُقيد",
-      "unbondedAmount" : "المبلغ الغير مُقيد",
-      "withdrawUnbondedAmount" : "المبلغ المسحوب",
-      "palletMethod" : "الطريقة",
-      "transferAmount" : "مبلغ التحويل",
-      "validatorsCount" : "({{number}}) مدققين"
+  "operationDetails": {
+    "whatIsThis": "ما هذه العملية؟",
+    "title": "تفاصيل العملية",
+    "type": "النوع",
+    "amount": "المبلغ",
+    "account": "حساب",
+    "date": "التاريخ",
+    "currentValue": "القيمة الحالية",
+    "status": "الحالة",
+    "confirmed": "تم التأكيد",
+    "failed": "فشلت",
+    "notConfirmed": "لم يتم التأكيد",
+    "fees": "رسوم",
+    "noFees": "لا توجد رسوم",
+    "from": "من",
+    "to": "إلى",
+    "identifier": "مُعرف المعاملة",
+    "viewOperation": "عرض في المتصفح",
+    "showMore": "عرض المزيد من {{recipients}}",
+    "showLess": "عرض أقل",
+    "tokenOperations": "عمليات رمز التوكن",
+    "subAccountOperations": "عمليات الحساب الفرعي",
+    "tokenTooltip": "هذه العملية مرتبطة بعمليات رمز التوكن التالية",
+    "subAccountTooltip": "هذه العملية مرتبطة بالعمليات التالية للحساب الفرعي",
+    "internalOperations": "العمليات الداخلية",
+    "internalOpTooltip": "هذه العملية لديها عمليات داخلية",
+    "details": "تفاصيل {{ currency }}",
+    "multipleAddresses": "لماذا عناوين متعددة؟",
+    "nft": {
+      "name": "اسم رمز التوكن",
+      "contract": "عقد رمز التوكن",
+      "id": "مُعرّف رمز التوكن (NFT)",
+      "quantity": "الكمية"
+    },
+    "extra": {
+      "frozenAmount": "المبلغ المُجمد",
+      "unfreezeAmount": "إزالة تجميد المبلغ",
+      "votes": "الأصوات ({{number}})",
+      "votesAddress": "<0>{{votes}}</0> إلى <2>{{name}}</2>",
+      "validators": "المدققون",
+      "redelegated": "تمت إعادة التفويض",
+      "redelegatedFrom": "تمت إعادة التفويض من",
+      "redelegatedTo": "تمت إعادة التفويض إلى",
+      "redelegatedAmount": "المبلغ المعاد تفويضه",
+      "undelegated": "غير مفوّض",
+      "undelegatedFrom": "تم إلغاء التفويض من",
+      "undelegatedAmount": "المبلغ غير المفوض",
+      "rewardFrom": "مكافأة من",
+      "memo": "ملاحظة (تسمية الوجهة)",
+      "assetId": "معرّف الأصل",
+      "rewards": "المكافآت المكتسبة",
+      "autoClaimedRewards": "المكافآت المطالب بها تلقائياً",
+      "bondedAmount": "المبلغ المُقيد",
+      "unbondedAmount": "المبلغ الغير مُقيد",
+      "withdrawUnbondedAmount": "المبلغ المسحوب",
+      "palletMethod": "الطريقة",
+      "transferAmount": "مبلغ التحويل",
+      "validatorsCount": "({{number}}) مدققين"
     }
   },
-  "operationList" : {
-    "noMoreOperations" : "هذا كل شيء"
-  },
-  "DeviceAction" : {
-    "allowAppPermission" : "افتح تطبيق {{wording}} على جهازك",
-    "allowAppPermissionSubtitleToken" : "لإدارة رموزك {{token}}",
-    "allowManagerPermission" : "السماح بــ {{wording}} على جهازك",
-    "loading" : "جاري التحميل...",
-    "connectAndUnlockDevice" : "قم بتوصيل جهازك وإلغاء قفله",
-    "unlockDevice" : "قم بإلغاء قفل جهازك",
-    "unlockDeviceAfterFirmwareUpdate" : "انتظر حتى يقوم البرنامج الثابت بالتحديث ثم قم بإلغاء قفل جهازك باستخدام PIN الخاص بك",
-    "quitApp" : "الخروج من التطبيق على جهازك",
-    "appNotInstalledTitle" : "التطبيق المطلوب غير موجود",
-    "appNotInstalledTitle_plural" : "التطبيقات المطلوبة غير موجودة",
-    "appNotInstalled" : "تطبيق {{appName}} مطلوب لإكمال هذا الإجراء. يرجى الانتقال إلى المدير وتثبيته على جهازك",
-    "appNotInstalled_plural" : "تطبيقات {{appName}} مطلوبة لإكمال هذا الإجراء. يرجى الانتقال إلى المدير وتثبيتهم على جهازك",
-    "openManager" : "افتح المدير",
-    "openOnboarding" : "إعداد الجهاز",
-    "outdated" : "إصدار التطبيق قديم",
-    "outdatedDesc" : "هناك تحديث هام لتطبيق {{appName}} متاح على جهازك. يُرجى الانتقال إلى المدير لتحديثه.",
-    "installApp" : "تثبيت تطبيق {{appName}}",
-    "installAppDescription" : "يُرجى الانتظار حتى الانتهاء من التثبيت",
-    "listApps" : "التحقق من تبعيات التطبيق",
-    "listAppsDescription" : "يُرجى الانتظار بينما نتأكد أن لديك جميع التطبيقات المطلوبة",
-    "swap" : {
-      "notice" : "تحقق من تفاصيل المبادلة على جهازك قبل إرسالها. يتم تبادل العناوين بشكل آمن حتى لا تضطر إلى التحقق منها.",
-      "confirm" : "تأكيد معاملة المبادلة",
-      "amountSent" : "المبلغ المطلوب إرساله",
-      "amountReceived" : "المبلغ المطلوب تلقيه",
-      "amountReceivedFloat" : "المبلغ المطلوب تلقيه قبل رسوم الخدمة",
-      "fees" : "رسوم",
-      "provider" : "المزود",
-      "payoutNetworkFees" : "رسوم الدفع",
-      "payoutNetworkFeesTooltip" : "هذا المبلغ لن يظهر على جهازك",
-      "acceptTerms" : "By validating this transaction, I accept\n<0>{{provider}}'s terms of use</0>"
-    },
-    "swap2" : {
-      "amountSent" : "المبلغ المطلوب إرساله",
-      "amountReceived" : "المبلغ المطلوب تلقيه",
-      "provider" : "المزود",
-      "fees" : "رسوم الشبكة",
-      "sourceAccount" : "حساب المصدر",
-      "targetAccount" : "الحساب المستهدف"
-    },
-    "sell" : {
-      "notice" : "تحقق من تفاصيل البيع على جهازك قبل إرسالها. يتم تبادل العناوين بشكل آمن حتى لا تضطر إلى التحقق منها.",
-      "confirm" : "تأكيد معاملة البيع"
-    },
-    "fund" : {
-      "notice" : "تحقق من تفاصيل الأموال على جهازك قبل إرسالها. يتم تبادل العناوين بأمان حتى لا تضطر إلى التحقق منهم.",
-      "confirm" : "تأكيد معاملة الأموال"
+  "operationList": {
+    "noMoreOperations": "هذا كل شيء"
+  },
+  "DeviceAction": {
+    "allowAppPermission": "افتح تطبيق {{wording}} على جهازك",
+    "allowAppPermissionSubtitleToken": "لإدارة رموزك {{token}}",
+    "allowManagerPermission": "السماح بــ {{wording}} على جهازك",
+    "loading": "جاري التحميل...",
+    "connectAndUnlockDevice": "قم بتوصيل جهازك وإلغاء قفله",
+    "unlockDevice": "قم بإلغاء قفل جهازك",
+    "unlockDeviceAfterFirmwareUpdate": "انتظر حتى يقوم البرنامج الثابت بالتحديث ثم قم بإلغاء قفل جهازك باستخدام PIN الخاص بك",
+    "quitApp": "الخروج من التطبيق على جهازك",
+    "appNotInstalledTitle": "التطبيق المطلوب غير موجود",
+    "appNotInstalledTitle_plural": "التطبيقات المطلوبة غير موجودة",
+    "appNotInstalled": "تطبيق {{appName}} مطلوب لإكمال هذا الإجراء. يرجى الانتقال إلى المدير وتثبيته على جهازك",
+    "appNotInstalled_plural": "تطبيقات {{appName}} مطلوبة لإكمال هذا الإجراء. يرجى الانتقال إلى المدير وتثبيتهم على جهازك",
+    "openManager": "افتح المدير",
+    "openOnboarding": "إعداد الجهاز",
+    "outdated": "إصدار التطبيق قديم",
+    "outdatedDesc": "هناك تحديث هام لتطبيق {{appName}} متاح على جهازك. يُرجى الانتقال إلى المدير لتحديثه.",
+    "installApp": "تثبيت تطبيق {{appName}}",
+    "installAppDescription": "يُرجى الانتظار حتى الانتهاء من التثبيت",
+    "listApps": "التحقق من تبعيات التطبيق",
+    "listAppsDescription": "يُرجى الانتظار بينما نتأكد أن لديك جميع التطبيقات المطلوبة",
+    "swap": {
+      "notice": "تحقق من تفاصيل المبادلة على جهازك قبل إرسالها. يتم تبادل العناوين بشكل آمن حتى لا تضطر إلى التحقق منها.",
+      "confirm": "تأكيد معاملة المبادلة",
+      "amountSent": "المبلغ المطلوب إرساله",
+      "amountReceived": "المبلغ المطلوب تلقيه",
+      "amountReceivedFloat": "المبلغ المطلوب تلقيه قبل رسوم الخدمة",
+      "fees": "رسوم",
+      "provider": "المزود",
+      "payoutNetworkFees": "رسوم الدفع",
+      "payoutNetworkFeesTooltip": "هذا المبلغ لن يظهر على جهازك",
+      "acceptTerms": "By validating this transaction, I accept\n<0>{{provider}}'s terms of use</0>"
+    },
+    "swap2": {
+      "amountSent": "المبلغ المطلوب إرساله",
+      "amountReceived": "المبلغ المطلوب تلقيه",
+      "provider": "المزود",
+      "fees": "رسوم الشبكة",
+      "sourceAccount": "حساب المصدر",
+      "targetAccount": "الحساب المستهدف"
+    },
+    "sell": {
+      "notice": "تحقق من تفاصيل البيع على جهازك قبل إرسالها. يتم تبادل العناوين بشكل آمن حتى لا تضطر إلى التحقق منها.",
+      "confirm": "تأكيد معاملة البيع"
+    },
+    "fund": {
+      "notice": "تحقق من تفاصيل الأموال على جهازك قبل إرسالها. يتم تبادل العناوين بأمان حتى لا تضطر إلى التحقق منهم.",
+      "confirm": "تأكيد معاملة الأموال"
     }
   },
-  "manager" : {
-    "tabs" : {
-      "appCatalog" : "كتالوج التطبيقات",
-      "appCatalogSearch" : "ابحث عن التطبيق في القائمة...",
-      "appsOnDevice" : "التطبيقات المثبّتة",
-      "appOnDeviceSearch" : "ابحث في التطبيقات المثبتة..."
-    },
-    "disconnected" : {
-      "title" : "يبدو أن هناك تطبيق مفتوح على جهازك",
-      "subtitle" : "إعادة فتح المدير سوف يغلق التطبيق على جهازك",
-      "ctaReopen" : "إعادة فتح المدير",
-      "ctaPortfolio" : "الرجوع إلى المحفظة الاستثمارية"
-    },
-    "deviceStorage" : {
-      "freeSpace" : "<0>{{space}}</0> مجاني",
-      "noFreeSpace" : "لم تتبقى أي مساحة تخزين",
-      "installed" : "التطبيقات",
-      "capacity" : "السعة",
-      "used" : "مُستَخدمة",
-      "firmwareAvailable" : "البرنامج الثابت قديم:",
-      "firmwareUpToDate" : "البرنامج الثابت محدّث:",
-      "genuine" : "الجهاز أصلي",
-      "incomplete" : "لم يتم التعرف على بعض التطبيقات. يُرجى إلغاء التثبيت، ثم إعادة تثبيتهم."
-    },
-    "applist" : {
-      "placeholder" : "لا يوجد تطابق للبحث مع التصفيات المحددة",
-      "placeholderNoAppsInstalled" : "لا توجد تطبيقات مثبتة على جهازك",
-      "placeholderGoToCatalog" : "الانتقال إلى كتالوج التطبيقات لتثبيت التطبيقات",
-      "noResultsFound" : "لم يتم العثور على نتائج",
-      "noResultsDesc" : "من فضلك تأكد من التهجئة وحاول مرة أخرى",
-      "filter" : {
-        "title" : "عرض",
-        "all" : "الكل",
-        "supported" : "مدعوم في Ledger Live",
-        "installed" : "تم التثبيت",
-        "not_installed" : "غير مُثبت"
-      },
-      "sort" : {
-        "title" : "فرز",
-        "name_asc" : "الاسم A-Z",
-        "name_desc" : "الاسم Z-A",
-        "marketcap_desc" : "سقف أسعار السوق (Market Cap)"
-      },
-      "installSuccess" : {
-        "title" : "تم تثبيت التطبيق بنجاح. يمكنك الآن إضافة حساباتك {{app}}",
-        "title_plural" : "تم تثبيت التطبيقات بنجاح. يمكنك الآن إضافة حساباتك",
-        "manageAccount" : "إدارة حساباتي"
-      },
-      "updatable" : {
-        "title" : "متاح تحديث",
-        "title_plural" : "التحديثات المتاحة",
-        "progressTitle" : "{{number}} تحديث تطبيق",
-        "progressTitle_plural" : "{{number}} تحديثات للتطبيق",
-        "progressWarning" : "لا تغادر المدير أثناء التحديث.",
-        "progress" : "جارى تحديث الكل..."
-      },
-      "item" : {
-        "version" : "النسخة {{version}}",
-        "installing" : "جاري التثبيت...",
-        "uninstalling" : "إلغاء التثبيت...",
-        "updating" : "جاري التحديث...",
-        "scheduled" : "في قائمة الانتظار",
-        "update" : "متاح تحديث",
-        "updateAll" : "تحديث الكل",
-        "updateAllOutOfMemory" : "لا توجد مساحة تخزين كافية. يُرجى إلغاء تثبيت بعض التطبيقات",
-        "install" : "تثبيت",
-        "installed" : "تم التثبيت",
-        "updated" : "تم تحديثه",
-        "uninstall" : "إلغاء التثبيت",
-        "notEnoughSpace" : "لا توجد مساحة تخزين كافية",
-        "supported" : "Ledger Live مدعوم",
-        "not_supported" : "يتطلب محفظة طرف ثالث",
-        "addAccount" : "إضافة حساب",
-        "addAccountTooltip" : "أضف حساب {{appName}}",
-        "addAccountWarn" : "يرجى الانتظار حتى تنتهي المعالجة",
-        "learnMore" : "تعرّف على المزيد",
-        "learnMoreTooltip" : "معرفة المزيد عن {{appName}}",
-        "removeTooltip" : "إلغاء تثبيت {{appName}}",
-        "useAppForToken" : "تريد أن تقوم بإدارة رموز {{tokenType}}؟",
-        "tokenAppDisclaimer" : "لإدارة رموز {{tokenName}} {{tokenType}}، <1>قم بتثبيت تطبيق {{appName}}</1> ويرجى التحقق من أن لديك بالفعل <1>نسخة {{tokenType}}</1> قبل الإرسال <3>إلى حسابك {{appName}}</3>.",
-        "tokenAppDisclaimerInstalled" : "لإدارة <1>رموز {{tokenName}} {{tokenType}}</1>، يرجى تأكيد أنك بالفعل لديك <1>إصدار {{tokenType}}</1> قبل الإرسال <3>إلى حسابك {{appName}}</3>.",
-        "goToAccounts" : "انتقل إلى الحسابات",
-        "intallParentApp" : "تثبيت تطبيق {{appName}}",
-        "plugin" : "انتقل إلى التطبيق",
-        "swap" : "مبادلة",
-        "tool" : "تعرّف على المزيد",
-        "app" : "تعرّف على المزيد"
-      },
-      "uninstall" : {
-        "title" : "إلغاء تثبيت الكل",
-        "subtitle" : "إلغاء تثبيت كل التطبيقات؟",
-        "description" : "لا تقلق، لن يؤثر إلغاء تثبيت التطبيقات على أصولك المشفرة. يمكنك إعادة تثبيت التطبيقات في كتالوج التطبيق."
-      }
-    },
-    "apps" : {
-      "dependencyInstall" : {
-        "title" : "تطبيق {{dependency}} مطلوب",
-        "description" : "سيتم أيضا تثبيت تطبيق {{dependency}} لأن تطبيق {{app}} يحتاج إليه.",
-        "confirm" : "تثبيت التطبيقات"
-      },
-      "dependencyUninstall" : {
-        "title" : " إلغاء تثبيت {{app}} والتطبيقات ذات الصلة به؟",
-        "showAll" : "عرض التطبيقات المراد إلغاء تثبيتها",
-        "description" : "بعض التطبيقات المثبتة لديك مرتبطة بتطبيق {{app}}. سيتم إلغاء تثبيتهم أيضاً.",
-        "confirm" : "إلغاء تثبيت {{app}} والتطبيقات الأخرى"
-      }
-    },
-    "firmware" : {
-      "updateLater" : "إلغاء",
-      "seedReady" : "لدي عبارة الاسترداد الخاصة بي",
-      "dontHaveSeed" : "ليست لديك عبارة الاسترداد الخاصة بك؟ ",
-      "followTheGuide" : "اتبع دليل الخطوة بخطوة للتحديث",
-      "removeApps" : "قم بإلغاء تثبيت جميع التطبيقات قبل التحديث",
-      "update" : "تحديث البرنامج الثابت",
-      "updateBtn" : "قم بتحديث البرنامج الثابت",
-      "banner" : {
-        "warning" : "تحديث البرنامج الثابت إلى {{latestFirmware}} متاح",
-        "cta" : "الانتقال إلى المدير",
-        "old" : {
-          "warning" : "إصدار البرنامج الثابت للجهاز قديم للغاية ليتم تحديثه. تواصل مع دعم Ledger للحصول على بديل.",
-          "cta" : "تواصل مع الدعم"
-        },
-        "cta2" : "قم بتحديث البرنامج الثابت"
-      },
-      "latest" : "الإصدار {{version}} من البرنامج الثابت متاح",
-      "contactSupport" : "تواصل مع الدعم",
-      "deprecated" : "إصدار البرنامج الثابت للجهاز قديم للغاية ليتم تحديثه. تواصل مع دعم Ledger للحصول على بديل.",
-      "prepareSeed" : "تأكد من كتابة عبارة الاسترداد الخاصة المكونة من 24 كلمة على ورقة الاسترداد وأنها متوفرة، على سبيل الاحتياط.",
-      "disclaimerTitle" : "أنت على وشك تثبيت <1>إصدار البرنامج الثابت {{version}}</1>.",
-      "downloadingUpdateDesc" : "يُرجى الانتظار حتى يتم تنزيل مُثبت التحديث"
-    },
-    "modal" : {
-      "steps" : {
-        "downloadingUpdate" : "جاري تنزيل التحديث",
-        "updateMCU" : "تحديث البرنامج الثابت",
-        "updating" : "تحديث البرنامج الثابت",
-        "reset" : "إعداد الجهاز",
-        "osu" : "جاري تثبيت OSU...",
-        "flash-mcu" : "جاري تحديث MCU...",
-        "flash-bootloader" : "جاري تحديث Bootloader...",
-        "firmware" : "جاري تحديث البرنامج الثابت...",
-        "flash" : "جاري تحضير جهازك..."
-      },
-      "confirmIdentifier" : "قم بالتحقق من المُعرّف",
-      "confirmIdentifierText" : "تحقق من أن المُعرّف على جهازك هو المُعرّف ذاته أدناه. قم بتأكيد وإدخال كود PIN الخاص بك إذا طُلب.",
-      "identifier" : "المُعرّف",
-      "preparation" : "التحضير",
-      "newFirmware" : "برنامج ثابت جديد {{version}}",
-      "confirmUpdate" : "يرجى تأكيد التحديث على جهازك",
-      "mcuTitle" : "الانتهاء من التحديث",
-      "mcuFirst" : "قم بفصل كبل USB من جهازك",
-      "mcuSecond" : "اضغط مع الاستمرار على الزر الأيسر أثناء إعادة توصيل كبل USB حتى تظهر شاشة <1><0>{{repairProcessing}}</0></1>",
-      "mcuPin" : "يرجى الانتظار حتى ينتهي التحديث",
-      "mcuSecondNanoX" : "اضغط مع الاستمرار على الزر الأيسر حتى تظهر <1><0>{{bootloaderOption}}</0></1>. اضغط على الزرين للتأكيد وأعد الاتصال بجهازك.",
-      "mcuBlueFirst" : "اضغط مع الاستمرار على الزر الجانبي لمدة 10 ثوان لإيقاف تشغيل الجهاز. ثم حرر الزر.",
-      "mcuBlueSecond" : "اضغط مع الاستمرار على الزر على الأقل لمدة 5 ثوانٍ حتى يتم عرض خيارات التمهيد. انقر على وضع Bootloader",
-      "successTitle" : "تم تحديث البرنامج الثابت",
-      "successTextApps" : "يُرجى إعادة تثبيت التطبيقات على جهازك",
-      "successTextNoApps" : "يمكنك الآن تثبيت التطبيقات على جهازك",
-      "sucessCTAApps" : "إعادة تثبيت التطبيقات",
-      "SuccessCTANoApps" : "تثبيت التطبيقات",
-      "cancelReinstallCTA" : "تثبيت التحديث",
-      "resetSteps" : {
-        "first" : "1. إعادة تعيين جهازك",
-        "connect" : "قم بتوصيل {{deviceName}} بالكمبيوتر الخاص بك باستخدام كبل USB.",
-        "turnOn" : "اضغط على الزر على الجهاز لتشغيله.",
-        "falsePin" : "أدخل ثلاثة PIN خطأ لإعادة تعيين الجهاز.",
-        "turnOff" : "اضغط مع الاستمرار على الزر الجانبي حتى يتم عرض {{action}}.",
-        "confirmTurnOff" : "انقر على {{action}} للتأكيد.",
-        "second" : "2. التمهيد في وضع {{mode}}",
-        "boot" : "اضغط مع الاستمرار على الزر الجانبي حتى يتم عرض {{option}}",
-        "recoveryMode" : "اضغط على وضع {{mode}}. انتظر حتى تظهر اللوحة الرئيسية>",
-        "third" : "3. إلغاء تثبيت جميع التطبيقات",
-        "openLive" : "افتح المدير في Ledger Live.",
-        "uninstall" : "انقر على أيقونة سلة المهملات الرمادية لجميع التطبيقات المثبتة حالياً على {{deviceName}}. هذا يفسح المجال لمثبت البرنامج الثابت.",
-        "disclaimer" : "ملاحظة: لا تتأثر أموالك بهذه العملية، المفاتيح الخاصة التي تُمكن من الوصول إلى أصولك المشفرة في سلسلة الكتل تظل آمنة على ورقة الاسترداد الخاصة بك."
+  "manager": {
+    "tabs": {
+      "appCatalog": "كتالوج التطبيقات",
+      "appCatalogSearch": "ابحث عن التطبيق في القائمة...",
+      "appsOnDevice": "التطبيقات المثبّتة",
+      "appOnDeviceSearch": "ابحث في التطبيقات المثبتة..."
+    },
+    "disconnected": {
+      "title": "يبدو أن هناك تطبيق مفتوح على جهازك",
+      "subtitle": "إعادة فتح المدير سوف يغلق التطبيق على جهازك",
+      "ctaReopen": "إعادة فتح المدير",
+      "ctaPortfolio": "الرجوع إلى المحفظة الاستثمارية"
+    },
+    "deviceStorage": {
+      "freeSpace": "<0>{{space}}</0> مجاني",
+      "noFreeSpace": "لم تتبقى أي مساحة تخزين",
+      "installed": "التطبيقات",
+      "capacity": "السعة",
+      "used": "مُستَخدمة",
+      "firmwareAvailable": "البرنامج الثابت قديم:",
+      "firmwareUpToDate": "البرنامج الثابت محدّث:",
+      "genuine": "الجهاز أصلي",
+      "incomplete": "لم يتم التعرف على بعض التطبيقات. يُرجى إلغاء التثبيت، ثم إعادة تثبيتهم."
+    },
+    "applist": {
+      "placeholder": "لا يوجد تطابق للبحث مع التصفيات المحددة",
+      "placeholderNoAppsInstalled": "لا توجد تطبيقات مثبتة على جهازك",
+      "placeholderGoToCatalog": "الانتقال إلى كتالوج التطبيقات لتثبيت التطبيقات",
+      "noResultsFound": "لم يتم العثور على نتائج",
+      "noResultsDesc": "من فضلك تأكد من التهجئة وحاول مرة أخرى",
+      "filter": {
+        "title": "عرض",
+        "all": "الكل",
+        "supported": "مدعوم في Ledger Live",
+        "installed": "تم التثبيت",
+        "not_installed": "غير مُثبت"
+      },
+      "sort": {
+        "title": "فرز",
+        "name_asc": "الاسم A-Z",
+        "name_desc": "الاسم Z-A",
+        "marketcap_desc": "سقف أسعار السوق (Market Cap)"
+      },
+      "installSuccess": {
+        "title": "تم تثبيت التطبيق بنجاح. يمكنك الآن إضافة حساباتك {{app}}",
+        "title_plural": "تم تثبيت التطبيقات بنجاح. يمكنك الآن إضافة حساباتك",
+        "manageAccount": "إدارة حساباتي"
+      },
+      "updatable": {
+        "title": "متاح تحديث",
+        "title_plural": "التحديثات المتاحة",
+        "progressTitle": "{{number}} تحديث تطبيق",
+        "progressTitle_plural": "{{number}} تحديثات للتطبيق",
+        "progressWarning": "لا تغادر المدير أثناء التحديث.",
+        "progress": "جارى تحديث الكل..."
+      },
+      "item": {
+        "version": "النسخة {{version}}",
+        "installing": "جاري التثبيت...",
+        "uninstalling": "إلغاء التثبيت...",
+        "updating": "جاري التحديث...",
+        "scheduled": "في قائمة الانتظار",
+        "update": "متاح تحديث",
+        "updateAll": "تحديث الكل",
+        "updateAllOutOfMemory": "لا توجد مساحة تخزين كافية. يُرجى إلغاء تثبيت بعض التطبيقات",
+        "install": "تثبيت",
+        "installed": "تم التثبيت",
+        "updated": "تم تحديثه",
+        "uninstall": "إلغاء التثبيت",
+        "notEnoughSpace": "لا توجد مساحة تخزين كافية",
+        "supported": "Ledger Live مدعوم",
+        "not_supported": "يتطلب محفظة طرف ثالث",
+        "addAccount": "إضافة حساب",
+        "addAccountTooltip": "أضف حساب {{appName}}",
+        "addAccountWarn": "يرجى الانتظار حتى تنتهي المعالجة",
+        "learnMore": "تعرّف على المزيد",
+        "learnMoreTooltip": "معرفة المزيد عن {{appName}}",
+        "removeTooltip": "إلغاء تثبيت {{appName}}",
+        "useAppForToken": "تريد أن تقوم بإدارة رموز {{tokenType}}؟",
+        "tokenAppDisclaimer": "لإدارة رموز {{tokenName}} {{tokenType}}، <1>قم بتثبيت تطبيق {{appName}}</1> ويرجى التحقق من أن لديك بالفعل <1>نسخة {{tokenType}}</1> قبل الإرسال <3>إلى حسابك {{appName}}</3>.",
+        "tokenAppDisclaimerInstalled": "لإدارة <1>رموز {{tokenName}} {{tokenType}}</1>، يرجى تأكيد أنك بالفعل لديك <1>إصدار {{tokenType}}</1> قبل الإرسال <3>إلى حسابك {{appName}}</3>.",
+        "goToAccounts": "انتقل إلى الحسابات",
+        "intallParentApp": "تثبيت تطبيق {{appName}}",
+        "plugin": "انتقل إلى التطبيق",
+        "swap": "مبادلة",
+        "tool": "تعرّف على المزيد",
+        "app": "تعرّف على المزيد"
+      },
+      "uninstall": {
+        "title": "إلغاء تثبيت الكل",
+        "subtitle": "إلغاء تثبيت كل التطبيقات؟",
+        "description": "لا تقلق، لن يؤثر إلغاء تثبيت التطبيقات على أصولك المشفرة. يمكنك إعادة تثبيت التطبيقات في كتالوج التطبيق."
+      }
+    },
+    "apps": {
+      "dependencyInstall": {
+        "title": "تطبيق {{dependency}} مطلوب",
+        "description": "سيتم أيضا تثبيت تطبيق {{dependency}} لأن تطبيق {{app}} يحتاج إليه.",
+        "confirm": "تثبيت التطبيقات"
+      },
+      "dependencyUninstall": {
+        "title": " إلغاء تثبيت {{app}} والتطبيقات ذات الصلة به؟",
+        "showAll": "عرض التطبيقات المراد إلغاء تثبيتها",
+        "description": "بعض التطبيقات المثبتة لديك مرتبطة بتطبيق {{app}}. سيتم إلغاء تثبيتهم أيضاً.",
+        "confirm": "إلغاء تثبيت {{app}} والتطبيقات الأخرى"
+      }
+    },
+    "firmware": {
+      "updateLater": "إلغاء",
+      "seedReady": "لدي عبارة الاسترداد الخاصة بي",
+      "dontHaveSeed": "ليست لديك عبارة الاسترداد الخاصة بك؟ ",
+      "followTheGuide": "اتبع دليل الخطوة بخطوة للتحديث",
+      "removeApps": "قم بإلغاء تثبيت جميع التطبيقات قبل التحديث",
+      "update": "تحديث البرنامج الثابت",
+      "updateBtn": "قم بتحديث البرنامج الثابت",
+      "banner": {
+        "warning": "تحديث البرنامج الثابت إلى {{latestFirmware}} متاح",
+        "cta": "الانتقال إلى المدير",
+        "old": {
+          "warning": "إصدار البرنامج الثابت للجهاز قديم للغاية ليتم تحديثه. تواصل مع دعم Ledger للحصول على بديل.",
+          "cta": "تواصل مع الدعم"
+        },
+        "cta2": "قم بتحديث البرنامج الثابت"
+      },
+      "latest": "الإصدار {{version}} من البرنامج الثابت متاح",
+      "contactSupport": "تواصل مع الدعم",
+      "deprecated": "إصدار البرنامج الثابت للجهاز قديم للغاية ليتم تحديثه. تواصل مع دعم Ledger للحصول على بديل.",
+      "prepareSeed": "تأكد من كتابة عبارة الاسترداد الخاصة المكونة من 24 كلمة على ورقة الاسترداد وأنها متوفرة، على سبيل الاحتياط.",
+      "disclaimerTitle": "أنت على وشك تثبيت <1>إصدار البرنامج الثابت {{version}}</1>.",
+      "downloadingUpdateDesc": "يُرجى الانتظار حتى يتم تنزيل مُثبت التحديث"
+    },
+    "modal": {
+      "steps": {
+        "downloadingUpdate": "جاري تنزيل التحديث",
+        "updateMCU": "تحديث البرنامج الثابت",
+        "updating": "تحديث البرنامج الثابت",
+        "reset": "إعداد الجهاز",
+        "osu": "جاري تثبيت OSU...",
+        "flash-mcu": "جاري تحديث MCU...",
+        "flash-bootloader": "جاري تحديث Bootloader...",
+        "firmware": "جاري تحديث البرنامج الثابت...",
+        "flash": "جاري تحضير جهازك..."
+      },
+      "confirmIdentifier": "قم بالتحقق من المُعرّف",
+      "confirmIdentifierText": "تحقق من أن المُعرّف على جهازك هو المُعرّف ذاته أدناه. قم بتأكيد وإدخال كود PIN الخاص بك إذا طُلب.",
+      "identifier": "المُعرّف",
+      "preparation": "التحضير",
+      "newFirmware": "برنامج ثابت جديد {{version}}",
+      "confirmUpdate": "يرجى تأكيد التحديث على جهازك",
+      "mcuTitle": "الانتهاء من التحديث",
+      "mcuFirst": "قم بفصل كبل USB من جهازك",
+      "mcuSecond": "اضغط مع الاستمرار على الزر الأيسر أثناء إعادة توصيل كبل USB حتى تظهر شاشة <1><0>{{repairProcessing}}</0></1>",
+      "mcuPin": "يرجى الانتظار حتى ينتهي التحديث",
+      "mcuSecondNanoX": "اضغط مع الاستمرار على الزر الأيسر حتى تظهر <1><0>{{bootloaderOption}}</0></1>. اضغط على الزرين للتأكيد وأعد الاتصال بجهازك.",
+      "mcuBlueFirst": "اضغط مع الاستمرار على الزر الجانبي لمدة 10 ثوان لإيقاف تشغيل الجهاز. ثم حرر الزر.",
+      "mcuBlueSecond": "اضغط مع الاستمرار على الزر على الأقل لمدة 5 ثوانٍ حتى يتم عرض خيارات التمهيد. انقر على وضع Bootloader",
+      "successTitle": "تم تحديث البرنامج الثابت",
+      "successTextApps": "يُرجى إعادة تثبيت التطبيقات على جهازك",
+      "successTextNoApps": "يمكنك الآن تثبيت التطبيقات على جهازك",
+      "sucessCTAApps": "إعادة تثبيت التطبيقات",
+      "SuccessCTANoApps": "تثبيت التطبيقات",
+      "cancelReinstallCTA": "تثبيت التحديث",
+      "resetSteps": {
+        "first": "1. إعادة تعيين جهازك",
+        "connect": "قم بتوصيل {{deviceName}} بالكمبيوتر الخاص بك باستخدام كبل USB.",
+        "turnOn": "اضغط على الزر على الجهاز لتشغيله.",
+        "falsePin": "أدخل ثلاثة PIN خطأ لإعادة تعيين الجهاز.",
+        "turnOff": "اضغط مع الاستمرار على الزر الجانبي حتى يتم عرض {{action}}.",
+        "confirmTurnOff": "انقر على {{action}} للتأكيد.",
+        "second": "2. التمهيد في وضع {{mode}}",
+        "boot": "اضغط مع الاستمرار على الزر الجانبي حتى يتم عرض {{option}}",
+        "recoveryMode": "اضغط على وضع {{mode}}. انتظر حتى تظهر اللوحة الرئيسية>",
+        "third": "3. إلغاء تثبيت جميع التطبيقات",
+        "openLive": "افتح المدير في Ledger Live.",
+        "uninstall": "انقر على أيقونة سلة المهملات الرمادية لجميع التطبيقات المثبتة حالياً على {{deviceName}}. هذا يفسح المجال لمثبت البرنامج الثابت.",
+        "disclaimer": "ملاحظة: لا تتأثر أموالك بهذه العملية، المفاتيح الخاصة التي تُمكن من الوصول إلى أصولك المشفرة في سلسلة الكتل تظل آمنة على ورقة الاسترداد الخاصة بك."
       }
     }
   },
-  "claimReward" : {
-    "title" : "المطالبة بالمكافآت",
-    "steps" : {
-      "rewards" : {
-        "title" : "المكافآت",
-        "description" : "تهانينا! لقد كسبت <1>{{amount}}</1> من خلال التصويت لمدققين.",
-        "info" : "يمكن المطالبة بالمكافآت مرة كل 24 ساعة."
-      },
-      "connectDevice" : {
-        "title" : "جهاز"
-      },
-      "confirmation" : {
-        "title" : "التأكيد",
-        "success" : {
-          "title" : "المكافآت المطالب بها",
-          "text" : "تمت إضافة مكافآتك إلى رصيدك المتاح.",
-          "cta" : "عرض التفاصيل",
-          "done" : "تم"
-        },
-        "broadcastError" : "ربما تكون معاملتك قد فشلت. يُرجى الانتظار لحظة ثم تحقق من سجل المعاملات قبل المحاولة مرة أخرى."
+  "claimReward": {
+    "title": "المطالبة بالمكافآت",
+    "steps": {
+      "rewards": {
+        "title": "المكافآت",
+        "description": "تهانينا! لقد كسبت <1>{{amount}}</1> من خلال التصويت لمدققين.",
+        "info": "يمكن المطالبة بالمكافآت مرة كل 24 ساعة."
+      },
+      "connectDevice": {
+        "title": "جهاز"
+      },
+      "confirmation": {
+        "title": "التأكيد",
+        "success": {
+          "title": "المكافآت المطالب بها",
+          "text": "تمت إضافة مكافآتك إلى رصيدك المتاح.",
+          "cta": "عرض التفاصيل",
+          "done": "تم"
+        },
+        "broadcastError": "ربما تكون معاملتك قد فشلت. يُرجى الانتظار لحظة ثم تحقق من سجل المعاملات قبل المحاولة مرة أخرى."
       }
     }
   },
-  "freeze" : {
-    "title" : "تجميد الأصول",
-    "steps" : {
-      "amount" : {
-        "title" : "المبلغ",
-        "resourceInfo" : "النطاق الترددي أم الطاقة؟",
-        "bandwidthDescription" : "تُستخدم نقاط النطاق الترددي (Bandwidth) لإجراء المعاملات بدون دفع رسوم شبكة TRX. اختر النطاق الترددي لزيادة معاملاتك اليومية المجانية.",
-        "energyDescription" : "نقاط الطاقة مطلوبة لتنفيذ العقود الذكية. إذا كنت لا تقم بتشغيل أي عقود ذكية، فلا حاجة لاختيار المكافآت في صورة طاقة.",
-        "amountLabel" : "المبلغ المراد تجميده",
-        "available" : "متاح: {{amountAvailable}}",
-        "info" : "الأصول المجمدة لا يمكن إرسالها لمدة 3 أيام."
-      },
-      "connectDevice" : {
-        "title" : "جهاز"
-      },
-      "confirmation" : {
-        "tooltip" : {
-          "title" : "المعاملة في انتظار التأكيد",
-          "desc" : "يتعين عليك الانتظار دقيقة قبل أن تتمكن من التصويت"
-        },
-        "title" : "التأكيد",
-        "success" : {
-          "title" : "",
-          "textNRG" : "ستبدأ في كسب الطاقة بمجرد أن تؤكد الشبكة التجميد. بعد فترة وجيزة يمكنك التصويت للممثلين الممتازين للحصول على مكافآت أيضاً.",
-          "text" : "ستبدأ في كسب نطاق ترددي (Bandwidth) بمجرد أن تؤكد الشبكة التجميد. بعد فترة وجيزة يمكنك التصويت للممثلين الممتازين للحصول على مكافآت أيضاً.",
-          "votePending" : "التصويت في {{time}}",
-          "vote" : "تصويت",
-          "later" : "التصويت لاحقاً"
-        },
-        "broadcastError" : "ربما تكون معاملتك قد فشلت. يُرجى الانتظار لحظة ثم تحقق من سجل المعاملات قبل المحاولة مرة أخرى."
+  "freeze": {
+    "title": "تجميد الأصول",
+    "steps": {
+      "amount": {
+        "title": "المبلغ",
+        "resourceInfo": "النطاق الترددي أم الطاقة؟",
+        "bandwidthDescription": "تُستخدم نقاط النطاق الترددي (Bandwidth) لإجراء المعاملات بدون دفع رسوم شبكة TRX. اختر النطاق الترددي لزيادة معاملاتك اليومية المجانية.",
+        "energyDescription": "نقاط الطاقة مطلوبة لتنفيذ العقود الذكية. إذا كنت لا تقم بتشغيل أي عقود ذكية، فلا حاجة لاختيار المكافآت في صورة طاقة.",
+        "amountLabel": "المبلغ المراد تجميده",
+        "available": "متاح: {{amountAvailable}}",
+        "info": "الأصول المجمدة لا يمكن إرسالها لمدة 3 أيام."
+      },
+      "connectDevice": {
+        "title": "جهاز"
+      },
+      "confirmation": {
+        "tooltip": {
+          "title": "المعاملة في انتظار التأكيد",
+          "desc": "يتعين عليك الانتظار دقيقة قبل أن تتمكن من التصويت"
+        },
+        "title": "التأكيد",
+        "success": {
+          "title": "",
+          "textNRG": "ستبدأ في كسب الطاقة بمجرد أن تؤكد الشبكة التجميد. بعد فترة وجيزة يمكنك التصويت للممثلين الممتازين للحصول على مكافآت أيضاً.",
+          "text": "ستبدأ في كسب نطاق ترددي (Bandwidth) بمجرد أن تؤكد الشبكة التجميد. بعد فترة وجيزة يمكنك التصويت للممثلين الممتازين للحصول على مكافآت أيضاً.",
+          "votePending": "التصويت في {{time}}",
+          "vote": "تصويت",
+          "later": "التصويت لاحقاً"
+        },
+        "broadcastError": "ربما تكون معاملتك قد فشلت. يُرجى الانتظار لحظة ثم تحقق من سجل المعاملات قبل المحاولة مرة أخرى."
       }
     }
   },
-  "unfreeze" : {
-    "title" : "إزالة تجميد الأصول",
-    "steps" : {
-      "amount" : {
-        "title" : "إزالة التجميد",
-        "info" : "إزالة التجميد سيقلل {{resource}} الخاص بك وستلغي تصويتك."
-      },
-      "connectDevice" : {
-        "title" : "جهاز"
-      },
-      "confirmation" : {
-        "title" : "التأكيد",
-        "success" : {
-          "title" : "",
-          "text" : "تمت إزالة تجميد أصولك بنجاح. سيتم تقليل نقاط {{resource}} الخاص بك، وسيتم إلغاء تصويتك.",
-          "continue" : "متابعة"
-        },
-        "broadcastError" : "ربما تكون معاملتك قد فشلت. يُرجى الانتظار لحظة ثم تحقق من سجل المعاملات قبل المحاولة مرة أخرى."
+  "unfreeze": {
+    "title": "إزالة تجميد الأصول",
+    "steps": {
+      "amount": {
+        "title": "إزالة التجميد",
+        "info": "إزالة التجميد سيقلل {{resource}} الخاص بك وستلغي تصويتك."
+      },
+      "connectDevice": {
+        "title": "جهاز"
+      },
+      "confirmation": {
+        "title": "التأكيد",
+        "success": {
+          "title": "",
+          "text": "تمت إزالة تجميد أصولك بنجاح. سيتم تقليل نقاط {{resource}} الخاص بك، وسيتم إلغاء تصويتك.",
+          "continue": "متابعة"
+        },
+        "broadcastError": "ربما تكون معاملتك قد فشلت. يُرجى الانتظار لحظة ثم تحقق من سجل المعاملات قبل المحاولة مرة أخرى."
       }
     }
   },
-  "vote" : {
-    "title" : "الإدلاء بالأصوات",
-    "titleExisting" : "إدارة الأصوات",
-    "steps" : {
-      "castVotes" : {
-        "max" : "حد أقصى",
-        "title" : "تصويت",
-        "search" : "البحث عن طريق الاسم أو العنوان...",
-        "totalVotes" : "مجموع الأصوات: {{total}}",
-        "selected" : "تم اختيار: {{total}}",
-        "maxSelected" : "الحد الأقصى المحدد: {{total}}",
-        "allVotesAreUsed" : "تم توزيع جميع الأصول",
-        "maxUsed" : "الأصول غير كافية",
-        "validators" : "مدققين ({{total}})",
-        "votes" : "الأصول المتاحة: {{total}}",
-        "noResults" : "لم يتم العثور على مدقق لـ \"<0>{{search}}</0>\"."
-      },
-      "connectDevice" : {
-        "title" : "جهاز"
-      },
-      "confirmation" : {
-        "title" : "التأكيد",
-        "success" : {
-          "title" : "تم الإدلاء بأصواتك بنجاح.",
-          "text" : "",
-          "cta" : "عرض التفاصيل"
-        },
-        "broadcastError" : "ربما تكون معاملتك قد فشلت. يُرجى الانتظار لحظة ثم تحقق من سجل المعاملات قبل المحاولة مرة أخرى."
+  "vote": {
+    "title": "الإدلاء بالأصوات",
+    "titleExisting": "إدارة الأصوات",
+    "steps": {
+      "castVotes": {
+        "max": "حد أقصى",
+        "title": "تصويت",
+        "search": "البحث عن طريق الاسم أو العنوان...",
+        "totalVotes": "مجموع الأصوات: {{total}}",
+        "selected": "تم اختيار: {{total}}",
+        "maxSelected": "الحد الأقصى المحدد: {{total}}",
+        "allVotesAreUsed": "تم توزيع جميع الأصول",
+        "maxUsed": "الأصول غير كافية",
+        "validators": "مدققين ({{total}})",
+        "votes": "الأصول المتاحة: {{total}}",
+        "noResults": "لم يتم العثور على مدقق لـ \"<0>{{search}}</0>\"."
+      },
+      "connectDevice": {
+        "title": "جهاز"
+      },
+      "confirmation": {
+        "title": "التأكيد",
+        "success": {
+          "title": "تم الإدلاء بأصواتك بنجاح.",
+          "text": "",
+          "cta": "عرض التفاصيل"
+        },
+        "broadcastError": "ربما تكون معاملتك قد فشلت. يُرجى الانتظار لحظة ثم تحقق من سجل المعاملات قبل المحاولة مرة أخرى."
       }
     }
   },
-  "buy" : {
-    "title" : "شراء",
-    "titleCrypto" : "شراء {{currency}}",
-    "buyCTA" : "شراء {{currencyTicker}}",
-    "withoutDevice" : "المتابعة بدون جهازي",
-    "connectWithoutDevice" : "من الأفضل استخدام جهازك للأمان الأمثل.",
-    "skipConnect" : "المتابعة بدون جهازي"
-  },
-  "sell" : {
-    "title" : "بيع",
-    "titleCrypto" : "بيع {{currency}}"
-  },
-  "receive" : {
-    "title" : "تلقي",
-    "successTitle" : "تمت مشاركة العنوان بشكل آمن",
-    "steps" : {
-      "chooseAccount" : {
-        "title" : "حساب",
-        "label" : "الحساب للإيداع",
-        "parentAccount" : "1. اختر حساب {{currencyName}}",
-        "token" : "2. اختر رمز التوكن",
-        "verifyTokenType" : "يرجى التحقق أن <0>{{token}}</0> هو رمز <0>{{tokenType}}</0>. أي أصل مشفر آخر تم إرساله إلى حساب {{currency}} قد يتم فقده.",
-        "warningTokenType" : "يرجى إرسال رموز <0>{{ticker}}</0> أو <0>{{tokenType}}</0> الى حسابات {{currency}}. إرسال الأصول المشفرة الأخرى قد ينتج عنه فقدان دائم للأموال."
-      },
-      "connectDevice" : {
-        "title" : "جهاز",
-        "withoutDevice" : "ليس لديك جهازك؟"
-      },
-      "receiveFunds" : {
-        "title" : "تلقي"
-      },
-      "warning" : {
-        "tezos" : {
-          "text" : "المبلغ المستلم في الحساب المفوض سيتم إضافته إلى إجمالي المبلغ المُكدس. اختر حساب آخر إذا كنت تريد تجنب ذلك."
+  "buy": {
+    "title": "شراء",
+    "titleCrypto": "شراء {{currency}}",
+    "buyCTA": "شراء {{currencyTicker}}",
+    "withoutDevice": "المتابعة بدون جهازي",
+    "connectWithoutDevice": "من الأفضل استخدام جهازك للأمان الأمثل.",
+    "skipConnect": "المتابعة بدون جهازي"
+  },
+  "sell": {
+    "title": "بيع",
+    "titleCrypto": "بيع {{currency}}"
+  },
+  "receive": {
+    "title": "تلقي",
+    "successTitle": "تمت مشاركة العنوان بشكل آمن",
+    "steps": {
+      "chooseAccount": {
+        "title": "حساب",
+        "label": "الحساب للإيداع",
+        "parentAccount": "1. اختر حساب {{currencyName}}",
+        "token": "2. اختر رمز التوكن",
+        "verifyTokenType": "يرجى التحقق أن <0>{{token}}</0> هو رمز <0>{{tokenType}}</0>. أي أصل مشفر آخر تم إرساله إلى حساب {{currency}} قد يتم فقده.",
+        "warningTokenType": "يرجى إرسال رموز <0>{{ticker}}</0> أو <0>{{tokenType}}</0> الى حسابات {{currency}}. إرسال الأصول المشفرة الأخرى قد ينتج عنه فقدان دائم للأموال."
+      },
+      "connectDevice": {
+        "title": "جهاز",
+        "withoutDevice": "ليس لديك جهازك؟"
+      },
+      "receiveFunds": {
+        "title": "تلقي"
+      },
+      "warning": {
+        "tezos": {
+          "text": "المبلغ المستلم في الحساب المفوض سيتم إضافته إلى إجمالي المبلغ المُكدس. اختر حساب آخر إذا كنت تريد تجنب ذلك."
         }
       }
     }
   },
-  "send" : {
-    "title" : "إرسال",
-    "titleNft" : "إرسال NFT",
-    "totalSpent" : "الإجمالي للخصم",
-    "steps" : {
-      "recipient" : {
-        "title" : "المستلم",
-        "nftRecipient" : "NFT المراد إرسالها"
-      },
-      "amount" : {
-        "title" : "المبلغ",
-        "banner" : "أقصى مبلغ قابل للإنفاق هو",
-        "fees" : "رسوم",
-        "standard" : "اعتيادي",
-        "advanced" : "متقدم",
-        "nftQuantity" : "الكمية"
-      },
-      "summary" : {
-        "title" : "الملخص"
-      },
-      "device" : {
-        "title" : "جهاز"
-      },
-      "details" : {
-        "utxoLag" : "قد يستغرق التحقق من هذه المعاملة وتوقيعها وقتاً طويلاً لأن الحساب يحتوي على عدد كبير من العملات.",
-        "subaccountsWarning" : "ستحتاج إلى إعادة شحن هذا الحساب بعملة {{ currency }} لتستطيع إرسال رموز التوكن لهذا الحساب",
-        "from" : "من",
-        "to" : "إلى",
-        "selectAccountDebit" : "الحساب للخصم",
-        "recipientAddress" : "عنوان المستلم",
-        "amount" : "المبلغ",
-        "fees" : "رسوم الشبكة",
-        "useMax" : "إرسال الحد الأقصى",
-        "rippleTag" : "علامة",
-        "rippleTagPlaceholder" : "اختياري",
-        "ethereumGasLimit" : "حد الغاز",
-        "ethereumGasPrice" : "سعر الغاز",
-        "unitPerByte" : "{{unit}} لكل بايت",
-        "nft" : "NFT",
-        "nftQuantity" : "الكمية"
-      },
-      "verification" : {
-        "streaming" : {
-          "accurate" : "جاري تحميل... ({{percentage}})",
-          "inaccurate" : "جاري التحميل..."
-        }
-      },
-      "confirmation" : {
-        "title" : "التأكيد",
-        "success" : {
-          "title" : "تم إرسال المعاملة",
-          "text" : "سيتم تحديث رصيد حسابك عندما تقوم سلسلة الكتل بتأكيد المعاملة",
-          "cta" : "عرض التفاصيل"
-        },
-        "pending" : {
-          "title" : "يتم بث المعاملة..."
-        },
-        "broadcastError" : "ربما تكون معاملتك قد فشلت. يُرجى الانتظار لحظة ثم تحقق من سجل المعاملات قبل المحاولة مرة أخرى."
-      },
-      "warning" : {
-        "tezos" : {
-          "text" : "المبلغ الذي سيتم إرساله سيُخصم من رصيد حسابك المفوَّض."
-        }
-      }
-    },
-    "footer" : {
-      "estimatedFees" : "رسوم الشبكة"
+  "send": {
+    "title": "إرسال",
+    "titleNft": "إرسال NFT",
+    "totalSpent": "الإجمالي للخصم",
+    "steps": {
+      "recipient": {
+        "title": "المستلم",
+        "nftRecipient": "NFT المراد إرسالها"
+      },
+      "amount": {
+        "title": "المبلغ",
+        "banner": "أقصى مبلغ قابل للإنفاق هو",
+        "fees": "رسوم",
+        "standard": "اعتيادي",
+        "advanced": "متقدم",
+        "nftQuantity": "الكمية"
+      },
+      "summary": {
+        "title": "الملخص"
+      },
+      "device": {
+        "title": "جهاز"
+      },
+      "details": {
+        "utxoLag": "قد يستغرق التحقق من هذه المعاملة وتوقيعها وقتاً طويلاً لأن الحساب يحتوي على عدد كبير من العملات.",
+        "subaccountsWarning": "ستحتاج إلى إعادة شحن هذا الحساب بعملة {{ currency }} لتستطيع إرسال رموز التوكن لهذا الحساب",
+        "from": "من",
+        "to": "إلى",
+        "selectAccountDebit": "الحساب للخصم",
+        "recipientAddress": "عنوان المستلم",
+        "amount": "المبلغ",
+        "fees": "رسوم الشبكة",
+        "useMax": "إرسال الحد الأقصى",
+        "rippleTag": "علامة",
+        "rippleTagPlaceholder": "اختياري",
+        "ethereumGasLimit": "حد الغاز",
+        "ethereumGasPrice": "سعر الغاز",
+        "unitPerByte": "{{unit}} لكل بايت",
+        "nft": "NFT",
+        "nftQuantity": "الكمية"
+      },
+      "verification": {
+        "streaming": {
+          "accurate": "جاري تحميل... ({{percentage}})",
+          "inaccurate": "جاري التحميل..."
+        }
+      },
+      "confirmation": {
+        "title": "التأكيد",
+        "success": {
+          "title": "تم إرسال المعاملة",
+          "text": "سيتم تحديث رصيد حسابك عندما تقوم سلسلة الكتل بتأكيد المعاملة",
+          "cta": "عرض التفاصيل"
+        },
+        "pending": {
+          "title": "يتم بث المعاملة..."
+        },
+        "broadcastError": "ربما تكون معاملتك قد فشلت. يُرجى الانتظار لحظة ثم تحقق من سجل المعاملات قبل المحاولة مرة أخرى."
+      },
+      "warning": {
+        "tezos": {
+          "text": "المبلغ الذي سيتم إرساله سيُخصم من رصيد حسابك المفوَّض."
+        }
+      }
+    },
+    "footer": {
+      "estimatedFees": "رسوم الشبكة"
     }
   },
-  "sign" : {
-    "title" : "توقيع المعاملة"
-  },
-  "releaseNotes" : {
-    "title" : "ملاحظات الإصدار",
-    "version" : "Ledger Live {{versionNb}}"
-  },
-  "systemLanguageAvailable" : {
-    "title" : "تريد تغير لغة تطبيقك؟",
-    "description" : {
-      "newSupport" : "أخبار جيدة! عملت فرقنا جاهدة و Ledger Live الآن يدعم {{language}}.",
-      "advice" : "يمكنك دائماً تغيير اللغة لديك في أي وقت في الإعدادات."
-    },
-    "switchButton" : "التبديل إلى {{language}}",
-    "no" : "أفضل عدم القيام بذلك"
-  },
-  "distribution" : {
-    "asset" : "الأصل",
-    "price" : "السعر",
-    "distribution" : "التخصيص",
-    "amount" : "المبلغ",
-    "value" : "القيمة",
-    "showAll" : "عرض الكل",
-    "showLess" : "عرض أقل",
-    "header" : "تخصيص الأصول ({{count}})"
-  },
-<<<<<<< HEAD
-  "accountDistribution" : {
-    "account" : "حساب",
-    "distribution" : "التخصيص",
-    "amount" : "المبلغ",
-    "value" : "القيمة",
-    "header" : "تخصيص الحساب ({{count}})"
-  },
-  "cardano" : {
-    "account" : {
-      "stakingRewardsBanner" : {
-        "cardTitle" : "الرصيد الإجمالي لا يشمل مكافآت التكديس"
-=======
+  "sign": {
+    "title": "توقيع المعاملة"
+  },
+  "releaseNotes": {
+    "title": "ملاحظات الإصدار",
+    "version": "Ledger Live {{versionNb}}"
+  },
+  "systemLanguageAvailable": {
+    "title": "تريد تغير لغة تطبيقك؟",
+    "description": {
+      "newSupport": "أخبار جيدة! عملت فرقنا جاهدة و Ledger Live الآن يدعم {{language}}.",
+      "advice": "يمكنك دائماً تغيير اللغة لديك في أي وقت في الإعدادات."
+    },
+    "switchButton": "التبديل إلى {{language}}",
+    "no": "أفضل عدم القيام بذلك"
+  },
+  "distribution": {
+    "asset": "الأصل",
+    "price": "السعر",
+    "distribution": "التخصيص",
+    "amount": "المبلغ",
+    "value": "القيمة",
+    "showAll": "عرض الكل",
+    "showLess": "عرض أقل",
+    "header": "تخصيص الأصول ({{count}})"
+  },
   "cardano": {
     "account": {
       "stakingRewardsBanner": {
         "cardTitle": "الرصيد الإجمالي لا يشمل مكافآت التكديس"
->>>>>>> c86db991
       }
     }
   },
-  "tron" : {
-    "voting" : {
-      "emptyState" : {
-        "description" : "يمكنك الآن كسب مكافآت من خلال التجميد والتصويت.",
-        "info" : "كيف يعمل التصويت",
-        "votesDesc" : "قم بالإدلاء بأصواتك لممثل واحد أو أكثر للبدء في كسب مكافآت التكديس.",
-        "vote" : "الإدلاء بالأصوات",
-        "voteExisting" : "إدارة الأصوات"
-      },
-      "manageTP" : "إدارة الأصول",
-      "warnEarnRewards" : "تحتاج على الأقل {{amount}} لبدء كسب المكافآت",
-      "claimRewards" : "المطالبة بالمكافآت",
-      "nextRewardsDate" : "يمكن المطالبة بالمكافآت في {{date}}",
-      "claimAvailableRewards" : "المطالبة بـ {{amount}}",
-      "header" : "الأصوات",
-      "percentageTP" : "% من الأصوات المدلى بها",
-      "noRewards" : "لا توجد مكافآت متاحة",
-      "remainingVotes" : {
-        "title" : "لا يزال لديك {{amount}} أصوات متبقية",
-        "description" : "يمكنك الإدلاء بأصواتك المتبقية لكسب المزيد من المكافآت",
-        "button" : "قم بالتصويت الآن"
-      },
-      "flow" : {
-        "steps" : {
-          "starter" : {
-            "description" : "قم بتجميد TRX للحصول على مكافآت وستظل تحتفظ بأمان وسيطرة كاملين على أصولك.",
-            "bullet" : {
-              "delegate" : "الأصول المفوضة تظل ملكك.",
-              "access" : "يمكنك إزالة تجميد أصولك بعد 3 أيام.",
-              "ledger" : "قم بالتجميد والتصويت بأمان مع جهازك Ledger."
-            },
-            "help" : "كيف يعمل التصويت",
-            "termsAndPrivacy" : "تفويض حقوق التصويت الخاصة بك لا يضمن أي مكافآت من ممثلك الممتاز."
+  "tron": {
+    "voting": {
+      "emptyState": {
+        "description": "يمكنك الآن كسب مكافآت من خلال التجميد والتصويت.",
+        "info": "كيف يعمل التصويت",
+        "votesDesc": "قم بالإدلاء بأصواتك لممثل واحد أو أكثر للبدء في كسب مكافآت التكديس.",
+        "vote": "الإدلاء بالأصوات",
+        "voteExisting": "إدارة الأصوات"
+      },
+      "manageTP": "إدارة الأصول",
+      "warnEarnRewards": "تحتاج على الأقل {{amount}} لبدء كسب المكافآت",
+      "claimRewards": "المطالبة بالمكافآت",
+      "nextRewardsDate": "يمكن المطالبة بالمكافآت في {{date}}",
+      "claimAvailableRewards": "المطالبة بـ {{amount}}",
+      "header": "الأصوات",
+      "percentageTP": "% من الأصوات المدلى بها",
+      "noRewards": "لا توجد مكافآت متاحة",
+      "remainingVotes": {
+        "title": "لا يزال لديك {{amount}} أصوات متبقية",
+        "description": "يمكنك الإدلاء بأصواتك المتبقية لكسب المزيد من المكافآت",
+        "button": "قم بالتصويت الآن"
+      },
+      "flow": {
+        "steps": {
+          "starter": {
+            "description": "قم بتجميد TRX للحصول على مكافآت وستظل تحتفظ بأمان وسيطرة كاملين على أصولك.",
+            "bullet": {
+              "delegate": "الأصول المفوضة تظل ملكك.",
+              "access": "يمكنك إزالة تجميد أصولك بعد 3 أيام.",
+              "ledger": "قم بالتجميد والتصويت بأمان مع جهازك Ledger."
+            },
+            "help": "كيف يعمل التصويت",
+            "termsAndPrivacy": "تفويض حقوق التصويت الخاصة بك لا يضمن أي مكافآت من ممثلك الممتاز."
           }
         }
       }
     },
-<<<<<<< HEAD
-    "manage" : {
-      "title" : "إدارة الأصول",
-      "freeze" : {
-        "title" : "تجميد",
-        "description" : "قم بتجميد TRX لكسب نطاق ترددي (Bandwidth) أو طاقة (Energy). سيمكنك أيضاً التصويت لصالح الممثلين الممتازين."
-      },
-      "unfreeze" : {
-        "title" : "إزالة التجميد",
-        "description" : "قم بإزالة تجميد TRX لإعادتهم مرة أخرى إلى رصيدك المتاح. لن تحصل على مكافآت بعد ذلك."
-      },
-      "vote" : {
-        "title" : "تصويت",
-        "description" : "قم بالتصويت للممثلين الممتازين لكسب المكافآت.",
-        "steps" : {
-          "vote" : {
-            "title" : "الإدلاء بالأصوات",
-            "description" : "قم بالتصويت لواحد أو أكثر من الممثلين الممتازين للبدء في كسب المكافآت.",
-            "footer" : {
-              "doNotShowAgain" : "عدم الإظهار مرة أخرى",
-              "next" : "الإدلاء بالأصوات"
-            },
-            "info" : {
-              "message" : "ممثلون ممتازون أم مرشحون؟",
-              "superRepresentative" : {
-                "title" : "الممثلون الممتازون (SR)",
-                "description" : "يلعب الممثلون الممتازون دوراً رئيسياً في حوكمة مجتمع TRON عن طريق ضمان الوظائف الأساسية، مثل إنشاء الكتل وحفظ الدفاتر."
-              },
-              "candidates" : {
-                "title" : "المرشحون",
-                "description" : "تم انتخاب 127 فرداً من خلال التصويت من قِبل مجتمع حاملي رموز التوكن بأكمله. يتم تحديث الأصوات مرة كل 6 ساعات."
-=======
     "undelegation": {
       "header": "إلغاء التفويض (إلغاء التفويضات)",
       "headerTooltip": "متاحة بعد فترة الحظر الزمني الممتد لفترة 21 يوماً",
@@ -2309,7 +2263,6 @@
               "fields": {
                 "validator": "المدقق",
                 "amount": "المبلغ المراد إلغاء تفويضه"
->>>>>>> c86db991
               }
             },
             "device": {
@@ -2327,106 +2280,6 @@
           }
         }
       }
-<<<<<<< HEAD
-    }
-  },
-  "bitcoin" : {
-    "inputSelected" : "تم الاختيار",
-    "toSpend" : "عملات للإنفاق",
-    "toReturn" : "المتبقي المراد إرجاعه",
-    "modalTitle" : "التحكم في العملات",
-    "coincontrol" : "التحكم في العملات",
-    "advanced" : "الخيارات المتقدمة",
-    "ctaDisabled" : "ليس بهذا الحساب UTXO",
-    "whatIs" : "ما هو اختيار العملات؟",
-    "rbf" : "السماح باستبدال المعاملة (Replace-By-Fee).",
-    "strategy" : "استراتيجية اختيار العملات",
-    "selected" : "العملات المختارة للاستراتيجية",
-    "amount" : "المبلغ المراد إرساله:",
-    "replaceable" : "قابل للاستبدال",
-    "cannotSelect" : {
-      "unconfirmed" : "لا يمكنك اختيار العملات من المعاملات الغير مؤكدة والقابلة للاستبدال.",
-      "pending" : "لا يمكنك اختيار عملات من المعاملات المعلقة. (باستثناء الناتج من الباقي لديك)",
-      "last" : "تحتاج أن تختار على الأقل واحد"
-    },
-    "pending" : "مُعلّق",
-    "pickingStrategy" : "استراتيجية اختيار UTXO",
-    "pickingStrategyLabels" : {
-      "DEEP_OUTPUTS_FIRST" : "أقدم العملات أولاً (الأول دخولاً هو الأوّل خروجاً)",
-      "OPTIMIZE_SIZE" : "تقليل الرسوم (تحقيق الحجم الأمثل)",
-      "MERGE_OUTPUTS" : "تقليل الرسوم المستقبلية (دمج العملات)"
-    }
-  },
-  "cosmos" : {
-    "delegation" : {
-      "emptyState" : {
-        "description" : "يمكنك كسب مكافآت ATOM عن طريق تفويض أصولك.",
-        "info" : "كيف يعمل التفويض",
-        "delegation" : "اكسب المكافآت"
-      },
-      "commission" : "العمولة",
-      "totalStake" : "إجمالي الرهن",
-      "claimRewards" : "المطالبة بالمكافآت",
-      "header" : "التفويض (التفويضات)",
-      "noRewards" : "لا توجد مكافآت متاحة",
-      "delegate" : "أضف",
-      "undelegate" : "إلغاء التفويض",
-      "redelegate" : "إعادة التفويض",
-      "redelegateDisabledTooltip" : "يمكنك اعادة التفويض مرة أخرى <0>{{days}}</0>",
-      "redelegateMaxDisabledTooltip" : "لا يمكنك إعادة تفويض أكثر من <0>7</0> مدققين في كل مرة",
-      "undelegateDisabledTooltip" : "لا يمكنك إلغاء تفويض أكثر من <0>7</0> مدققين في كل مرة",
-      "reward" : "المطالبة بالمكافآت",
-      "currentDelegation" : "مُفوض: <0>{{amount}}</0>",
-      "estYield" : "العائد التقديري",
-      "activeTooltip" : "المبالغ المفوضة تولد المكافآت",
-      "inactiveTooltip" : "المبالغ غير المفوضة لا تولد مكافآت",
-      "minSafeWarning" : "لا توجد أموال كافية",
-      "flow" : {
-        "title" : "تفويض",
-        "steps" : {
-          "starter" : {
-            "description" : "يمكنك كسب المكافآت عن طريق تفويض أصولك ATOM لمدقق.",
-            "bullet" : ["أنت تحتفظ بملكية الأصول المفوضة", "تفويض باستخدام جهازك Ledger", "الأصول ستكون متاحة بعد 21 يوماً من إلغاء التفويض"],
-            "warning" : {
-              "description" : "اختر المدقق بحكمة: فقد يتم فقدان جزء من أصولك المفوضة بشكل لا رجعة فيه إذا لم يتصرف المدقق بشكل لائق."
-            }
-          },
-          "amount" : {
-            "title" : "المبلغ"
-          },
-          "validator" : {
-            "title" : "المدققون"
-          },
-          "connectDevice" : {
-            "title" : "جهاز"
-          },
-          "confirmation" : {
-            "title" : "التأكيد",
-            "success" : {
-              "title" : "لقد قمت بتفويض أصولك بنجاح",
-              "text" : "سيتم تحديث رصيد حسابك عندما تقوم سلسلة الكتل بتأكيد المعاملة.",
-              "cta" : "عرض التفاصيل"
-            },
-            "broadcastError" : "ربما تكون معاملتك قد فشلت. يُرجى الانتظار لحظة ثم تحقق من سجل المعاملات قبل المحاولة مرة أخرى."
-          }
-        }
-      }
-    },
-    "claimRewards" : {
-      "flow" : {
-        "title" : "المطالبة بالمكافآت",
-        "steps" : {
-          "claimRewards" : {
-            "title" : "المكافآت",
-            "compound" : "مُجمع",
-            "claim" : "تحصيل",
-            "compoundOrClaim" : "مُجمع أم تحصيل",
-            "compoundDescription" : "سيتم إضافة المكافآت إلى المبلغ المفوض",
-            "claimDescription" : "سيتم إضافة المكافآت إلى الرصيد المتاح",
-            "compoundInfo" : "لقد كسبت <0>{{amount}}</0>. ستتم المطالبة بهم الآن وتفويضهم تلقائياً إلى نفس المدقق.",
-            "claimInfo" : "لقد كسبت <0>{{amount}}</0> من المدقق الموضح أدناه. بالنقر على متابعة، ستتم المطالبة به الآن وإضافته تلقائياً إلى الرصيد المتاح.",
-            "selectLabel" : "اختر تفويض"
-=======
     },
     "algorand": {
       "operationHasRewards": "المكافآت المكتسبة",
@@ -2818,22 +2671,10 @@
             "title": "المدققون",
             "notValidatorsRemoved": "لقد قمت بترشيح {{count}} عناوين لم تعد مدققين. وستتم إزالتهم تلقائياً من معاملة الترشيح الخاصة بك.",
             "maybeChill": "حذف الترشيحات بدلاً من ذلك"
->>>>>>> c86db991
-          },
-          "connectDevice" : {
-            "title" : "جهاز"
-          },
-<<<<<<< HEAD
-          "confirmation" : {
-            "title" : "التأكيد",
-            "label" : "التأكيد",
-            "success" : {
-              "title" : "تم تحصيل المكافآت بنجاح",
-              "titleCompound" : "تم تجميع المكافآت بنجاح",
-              "text" : "تمت إضافة مكافآتك إلى رصيدك المتاح",
-              "textCompound" : "مكافآتك <0>{{amount}}</0> تم تفويضها تلقائياً إلى <0>{{validator}}</0>",
-              "cta" : "عرض التفاصيل"
-=======
+          },
+          "connectDevice": {
+            "title": "جهاز"
+          },
           "confirmation": {
             "title": "التأكيد",
             "label": "التأكيد",
@@ -2841,45 +2682,13 @@
               "title": "لقد قمت بترشيح المدققين بنجاح",
               "text": "ستبدأ في كسب المكافآت عندما يتم تقييد أصولك بالمدقق (المدققين) الذين قمت بترشيحهم.",
               "cta": "عرض التفاصيل"
->>>>>>> c86db991
-            },
-            "pending" : {
-              "title" : "يتم بث المعاملة..."
-            },
-            "broadcastError" : "ربما تكون معاملتك قد فشلت. يُرجى الانتظار لحظة ثم تحقق من سجل المعاملات قبل المحاولة مرة أخرى."
+            },
+            "pending": {
+              "title": "يتم بث المعاملة..."
+            },
+            "broadcastError": "ربما تكون معاملتك قد فشلت. يُرجى الانتظار لحظة ثم تحقق من سجل المعاملات قبل المحاولة مرة أخرى."
           }
         }
-<<<<<<< HEAD
-      }
-    },
-    "redelegation" : {
-      "flow" : {
-        "title" : "إعادة تفويض الأصول",
-        "steps" : {
-          "starter" : {
-            "title" : "إعادة التفويض",
-            "description" : "استخدم إعادة التفويض لسهولة التغيير من مدقق إلى مدقق آخر. ولكن إذا قمت بتغير رأيك مرة أخرى، فسيكون عليك الانتظار لأن إعادة التفويض تؤدي إلى تفعيل فترة حظر زمني لمدة 21 يوماً.",
-            "warning" : "اختر المدقق بحكمة: فقد يتم فقدان جزء من أصولك المفوضة بشكل لا رجعة فيه إذا لم يتصرف المدقق بشكل لائق. يمكن أن يكون لديك <0>7 عمليات إعادة تفويض مُعلقة</0> كحد أقصى.",
-            "howDelegationWorks" : "كيف يعمل التفويض؟"
-          },
-          "validators" : {
-            "title" : "المدققون",
-            "currentDelegation" : "التفويض الحالي",
-            "newDelegation" : "تفويض جديد",
-            "chooseValidator" : "اختر مدقق",
-            "warning" : "سيكون عليك الانتظار لمدة <0>21 يوماً</0> لإعادة التفويض من المدقق الجديد إذا قمنت بتغيير رأيك مرة أخرى",
-            "amountLabel" : "المبلغ المراد إعادة تفويضه"
-          },
-          "device" : {
-            "title" : "جهاز"
-          },
-          "confirmation" : {
-            "title" : "التأكيد",
-            "success" : {
-              "title" : "لقد قمت بإعادة تفويض أصولك بنجاح",
-              "text" : "إعادة التفويض ستقوم بالتحديث بمجرد أن تقوم سلسلة الكتل (blockchain) بتأكيد المعاملة",
-              "cta" : "عرض التفاصيل"
-=======
       },
       "bond": {
         "title": "تقيد الأصول",
@@ -2929,60 +2738,10 @@
             },
             "pending": {
               "title": "جاري تقيد أصولك..."
->>>>>>> c86db991
-            },
-            "broadcastError" : "ربما تكون معاملتك قد فشلت. يُرجى الانتظار لحظة ثم تحقق من سجل المعاملات قبل المحاولة مرة أخرى."
+            },
+            "broadcastError": "ربما تكون معاملتك قد فشلت. يُرجى الانتظار لحظة ثم تحقق من سجل المعاملات قبل المحاولة مرة أخرى."
           }
         }
-<<<<<<< HEAD
-      }
-    },
-    "undelegation" : {
-      "header" : "إلغاء التفويض (إلغاء التفويضات)",
-      "headerTooltip" : "متاحة بعد فترة الحظر الزمني الممتد لفترة 21 يوماً",
-      "inactiveTooltip" : "المبالغ غير المفوضة لا تولد مكافآت.",
-      "flow" : {
-        "title" : "إلغاء تفويض الأصول",
-        "steps" : {
-          "amount" : {
-            "title" : "المبلغ",
-            "subtitle" : "تستغرق عملية إلغاء التفويض مدة <0>21 يوماً</0> لتنتهي.",
-            "warning" : "سيتم تحصيل المكافآت فوراً. ستتم إعادة المبلغ غير المفوّض إلى الرصيد المتاح بعد انقضاء فترة <0>الحظر الزمني 21-يوم</0>.",
-            "fields" : {
-              "validator" : "المدقق",
-              "amount" : "المبلغ المراد إلغاء تفويضه"
-            }
-          },
-          "device" : {
-            "title" : "جهاز"
-          },
-          "confirmation" : {
-            "title" : "التأكيد",
-            "success" : {
-              "title" : "لقد قمت بإلغاء تفويض أصولك بنجاح.",
-              "description" : "<0>{{amount}}</0> تم إلغاء تفويضها من <0>{{validator}}</0>",
-              "cta" : "عرض التفاصيل"
-            },
-            "broadcastError" : "ربما تكون معاملتك قد فشلت. يُرجى الانتظار لحظة ثم تحقق من سجل المعاملات قبل المحاولة مرة أخرى."
-          }
-        }
-      }
-    }
-  },
-  "algorand" : {
-    "operationHasRewards" : "المكافآت المكتسبة",
-    "operationEarnedRewards" : "لقد كسبت <0>{{amount}}</0> من المكافآت.",
-    "operationDetailsAmountBreakDown" : "{{initialAmount}} (<0>+{{reward}}</0> مكافآت مكتسبة)",
-    "optIn" : {
-      "flow" : {
-        "title" : "إضافة ASA (أصل)",
-        "steps" : {
-          "assets" : {
-            "title" : "ASA (أصل)",
-            "info" : "إضافة أصل يتطلب إرسال معاملة بحد أدنى للرسوم. وسيظهر هذا في سجل المعاملات لديك",
-            "selectLabel" : "اختر ASA (أصل)",
-            "disabledTooltip" : "ASA (الأصل) لديك بالفعل في حسابك Algorand"
-=======
       },
       "rebond": {
         "title": "إعادة تقيد الأصول",
@@ -3023,49 +2782,10 @@
             "maxLabel": "الحد الأقصى",
             "info": "يمكن سحب الأصول التي تم إلغاء تقيدها بعد انقضاء مدة إلغاء التقيد الممتدة لفترة 28 يوماً.",
             "learnMore": "تعرّف على المزيد"
->>>>>>> c86db991
-          },
-          "connectDevice" : {
-            "title" : "جهاز"
-          },
-<<<<<<< HEAD
-          "confirmation" : {
-            "title" : "التأكيد",
-            "success" : {
-              "title" : "تمت إضافة أصل {{token}} بنجاح",
-              "text" : "يمكنك الآن تلقي وإرسال أصول <0>{{token}}</0> على حسابك Algorand.",
-              "cta" : "عرض التفاصيل"
-            },
-            "broadcastError" : "ربما تكون معاملتك قد فشلت. يُرجى الانتظار لحظة ثم تحقق من سجل المعاملات قبل المحاولة مرة أخرى."
-          }
-        }
-      }
-    },
-    "claimRewards" : {
-      "header" : "المكافآت",
-      "tooltip" : "يتم توزيع مكافآت Algorand بشكل منتظم وتتم المطالبة بهم تلقائياً عندما تجري إحدى المعاملات.",
-      "cta" : "المطالبة بالمكافآت",
-      "rewardsDisabledTooltip" : "ليس لديك أي مكافآت. تتم المطالبة بمكافآت Algorand تلقائيًا عندما تجري معاملة. قم بتلقي ALGO لبدء كسب المكافآت.",
-      "flow" : {
-        "title" : "المطالبة بالمكافآت",
-        "steps" : {
-          "starter" : {
-            "description" : "تلقى مكافآت Algorand لمجرد الاحتفاظ بسيطرة Algorand على أصولك.",
-            "bullet" : {
-              "delegate" : "مطلوب رصيد لا يقل عن 1 ALGO لتلقي المكافآت.",
-              "access" : "قم بزيادة رصيد الحساب لزيادة المكافآت.",
-              "ledger" : "قم بتنفيذ معاملة من أو إلى الحساب للمطالبة بالمكافآت."
-            },
-            "learnMore" : "كيف تعمل مكافآت Algorand؟",
-            "button" : {
-              "cta" : "تلقي Algo"
-            }
-          },
-          "info" : {
-            "title" : "المكافآت",
-            "description" : "تهانينا! لقد كسبت {{amount}}. انقر على متابعة للمطالبة بمكافآتك",
-            "info" : "سيتم حثك على إنشاء معاملة فارغة إلى حسابك. سيقوم هذا بإضافة مكافآتك الحالية إلى رصيدك بأدنى تكلفة لرسوم المعاملة."
-=======
+          },
+          "connectDevice": {
+            "title": "جهاز"
+          },
           "confirmation": {
             "title": "التأكيد",
             "label": "التأكيد",
@@ -3102,89 +2822,10 @@
         "steps": {
           "info": {
             "title": "معلومات"
->>>>>>> c86db991
-          },
-          "connectDevice" : {
-            "title" : "جهاز"
-          },
-<<<<<<< HEAD
-          "confirmation" : {
-            "title" : "التأكيد",
-            "success" : {
-              "title" : "تمت المطالبة بالمكافآت بنجاح!",
-              "text" : "تمت إضافة مكافآتك إلى رصيدك المتاح",
-              "cta" : "عرض التفاصيل"
-            },
-            "broadcastError" : "ربما تكون معاملتك قد فشلت. يُرجى الانتظار لحظة ثم تحقق من سجل المعاملات قبل المحاولة مرة أخرى."
-          }
-        }
-      }
-    }
-  },
-  "osmosis" : {
-    "account" : {
-      "subHeader" : {
-        "cardTitle" : "تعمل بواسطة Figment",
-        "moreInfo" : "مزيد من المعلومات",
-        "drawerTitle" : "تعمل بواسطة Figment",
-        "title" : "رمز OSMO متاح الآن في Ledger Live",
-        "description" : "يمكنك الآن بدء إدارة رموزك OSMO وتأمينها من خلال Ledger Live.",
-        "description2" : "رمز OSMO هو رمز أصلي لسلسلة Osmosis ويُستخدم لكل شيء مثل المعاملات، والتكديس والعديد من الميزات القادمة.",
-        "website" : "تعمل بواسطة Figment"
-      }
-    },
-    "memo" : "ملاحظة",
-    "memoPlaceholder" : "اختياري",
-    "memoWarningText" : "عند استخدام الملاحظة، تحقق بعناية من المعلومات مع المستلم",
-    "delegation" : {
-      "emptyState" : {
-        "description" : "يمكنك كسب مكافآت OSMO عن طريق تفويض أصولك.",
-        "info" : "كيف يعمل التفويض",
-        "delegation" : "اكسب المكافآت"
-      },
-      "commission" : "العمولة",
-      "totalStake" : "إجمالي التكديس",
-      "claimRewards" : "المطالبة بالمكافآت",
-      "header" : "التفويض (التفويضات)",
-      "noRewards" : "لا توجد مكافآت متاحة",
-      "delegate" : "أضف",
-      "undelegate" : "إلغاء التفويض",
-      "redelegate" : "إعادة التفويض",
-      "redelegateDisabledTooltip" : "يمكنك اعادة التفويض مرة أخرى <0>{{days}}</0>",
-      "redelegateMaxDisabledTooltip" : "لا يمكنك إعادة تفويض أكثر من <0>7</0> مدققين في كل مرة",
-      "undelegateDisabledTooltip" : "لا يمكنك إلغاء تفويض أكثر من <0>7</0> مدققين في كل مرة",
-      "reward" : "المطالبة بالمكافآت",
-      "currentDelegation" : "مُفوض: <0>{{amount}}</0>",
-      "estYield" : "العائد التقديري",
-      "activeTooltip" : "المبالغ المفوضة تولد المكافآت",
-      "inactiveTooltip" : "المبالغ غير المفوضة لا تولد مكافآت",
-      "minSafeWarning" : "لا توجد أموال كافية",
-      "flow" : {
-        "title" : "تفويض",
-        "steps" : {
-          "starter" : {
-            "description" : "يمكنك كسب المكافآت عن طريق تفويض أصولك OSMO إلى مدقق.",
-            "bullet" : ["أنت تحتفظ بملكية الأصول المفوضة", "قم بالتفويض باستخدام جهازك Ledger", "الأصول ستكون متاحة بعد 14 من إلغاء التفويض"],
-            "warning" : {
-              "description" : "اختر المدقق بحكمة: فقد يتم فقدان جزء من أصولك المفوضة بشكل لا رجعة فيه إذا لم يتصرف المدقق بشكل لائق."
-            }
-          },
-          "amount" : {
-            "title" : "المبلغ"
-          },
-          "validator" : {
-            "title" : "المدققون"
-          },
-          "connectDevice" : {
-            "title" : "الجهاز"
-          },
-          "confirmation" : {
-            "title" : "تأكيد",
-            "success" : {
-              "title" : "لقد قمت بتفويض أصولك بنجاح",
-              "text" : "سيتم تحديث رصيد حسابك عندما تقوم سلسلة الكتل بتأكيد المعاملة.",
-              "cta" : "رؤية التفاصيل"
-=======
+          },
+          "connectDevice": {
+            "title": "جهاز"
+          },
           "confirmation": {
             "title": "التأكيد",
             "label": "التأكيد",
@@ -3195,29 +2836,12 @@
             },
             "pending": {
               "title": "يتم بث المعاملة..."
->>>>>>> c86db991
-            },
-            "broadcastError" : "ربما تكون معاملتك قد فشلت. يُرجى الانتظار لحظة ثم تحقق من سجل المعاملات قبل المحاولة مرة أخرى."
+            },
+            "broadcastError": "ربما تكون معاملتك قد فشلت. يُرجى الانتظار لحظة ثم تحقق من سجل المعاملات قبل المحاولة مرة أخرى."
           }
         }
       }
     },
-<<<<<<< HEAD
-    "claimRewards" : {
-      "flow" : {
-        "title" : "المطالبة بالمكافآت",
-        "steps" : {
-          "claimRewards" : {
-            "title" : "المكافآت",
-            "compound" : "مُجمع",
-            "claim" : "تحصيل",
-            "compoundOrClaim" : "مُجمع أم تحصيل",
-            "compoundDescription" : "سيتم إضافة المكافآت إلى المبلغ المفوض",
-            "claimDescription" : "ستتم إضافة المكافآت إلى الرصيد المتاح",
-            "compoundInfo" : "لقد كسبت <0>{{amount}}</0>. بالنقر على متابعة، ستتم المطالبة بهم الآن وتفويضهم تلقائياً إلى نفس المدقق.",
-            "claimInfo" : "لقد كسبت <0>{{amount}}</0> من المدقق الموضح أدناه. بالنقر على متابعة، ستتم المطالبة بهم الآن وإضافتهم تلقائياً إلى الرصيد المتاح.",
-            "selectLabel" : "اختر تفويض"
-=======
     "stellar": {
       "addAsset": {
         "title": "إضافة أصل",
@@ -3227,98 +2851,22 @@
             "info": "إضافة أحد الأصول يتطلب إرسال معاملة بحد أدنى للرسوم. ستظهر هذه المعاملة في سجل المعاملات لديك",
             "selectLabel": "اختر أصل",
             "disabledTooltip": "لديك هذا الأصل بالفعل في حسابك Stellar"
->>>>>>> c86db991
-          },
-          "connectDevice" : {
-            "title" : "جهاز"
-          },
-<<<<<<< HEAD
-          "confirmation" : {
-            "title" : "تأكيد",
-            "label" : "تأكيد",
-            "success" : {
-              "title" : "تم تحصيل المكافآت بنجاح",
-              "titleCompound" : "تم تجميع المكافآت بنجاح",
-              "text" : "تمت إضافة مكافآتك إلى رصيدك المتاح",
-              "textCompound" : "مكافآتك <0>{{amount}}</0> تم تفويضها تلقائياً إلى <0>{{validator}}</0>",
-              "cta" : "رؤية التفاصيل"
-            },
-            "pending" : {
-              "title" : "جاري بث المعاملة..."
-=======
+          },
+          "connectDevice": {
+            "title": "جهاز"
+          },
           "confirmation": {
             "title": "تأكيد",
             "success": {
               "title": "تمت إضافة أصل {{token}} بنجاح",
               "text": "يمكنك الآن تلقي وإرسال أصول <0>{{token}}</0> على حسابك Stellar.",
               "cta": "عرض التفاصيل"
->>>>>>> c86db991
-            },
-            "broadcastError" : "ربما تكون معاملتك قد فشلت. يُرجى الانتظار لحظة ثم تحقق من سجل المعاملات قبل المحاولة مرة أخرى."
+            },
+            "broadcastError": "ربما تكون معاملتك قد فشلت. يُرجى الانتظار لحظة ثم تحقق من سجل المعاملات قبل المحاولة مرة أخرى."
           }
         }
       }
     },
-<<<<<<< HEAD
-    "redelegation" : {
-      "flow" : {
-        "title" : "إعادة تفويض الأصول",
-        "steps" : {
-          "starter" : {
-            "title" : "إعادة التفويض",
-            "description" : "استخدم إعادة التفويض للتغيير من مدقق إلى مدقق آخر بسهولة. لكن إذا قمت بتغير رأيك مرة أخرى، سيكون عليك الانتظار لأن إعادة التفويض تؤدي إلى تفعيل فترة حظر زمني لمدة 14 يوماً.",
-            "warning" : "اختر المدقق بحكمة: فقد يتم فقدان جزء من أصولك المفوضة بشكل لا رجعة فيه إذا لم يتصرف المدقق بشكل لائق. يمكن أن يكون لديك <0>7 عمليات إعادة تفويض مُعلقة</0> كحد أقصى.",
-            "howDelegationWorks" : "كيف يعمل التفويض؟"
-          },
-          "validators" : {
-            "title" : "المدققون",
-            "currentDelegation" : "التفويض الحالي",
-            "newDelegation" : "تفويض جديد",
-            "chooseValidator" : "اختر مدقق",
-            "warning" : "سيكون عليك الانتظار لمدة <0>14 يوماً</0> لإعادة التفويض من المدقق الجديد إذا قمت بتغيير رأيك مرة أخرى",
-            "amountLabel" : "المبلغ المطلوب إعادة تفويضه"
-          },
-          "device" : {
-            "title" : "جهاز"
-          },
-          "confirmation" : {
-            "title" : "تأكيد",
-            "success" : {
-              "title" : "لقد قمت بإعادة تفويض أصولك بنجاح",
-              "text" : "إعادة التفويض ستقوم بالتحديث بمجرد أن تقوم سلسلة الكتل (blockchain) بتأكيد المعاملة",
-              "cta" : "رؤية التفاصيل"
-            },
-            "broadcastError" : "ربما تكون معاملتك قد فشلت. يُرجى الانتظار لحظة ثم تحقق من سجل المعاملات قبل المحاولة مرة أخرى."
-          }
-        }
-      }
-    },
-    "undelegation" : {
-      "header" : "إلغاء التفويض (إلغاء التفويضات)",
-      "headerTooltip" : "متاحة بعد فترة الحظر الزمني الممتد لفترة 14 يوماً",
-      "inactiveTooltip" : "المبالغ غير المفوضة لا تولد مكافآت.",
-      "flow" : {
-        "title" : "إلغاء تفويض الأصول",
-        "steps" : {
-          "amount" : {
-            "title" : "المبلغ",
-            "subtitle" : "عملية إلغاء التفويض تستغرق مدة <0>14 يوماً</0> للانتهاء.",
-            "warning" : "سيتم تحصيل المكافآت فوراً. ستتم إعادة المبلغ غير المفوّض إلى الرصيد المتاح بعد انقضاء فترة <0>الحظر الزمني لمدة 14 يوماً</0>.",
-            "fields" : {
-              "validator" : "المدقق",
-              "amount" : "المبلغ المراد إلغاء تفويضه"
-            }
-          },
-          "device" : {
-            "title" : "جهاز"
-          },
-          "confirmation" : {
-            "title" : "تأكيد",
-            "success" : {
-              "title" : "لقد قمت بإلغاء تفويض أصولك بنجاح.",
-              "description" : "<0>{{amount}}</0> تم إلغاء تفويضهم من <0>{{validator}}</0>",
-              "cta" : "رؤية التفاصيل"
-=======
     "solana": {
       "common": {
         "broadcastError": "ربما تكون معاملتك قد فشلت. يُرجى الانتظار لحظة ثم تحقق من سجل المعاملات قبل المحاولة مرة أخرى.",
@@ -3501,9 +3049,8 @@
               "titleUndelegated": "إنهاء التفويض",
               "text": "تم بث معاملة التفويض بنجاح. يجب أن تكسب مكافآتك الأولى خلال 40 يوماً تقريباً، اعتماداً على المدقق.",
               "textUndelegated": "سينتهي تفويض حسابك بمجرد تأكيد العملية. يمكنك تفويض حسابك مرة أخرى في أي وقت."
->>>>>>> c86db991
-            },
-            "broadcastError" : "ربما تكون معاملتك قد فشلت. يُرجى الانتظار لحظة ثم تحقق من سجل المعاملات قبل المحاولة مرة أخرى."
+            },
+            "broadcastError": "ربما تكون معاملتك قد فشلت. يُرجى الانتظار لحظة ثم تحقق من سجل المعاملات قبل المحاولة مرة أخرى."
           }
         }
       },
@@ -3512,190 +3059,6 @@
         "redelegate": "تغيير المدقق",
         "stopDelegation": "إنهاء التفويض"
       }
-<<<<<<< HEAD
-    }
-  },
-  "polkadot" : {
-    "lockedBalance" : "تم تقيده",
-    "lockedTooltip" : "يجب تقيد الأصول بالمدققين المرشحين قبل كسب مكافآت.",
-    "unlockingBalance" : "إلغاء التقيد",
-    "unlockingTooltip" : "الأصول التي يتم إلغاء تقيدها تظل مقفلة لمدة 28 يوماً قبل أن يمكن سحبهم.",
-    "unlockedBalance" : "غير مقيد",
-    "unlockedTooltip" : "الأصول غير المقيدة يمكن الآن نقلها باستخدام عملية السحب.",
-    "networkFees" : "يتم تعيين رسوم الشبكة تلقائياً عن طريق إجماع Polkadot، لن تتمكن من مراجعتهم على جهازك",
-    "bondedBalanceBelowMinimum" : "رصيدك المقيد أقل من الحد الأدنى الحالي البالغ {{minimumBondBalance}}. ترشيحاتك معرضة للحذف.",
-    "nomination" : {
-      "emptyState" : {
-        "description" : "يمكنك كسب المكافآت عن طريق تقيد الأصول ثم تعيين المدقق (المدققين) الخاص بك.",
-        "info" : "كيف تعمل الترشيحات"
-      },
-      "header" : "الترشيحات",
-      "nominate" : "ترشيح",
-      "setController" : "تغيير وحدة التحكم",
-      "chill" : "حذف الترشيحات",
-      "totalStake" : "إجمالي التكديس",
-      "amount" : "المبلغ المقيد",
-      "commission" : "العمولة",
-      "active" : "مفعل",
-      "activeTooltip" : "هذا المدقق تم انتخابه ويقوم بجمع المكافآت على أصولك المقيدة.",
-      "inactive" : "غير مفعل",
-      "inactiveTooltip" : "هذا المدقق تم انتخابه ولكن لا يقوم بجمع المكافآت على أصولك المقيدة.",
-      "waiting" : "غير منتخب",
-      "waitingTooltip" : "هذا المدقق لم يتم انتخابه، ولذلك لا يقوم بجمع المكافآت.",
-      "notValidator" : "ليس مدققاً",
-      "notValidatorTooltip" : "لم يعد هذا العنوان مدققاً",
-      "elected" : "منتخب",
-      "nominatorsCount" : "{{nominatorsCount}} مرشحين",
-      "nominatorsTooltip" : "هذا المدقق حالياً مُرشح من قِبل {{count}} مرشحين.",
-      "oversubscribed" : "({{nominatorsCount}}) تجاوز حد الاشتراك",
-      "oversubscribedTooltip" : "فقط أعلى {{maxNominatorRewardedPerValidator}} مرشحين الذين لديهم أعلى مبلغ مُقيد هم من يحصلون على مكافآت",
-      "hasPendingBondOperation" : "لا تزال عملية التقيد في انتظار التأكيد",
-      "electionOpen" : "يجري حالياً انتخاب مدققين جدد. ولذلك، لن تكون عمليات التكديس متاحة لمدة 15 دقيقة بحد أقصى.",
-      "electionOpenTooltip" : "يتم تعطيل هذه العملية أثناء انتخاب المدققين.",
-      "externalControllerTooltip" : "هذا الحساب يخضع للسيطرة حساب آخر.",
-      "externalControllerUnsupported" : "<0>يتم التحكم في حساب التخزين هذا بواسطة حساب منفصل بعنوان <0>{{controllerAddress}}</0>.<1> للتكديس مع Ledger Live، يجب عليك تعيين حساب التخزين هذا على أنه وحدة التحكم الخاصة به.</1>",
-      "externalStashTooltip" : "هذا الحساب يسيطر على حساب آخر.",
-      "externalStashUnsupported" : "<0> هذا الحساب هو وحدة تحكم حساب تخزين منفصل بعنوان <0>{{stashAddress}}</0>. </0><1> للتكديس مع Ledger Live، يجب عليك تعيين حساب التخزين الخاص بك على أنه وحدة التحكم الخاصة به.</1>",
-      "showInactiveNominations" : "عرض كل الترشيحات ({{count}})",
-      "hideInactiveNominations" : "عرض الترشيحات النشطة فقط",
-      "noActiveNominations" : "لا توجد ترشيحات نشطة.",
-      "showAllUnlockings" : "عرض كل المبالغ التي يتم إلغاء تقيدها ({{count}})",
-      "hideAllUnlockings" : "إخفاء مبالغ إلغاء التقيد"
-    },
-    "unlockings" : {
-      "header" : "إلغاء التقيد",
-      "headerTooltip" : "متاحة بعد فترة إلغاء التقيد الممتدة لفترة 28 يوماً",
-      "withdrawUnbonded" : "سحب ({{amount}})",
-      "withdrawTooltip" : "سيتم إيداع المبلغ الذي تم إلغاء تقيده في رصيدك المتاح.",
-      "noUnlockedWarning" : "لا يوجد رصيد غير مقيد لسحبه حتى الآن.",
-      "rebond" : "إعادة التقيد",
-      "unbonded" : "غير مقيد"
-    },
-    "manage" : {
-      "title" : "إدارة الأصول",
-      "bond" : {
-        "title" : "تقيد",
-        "description" : "لكسب المكافآت، قم أولاً بتقيد مبلغ. ثم يجب عليك ترشيح مدقق (مدققين) لك."
-      },
-      "unbond" : {
-        "title" : "إلغاء التقيد",
-        "description" : "لإتاحة مبلغ مقيد مرة أخرى، سيكون عليك إلغاء تقيده أولاً. يمكنك سحبه بعد انقضاء فترة إلغاء التقيد الممتدة لفترة 28 يوماً."
-      },
-      "withdrawUnbonded" : {
-        "title" : "سحب",
-        "description" : "لإرجاع مبلغ تم إلغاء تقيده إلى الرصيد المتاح، سيكون عليك سحبه يدوياً."
-      },
-      "nominate" : {
-        "title" : "ترشيح",
-        "description" : "اختر ما يصل إلى 16 مدقق. تأكد أن الترشيحات نشطة لكسب المكافآت."
-      },
-      "chill" : {
-        "title" : "حذف الترشيحات",
-        "description" : "إزالة كل الترشيحات. سوف تتوقف عن كسب المكافآت. مبلغك المُقيد يبقى مُقيد."
-      }
-    },
-    "nominate" : {
-      "title" : "ترشيح",
-      "steps" : {
-        "validators" : {
-          "title" : "المدققون",
-          "notValidatorsRemoved" : "لقد قمت بترشيح {{count}} عناوين لم تعد مدققين. وستتم إزالتهم تلقائياً من معاملة الترشيح الخاصة بك.",
-          "maybeChill" : "حذف الترشيحات بدلاً من ذلك"
-        },
-        "connectDevice" : {
-          "title" : "جهاز"
-        },
-        "confirmation" : {
-          "title" : "التأكيد",
-          "label" : "التأكيد",
-          "success" : {
-            "title" : "لقد قمت بترشيح المدققين بنجاح",
-            "text" : "ستبدأ في كسب المكافآت عندما يتم تقييد أصولك بالمدقق (المدققين) الذين قمت بترشيحهم.",
-            "cta" : "عرض التفاصيل"
-          },
-          "pending" : {
-            "title" : "يتم بث المعاملة..."
-          },
-          "broadcastError" : "ربما تكون معاملتك قد فشلت. يُرجى الانتظار لحظة ثم تحقق من سجل المعاملات قبل المحاولة مرة أخرى."
-        }
-      }
-    },
-    "bond" : {
-      "title" : "تقيد الأصول",
-      "rewardDestination" : {
-        "label" : "وجهة المكافآت",
-        "stash" : "الرصيد المتاح",
-        "stashDescription" : "يتم إيداع المكافآت في رصيدك المتاح.",
-        "staked" : "الرصيد المقيد",
-        "stakedDescription" : "يتم إيداع المكافآت في رصيدك المُقيد لاحتساب المكاسب المجمعة.",
-        "optionTitle" : "ملاحظة",
-        "optionDescription" : "بمجرد أن يتم تعيين هذا الخيار، فإنه يظل ثابتاً طوال فترة عمر هذا التقيد. إذا قمت بتغير رأيك، يرجى قراءة المقالة المقدمة أدناه"
-      },
-      "steps" : {
-        "starter" : {
-          "description" : "يمكنك كسب المكافآت عن طريق تقيد أصولك ثم ترشيح المدققين الخاصين بك.",
-          "bullet" : ["أنت تحتفظ بملكية الأصول المقيدة", "قم بالترشيح باستخدام جهازك Ledger", "ستكون الأصول متاحة مرة أخرى بعد 28 يوماً من إلغاء التقيد"],
-          "help" : "كيف تعمل الترشيحات",
-          "warning" : "اختر المدقق بحكمة: فقد يتم فقدان جزء من أصولك المُقيدة بشكل لا رجعة فيه إذا لم يتصرف المدقق بشكل لائق."
-        },
-        "amount" : {
-          "title" : "المبلغ",
-          "amountLabel" : "المبلغ المراد تقيده",
-          "availableLabel" : "متاح",
-          "maxLabel" : "الحد الأقصى",
-          "info" : "يمكن إلغاء تقيد الأصول في أي وقت، ولكن إلغاء التقيد يستغرق 28 يوماً.",
-          "learnMore" : "تعرّف على المزيد"
-        },
-        "connectDevice" : {
-          "title" : "جهاز"
-        },
-        "confirmation" : {
-          "tooltip" : {
-            "title" : "المعاملة في انتظار التأكيد",
-            "desc" : "يجب عليك الانتظار لفترة قصيرة قبل الترشيح"
-          },
-          "title" : "التأكيد",
-          "success" : {
-            "title" : "تم تقيد الأصول بنجاح",
-            "text" : "يمكنك ترشيح المدققين بمجرد أن تؤكد الشبكة المعاملة.",
-            "textNominate" : "سوف تتمكن من ترشيح المدققين بمجرد أن تؤكد الشبكة معاملتك.",
-            "nominate" : "ترشيح",
-            "later" : "الترشيح في وقتٍ لاحق"
-          },
-          "pending" : {
-            "title" : "جاري تقيد أصولك..."
-          },
-          "broadcastError" : "ربما تكون معاملتك قد فشلت. يُرجى الانتظار لحظة ثم تحقق من سجل المعاملات قبل المحاولة مرة أخرى."
-        }
-      }
-    },
-    "rebond" : {
-      "title" : "إعادة تقيد الأصول",
-      "steps" : {
-        "amount" : {
-          "title" : "المبلغ",
-          "amountLabel" : "المبلغ المراد إعادة تقيده",
-          "availableLabel" : "إلغاء التقيد",
-          "maxLabel" : "الحد الأقصى",
-          "info" : "تتم إضافة الأصول المعاد تقيدها على الفور إلى المبلغ المُقيد.",
-          "learnMore" : "تعرّف على المزيد"
-        },
-        "connectDevice" : {
-          "title" : "جهاز"
-        },
-        "confirmation" : {
-          "title" : "التأكيد",
-          "label" : "التأكيد",
-          "success" : {
-            "title" : "تمت إعادة تقيد الأصول بنجاح",
-            "text" : "سيتم تحديث رصيد حسابك بمجرد أن تؤكد الشبكة المعاملة.",
-            "cta" : "عرض التفاصيل"
-          },
-          "pending" : {
-            "title" : "جاري إعادة تقيد أصولك..."
-          },
-          "broadcastError" : "ربما تكون معاملتك قد فشلت. يُرجى الانتظار لحظة ثم تحقق من سجل المعاملات قبل المحاولة مرة أخرى."
-=======
     },
     "asset": {
       "notice": "ملخص جميع حسابات {{currency}}"
@@ -3926,7 +3289,6 @@
         },
         "currentPassword": {
           "label": "كلمة المرور الحالية"
->>>>>>> c86db991
         }
       },
       "changePassword": {
@@ -3943,1181 +3305,6 @@
         "desc": "بيانات Ledger Live سيتم حفظهم غير مشفرة على الكمبيوتر الخاص بك. يتضمن ذلك أسماء الحسابات والمعاملات والعناوين العامة."
       }
     },
-<<<<<<< HEAD
-    "unbond" : {
-      "title" : "إلغاء تقيد الأصول",
-      "steps" : {
-        "amount" : {
-          "title" : "المبلغ",
-          "amountLabel" : "المبلغ المراد إلغاء تقيده",
-          "availableLabel" : "تم تقيده",
-          "maxLabel" : "الحد الأقصى",
-          "info" : "يمكن سحب الأصول التي تم إلغاء تقيدها بعد انقضاء مدة إلغاء التقيد الممتدة لفترة 28 يوماً.",
-          "learnMore" : "تعرّف على المزيد"
-        },
-        "connectDevice" : {
-          "title" : "جهاز"
-        },
-        "confirmation" : {
-          "title" : "التأكيد",
-          "label" : "التأكيد",
-          "success" : {
-            "title" : "تم إرسال معاملة إلغاء التقيد بنجاح",
-            "text" : "يمكن سحب الأصول التي تم إلغاء تقيدها خلال 28 يوماً",
-            "cta" : "عرض التفاصيل"
-          },
-          "pending" : {
-            "title" : "جاري إلغاء تقيد أصولك..."
-          },
-          "broadcastError" : "ربما تكون معاملتك قد فشلت. يُرجى الانتظار لحظة ثم تحقق من سجل المعاملات قبل المحاولة مرة أخرى."
-        }
-      }
-    },
-    "simpleOperation" : {
-      "modes" : {
-        "withdrawUnbonded" : {
-          "title" : "سحب",
-          "description" : "بعد انقضاء فترة إلغاء التقيد الممتدة لفترة 28 يوماً، سيكون بإمكانك سحب الأصول التي تم إلغاء تقيدها.",
-          "info" : "ويمكنك حينئذٍ سحب الأصول التي تم إلغاء تقيدها إلى رصيدك المتاح."
-        },
-        "chill" : {
-          "title" : "حذف الترشيحات",
-          "description" : "يقوم بحذف جميع الترشيحات وإيقاف كسب المكافآت.",
-          "info" : "الأصول المُقيدة ستظل مقيدة. إذا قمت بإلغاء تقيدها، فسوف تصبح متاحة بعد 28 يوماً."
-        },
-        "setController" : {
-          "title" : "تغيير وحدة التحكم",
-          "description" : "قم بتعيين حساب Ledger هذا كوحدة التحكم خاصة به",
-          "info" : "لا يدعم Ledger Live العمليات على حسابات التخزين و حسابات وحدة التحكم المنفصلة."
-        }
-      },
-      "steps" : {
-        "info" : {
-          "title" : "معلومات"
-        },
-        "connectDevice" : {
-          "title" : "جهاز"
-        },
-        "confirmation" : {
-          "title" : "التأكيد",
-          "label" : "التأكيد",
-          "success" : {
-            "title" : "تم إرسال المعاملة بنجاح",
-            "text" : "سترى معاملتك في السجل قريباً.",
-            "cta" : "عرض التفاصيل"
-          },
-          "pending" : {
-            "title" : "يتم بث المعاملة..."
-          },
-          "broadcastError" : "ربما تكون معاملتك قد فشلت. يُرجى الانتظار لحظة ثم تحقق من سجل المعاملات قبل المحاولة مرة أخرى."
-        }
-      }
-    }
-  },
-  "stellar" : {
-    "addAsset" : {
-      "title" : "إضافة أصل",
-      "steps" : {
-        "assets" : {
-          "title" : "أصل",
-          "info" : "إضافة أحد الأصول يتطلب إرسال معاملة بحد أدنى للرسوم. ستظهر هذه المعاملة في سجل المعاملات لديك",
-          "selectLabel" : "اختر أصل",
-          "disabledTooltip" : "لديك هذا الأصل بالفعل في حسابك Stellar"
-        },
-        "connectDevice" : {
-          "title" : "جهاز"
-        },
-        "confirmation" : {
-          "title" : "تأكيد",
-          "success" : {
-            "title" : "تمت إضافة أصل {{token}} بنجاح",
-            "text" : "يمكنك الآن تلقي وإرسال أصول <0>{{token}}</0> على حسابك Stellar.",
-            "cta" : "عرض التفاصيل"
-          },
-          "broadcastError" : "ربما تكون معاملتك قد فشلت. يُرجى الانتظار لحظة ثم تحقق من سجل المعاملات قبل المحاولة مرة أخرى."
-        }
-      }
-    }
-  },
-  "solana" : {
-    "common" : {
-      "broadcastError" : "ربما تكون معاملتك قد فشلت. يُرجى الانتظار لحظة ثم تحقق من سجل المعاملات قبل المحاولة مرة أخرى.",
-      "viewDetails" : "عرض التفاصيل",
-      "connectDevice" : {
-        "title" : "جهاز"
-      },
-      "confirmation" : {
-        "title" : "التأكيد"
-      }
-    },
-    "delegation" : {
-      "totalStake" : "إجمالي التكديس",
-      "commission" : "العمولة",
-      "delegate" : "أضف",
-      "listHeader" : "التفويضات",
-      "availableBalance" : "قابل للسحب",
-      "active" : "مفعل",
-      "activeTooltip" : "المبالغ النشطة تولد المكافآت",
-      "inactiveTooltip" : "المبالغ غير النشطة لا تولد المكافآت",
-      "delegatedInfoTooltip" : "إجمالي المبلغ الذي تم تفويضه لمدققين.",
-      "withdrawableInfoTooltip" : "مجموع المبلغ القابل للسحب من التفويضات.",
-      "withdrawableTitle" : "قابل للسحب",
-      "statusUpdateNotice" : "ستُحدّث حالة التفويض عندما يتم تأكيد المعاملة.",
-      "ledgerByFigmentTC" : "شروط وأحكام Ledger by Figment",
-      "emptyState" : {
-        "description" : "يمكنك كسب مكافآت SOL عن طريق تفويض أصولك.",
-        "info" : "كيف يعمل التفويض",
-        "delegation" : "اكسب المكافآت"
-      },
-      "earnRewards" : {
-        "description" : "يمكنك كسب المكافآت عن طريق تفويض أصولك SOL لمدقق.",
-        "bullet" : {
-          "0" : "أنت تحتفظ بملكية الأصول المفوضة",
-          "1" : "تفويض باستخدام جهازك Ledger",
-          "2" : "الأصول ستكون متاحة بعد إلغاء التفويض"
-        },
-        "warning" : "اختر المدقق بحكمة: فقد يتم فقدان جزء من أصولك المفوضة بشكل لا رجعة فيه إذا لم يتصرف المدقق بشكل لائق."
-      },
-      "flow" : {
-        "title" : "تفويض",
-        "steps" : {
-          "validator" : {
-            "title" : "المدقق"
-          },
-          "amount" : {
-            "title" : "المبلغ"
-          },
-          "confirmation" : {
-            "success" : {
-              "title" : "لقد قمت بتفويض أصولك بنجاح"
-            }
-          }
-        }
-      },
-      "withdraw" : {
-        "flow" : {
-          "title" : "سحب",
-          "steps" : {
-            "amount" : {
-              "title" : "المبلغ"
-            },
-            "confirmation" : {
-              "success" : {
-                "title" : "لقد قمت بسحب أصولك بنجاح.",
-                "text" : "سيتم تحديث رصيد حسابك عندما يتم تأكيد المعاملة."
-              }
-            }
-          }
-        }
-      },
-      "activate" : {
-        "flow" : {
-          "title" : "تفعيل",
-          "steps" : {
-            "confirmation" : {
-              "success" : {
-                "title" : "لقد قمت بتنشيط تفويضك بنجاح."
-              }
-            }
-          }
-        }
-      },
-      "reactivate" : {
-        "flow" : {
-          "title" : "إعادة تنشيط",
-          "steps" : {
-            "confirmation" : {
-              "success" : {
-                "title" : "لقد قمت بإعادة تنشيط تفويضك بنجاح."
-              }
-            }
-          }
-        }
-      },
-      "deactivate" : {
-        "flow" : {
-          "title" : "إلغاء تنشيط",
-          "steps" : {
-            "confirmation" : {
-              "success" : {
-                "title" : "لقد قمت بإلغاء تنشيط تفويضك بنجاح."
-              }
-            }
-          }
-        }
-      }
-    }
-  },
-  "delegation" : {
-    "title" : "اكسب المكافآت",
-    "header" : "التفويض",
-    "validator" : "المدقق",
-    "yield" : "العائد التقديري",
-    "address" : "عنوان",
-    "transactionID" : "مُعرف المعاملة",
-    "value" : "القيمة",
-    "amount" : "المبلغ",
-    "delegated" : "مُفوض",
-    "completionDate" : "تاريخ الإكمال",
-    "rewards" : "المكافآت",
-    "duration" : "المدة",
-    "durationJustStarted" : "بدأت للتو",
-    "durationDays" : "{{count}} يوم",
-    "durationDays_plural" : "{{count}} أيام",
-    "howItWorks" : "كيف يعمل التفويض",
-    "delegationEarn" : "يمكنك الآن أن كسب مكافآت تكديس {{name}} عن طريق تفويض حسابك.",
-    "earnRewards" : "اكسب المكافآت",
-    "overdelegated" : "تفويض زائد عن الحد",
-    "status" : "الحالة",
-    "flow" : {
-      "steps" : {
-        "starter" : {
-          "title" : "اكسب مكافآت التكديس",
-          "description" : "قم بتفويض حسابك Tezos إلى مدقق طرف ثالث لتكسب مكافآت التكديس مع الحفاظ على كامل الأمان والتحكم في أصولك",
-          "bullet" : {
-            "delegate" : "الأصول المفوضة تظل ملكك.",
-            "access" : "يمكنك الوصول إلى أصولك في أي وقت.",
-            "ledger" : "قم بالتفويض بأمان مع جهازك Ledger."
-          },
-          "button" : {
-            "cta" : "التفويض لكسب المكافآت"
-          }
-        },
-        "account" : {
-          "title" : "تفويض حساب",
-          "label" : "حساب",
-          "toDelegate" : "الحساب المراد تفويضه"
-        },
-        "summary" : {
-          "title" : "تفويض الحساب",
-          "label" : "الملخص",
-          "toDelegate" : "الحساب المراد تفويضه",
-          "toUndelegate" : "الحساب المراد إلغاء تفويضه",
-          "validator" : "المدقق",
-          "select" : "اختر",
-          "yield" : "العائد التقديري: {{amount}}",
-          "randomly" : "مدقق تم اختياره بشكل عشوائي",
-          "termsAndPrivacy" : "تفويض حقوق التصويت الخاصة بك لا يضمن أي مكافآت من المدقق الذي تختاره."
-        },
-        "validator" : {
-          "title" : "اختر مدقق",
-          "description" : "يمكنك اختيار المدقق من خلال مقارنة المعدلات التقديرية للمكافأة",
-          "customValidator" : "مدقق مخصص",
-          "providedBy" : "مُعدلات العائد مُقدمة من <1><0>{{name}}</0></1>"
-        },
-        "custom" : {
-          "title" : "مدقق مخصص",
-          "text" : "يرجى إدخال عنوان المدقق المخصص لتفويض حسابك إليه.",
-          "button" : "استخدم المدقق"
-        },
-        "undelegate" : {
-          "title" : "إلغاء تفويض الحساب"
-        },
-        "confirmation" : {
-          "title" : "التأكيد",
-          "label" : "التأكيد",
-          "success" : {
-            "title" : "تم إرسال التفويض",
-            "titleUndelegated" : "إنهاء التفويض",
-            "text" : "تم بث معاملة التفويض بنجاح. يجب أن تكسب مكافآتك الأولى خلال 40 يوماً تقريباً، اعتماداً على المدقق.",
-            "textUndelegated" : "سينتهي تفويض حسابك بمجرد تأكيد العملية. يمكنك تفويض حسابك مرة أخرى في أي وقت."
-          },
-          "broadcastError" : "ربما تكون معاملتك قد فشلت. يُرجى الانتظار لحظة ثم تحقق من سجل المعاملات قبل المحاولة مرة أخرى."
-        }
-      }
-    },
-    "contextMenu" : {
-      "topUp" : "تلقي المزيد",
-      "redelegate" : "تغيير المدقق",
-      "stopDelegation" : "إنهاء التفويض"
-    }
-  },
-  "asset" : {
-    "notice" : "ملخص جميع حسابات {{currency}}"
-  },
-  "carousel" : {
-    "hidden" : {
-      "close" : "تأكيد",
-      "undo" : "عرض مرة أخرى",
-      "disclaimer" : "لن يظهر هذا الشريط مرة أخرى حتى يكون هناك إعلان جديد"
-    }
-  },
-  "settings" : {
-    "title" : "إعدادات",
-    "discreet" : "التبديل إلى الوضع الغير الظاهر",
-    "helpButton" : "مساعدة",
-    "tabs" : {
-      "display" : "عامة",
-      "currencies" : "الأصول المشفرة",
-      "help" : "مساعدة",
-      "about" : "حول",
-      "experimental" : "الميزات التجريبية",
-      "accounts" : "الحسابات",
-      "developer" : "مطوّر"
-    },
-    "export" : {
-      "accounts" : {
-        "title" : "تصدير الحسابات",
-        "desc" : "أضف حساباتك في Ledger Live للجوّال. ستتم مزامنة حساباتك فقط مع سلسلة الكتل (blockchain)، وليس بين تطبيقات الجوّال وتطبيقات سطح المكتب.",
-        "button" : "تصدير"
-      },
-      "operations" : {
-        "title" : "سجل العمليات",
-        "desc" : "احفظ ملف بصيغة CSV لعمليات حسابك على الكمبيوتر الخاص بك."
-      },
-      "modal" : {
-        "button" : "تم",
-        "title" : "قم بمسح ضوئي للتصدير إلى الجوّال",
-        "listTitle" : "على تطبيق Ledger Live للجوّال:",
-        "step1" : "اضغط على زر <highlight><icon>+</icon></highlight> في <highlight>الحسابات</highlight>",
-        "step2" : "اضغط على <highlight>استيراد حسابات سطح المكتب</highlight>",
-        "step3" : "قم بإجراء مسح ضوئي <highlight>لكود LiveQR</highlight> حتى يصل شريط التحميل إلى %100"
-      }
-    },
-    "display" : {
-      "language" : "لغة العرض",
-      "languageDesc" : "قم بتعيين اللغة المعروضة في Ledger Live.",
-      "theme" : "السمة",
-      "themeDesc" : "اختار السمة.",
-      "counterValue" : "العملة المفضلة",
-      "counterValueDesc" : "اختر العملة المعروضة بجانب رصيدك وعملياتك.",
-      "region" : "المنطقة",
-      "regionDesc" : "اختر منطقتك لتحديث صِيغ التواريخ والوقت والعملات.",
-      "stock" : "مؤشر السوق الإقليمي",
-      "stockDesc" : "اختر \"Western\" (غربي) لعرض زيادات السوق باللون الأزرق أو \"Eastern\" (شرقي) لعرضها باللون الأحمر.",
-      "carouselVisibility" : "رؤية كشريط دوّار",
-      "carouselVisibilityDesc" : "تمكين الرؤية كشريط دوّار في المحفظة الاستثمارية"
-    },
-    "developer" : {
-      "toast" : {
-        "title" : "أنت الآن مطوّر!",
-        "text" : "مرحباً بك في بلاد العجائب"
-      },
-      "debugApps" : "السماح لتطبيقات تصحيح الأخطاء",
-      "debugAppsDesc" : "عرض تطبيقات المنصة لتصحيح الأخطاء والسماح بفتحها.",
-      "experimentalApps" : "السماح بالتطبيقات التجريبية",
-      "experimentalAppsDesc" : "عرض تطبيقات المنصة التجريبية والسماح بفتحها.",
-      "catalogServer" : "تعيين مزود الكتالوج",
-      "catalogServerDesc" : "التبديل بين مصادر تطبيقات المنصة المتعددة",
-      "enablePlatformDevTools" : "تمكين أدوات تطوير المنصة",
-      "enablePlatformDevToolsDesc" : "تمكين فتح نافذة أدوات تطوير تطبيقات المنصة",
-      "addLocalApp" : "إضافة تطبيق محلي",
-      "addLocalAppDesc" : "تصفح الملفات المحلية وقم بإضافة تطبيق محلي باستخدام بيان محلي",
-      "addLocalAppButton" : "تصفح",
-      "runLocalAppDeleteButton" : "حذف",
-      "runLocalAppOpenButton" : "فتح",
-      "enableLearnStagingUrl" : "الرابط المرحلي (staging URL) للصفحة التعليمية",
-      "enableLearnStagingUrlDesc" : "تمكين الرابط المرحلي (staging URL) للصفحة التعليمية."
-    },
-    "currencies" : {
-      "selectPlaceholder" : "اختار أصل مشفر",
-      "desc" : "اختر أصل مشفر لتعديل إعداداته.",
-      "placeholder" : "لا توجد إعدادات لهذا الأصل",
-      "confirmationsNb" : "عدد التأكيدات",
-      "confirmationsNbDesc" : "قم بتعيين عدد تأكيدات الشبكة للمعاملة المراد وضع علامة عليها على أنها مؤكدة."
-    },
-    "profile" : {
-      "password" : "قفل كلمة المرور",
-      "passwordDesc" : "قم بتعيين كلمة مرور لتأمين بيانات Ledger Live على الكمبيوتر الخاص بك، بما في ذلك أسماء الحسابات والأرصدة والمعاملات والعناوين العامة.",
-      "passwordAutoLock" : "قفل تلقائي",
-      "passwordAutoLockDesc" : "قفل Ledger Live تلقائياً عندما يكون غير نشط.",
-      "changePassword" : "تغيير كلمة المرور",
-      "softResetTitle" : "حذف ذاكرة التخزين المؤقتة",
-      "softResetDesc" : "احذف ذاكرة التخزين المؤقت الخاصة بـLedger Live لفرض إعادة المزامنة مع سلسلة الكتل (blockchain).",
-      "softReset" : "حذف",
-      "resetThirdPartyData" : "إعادة تعيين بيانات الطرف الثالث",
-      "resetThirdPartyDataDesc" : "مسح جميع بياناتك لدى الطرف الثالث المحلي، والتي تُستخدم للوصول إلى مزود معاملات الطرف الثالث.",
-      "hardResetTitle" : "إعادة تعيين Ledger Live",
-      "hardResetDesc" : "حذف جميع بيانات Ledger Live المخزنة على الكمبيوتر الخاص بك، بما في ذلك حساباتك وسجلات المعاملات والإعدادات.",
-      "hardReset" : "إعادة تعيين",
-      "analytics" : "تحليلات",
-      "analyticsDesc" : "قم بتمكين التحليلات لمساعدة Ledger على تحسين تجربة المستخدم. يتضمن ذلك النقرات، وزيارات الصفحة، وعمليات إعادة التوجيه، والإجراءات (الإرسال، والتلقي، والقفل، وما إلى ذلك)، والتحريكات إلى نهاية الصفحة، وتثبيت وإلغاء التثبيت وإصدار التطبيق، وعدد الحسابات، والأصول المشفرة والعمليات، ومُدد الجلسات، ونوع جهاز Ledger والبرنامج الثابت.",
-      "reportErrors" : "تقارير الخلل",
-      "reportErrorsDesc" : "إرسال التقارير تلقائياً لمساعدة Ledger في تحسين منتجاتها.",
-      "launchOnboarding" : "إعداد الجهاز",
-      "launchOnboardingDesc" : "قم بإعداد جهاز جديد أو استعادة جهاز موجود. يتم الاحتفاظ بالحسابات والإعدادات."
-    },
-    "help" : {
-      "version" : "الإصدار",
-      "releaseNotesBtn" : "تفاصيل",
-      "termsBtn" : "قراءة",
-      "faq" : "دعم Ledger",
-      "faqDesc" : "إذا كانت لديك مشكلة، فاحصل على المساعدة لاستخدام Ledger Live مع محفظة الأجهزة الخاصة بك.",
-      "terms" : "شروط الاستخدام",
-      "termsDesc" : "باستخدام Ledger Live يُعتبر أنك قد قبلت شروط الاستخدام الخاصة بنا.",
-      "privacy" : "سياسة الخصوصية",
-      "privacyDesc" : "ارجع إلى سياسة الخصوصية الخاصة بنا لمعرفة البيانات الشخصية التي نجمعها، وسبب وكيف نقوم باستخدامهم."
-    },
-    "experimental" : {
-      "disclaimer" : "هذه ميزات تجريبية نقدمها \"كما هي\" لكي يختبرها مجتمعنا المتمرس بالتكنولوجيا. من الممكن أن يتم تغيير هذه الميزات أو تعطيلها أو إزالتها في أي وقت. من خلال تمكينها، فإنك توافق على استخدامها على مسؤوليتك الخاصة.",
-      "features" : {
-        "apiTrongridProxy" : {
-          "title" : "استخدم TronGrid.io",
-          "description" : "استخدم trongrid مباشرةً بدون وكيل دفتر الأستاذ الموزع"
-        },
-        "experimentalCurrencies" : {
-          "title" : "دمج تجريبي",
-          "description" : "استخدم عمليات تكامل الأصول المشفرة التجريبية المتاحة."
-        },
-        "experimentalLanguages" : {
-          "title" : "اختبار الترجمة",
-          "description" : "يضيف اللغات التي لم يتم إصدارها إلى قائمة اللغات في تبويب الإعدادات العامة."
-        },
-        "managerDevMode" : {
-          "title" : "وضع المطور",
-          "description" : "اعرض تطبيقات المطوّر و testnet في المدير."
-        },
-        "scanForInvalidPaths" : {
-          "title" : "بحث موسع عن الحساب",
-          "description" : "البحث عن الحسابات ذات مسارات اشتقاق غير صحيحة. يرجى إرسال الأصول التي يحتمل العثور عليها إلى حساب عادي."
-        },
-        "experimentalExplorers" : {
-          "title" : "API للمستكشفين التجريبيين",
-          "description" : "جرب نسخة قادمة من متصفح سلسلة كتل Ledger. تغيير هذا الإعداد قد يؤثر على رصيد الحساب ومزامنته وكذلك ميزة الإرسال.(< 0> </0>)"
-        },
-        "keychainObservableRange" : {
-          "title" : "حد فجوة مُخصص",
-          "description" : "تخصيص حد الفجوة لجميع الحسابات. زيادة هذه القيمة فوق القيمة الافتراضية (20) يؤدي إلى مسح المزيد من العناوين العامة غير المستخدمة للعملات. للمستخدمين المتقدمين فقط، قد يؤدي ذلك إلى الإضرار بالتوافق عند استعادة حسابك."
-        },
-        "forceProvider" : {
-          "title" : "مزود المدير",
-          "description" : "تغيير مزود التطبيقات في المدير قد يجعله من المستحيل تثبيت أو إلغاء تثبيت التطبيقات على جهازك Ledger."
-        },
-        "testAnimations" : {
-          "title" : "اختبر الرسوم المتحركة Lottie",
-          "description" : "اختبر جميع الرسوم المتحركة المستخدمة في Ledger Live"
-        }
-      }
-    },
-    "hardResetModal" : {
-      "title" : "إعادة تعيين Ledger Live",
-      "desc" : "قم بإعادة تعيين Ledger Live لحذف جميع الإعدادات والحسابات على الكمبيوتر الخاص بك. يمكنك بعد ذلك اختيار كلمة المرور الخاصة بك وإضافة حساباتك مرة أخرى باستخدام جهازك Ledger. المفاتيح الخاصة التي تتيح الوصول إلى أصولك المشفرة تظل آمنة على جهازك Ledger ومدعومة بواسطة عبارة الاسترداد الخاصة بك.",
-      "warning" : "إعادة تعيين Ledger Live سوف يمحو سجل معاملات المبادلة الخاصة بك لجميع حساباتك."
-    },
-    "softResetModal" : {
-      "title" : "حذف ذاكرة التخزين المؤقتة",
-      "desc" : "حذف ذاكرة التخزين المؤقت يقوم بفرض إعادة مزامنة الشبكة. يتم الاحتفاظ بإعداداتك وحساباتك. المفاتيح الخاصة التي تتيح الوصول إلى أصولك المشفرة تظل آمنة على جهازك Ledger وورقة الاسترداد الخاص بك."
-    },
-    "resetFallbackModal" : {
-      "title" : "مطلوب إجراء من المستخدم",
-      "part1" : "تعذر حذف مجلد ذاكرة التخزين المؤقت. يرجى حذف المجلد يدوياً:",
-      "part2" : "انقر زر Open folder (فتح مجلد)، ",
-      "part3" : "سيتم إغلاق التطبيق،",
-      "part4" : "ثم احذف مجلد \"sqlite\" يدوياً.",
-      "part5" : "ثم يمكنك إعادة تشغيل التطبيق بشكل طبيعي."
-    },
-    "removeAccountModal" : {
-      "title" : "إزالة الحساب",
-      "desc" : "لن يؤثر ذلك على أصولك المشفرة. الحسابات الموجودة يمكن دائماً إضافتهم مرة أخرى.",
-      "delete" : "إزالة من المحفظة الاستثمارية",
-      "warning" : "إزالة هذا الحساب سيؤدي إلى محو سجل معاملات المبادلة المرتبطة به."
-    },
-    "openUserDataDirectory" : {
-      "title" : "عرض بيانات المستخدم",
-      "desc" : "عرض بيانات المستخدم المخزنة على الكمبيوتر الخاص بك، بما في ذلك حساباتك وذاكرة التخزين المؤقت والإعدادات.",
-      "btn" : "عرض"
-    },
-    "repairDevice" : {
-      "title" : "إصلاح جهازك Ledger",
-      "descSettings" : "استخدم هذا لاستعادة جهازك Ledger إذا توقف عن الاستجابة أثناء تحديث البرنامج الثابت.",
-      "desc" : "لمستخدمي Ledger Nano S، يرجى اختيار الحالة المعروضة على جهازك. بالنسبة لمستخدمي Nano X وBlue يرجى الرجوع إلى مركز المساعدة.",
-      "button" : "إصلاح"
-    },
-    "exportLogs" : {
-      "title" : "حفظ السجلات",
-      "desc" : "حفظ سجلات Ledger Live يمكن أن يكون مطلوب لأغراض استكشاف الأخطاء وإصلاحها.",
-      "btn" : "حفظ"
-    },
-    "accounts" : {
-      "hideEmptyTokens" : {
-        "title" : "إخفاء حسابات رموز التوكن الفارغة",
-        "desc" : "إخفاء حسابات رموز التوكن التي تحتوي على رصيد صفر من صفحة الحسابات."
-      },
-      "tokenBlacklist" : {
-        "title" : "إخفاء رموز التوكن",
-        "desc" : "يمكنك إخفاء رموز التوكن بالانتقال إلى الحساب الرئيسي ثم النقر بالزر الأيمن على رمز التوكن واختيار \"Hide token\" (إخفاء رمز التوكن).",
-        "count" : "{{count}} رمز توكن",
-        "count_plural" : "{{count}} رمز توكن"
-      },
-      "hiddenNftCollections" : {
-        "title" : "Hidden NFT Collections",
-        "desc" : "يمكنك إخفاء مجموعات NFT عن طريق النقر بالزر الأيمن على اسم المجموعة واختيار \"إخفاء مجموعات NFT\".",
-        "count" : "{{count}} مجموعة",
-        "count_plural" : "{{count}} مجموعة"
-      },
-      "fullNode" : {
-        "title" : "توصيل عقدة بيتكوين الكاملة",
-        "desc" : "قم بإعداد عقدة بيتكوين الكاملة الخاصة بك لمزامنة المعاملات وإرسالها دون استخدام متصفحات Ledger."
-      }
-    }
-  },
-  "password" : {
-    "inputFields" : {
-      "newPassword" : {
-        "label" : "كلمة مرور جديدة"
-      },
-      "confirmPassword" : {
-        "label" : "تأكيد كلمة المرور"
-      },
-      "currentPassword" : {
-        "label" : "كلمة المرور الحالية"
-      }
-    },
-    "changePassword" : {
-      "title" : "قفل كلمة المرور",
-      "subTitle" : "تغيير كلمة المرور الخاصة بك"
-    },
-    "setPassword" : {
-      "title" : "قفل كلمة المرور",
-      "subTitle" : "تعيين كلمة المرور",
-      "desc" : "حافظ على كلمة المرور الخاصة بك آمنة. فقدانها قد يعني إعادة تعيين Ledger Live وإضافة الحسابات من جديد."
-    },
-    "disablePassword" : {
-      "title" : "تعطيل قفل كلمة المرور",
-      "desc" : "بيانات Ledger Live سيتم حفظهم غير مشفرة على الكمبيوتر الخاص بك. يتضمن ذلك أسماء الحسابات والمعاملات والعناوين العامة."
-    }
-  },
-  "update" : {
-    "downloadInProgress" : "جاري تنزيل التحديث...",
-    "downloadProgress" : "اكتمل {{progress}}%",
-    "checking" : "جاري التحقق من التحديث...",
-    "checkSuccess" : "التحديث جاهز للتثبيت",
-    "quitAndInstall" : "تثبيت الآن",
-    "updateAvailable" : "التحديث إلى إصدار {{version}} من Ledger Live متاح",
-    "error" : "حدث خطأ أثناء التحديث. يرجى التنزيل مرة أخرى",
-    "reDownload" : "التنزيل مرة أخرى",
-    "nightlyWarning" : "لا يمكن لهذا الإصدار إجراء التحديث التلقائي. يرجى تثبيت أحدث إصدار يدوياً",
-    "downloadNow" : "تنزيل التحديث"
-  },
-  "crash" : {
-    "title" : "حدث خطأ ما",
-    "description" : "يرجى مراجعة مقالات الدعم لدينا لمعرفة الحلول الممكنة. إذا استمرت المشكلة، يرجى حفظ السجلات باستخدام الزر أدناه وتقديمها إلى فريق دعم Ledger.",
-    "troubleshooting" : "انقر هنا لمعرفة الحلول الممكنة",
-    "logs" : "حفظ السجلات",
-    "dataFolder" : "عرض بيانات المستخدم"
-  },
-  "exportOperationsModal" : {
-    "title" : "سجل العمليات",
-    "desc" : "اختر الحسابات التي تريد حفظ سجل المعاملات لها",
-    "descSuccess" : "تم حفظ ملف CSV الخاص بسجل عملياتك في المجلد المحدد بنجاح",
-    "titleSuccess" : "تم حفظ سجل العمليات بنجاح",
-    "cta" : "حفظ",
-    "ctaSuccess" : "تم",
-    "noAccounts" : "لا توجد حسابات للتصدير",
-    "selectedAccounts" : "الحسابات المراد تضمينها",
-    "selectedAccounts_plural" : "الحسابات المراد تضمينها: ({{count}})",
-    "disclaimer" : "القيمة المقابلة في التصدير يتم تقديمها لأغراض تعريفية فقط. لا تعتمد على هذه البيانات للأغراض المحاسبية أو الضريبية أو التنظيمية أو القانونية، لأنها لا تمثل سوى تقدير لسعر الأصول في وقت إجراء المعاملات والتصدير، وفقاً لطرق التقييم المقدمة من مزود للخدمة لدينا، Kaiko"
-  },
-  "language" : {
-    "system" : "استخدم لغة النظام",
-    "switcher" : {
-      "en" : "English",
-      "fr" : "Français",
-      "ru" : "Русский",
-      "es" : "Español",
-      "zh" : "中文（简体）",
-      "de" : "Deutsch"
-    }
-  },
-  "theme" : {
-    "system" : "اختر سمة النظام",
-    "light" : "فاتح",
-    "dusk" : "غسق",
-    "dark" : "داكن"
-  },
-  "toastOverlay" : {
-    "toastType" : {
-      "announcement" : "الأخبار",
-      "operation" : "عملية",
-      "achievement" : "تم إلغاء قفل الإنجاز"
-    },
-    "groupedToast" : {
-      "text" : "لديك {{count}} إشعارات غير مقروءة",
-      "cta" : "رؤية التفاصيل"
-    }
-  },
-  "informationCenter" : {
-    "tooltip" : "مركز المعلومات",
-    "ongoingIncidentsTooltip" : "هناك {{count}} حدث جاري",
-    "ongoingIncidentsTooltip_plural" : "هناك {{count}} أحداث جارية",
-    "tabs" : {
-      "announcements" : "الأخبار",
-      "announcementsUnseen" : "أخبار ({{unseenCount}})",
-      "serviceStatus" : "الحالة",
-      "serviceStatusIncidentsOngoing" : "الحالة ({{incidentCount}})"
-    },
-    "serviceStatus" : {
-      "statusOk" : {
-        "title" : "Ledger Live قيد التشغيل",
-        "description" : "تواجه مشكلة؟ اذهب الى </0>صفحة المساعدة</0> لدينا"
-      },
-      "statusNotOk" : {
-        "title" : "Ledger Live يواجه مشاكل",
-        "learnMore" : "تعرّف على المزيد"
-      }
-    },
-    "announcement" : {
-      "emptyState" : {
-        "title" : "لا توجد أخبار في الوقت الحالي",
-        "desc" : "ستجد هنا جميع الأخبار المتعلقة بـLedger وLedger Live"
-      }
-    }
-  },
-  "onboarding" : {
-    "drawers" : {
-      "pinHelp" : {
-        "title" : "قم بتأمين كود PIN الخاص بك",
-        "intro" : "أثناء عملية الإعداد، تختار كود PIN.",
-        "rules" : {
-          "1" : "<0>دائماً</0> اختر كود PIN بنفسك.",
-          "2" : "<0>دائماً</0> قم بإدخال كود PIN الخاص بك بعيداً عن الأنظار.",
-          "3" : "يمكنك تغيير كود PIN الخاص بك إذا لزم الأمر.",
-          "4" : "إدخال كود PIN بشكل غير صحيح لثلاث مرات متتالية سوف يعيد تعيين الجهاز.",
-          "5" : "لا تستخدم <0>أبداً</0> كود PIN سهلاً مثل 0000 أو 123456 أو 55555555.",
-          "6" : "لا تقم <0>أبداً</0> بمشاركة كود PIN الخاص بك مع أي شخص آخر. ولا حتى مع Ledger.",
-          "7" : "لا تستخدم <0>أبداً</0> كود PIN لم تقم باختياره بنفسك.",
-          "8" : "لا تقم <0>أبداً</0> بحفظ كود PIN الخاص بك على كمبيوتر أو هاتف."
-        }
-      },
-      "recoverySeed" : {
-        "title1" : "كيف تعمل عبارة الاسترداد؟",
-        "paragraph1" : "عبارة الاسترداد الخاصة بك تعمل كمفتاح رئيسي فريد. جهازك Ledger يقوم باستخدامها لحساب المفاتيح الخاصة لكل أصل مشفر تملكه.",
-        "paragraph2" : "لاستعادة الوصول إلى أصولك المشفرة، يمكن لأي محفظة أن تقوم بحساب نفس المفاتيح الخاصة من عبارة الاسترداد الخاصة بك.",
-        "link" : "المزيد عن عبارة الاسترداد",
-        "title2" : "ماذا يحدث إذا فقدت إمكانية الوصول إلى Nano الخاصة بي؟",
-        "paragraph3" : "لا تقلق واتبع هذه الخطوات:",
-        "points" : {
-          "1" : "احصل على محفظة أجهزة جديدة.",
-          "2" : "اختر \"Restore recovery phrase on a new device\" (استعادة عبارة الاسترداد على جهاز جديد) في تطبيق Ledger",
-          "3" : "أدخل عبارة الاسترداد الخاصة بك على جهازك الجديد لاستعادة الوصول إلى أصولك المشفرة."
-        }
-      },
-      "whereToHide" : {
-        "title" : "أين ينبغي علي أن أحتفظ بعبارة الاسترداد الخاصة بي؟",
-        "points" : {
-          "1" : "لا تدخله <0>أبداً</0> على كمبيوتر أو هاتف ذكي أو أي جهاز آخر. لا تأخذ صورة لها.",
-          "2" : "لا تقم <0>أبداً</0> بمشاركة الـ 24 كلمة الخاصة بك مع أي شخص.",
-          "3" : "<1>دائماً</1> قم بحفظها في مكان آمن، بعيد عن الأنظار.",
-          "4" : "Ledger لن تطلب أبداً عبارة الاسترداد الخاصة بك.",
-          "5" : "إذا طلب منك أي شخص أو تطبيق تقديمها، فعليك أن تفترض أنها عملية احتيال!"
-        }
-      }
-    },
-    "modals" : {
-      "recoverySeedWarning" : {
-        "contactSupportCTA" : "تواصل مع الدعم",
-        "continueCTA" : "متابعة",
-        "title" : "يرجى التحقق من محتويات الصندوق",
-        "description" : "إذا جاء {{device}} الخاص بك مع كود PIN أو عبارة الاسترداد، فإنه ليس من الآمن استخدامه، ويجب عليك التواصل مع دعم Ledger.",
-        "alert" : "فقط استخدم عبارة الاسترداد التي عرضها جهازك عند إعداده"
-      }
-    },
-    "alerts" : {
-      "beCareful" : {
-        "title" : "يرجى أن تكون حذر",
-        "descr" : "تأكد من اتباع التعليمات على هذا التطبيق في كل خطوة من العملية.",
-        "gotIt" : "فهمت ذلك"
-      },
-      "useLedgerSeeds" : {
-        "title" : "نوصي باستخدام عبارات استرداد Ledger فقط",
-        "descr" : "Ledger لا تضمن أمان عبارات الاسترداد الخارجية. نحن نوصي بإعداد Nano خاصتك كجهاز جديد إذا لم يتم إنشاء عبارة الاسترداد الخاصة بك من خلال Ledger.",
-        "gotIt" : "فهمت ذلك"
-      }
-    },
-    "screens" : {
-      "welcome" : {
-        "title" : "مرحباً بك في Ledger",
-        "description" : "قم بإدارة أصولك المشفرة بأمان من الكمبيوتر الخاص بك.",
-        "cta" : "بدء الاستخدام",
-        "noDevice" : "ليس لديك جهاز؟ <0>شراء Ledger Nano X</0>",
-        "languageWarning" : {
-          "title" : "ابدأ باللغة {{language}}",
-          "desc" : "نحن نقوم بتقديم لغات إضافية لمساعدتك في بدء استخدام Ledger. يرجى العلم أن الجزء المتبقي من تجربة Ledger متاح حالياً باللغة الإنجليزية فقط.",
-          "cta" : "فهمت ذلك"
-        }
-      },
-      "selectDevice" : {
-        "title" : "ما نوع جهازك؟"
-      },
-      "selectUseCase" : {
-        "greetings" : "مرحباً!",
-        "hasNoRecovery" : "أول مرة تستخدم {{deviceName}} الخاصة بك؟",
-        "hasRecovery" : "لديك عبارة استرداد بالفعل؟",
-        "separator" : "أو",
-        "switchDevice" : "تبديل الجهاز",
-        "options" : {
-          "1" : {
-            "heading" : "اول استخدام",
-            "title" : "إعداد {{deviceName}} جديد",
-            "description" : "لنبدأ ونقوم بإعداد جهازك!"
-          },
-          "2" : {
-            "heading" : "توصيل الجهاز",
-            "title" : "توصيل {{deviceName}} الخاصة بك",
-            "description" : "هل تم إعداد جهازك بالفعل؟ قم بتوصيله بالتطبيق!"
-          },
-          "3" : {
-            "heading" : "استعادة الجهاز",
-            "title" : "استعادة عبارة الاسترداد الخاصة بك على جهاز جديد",
-            "description" : "استخدم عبارة استرداد حالية لاستعادة مفاتيحك الخاصة على جهاز {{deviceName}} جديد!"
-          }
-        }
-      },
-      "tutorial" : {
-        "steps" : {
-          "getStarted" : "بدء الاستخدام",
-          "pinCode" : "كود PIN",
-          "recoveryPhrase" : "عبارة الاسترداد",
-          "hideRecoveryPhrase" : "إخفاء عبارة الاسترداد",
-          "pairNano" : "توصيل nano"
-        },
-        "screens" : {
-          "importYourRecoveryPhrase" : {
-            "title" : "الاستعادة من عبارة الاسترداد",
-            "paragraph1" : "قم باستعادة Nano الخاصة بك من عبارة الاسترداد الخاصة بك لاستعادة أو استبدال أو عمل نسخة احتياطية من محفظة أجهزة Ledger الخاصة بك.",
-            "paragraph2" : "Nano خاصتك ستستعيد مفاتيحك الخاصة وستكون قادراً على الوصول إلى أصولك المشفرة وإدارتها.",
-            "buttons" : {
-              "next" : "حسنًا، أنا مستعد!",
-              "prev" : "الخطوة السابقة",
-              "help" : "بحاجة الى مساعدة"
-            }
-          },
-          "howToGetStarted" : {
-            "title" : "أفضل طريقة لتبدأ:",
-            "rules" : {
-              "1" : "قم بتخطيط 30 دقيقة وخذ وقتك.",
-              "2" : "احصل على قلم للكتابة به.",
-              "3" : "كن بمفردك، واختر بيئة آمنة وهادئة."
-            },
-            "buttons" : {
-              "next" : "حسنًا، أنا مستعد!",
-              "prev" : "الخطوة السابقة"
-            }
-          },
-          "deviceHowTo" : {
-            "turnOn" : {
-              "title" : "قم بتشغيل Nano",
-              "descr" : "قم بتوصيل جهازك بالكمبيوتر الخاص بك باستخدام كبل USB."
-            },
-            "browse" : {
-              "title" : "تصفح",
-              "descr" : "تعرف على كيفية التفاعل مع جهازك من خلال قراءة التعليمات التي تظهر على الشاشة."
-            },
-            "select" : {
-              "title" : "اختر \"Set up as new device\" (إعداد كجهاز جديد)",
-              "descr" : "اضغط على كلا الزرين في وقت واحد لتأكيد الاختيار."
-            },
-            "follow" : {
-              "title" : "اتبع التعليمات",
-              "descr" : "عد إلى هنا مرة أخرى لاتباع التعليمات على كود PIN الخاص بك."
-            },
-            "buttons" : {
-              "next" : "الخطوة التالية",
-              "prev" : "الخطوة السابقة",
-              "help" : "بحاجة الى مساعدة"
-            }
-          },
-          "deviceHowTo2" : {
-            "turnOn" : {
-              "title" : "قم بتشغيل Nano",
-              "descr" : "قم بتوصيل جهازك بالكمبيوتر الخاص بك باستخدام كبل USB."
-            },
-            "browse" : {
-              "title" : "تصفح",
-              "descr" : "تعرف على كيفية التفاعل مع جهازك من خلال قراءة التعليمات التي تظهر على الشاشة."
-            },
-            "select" : {
-              "title" : "اختر \"Enter your recovery phrase\" (أدخل عبارة الاسترداد الخاصة بك)",
-              "descr" : "اضغط على كلا الزرين في وقت واحد لتأكيد الاختيار."
-            },
-            "follow" : {
-              "title" : "اتبع التعليمات",
-              "descr" : "عد إلى هنا مرة أخرى لاتباع التعليمات على كود PIN الخاص بك."
-            },
-            "buttons" : {
-              "next" : "الخطوة التالية",
-              "prev" : "الخطوة السابقة",
-              "help" : "بحاجة الى مساعدة"
-            }
-          },
-          "pinCode" : {
-            "title" : "كود PIN",
-            "paragraph" : "كود PIN الخاص بك هو الطبقة الأولى من الأمان. إنه يؤمن فعلياً الوصول إلى مفاتحك الخاص وNano الخاصة بك. يجب أن يتكون كود PIN الخاص بك من 4 إلى 8 أرقام.",
-            "disclaimer" : "أفهم أنه يجب على اختيار كود PIN الخاص بي بنفسي وإبقاؤه سرياً.",
-            "buttons" : {
-              "next" : "إعداد كود PIN",
-              "prev" : "الخطوة السابقة",
-              "help" : "بحاجة الى مساعدة"
-            }
-          },
-          "quizSuccess" : {
-            "title" : "أصبحت محترفاً بالفعل!",
-            "paragraph" : "أنت مُستعد لإدارة أصولك المشفرة بأمان.\n\n لم يتبقى أمامك سوى خطوة واحدة سريعة!",
-            "buttons" : {
-              "next" : "الخطوة التالية",
-              "prev" : "الخطوة السابقة",
-              "help" : "بحاجة الى مساعدة"
-            }
-          },
-          "quizFailure" : {
-            "title" : "ستصبح محترفاً قريباً...",
-            "paragraph" : "لا تقلق، Ledger هنا لإرشادك خلال رحلتك. ستشعر قريباً براحة إضافية بشأن أمان أصولك المشفرة.\n\nلم يتبقى سوى خطوة واحدة سريعة!",
-            "buttons" : {
-              "next" : "الخطوة التالية",
-              "prev" : "الخطوة السابقة"
-            }
-          },
-          "pinCodeHowTo" : {
-            "setUp" : {
-              "title" : "اختر كود PIN",
-              "descr" : "اضغط على الزر الأيسر أو الأيمن لتغيير الأرقام. اضغط على كلا الزرين لتأكيد أحد الأرقام. اختر <0></0> لتأكيد كود PIN الخاص بك. اختر <1></2> لمسح أحد الأرقام."
-            },
-            "confirm" : {
-              "title" : "تأكيد كود PIN",
-              "descr" : "أدخل كود PIN الخاص بك مرة أخرى لتأكيده."
-            },
-            "buttons" : {
-              "next" : "الخطوة التالية",
-              "prev" : "الخطوة السابقة",
-              "help" : "بحاجة الى مساعدة"
-            }
-          },
-          "existingRecoveryPhrase" : {
-            "title" : "أدخل عبارة الاسترداد الخاصة بك",
-            "paragraph1" : "عبارة الاسترداد الخاصة بك هي القائمة السرية من الكلمات التي قمت بنسخها احتياطياً عندما قمت بإعداد محفظتك لأول مرة.",
-            "paragraph2" : "Ledger لا تحتفظ بنسخة من عبارة الاسترداد الخاصة بك.",
-            "disclaimer" : "أفهم أنني إذا فقدت عبارة الاسترداد الخاصة بي فلن أتمكن من الوصول إلى أصولي المشفرة في حالة أن فقدت الوصول إلى Nano الخاصة بي.",
-            "buttons" : {
-              "next" : "أدخل عبارة الاسترداد",
-              "prev" : "الخطوة السابقة",
-              "help" : "بحاجة الى مساعدة"
-            },
-            "warning" : {
-              "title" : "لا تستخدم عبارة استرداد لم تقم بإنشائها بنفسك.",
-              "desc" : "كود PIN وعبارة الاسترداد لمحفظة أجهزة Ledger الخاصة بك يجب أن يتم تهيئتهم بواسطتك أنت فقط. إذا كنت قد تلقيت جهاز يحتوي مسبقاً على كلمة بذور أو كود PIN مهيأً بالفعل، فلا تستخدم المنتج وتواصل مع دعم العملاء لدينا.",
-              "supportLink" : "تواصل مع دعم العملاء"
-            }
-          },
-          "useRecoverySheet" : {
-            "takeYourRecoverySheet" : {
-              "title" : "خذ ورقة الاسترداد الخاصة بك",
-              "descr" : "احصل على ورقة استرداد فارغة، والتي أتت مرفقة مع Nano الخاصة بك. يرجى التواصل مع دعم Ledger إذا لم تكن ورقة الاسترداد أتت فارغة."
-            },
-            "writeDownWords" : {
-              "title" : "اكتب 24 كلمة",
-              "descr" : "اكتب الكلمة رقم #1 (Word #1) المعروضة على Nano الخاصة بك في الموضع 1 من ورقة الاسترداد لديك. ثم اضغط يميناً على Nano الخاصة بك لعرض الكلمة رقم#2 (Word #2) واكتبها في الموضع 2.\n\nكرر العملية لجميع الكلمات مع احترام الترتيب والتهجئة بعناية. اضغط على اليسار على جهاز Nano الخاصة بك للتحقق من وجود أي أخطاء."
-            },
-            "buttons" : {
-              "next" : "الخطوة التالية",
-              "prev" : "الخطوة السابقة",
-              "help" : "بحاجة الى مساعدة"
-            }
-          },
-          "newRecoveryPhrase" : {
-            "title" : "عبارة الاسترداد",
-            "paragraph1" : "عبارة الاسترداد الخاصة بك هي قائمة سرية من 24 كلمة تقوم بنسخ مفاتيحك الخاصة أحتيطياً.",
-            "paragraph2" : "Nano الخاصة بك تقوم بإنشاء عبارة استرداد فريدة. Ledger لا تحتفظ بنسخة منها.",
-            "disclaimer" : "أفهم أنني إذا فقدت عبارة الاسترداد هذه فلن أتمكن من الوصول إلى أصولي المشفرة في حالة أن فقدت الوصول إلى Nano الخاصة بي.",
-            "buttons" : {
-              "next" : "عبارة الاسترداد",
-              "prev" : "الخطوة السابقة",
-              "help" : "بحاجة الى مساعدة"
-            }
-          },
-          "recoveryHowTo" : {
-            "grabRecovery" : {
-              "title" : "أحضر عبارة الاسترداد الخاصة بك"
-            },
-            "selectLength" : {
-              "title" : "اختر طول عبارة الاسترداد",
-              "descr" : "يمكن أن تحتوي عبارة الاسترداد الخاصة بك على 12 أو 18 أو 24 كلمة. يجب عليك إدخال كل الكلمات للوصول إلى أصولك المشفرة."
-            },
-            "enterWord" : {
-              "title" : "أدخل الكلمة رقم 1 (Word #1)...",
-              "descr" : "أدخل الأحرف الأولى من الكلمة رقم 1 (Word #1) عن طريق اختيارهم باستخدام الزر الأيمن أو الأيسر. اضغط على كلا الزرين لتأكيد كل حرف من الحروف."
-            },
-            "validateWord" : {
-              "title" : "قم بتأكيد الكلمة رقم 1 (Word #1)...",
-              "descr" : "اختر الكلمة رقم 1 (Word #1) من بين الاقتراحات. اضغط على كلا الزرين لتأكيدها."
-            },
-            "andNext" : {
-              "title" : "كرر الخطوات لجميع الكلمات!"
-            },
-            "buttons" : {
-              "next" : "الخطوة التالية",
-              "prev" : "الخطوة السابقة",
-              "help" : "بحاجة الى مساعدة"
-            }
-          },
-          "recoveryHowTo3" : {
-            "reEnterWord" : {
-              "title" : "تأكيد عبارة الاسترداد الخاصة بك",
-              "descr" : "قم بالتمرير بين الكلمات حتى تجد الكلمة رقم 1 (Word #1) بالضغط على الزر الأيمن. قم بتأكيدها من خلال الضغط على كلا الزرين."
-            },
-            "repeat" : {
-              "title" : "كرر الخطوات لجميع الكلمات!"
-            },
-            "buttons" : {
-              "next" : "الخطوة التالية",
-              "prev" : "الخطوة السابقة",
-              "help" : "بحاجة الى مساعدة"
-            }
-          },
-          "genuineCheck" : {
-            "success" : {
-              "title" : "الأمور جيدة!",
-              "desc" : "Ledger {{deviceName}} الخاصة بك أصلية وجاهزة للاستخدام مع Ledger Live"
-            },
-            "buttons" : {
-              "next" : "متابعة",
-              "prev" : "الخطوة السابقة",
-              "help" : "بحاجة الى مساعدة"
-            }
-          },
-          "hideRecoveryPhrase" : {
-            "title" : "إخفاء عبارة الاسترداد الخاصة بك",
-            "paragraph" : "عبارة الاسترداد الخاصة بك هي فرصتك الأخيرة للوصول إلى أصولك المشفرة، إذا لم تتمكن من استخدام Nano الخاصة بك. يجب عليك الاحتفاظ بها في مكان آمن.",
-            "keepItOffline" : "أدخل هذه الكلمات في محفظة الأجهزة الخاصة بك فقط، وليس على الكمبيوتر أو الهواتف الذكية.",
-            "neverShowToAnyone" : "لا تشارك أبداً كلماتك الـ24 مع أي شخص، ولا حتى مع Ledger.",
-            "buttons" : {
-              "next" : "حسناً، لقد انتهيت!",
-              "prev" : "الخطوة السابقة",
-              "help" : "بحاجة الى مساعدة",
-              "learn" : "تعلم كيف تقوم بإخفائها"
-            }
-          },
-          "pairMyNano" : {
-            "title" : "اختبار الأصالة",
-            "paragraph" : "سنتحقق مما إذا كانت Nano الخاصة بك أصلية. يجب ان يكون ذلك سريعاً وسهلاً!",
-            "buttons" : {
-              "next" : "التحقق من Nano الخاصة بي",
-              "prev" : "الخطوة السابقة",
-              "help" : "بحاجة الى مساعدة"
-            }
-          }
-        }
-      }
-    },
-    "pedagogy" : {
-      "heading" : "الأساسيات",
-      "screens" : {
-        "accessYourCoins" : {
-          "title" : "الوصول إلى أصولك المشفرة",
-          "description" : "يتم حفظ أصولك المشفرة على سلسلة الكتل (blockchain). أنت بحاجة إلى مفتاح خاص للوصول إليها وإدارتها."
-        },
-        "ownYourPrivateKey" : {
-          "title" : "امتلك مفتاحك الخاص",
-          "description" : "يتم حفظ مفتاحك الخاص في Nano الخاصة بك. يجب أن تكون أنت الشخص الوحيد الذي يمتلكه لتكون مُسيطر على أموالك."
-        },
-        "stayOffline" : {
-          "title" : "ابق غير متصل بالإنترنت",
-          "description" : "Nano الخاصة بك تعمل كمحفظة \"تخزين بارد\". هذا يعني أنها لا تكشف مفتاحك الخاص على الإنترنت أبداً، حتى عند استخدام التطبيق."
-        },
-        "validateTransactions" : {
-          "title" : "التحقق من صحة المعاملات",
-          "description" : "Ledger Live يتيح لك شراء وبيع وإدارة وتبادل وكسب الأصول المشفرة بينما تظل محمياً. ستتحقق من صحة كل معاملة أصول مشفرة باستخدام Nano الخاصة بك."
-        },
-        "setUpNanoWallet" : {
-          "title" : "لنقوم بإعداد Nano الخاصة بك!",
-          "description" : "سنبدأ بإعداد أمان Nano الخاصة بك.",
-          "CTA" : "هيا بنا!"
-        }
-      }
-    },
-    "quizz" : {
-      "heading" : "اختبار قصير",
-      "title" : "والآن، لنختبر معلوماتك!",
-      "descr" : "أجب على 3 أسئلة بسيطة لتجنب المفاهيم الخاطئة الشائعة حول محفظة الأجهزة الخاصة بك.",
-      "buttons" : {
-        "start" : "لنأخذ اختبار قصير",
-        "next" : "السؤال التالي",
-        "finish" : "إنهاء الاختبار"
-      },
-      "questions" : {
-        "1" : {
-          "text" : "كمستخدم Ledger، يتم حفظ أصولي المشفرة:",
-          "answers" : {
-            "1" : "على Nano الخاصة بي",
-            "2" : "على سلسلة الكتل (blockchain)"
-          },
-          "results" : {
-            "success" : {
-              "title" : "تهانينا!",
-              "text" : "يتم حفظ أصولك المشفرة دائماً على سلسلة الكتل (blockchain). محفظة الأجهزة الخاصة بك تحتفظ بمفتاحك الخاص فقط، والذي يتيح لك الوصول إلى أصولك المشفرة."
-            },
-            "fail" : {
-              "title" : "غير صحيح!",
-              "text" : "يتم حفظ أصولك المشفرة دائماً على سلسلة الكتل (blockchain). محفظة الأجهزة الخاصة بك تحتفظ بمفتاحك الخاص فقط، والذي يتيح لك الوصول إلى أصولك المشفرة."
-            }
-          }
-        },
-        "2" : {
-          "text" : "إذا لم تعد عبارة الاسترداد الخاصة بي سرية وآمنة...",
-          "answers" : {
-            "1" : "ليست مشكلة، Ledger يمكن أن تُرسل لي نسخة",
-            "2" : "أصولي المشفرة لم تعد آمنة وأحتاج إلى نقلها إلى مكان آمن"
-          },
-          "results" : {
-            "success" : {
-              "title" : "تهانينا!",
-              "text" : "يمكن لأي شخص يعرف عبارة الاسترداد الخاصة بك أن يقوم بسرقة أصولك المشفرة. \nإذا فقدت هذه العبارة، يجب عليك نقل أصولك المشفرة بسرعة إلى مكان آمن."
-            },
-            "fail" : {
-              "title" : "غير صحيح!",
-              "text" : "يمكن لأي شخص يعرف عبارة الاسترداد الخاصة بك أن يقوم بسرقة أصولك المشفرة. \nإذا فقدت هذه العبارة، يجب عليك نقل أصولك المشفرة بسرعة إلى مكان آمن."
-            }
-          }
-        },
-        "3" : {
-          "text" : "عندما أقوم بتوصيل Nano الخاصة بي بتطبيق Ledger، فإن مفتاحي الخاص...",
-          "answers" : {
-            "1" : "لا يزال غير متصل بالإنترنت",
-            "2" : "متصل بالإنترنت لفترة قصيرة"
-          },
-          "results" : {
-            "success" : {
-              "title" : "تهانينا!",
-              "text" : "مفتاحك الخاص يظل دائماً غير مُتصل بالإنترنت في محفظة الأجهزة الخاصة بك. حتى عندما يكون مُتصل بـNano الخاصة بك، تطبيق Ledger لا يمكنه الوصول إلى مفتاحك الخاص. يجب عليك أن تقوم فعلياً بالتصريح بكل معاملة على جهازك."
-            },
-            "fail" : {
-              "title" : "غير صحيح!",
-              "text" : "مفتاحك الخاص يظل دائماً غير مُتصل بالإنترنت في محفظة الأجهزة الخاصة بك. حتى عندما يكون مُتصل بـNano الخاصة بك، تطبيق Ledger لا يمكنه الوصول إلى مفتاحك الخاص. يجب عليك أن تقوم فعلياً بالتصريح بكل معاملة على جهازك."
-            }
-          }
-        }
-      }
-    }
-  },
-  "connectTroubleshooting" : {
-    "desc" : "تواجه مشكلة في توصيل جهازك؟",
-    "cta" : "أصلحة",
-    "solution" : "الحل رقم #{{number}}",
-    "applesInstructions" : "إرشادات Apple",
-    "nextSolution" : "الحل التالي",
-    "previousSolution" : "الحل السابق",
-    "followSteps" : "اتبع هذه الخطوات",
-    "supportArticle" : "مقالة دعم",
-    "connecting" : "جاري الاتصال...",
-    "connected" : "متصل!",
-    "backToPortfolio" : "الرجوع إلى المحفظة الاستثمارية",
-    "steps" : {
-      "entry" : {
-        "title" : "استكشاف وحل مشكلات USB",
-        "desc" : "يبدو أن هناك مشكلة في الاتصال بجهازك. لا تقلق، يمكنك تجربة حلول مختلفة واحداً بعد الآخر حتى يتصل جهازك!",
-        "cta" : "لنقوم بإصلاحها!",
-        "back" : "رجوع"
-      },
-      "1" : {
-        "windows" : {
-          "title" : "تشغيل Ledger Live كمسؤول",
-          "bullets" : {
-            "0" : "الخروج من Ledger Live.",
-            "1" : "انقر بالزر الأيمن على تطبيق Ledger Live.",
-            "2" : "اختر \"Run as Administrator\" (تشغيل كمسؤول).",
-            "3" : "قم بتوصيل جهازك وإلغاء قفله لمعرفة ما إذا تم اكتشافه."
-          }
-        },
-        "linux" : {
-          "title" : "تحديث قواعد udev على Linux",
-          "desc" : "انقر على الزر أدناه لإضافة قواعد udev. ثم قم بتوصيل جهازك وإلغاء قفله لمعرفة ما إذا تم اكتشافه.",
-          "cta" : "تعيين القواعد",
-          "bullets" : {
-            "0" : "أدخل الأمر التالي في شاشة الأوامر لإضافة القواعد تلقائياً وإعادة تحميل udev.",
-            "1" : "قم بتوصيل جهازك وإلغاء قفله لمعرفة ما إذا تم اكتشافه."
-          }
-        }
-      },
-      "2" : {
-        "usbPort" : {
-          "title" : "قم بتجربة منافذ USB مختلفة",
-          "bullets" : {
-            "0" : "قم بتغيير منفذ USB على الكمبيوتر الخاص بك.",
-            "1" : "إزالة أي دونجل USB.",
-            "2" : "قم بتوصيل جهازك وإلغاء قفله لمعرفة ما إذا تم اكتشافه."
-          }
-        },
-        "usbCable" : {
-          "title" : "تغيير كبل USB",
-          "bullets" : {
-            "0" : "استخدم كبل USB الأصلي إن أمكن.",
-            "1" : "جرّب كبل USB مختلف، مع التأكد من أنه يدعم نقل البيانات.",
-            "2" : "قم بتوصيل جهازك وإلغاء قفله لمعرفة ما إذا تم اكتشافه."
-          }
-        },
-        "restart" : {
-          "title" : "أعد تشغيل الكمبيوتر الخاص بك",
-          "bullets" : {
-            "0" : "قم بإعادة تشغيل الكمبيوتر الخاص بك.",
-            "1" : "ابدأ تشغيل Ledger Live.",
-            "2" : "قم بتوصيل جهازك وإلغاء قفله لمعرفة ما إذا تم اكتشافه."
-          }
-        },
-        "antiVirus" : {
-          "title" : "إيقاف برنامج الحماية من الفيروسات والشبكة الافتراضية الخاصة (VPN)",
-          "bullets" : {
-            "0" : "إيقاف أي برنامج حماية من الفيروسات، جدار حماية، والشبكة الافتراضية الخاصة (VPN).",
-            "1" : "قم بتوصيل جهازك وإلغاء قفله لمعرفة ما إذا تم اكتشافه.",
-            "2" : "أضف Ledger Live إلى قائمة البرامج المسموح بها في برنامج مكافحة الفيروسات لديك إذا كان ما سبق يعمل جيداً."
-          }
-        },
-        "anotherComputer" : {
-          "title" : "جرب كمبيوتر آخر",
-          "bullets" : {
-            "0" : "انتقل إلى <0>{{link}}</0> على كمبيوتر آخر لتنزيل Ledger Live وتثبيته.",
-            "1" : "قم بتوصيل جهازك وإلغاء قفله لمعرفة ما إذا تم اكتشافه."
-          }
-        }
-      },
-      "3" : {
-        "windows" : {
-          "title" : "تحديث برامج تشغيل جهاز USB",
-          "bullets" : {
-            "0" : "قم بزيارة <0>{{link}}</0>",
-            "1" : "اتبع الإرشادات لتحديث برامج تشغيل جهاز USB.",
-            "2" : "قم بتوصيل جهازك وإلغاء قفله لمعرفة ما إذا تم اكتشافه."
-          }
-        },
-        "mac" : {
-          "0" : {
-            "title" : "تمكين الوصول إلى القرص بالكامل",
-            "bullets" : {
-              "0" : "افتح \"System Preferences\" (تفضيلات النظام).",
-              "1" : "انتقل إلى \"Security & Privacy\" (الأمان والخصوصية).",
-              "2" : "في تبويب \"الخصوصية\"، انتقل إلى \"Full Disk Access\" (الوصول إلى القرص بالكامل) في العمود الأيسر.",
-              "3" : "إضافة \"Ledger Live\".",
-              "4" : "قم بتوصيل جهازك وإلغاء قفله لمعرفة ما إذا تم اكتشافه."
-            }
-          },
-          "1" : {
-            "title" : "إعادة تعيين NVRAM",
-            "link" : "إرشادات Apple",
-            "bullets" : {
-              "0" : "اذا كان Mac الخاص بك لديه معالج إنتل، اتبع <0>{{link}}</0> لإعادة تعيين NVRAM.",
-              "1" : "قم بتوصيل جهازك وإلغاء قفله لمعرفة ما إذا تم اكتشافه."
-            }
-          }
-        }
-      },
-      "4" : {
-        "deviceSelection" : {
-          "title" : "ما نوع جهازك؟",
-          "desc" : "اذا كان لديك Nano S ، يمكنك محاولة إصلاح البرنامج الثابت لجهازك. بالنسبة لمستخدمي Nano X وBlue ، يرجى أن تقم بالتواصل مع دعم Ledger"
-        },
-        "notFixed" : {
-          "title" : " لم يتم حل مشكلة توصيل USB بعد؟",
-          "desc" : "إذا جربت كل الحلول الممكنة، يرجى التواصل مع دعم Ledger. خلاف ذلك، يرجى إتباع إرشادات أي حل لم تجربه حتى الآن.",
-          "back" : "الرجوع إلى المحفظة الاستثمارية",
-          "cta" : "تواصل مع الدعم"
-        },
-        "repair" : {
-          "title" : "إصلاح Nano S الخاص بك",
-          "desc" : "ما الرسالة المعروضة على جهازك؟",
-          "mcuOutdated" : "البرنامج الثابت للمتحكم الدقيق (MCU) قديم",
-          "mcuNotGenuine" : "البرنامج الثابت للمتحكم الدقيق (MCU) ليس أصلياً",
-          "repairInstructions" : "اتبع تعليمات إصلاح الجهاز",
-          "updateInstructions" : "اتبع إرشادات تحديث الجهاز",
-          "somethingElse" : "شيء آخر"
-=======
     "update": {
       "downloadInProgress": "جاري تنزيل التحديث...",
       "downloadProgress": "اكتمل {{progress}}%",
@@ -6292,7 +4479,6 @@
           "1": "افصل كبل USB وأعد توصيله دون الضغط على أي أزرار.",
           "2": "اضغط على كلا الزرين معاً ثلاث مرات لعرض اللوحة الرئيسية.",
           "3": "افتح المدير وانقر على \"Update firmware\" (تحديث البرنامج الثابت)."
->>>>>>> c86db991
         }
       },
       "UnavailableTezosOriginatedAccountReceive": {
@@ -6527,800 +4713,6 @@
       "StellarSourceHasMultiSign": {
         "title": "يرجى تعطيل التوقيع المتعدد لإجراء معاملات Stellar"
       }
-<<<<<<< HEAD
-    }
-  },
-  "SignMessageConfirm" : {
-    "stringHash" : "دالة تجزئة الرسالة",
-    "domainHash" : "دالة تجزئة المجال",
-    "messageHash" : "دالة تجزئة الرسالة",
-    "message" : "رسالة"
-  },
-  "TransactionConfirm" : {
-    "title" : "يرجى تأكيد العملية على جهازك لإنهائها",
-    "warning" : "دائماً تحقق أن العنوان المعروض على جهازك يطابق تماماً العنوان الذي قدمه {{recipientWording}}",
-    "secureContract" : "تحقق من تفاصيل الإيداع على جهازك قبل إرساله. يتم توفير عنوان العقد بشكل آمن حتى لا تضطر إلى التحقق منه.",
-    "verifyData" : "تحقق دائماً من تفاصيل العملية على جهازك.",
-    "warningWording" : {
-    },
-    "titleWording" : {
-      "send" : "يرجى التأكيد على جهازك لإنهاء العملية",
-      "claimReward" : "يرجى التأكيد على جهازك لإنهاء العملية",
-      "freeze" : "يرجى التأكيد على جهازك لإنهاء العملية",
-      "unfreeze" : "يرجى التأكيد على جهازك لإنهاء العملية",
-      "vote" : "يرجى التأكيد على جهازك لإنهاء العملية",
-      "delegate" : "يرجى التأكيد على جهازك لإنهاء العملية",
-      "undelegate" : "يرجى التأكيد على جهازك لإنهاء العملية",
-      "redelegate" : "يرجى التأكيد على جهازك لإنهاء العملية",
-      "claimRewardCompound" : "يرجى التأكيد على جهازك لإنهاء العملية",
-      "nominate" : "يرجى التأكيد على جهازك لإنهاء العملية",
-      "chill" : "يرجى التأكيد على جهازك لإنهاء العملية",
-      "bond" : "يرجى التأكيد على جهازك لإنهاء العملية",
-      "unbond" : "يرجى التأكيد على جهازك لإنهاء العملية",
-      "rebond" : "يرجى التأكيد على جهازك لإنهاء العملية",
-      "withdrawUnbonded" : "يرجى التأكيد على جهازك لإنهاء العملية",
-      "setController" : "يرجى التأكيد على جهازك لإنهاء العملية"
-    },
-    "recipientWording" : {
-      "send" : "المستلم",
-      "delegate" : "المدقق",
-      "redelegate" : "المدقق",
-      "undelegate" : "المدقق",
-      "claimReward" : "مستلم المكافأة",
-      "claimRewardCompound" : "المدقق سيتلقى المكافآت",
-      "optIn" : "المستلم",
-      "nominate" : "المدقق",
-      "erc721" : {
-        "transfer" : "المستلم"
-      },
-      "erc1155" : {
-        "transfer" : "المستلم"
-      }
-    },
-    "votes" : "الأصوات ({{count}})"
-  },
-  "RecipientField" : {
-    "placeholder" : "أدخل عنوان {{currencyName}}"
-  },
-  "Terms" : {
-    "title" : "شروط الاستخدام",
-    "description" : "يرجى أخذ بعض الوقت لمراجعة شروط الخدمة وسياسة الخصوصية لدينا",
-    "termsLabel" : "شروط الخدمة",
-    "privacyLabel" : "سياسة الخصوصية",
-    "switchLabel" : "لقد قرأت وأوافق على شروط الخدمة وسياسة الخصوصية",
-    "cta" : "أدخل تطبيق Ledger"
-  },
-  "updatedTerms" : {
-    "title" : "تحديث شروط الاستخدام",
-    "body" : {
-      "intro" : "مرحباً! قُمنا بتحديث شروط استخدام Ledger Live بهدف جعلها أكثر وضوحاً ولتعكس خدمات وميزات Ledger Live المتوفرة حديثاً. التحديثات الرئيسية تُركز على:",
-      "bulletPoints" : ["توضيح الخدمات المتاحة وكيفية عملها", "شرح كيفية عمل رسوم الخدمات", "تحسين عملية الإشعارات الخاصة بنا للتأكد أنه يتم إشعارك كما ينبغي بأي تغييرات في شروط الاستخدام"],
-      "agreement" : "بالنقر على \"Continue (متابعة)\" أنت تُقر بأنك قد قرأت وقبلت شروط الاستخدام أدناه."
-    },
-    "link" : "شروط الاستخدام",
-    "cta" : "متابعة"
-  },
-  "families" : {
-    "cardano" : {
-      "memoPlaceholder" : "اختياري",
-      "memo" : "ملاحظة (تسمية الوجهة)"
-    },
-    "stellar" : {
-      "memo" : "ملاحظة (تسمية الوجهة)",
-      "memoType" : {
-        "MEMO_TEXT" : "نص الملاحظة",
-        "NO_MEMO" : "لا توجد ملاحظة",
-        "MEMO_ID" : "مُعرّف الملاحظة",
-        "MEMO_HASH" : "دالة تجزئة الملاحظة",
-        "MEMO_RETURN" : "إرجاع الملاحظة"
-      },
-      "memoWarningText" : "عند استخدام ملاحظة، تحقق بعناية من النوع المستخدم مع المستلم",
-      "fee" : "رسوم",
-      "feeInfoText" : "إجراء معاملة على شبكة Stellar يتطلب حد أدنى من رسوم المعاملة يبلغ 0.00001 XLM",
-      "suggested" : "مُقترح",
-      "recommendedFee" : "الرسوم الموصى بها",
-      "recommenndedFeeInfo" : "ما زال بإمكانك إرسال هذه المعاملة برسوم أقل من الموصى بها ولكن ربّما لا تكتمل",
-      "networkCongestion" : "ازدحام الشبكة",
-      "networkCongestionLevel" : {
-        "LOW" : "منخفضة",
-        "MEDIUM" : "متوسط",
-        "HIGH" : "مرتفعة"
-      },
-      "assetCode" : "كود الأصل",
-      "assetIssuer" : "مُصدر الأصل"
-    },
-    "cosmos" : {
-      "memo" : "ملاحظة (تسمية الوجهة)",
-      "memoPlaceholder" : "اختياري",
-      "memoWarningText" : "عند استخدام ملاحظة، تحقق بعناية من المعلومات مع المستلم"
-    },
-    "solana" : {
-      "memo" : "ملاحظة (تسمية الوجهة)",
-      "memoPlaceholder" : "اختياري"
-    }
-  },
-  "errors" : {
-    "NoSuchAppOnProvider" : {
-      "title" : "لا يمكن العثور على التطبيق {{appName}} للتهيئة الخاصة بك.",
-      "description" : "حاول إعادة تثبيت التطبيق من المدير"
-    },
-    "countervaluesUnavailable" : {
-      "title" : "نحن غير قادرين على توفير قيمة مقابلة لهذا الأصل في الوقت الحالي"
-    },
-    "generic" : {
-      "title" : "{{message}}",
-      "description" : "حدثت خطأ ما. يرجى المحاولة مرة أخرى أو التواصل مع دعم Ledger."
-    },
-    "AccountAwaitingSendPendingOperations" : {
-      "title" : "هناك عملية معلقة لهذا الحساب.",
-      "description" : "انتظر حتى تكتمل العملية."
-    },
-    "AccountNameRequired" : {
-      "title" : "اسم الحساب مطلوب",
-      "description" : "يرجى إدخال اسم حساب"
-    },
-    "AccountNeedResync" : {
-      "title" : "يرجى إعادة المحاولة",
-      "description" : "الحساب قديم. المزامنة مطلوبة"
-    },
-    "AccountNotSupported" : {
-      "title" : "الحساب غير مدعوم.",
-      "description" : "يرجى إعادة المحاولة أو التواصل مع الدعم ({{reason}})"
-    },
-    "AlgorandASANotOptInInRecipient" : {
-      "title" : "لم يشترك حساب المستلم في ASA الذي تم اختياره."
-    },
-    "AmountRequired" : {
-      "title" : "المبلغ المطلوب"
-    },
-    "NoAccessToCamera" : {
-      "title" : "يرجى التأكد من أن نظامك يحتوي على كاميرا، وأنها ليست قيد الاستخدام من قِبل تطبيق آخر وأن Ledger Live لديه تصريح لاستخدامها.",
-      "description" : ""
-    },
-    "ClaimRewardsFeesWarning" : {
-      "title" : "المكافآت أصغر من الرسوم المقدرة للمطالبة بهم",
-      "description" : ""
-    },
-    "CompoundLowerAllowanceOfActiveAccountError" : {
-      "title" : "لا يمكنك تقليل المبلغ الموافق عليه أثناء وجود إيداع نشط."
-    },
-    "CosmosBroadcastCodeInternal" : {
-      "title" : "حدث خطأ ما (الخطأ #1)",
-      "description" : "يرجى التواصل مع دعم Ledger"
-    },
-    "CosmosBroadcastCodeTxDecode" : {
-      "title" : "حدث خطأ ما (الخطأ #2)",
-      "description" : "يرجى التواصل مع دعم Ledger"
-    },
-    "CosmosBroadcastCodeInvalidSequence" : {
-      "title" : "تسلسل غير صالح",
-      "description" : "يرجى محاولة العملية مرة أخرى"
-    },
-    "CosmosBroadcastCodeUnauthorized" : {
-      "title" : "توقيع غير مصرح به",
-      "description" : "هذا الحساب غير مصرح له بالتوقيع على هذه المعاملة"
-    },
-    "CosmosBroadcastCodeInsufficientFunds" : {
-      "title" : "الأموال المتوفرة غير كافية",
-      "description" : "تأكد أن الحساب المستخدم به أموال كافية وحاول مرة أخرى"
-    },
-    "CosmosBroadcastCodeUnknownRequest" : {
-      "title" : "حدث خطأ ما (الخطأ #6)",
-      "description" : "يرجى التواصل مع دعم Ledger"
-    },
-    "CosmosBroadcastCodeInvalidAddress" : {
-      "title" : "عنوان غير صحيح",
-      "description" : "يرجى التحقق من العنوان والمحاولة مرة أخرى"
-    },
-    "CosmosBroadcastCodeInvalidPubKey" : {
-      "title" : "حدث خطأ ما (الخطأ #8)",
-      "description" : "يرجى التواصل مع دعم Ledger"
-    },
-    "CosmosBroadcastCodeUnknownAddress" : {
-      "title" : "عنوان غير معروف",
-      "description" : "يرجى التحقق من العنوان والمحاولة مرة أخرى"
-    },
-    "CosmosBroadcastCodeInsufficientCoins" : {
-      "title" : "عملات غير كافية",
-      "description" : "تأكد أن الحساب المستخدم به أموال كافية وحاول مرة أخرى"
-    },
-    "CosmosBroadcastCodeInvalidCoins" : {
-      "title" : "حدث خطأ ما (الخطأ #11)",
-      "description" : "يرجى التواصل مع دعم Ledger"
-    },
-    "CosmosBroadcastCodeOutOfGas" : {
-      "title" : "حدث خطأ ما (الخطأ #12)",
-      "description" : "يرجى التواصل مع دعم Ledger"
-    },
-    "CosmosBroadcastCodeMemoTooLarge" : {
-      "title" : "حقل الملاحظة طويل جداً",
-      "description" : "يرجى تقليل حجم نص الملاحظة وإعادة المحاولة مرة أخرى"
-    },
-    "CosmosBroadcastCodeInsufficientFee" : {
-      "title" : "حدث خطأ ما (الخطأ #14)",
-      "description" : "يرجى التواصل مع دعم Ledger"
-    },
-    "CosmosBroadcastCodeTooManySignatures" : {
-      "title" : "حدث خطأ ما (الخطأ #15)",
-      "description" : "يرجى التواصل مع دعم Ledger"
-    },
-    "CosmosBroadcastCodeGasOverflow" : {
-      "title" : "حدث خطأ ما (الخطأ #16)",
-      "description" : "يرجى التواصل مع دعم Ledger"
-    },
-    "CosmosBroadcastCodeNoSignatures" : {
-      "title" : "حدث خطأ ما (الخطأ #17)",
-      "description" : "يرجى التواصل مع دعم Ledger"
-    },
-    "CosmosDelegateAllFundsWarning" : {
-      "title" : "تأكد أن لديك رصيد كافي متبقي لرسوم المعاملات المستقبلية"
-    },
-    "CurrencyNotSupported" : {
-      "title" : "{{currencyName}} غير مدعومة",
-      "description" : "هذا الأصل المشفر غير مدعوم بعد. يرجى التواصل مع دعم Ledger."
-    },
-    "DeviceNotGenuine" : {
-      "title" : "من الممكن ألا يكون أصلياً",
-      "description" : "اطلب المساعدة من دعم Ledger"
-    },
-    "DeviceGenuineSocketEarlyClose" : {
-      "title" : "عفواً، أعد المحاولة مرة أخرى (genuine-close)",
-      "description" : null
-    },
-    "DeviceInOSUExpected" : {
-      "title" : "عذرًا، فشل التحديث",
-      "description" : "يرجى إعادة المحاولة أو التواصل مع دعم Ledger"
-    },
-    "DeviceHalted" : {
-      "title" : "يرجى إعادة تشغيل جهازك Ledger وإعادة المحاولة",
-      "description" : "حدث خطأ غير متوقع. يرجى إعادة المحاولة مرة أخرى."
-    },
-    "DeviceNotOnboarded" : {
-      "title" : "جهازك غير مُستعد للاستخدام بعد",
-      "description" : "قم بإعداد جهازك قبل استخدامه مع Ledger Live."
-    },
-    "DeviceSocketFail" : {
-      "title" : "يرجى إعادة تشغيل جهازك Ledger وإعادة المحاولة",
-      "description" : "حدث خطأ غير متوقع. يرجى إعادة المحاولة مرة أخرى. ({{message}})"
-    },
-    "DeviceSocketNoBulkStatus" : {
-      "title" : "فشل الاتصال",
-      "description" : "يرجى إعادة المحاولة."
-    },
-    "DisconnectedDevice" : {
-      "title" : "عذراً، يبدو أنه قد انقطع الاتصال عن جهازك",
-      "description" : "يرجى إعادة الاتصال والمحاولة مرة أخرى."
-    },
-    "DisconnectedDeviceDuringOperation" : {
-      "title" : "عذراً، يبدو أنه قد انقطع الاتصال عن جهازك",
-      "description" : "يرجى إعادة الاتصال والمحاولة مرة أخرى."
-    },
-    "EnpointConfig" : {
-      "title" : "نقطة نهاية غير صالحة",
-      "description" : "يرجى تقديم نقطة نهاية صالحة"
-    },
-    "FeeEstimationFailed" : {
-      "title" : "عذراً، فشل تقدير الرسوم",
-      "description" : "حاول تعيين رسوم مخصصة (الحالة: {{status}})"
-    },
-    "FirmwareOrAppUpdateRequired" : {
-      "title" : "مطلوب تحديث البرنامج الثابت أو التطبيق",
-      "description" : "يرجى استخدام المدير لإلغاء تثبيت جميع التطبيقات، ثم تحقق مما إذا كان تحديث البرنامج الثابت متاحاً قبل إعادة تثبيتهم مرة أخرى"
-    },
-    "LatestFirmwareVersionRequired" : {
-      "title" : "تحديث برنامج Nano الثابت",
-      "description" : "يرجى تحديث البرنامج الثابت لجهازك إلى أحدث إصدار للوصول إلى هذه الميزة"
-    },
-    "FirmwareNotRecognized" : {
-      "title" : "لم يتم التعرف على البرنامج الثابت للجهاز",
-      "description" : "يرجى التواصل مع دعم Ledger"
-    },
-    "HardResetFail" : {
-      "title" : "عذراً، لا يمكن إعادة التعيين",
-      "description" : "يرجى المحاولة مرة أخرى أو الاتصال بدعم ليدجر إذا استمرت المشكلة."
-    },
-    "LatestMCUInstalledError" : {
-      "title" : "عذراً، لا يوجد شيء للتحديث",
-      "description" : "يرجى التواصل مع دعم Ledger إذا كنت لا تستطيع استخدام جهازك."
-    },
-    "LedgerAPI4xx" : {
-      "title" : "{{message}}",
-      "description" : "يرجى التحقق من الاتصال الخاص بك والمحاولة مرة أخرى أو التواصل مع دعم Ledger."
-    },
-    "LedgerAPI5xx" : {
-      "title" : "عذراً، حاول مرة أخرى.",
-      "description" : "خادم البيانات لم يتمكن من معالجة طلبك. يرجى إعادة المحاولة مرة أخرى لاحقاً أو التواصل مع دعم Ledger. {{message}}"
-    },
-    "LedgerAPINotAvailable" : {
-      "title" : "عذراً، خدمات {{currencyName}} غير متوفرة",
-      "description" : "يرجى إعادة المحاولة أو التواصل مع دعم Ledger"
-    },
-    "ManagerAppAlreadyInstalled" : {
-      "title" : "عذراً، هذا مثبت بالفعل",
-      "description" : "يرجى التحقق من أي التطبيقات مثبتة بالفعل على جهازك."
-    },
-    "ManagerAppDepInstallRequired" : {
-      "title" : "تطبيق {{dependency}} مطلوب",
-      "description" : "إذا كان تطبيق {{dependency}} مثبتاً بالفعل، فيرجى إعادة تثبيته بأحدث إصدار"
-    },
-    "ManagerAppDepUninstallRequired" : {
-      "title" : "عذراً، هذا التطبيق مطلوب",
-      "description" : "يجب عليك أولاً إزالة جميع التطبيقات التي تتطلب تطبيق {{appName}}"
-    },
-    "ManagerDeviceLocked" : {
-      "title" : "جهازك مقفل",
-      "description" : "يرجى إلغاء قفله"
-    },
-    "ManagerFirmwareNotEnoughSpace" : {
-      "title" : "قم بإلغاء تثبيت جميع التطبيقات من على جهازك",
-      "description" : "المفاتيح الخاصة التي تُمكن من الوصول إلى أصولك المشفرة ستبقى آمنة على جهازك ويجب نسخها احتياطياً في ورقة الاسترداد الخاصة بك."
-    },
-    "ManagerNotEnoughSpace" : {
-      "title" : "عذراً، لم يتبق مساحة تخزين كافية",
-      "description" : "قم بإلغاء تثبيت بعض التطبيقات لإخلاء بعض المساحة. المفاتيح الخاصة التي تُمكن من الوصول إلى أصولك المشفرة ستبقى آمنة على جهازك."
-    },
-    "ManagerQuitPage" : {
-      "install" : {
-        "title" : "هل تريد إنهاء تثبيت التطبيق قيد التنفيذ؟",
-        "description" : "ستؤدي مغادرة برنامج المدير إلى إنهاء تثبيت التطبيق. يرجى إنهاء التثبيت لتثبيت التطبيقات الواردة في قائمة الانتظار.",
-        "stay" : "إنهاء التثبيت"
-      },
-      "uninstall" : {
-        "title" : "هل تريد إنهاء تثبيت التطبيق قيد التنفيذ؟",
-        "description" : "مغادرة المدير ستؤدي إلى إنهاء عمليات إلغاء تثبيت التطبيق قيد التنفيذ.",
-        "stay" : "إنهاء إزالة التثبيت"
-      },
-      "update" : {
-        "title" : "هل تريد إنهاء تحديثات التطبيق قيد التنفيذ؟",
-        "description" : "مغادرة المدير ستؤدي إلى إنهاء تحديثات التطبيق قيد التنفيذ.",
-        "stay" : "إنهاء التحديثات"
-      },
-      "quit" : "مغادرة المدير"
-    },
-    "ManagerUninstallBTCDep" : {
-      "title" : "عذراً، هذا التطبيق مطلوب",
-      "description" : "قم بإلغاء تثبيت تطبيق بيتكوين أو إيثريوم في النهاية"
-    },
-    "NetworkDown" : {
-      "title" : "عفواً، يبدو أن بالإنترنت مُعطل",
-      "description" : "يرجى أن تتحقق من اتصالك بالإنترنت."
-    },
-    "NoAddressesFound" : {
-      "title" : "عذراً، لم يتم العثور على حسابات",
-      "description" : "حدث خطأ ما في حساب العنوان، حاول مرة أخرى أو قم بالتواصل مع دعم Ledger"
-    },
-    "NotEnoughBalance" : {
-      "title" : "عفواً، الأموال المتوفرة غير كافية",
-      "description" : "يرجى التأكد من أن الحساب به أموال كافية."
-    },
-    "NotEnoughBalanceBecauseDestinationNotCreated" : {
-      "title" : "عنوان المستلم غير نشط. أرسل على الأقل {{minimalAmount}} لتنشيطه"
-    },
-    "NotEnoughGas" : {
-      "title" : "رصيد الحساب الأصلي غير كاف لرسوم الشبكة"
-    },
-    "PasswordsDontMatch" : {
-      "title" : "كلمات المرور غير متطابقتين",
-      "description" : "يرجى إعادة المحاولة"
-    },
-    "PasswordIncorrect" : {
-      "title" : "كلمة المرور التي تم إدخالها غير صحيحة",
-      "description" : "يرجى إعادة المحاولة"
-    },
-    "QuantityNeedsToBePositive" : {
-      "title" : "يجب أن تكون الكمية أكبر من 0"
-    },
-    "RPCHostRequired" : {
-      "title" : "المضيف مطلوب."
-    },
-    "RPCHostInvalid" : {
-      "title" : "أدخل مضيف صالح."
-    },
-    "RPCUserRequired" : {
-      "title" : "اسم مستخدم نداء الإجراء البعيد (RPC) مطلوب"
-    },
-    "RPCPassRequired" : {
-      "title" : "كلمة مرور نداء الإجراء البعيد (RPC) مطلوبة"
-    },
-    "SatStackAccessDown" : {
-      "title" : "تعذر الوصول إلى العقدة الكاملة",
-      "description" : "يرجى التحقق من أن SatStack والعقدة الخاصة بك يعملون. تحقق من إعداد العقدة الكاملة في الإعدادات إذا استمرت المشكلة."
-    },
-    "SatStackStillSyncing" : {
-      "title" : "جاري مزامنة العقدة...",
-      "description" : "يرجى الانتظار بينما تتم مزامنة العقدة الخاصة بك. الإرسال غير ممكن لأن أرصدة حساب بيتكوين الخاص بك قد تكون غير صحيحة."
-    },
-    "SatStackVersionTooOld" : {
-      "title" : "يُرجى ترقية SatStack",
-      "description" : "إصدار SatStack الذي تستخدمه قديم للغاية وقد يحتوي على خلل أو عدم توافق."
-    },
-    "SatStackDescriptorNotImported" : {
-      "title" : "لم يتم فحص الحساب بواسطة العقدة الكاملة",
-      "description" : "يرجى تكوين العقدة الكاملة الخاصة بك للبحث عن الحسابات المرتبطة بهذا الجهاز. يجب أن تقوم العقدة الكاملة الخاصة بك أولاً بالبحث عن هذا الحساب في سلسلة الكتل (blockchain) قبل أن تتمكن من إضافته إلى محفظتك الاستثمارية."
-    },
-    "SwapGenericAPIError" : {
-      "title" : "حدث خطأ ما",
-      "description" : "لم تتم عملية التداول. يرجى المحاولة مرة أخرى أو التواصل مع الدعم."
-    },
-    "TimeoutError" : {
-      "title" : "عفواً، استغرق خادم البيانات وقتاً أطول من اللازم ليستجيب",
-      "description" : "يرجى إعادة المحاولة."
-    },
-    "TimeoutTagged" : {
-      "title" : "عفواً، استغرق خادم البيانات وقتاً أطول من اللازم ليستجيب ({{tag}})",
-      "description" : "انقضت المهلة."
-    },
-    "TransportError" : {
-      "title" : "حدث خطأ ما. يُرجى إعادة توصيل جهارك",
-      "description" : "{{message}}"
-    },
-    "TransportRaceCondition" : {
-      "title" : "حدث خطأ ما. يُرجى إعادة توصيل جهازك",
-      "description" : "{{message}}"
-    },
-    "TransportStatusError" : {
-      "title" : "حدث خطأ ما. يُرجى إعادة توصيل جهازك",
-      "description" : "{{message}}"
-    },
-    "DeviceShouldStayInApp" : {
-      "title" : "يرجى فتح تطبيق {{appName}}",
-      "description" : "اترك تطبيق {{appName}} مفتوحاً بينما نعثر على حساباتك"
-    },
-    "UnexpectedBootloader" : {
-      "title" : "عذراً، يجب ألا يكون جهازك في وضع Bootloader",
-      "description" : "يرجى إعادة تشغيل جهازك دون لمس الأزرار عندما يظهر الشعار. تواصل مع دعم Ledger إذا استمرت المشكلة."
-    },
-    "UserRefusedAllowManager" : {
-      "title" : "تم رفض المدير على الجهاز"
-    },
-    "UserRefusedFirmwareUpdate" : {
-      "title" : "تم إلغاء التحديث على الجهاز",
-      "description" : "تم إلغاء تثبيت جميع التطبيقات الموجودة على جهازك. حافظ على جهازك محدثاً للاستفادة من التحسينات في الأمان والوظائف."
-    },
-    "UserRefusedOnDevice" : {
-      "title" : "تم رفض الإجراء",
-      "description" : "رفض المستخدم العملية على الجهاز"
-    },
-    "TransactionRefusedOnDevice" : {
-      "title" : "تم رفض العملية على الجهاز",
-      "description" : "يرجى إعادة المحاولة أو التواصل مع دعم Ledger إذا كان لديك شك"
-    },
-    "UserRefusedAddress" : {
-      "title" : "عنوان التلقي مرفوض",
-      "description" : "يرجى إعادة المحاولة أو الاتصال بدعم ليدجر إذا كان لديك شك"
-    },
-    "UpdateYourApp" : {
-      "title" : "مطلوب تحديث التطبيق",
-      "description" : "قم بإزالة تطبيق {{managerAppName}} وأعد تثبيته من المدير"
-    },
-    "DeviceOnDashboardExpected" : {
-      "title" : "العودة إلى اللوحة الرئيسية",
-      "description" : "يرجى الإنتقال إلى اللوحة الرئيسية على جهازك"
-    },
-    "WebsocketConnectionError" : {
-      "title" : "عذراً، حاول مرة أخرى (خطأ في الاتصال)",
-      "description" : null
-    },
-    "WebsocketConnectionFailed" : {
-      "title" : "عذراً، حاول مرة أخرى (الاتصال مغلق)",
-      "description" : null
-    },
-    "WrongDeviceForAccount" : {
-      "title" : "حدث خطأ ما",
-      "description" : "يرجى التحقق من أن محفظة الأجهزة الخاصة بك قد تم إعدادها بعبارة الاسترداد أو عبارة المرور المرتبطة بالحساب المحدد."
-    },
-    "DeviceAppVerifyNotSupported" : {
-      "title" : "مطلوب تحديث التطبيق",
-      "description" : "قم بإزالة تطبيق {{managerAppName}} وأعد تثبيته في المدير"
-    },
-    "InvalidAddress" : {
-      "title" : "هذا ليس عنوان {{currencyName}} صحيح"
-    },
-    "InvalidAddressBecauseAlreadyDelegated" : {
-      "title" : "تم تفويض حسابك بالفعل إلى هذا المدقق"
-    },
-    "InvalidAddressBecauseDestinationIsAlsoSource" : {
-      "title" : "عنوان المستلم هو نفسه عنوان المرسل"
-    },
-    "CantOpenDevice" : {
-      "title" : "عذراً، فشل الاتصال",
-      "description" : "تم اكتشاف الجهاز ولكن فشل الاتصال. يرجى إعادة المحاولة مرة أخرى أو التواصل مع دعم Ledger إذا استمرت المشكلة."
-    },
-    "ETHAddressNonEIP" : {
-      "title" : "التحقق التلقائي غير متاح: تحقق بعناية من العنوان",
-      "description" : null
-    },
-    "EthAppNftNotSupported" : {
-      "title" : "العملية غير متوفرة لهذا الجهاز",
-      "description" : "خاصية إرسال NFT متوفرة فقط لـ Nano X. يرجى زيارة منصة دعم العملاء لدينا لمعرفة كيفية إرسال NFT عن طريق Nano S."
-    },
-    "CantScanQRCode" : {
-      "title" : "تعذر فحص كود الاستجابة السريعة (QR) هذا: التحقق التلقائي غير مدعوم من قِبل هذا العنوان"
-    },
-    "FeeNotLoaded" : {
-      "title" : "تعذر تحميل مُعدلات الرسوم. يرجى تعيين الرسوم يدوياً"
-    },
-    "FeeRequired" : {
-      "title" : "الرسوم مطلوبة"
-    },
-    "GasLessThanEstimate" : {
-      "title" : "قد يكون هذا منخفضاً جداً. يرجى زيادته"
-    },
-    "UnknownMCU" : {
-      "title" : "إصدار MCU غير معروف",
-      "description" : "يرجى التواصل مع دعم Ledger"
-    },
-    "MCUNotGenuineToDashboard" : {
-      "title" : "قم بالوصول إلى اللوحة الرئيسية للتحديث",
-      "description" : "",
-      "list" : {
-        "1" : "افصل كبل USB وأعد توصيله دون الضغط على أي أزرار.",
-        "2" : "اضغط على كلا الزرين معاً ثلاث مرات لعرض اللوحة الرئيسية.",
-        "3" : "افتح المدير وانقر على \"Update firmware\" (تحديث البرنامج الثابت)."
-      }
-    },
-    "UnavailableTezosOriginatedAccountReceive" : {
-      "title" : "لا يمكن التلقي في حسابات فرعية",
-      "description" : "إذا كنت تريد تلقي الأموال، يرجى استخدام الحساب الرئيسي."
-    },
-    "UnavailableTezosOriginatedAccountSend" : {
-      "title" : "لا يمكن الإرسال من الحسابات الفرعية بعد",
-      "description" : "ستتم إضافة هذه الميزة في مرحلة لاحقة بسبب التغييرات التي تم تقديمها مؤخراً من خلال تحديث Babylon."
-    },
-    "RecommendUndelegation" : {
-      "title" : "يرجى إلغاء تفويض الحساب قبل إفراغه"
-    },
-    "RecommendSubAccountsToEmpty" : {
-      "title" : "يرجى إفراغ جميع الحسابات الفرعية أولاً"
-    },
-    "NotSupportedLegacyAddress" : {
-      "title" : "صيغة العنوان القديمة هذه لم تعد مدعومة"
-    },
-    "BtcUnmatchedApp" : {
-      "title" : "هذا التطبيق الخطأ",
-      "description" : "افتح تطبيق \"{{managerAppName}}\" على جهازك"
-    },
-    "DeviceNameInvalid" : {
-      "title" : "يرجى اختيار اسم الجهاز بدون '{{invalidCharacters}}'"
-    },
-    "LedgerAPIErrorWithMessage" : {
-      "title" : "{{message}}",
-      "description" : "يرجى إعادة المحاولة أو التواصل مع دعم Ledger."
-    },
-    "ManagerAppRelyOnBTC" : {
-      "title" : "تطبيقات بيتكوين وإيثريوم مطلوبة",
-      "description" : "قم بتثبيت أحدث تطبيقات بيتكوين وإيثريوم أولاً."
-    },
-    "UserRefusedDeviceNameChange" : {
-      "title" : "تم إلغاء إعادة التسمية على الجهاز",
-      "description" : "حاول مرة أخرى واسمح بإعادة التسمية على جهازك"
-    },
-    "SyncError" : {
-      "title" : "خطأ في المزامنة",
-      "description" : "تعذرت مزامنة بعض الحسابات"
-    },
-    "TronNoFrozenForBandwidth" : {
-      "title" : "لا توجد أصول لإزالة تجميدها",
-      "description" : "ليس لديك أصول نطاق ترددي (Bandwidth) لإزالة تجميدها"
-    },
-    "TronNoFrozenForEnergy" : {
-      "title" : "لا توجد أصول لإزالة تجميدها",
-      "description" : "ليس لديك أصول مرتبطة بالطاقة لإزالة التجميد"
-    },
-    "TronUnfreezeNotExpired" : {
-      "title" : "إزالة التجميد غير متوفر بعد",
-      "description" : "يجب الانتظار 3 أيام بعد آخر عملية تجميد لك"
-    },
-    "TronVoteRequired" : {
-      "title" : "مطلوب على الأقل 1 صوت"
-    },
-    "TronInvalidVoteCount" : {
-      "title" : "صيغة التصويت غير صحيحة",
-      "description" : "يمكنك التصويت فقط باستخدام أرقام كاملة"
-    },
-    "TronRewardNotAvailable" : {
-      "title" : "المكافأة غير قابلة للمطالبة بعد",
-      "description" : "يجب أن تنتظر 24 ساعة بين المطالبات"
-    },
-    "TronNoReward" : {
-      "title" : "لا توجد مكافأة للمطالبة بها"
-    },
-    "TronInvalidFreezeAmount" : {
-      "title" : "لا يمكن أن يكون المبلغ المراد تجميده أقل من 1"
-    },
-    "TronSendTrc20ToNewAccountForbidden" : {
-      "title" : "إرسال TRC20 إلى حساب جديد لن يؤدي إلى تفعيله",
-      "description" : "يجب تفعيل حساب المستلم قبل إرسال TRC20 إليه. أرسل أي من TRX أو TRC10 إلى حساب لتفعيله."
-    },
-    "TronUnexpectedFees" : {
-      "title" : "قد يتم تطبيق رسوم إضافية"
-    },
-    "TronNotEnoughTronPower" : {
-      "title" : "لا توجد أصوات كافية"
-    },
-    "TronTransactionExpired" : {
-      "title" : "انتهت صلاحية المعاملة",
-      "description" : "يجب تطبيق التوقيع في غضون 30 ثانية. يرجى إعادة المحاولة مرة أخرى."
-    },
-    "TronNotEnoughEnergy" : {
-      "title" : "لا توجد طاقة كافية لإرسال رمز التوكن هذا"
-    },
-    "PairingFailed" : {
-      "title" : "لم يتم إجراء الإقران بنجاح",
-      "description" : "يرجى إعادة المحاولة أو الاتصال بدعم ليدجر إذا كان لديك شك."
-    },
-    "GenuineCheckFailed" : {
-      "title" : "فشل اختبار الأصالة",
-      "description" : "حدث خطأ ما. يرجى المحاولة مرة أخرى أو التواصل مع دعم Ledger إذا كان لديك شك."
-    },
-    "EthAppPleaseEnableContractData" : {
-      "title" : "يرجى تمكين بيانات العقد (contract data) في إعدادات (Settings) تطبيق إيثريوم"
-    },
-    "InvalidXRPTag" : {
-      "title" : "علامة وجهة XRP غير صالحة"
-    },
-    "NotEnoughBalanceToDelegate" : {
-      "title" : "رصيد غير كافٍ للتفويض"
-    },
-    "NotEnoughDelegationBalance" : {
-      "title" : "رصيد غير كافٍ للتفويض"
-    },
-    "NotEnoughBalanceInParentAccount" : {
-      "title" : "رصيد غير كافٍ في الحساب الرئيسي"
-    },
-    "quantityNeedsToBePositive" : {
-      "title" : "يجب أن تكون الكمية على الأقل 1"
-    },
-    "NotEnoughSpendableBalance" : {
-      "title" : "لا يمكن للرصيد أن يقل عن {{minimumAmount}}"
-    },
-    "WrongAppForCurrency" : {
-      "title" : "يرجى فتح تطبيق {{expected}}"
-    },
-    "FeeTooHigh" : {
-      "title" : "رسوم الشبكة أعلى من %10 من المبلغ"
-    },
-    "SourceHasMultiSign" : {
-      "title" : "يرجى تعطيل خاصية التوقيع المتعدد لإرسال {{currencyName}}"
-    },
-    "SwapExchangeRateAmountTooLow" : {
-      "title" : "يجب أن يكون المبلغ على الأقل {{minAmountFromFormatted}}"
-    },
-    "SwapExchangeRateAmountTooHigh" : {
-      "title" : "يجب أن يكون المبلغ أقل من {{maxAmountFromFormatted}}"
-    },
-    "PolkadotElectionClosed" : {
-      "title" : "يجب إغلاق باب انتخاب المدققين"
-    },
-    "PolkadotNotValidator" : {
-      "title" : "بعض العناوين المختارة ليست مدققين"
-    },
-    "PolkadotLowBondedBalance" : {
-      "title" : "سيتم إلغاء تقيد جميع الأصول المقيدة إذا كانت أقل من 1 DOT"
-    },
-    "PolkadotNoUnlockedBalance" : {
-      "title" : "ليس لديك أصول غير مقيدة"
-    },
-    "PolkadotNoNominations" : {
-      "title" : "ليس لديك ترشيحات"
-    },
-    "PolkadotAllFundsWarning" : {
-      "title" : "تأكد أن لديك رصيد كافي متبقي لرسوم المعاملات المستقبلية"
-    },
-    "PolkadotDoMaxSendInstead" : {
-      "title" : "لا يمكن للرصيد أن يقل عن {{minimumBalance}} أرسل الحد الأقصى الى حساب خالي."
-    },
-    "PolkadotBondMinimumAmount" : {
-      "title" : "يجب عليك تقييد على الأقل {{minimumBondAmount}}."
-    },
-    "PolkadotBondMinimumAmountWarning" : {
-      "title" : "ينبغي ألا يقل رصيدك المُقيّد عن {{minimumBondBalance}}."
-    },
-    "PolkadotMaxUnbonding" : {
-      "title" : "لقد تجاوزت الحد المسموح به لإلغاء التقيد"
-    },
-    "PolkadotValidatorsRequired" : {
-      "title" : "يجب عليك اختيار مدقق واحد على الأقل"
-    },
-    "ServiceStatusWarning" : {
-      "title" : "{{message}}",
-      "description" : ""
-    },
-    "TaprootNotActivated" : {
-      "title" : "الإرسال إلى عنوان taproot غير آمن قبل تنشيط الشبكة الرئيسية (mainnet)"
-    },
-    "SolanaAccountNotFunded" : {
-      "title" : "الحساب غير ممول"
-    },
-    "SolanaMemoIsTooLong" : {
-      "title" : "الملاحظة طويلة جداً. الحد الأقصى للطول هو {{maxLength}}"
-    },
-    "SolanaAddressOfEd25519" : {
-      "title" : "العنوان خارج منحنى ed25519"
-    },
-    "SolanaUseAllAmountStakeWarning" : {
-      "title" : "تأكد أن لديك رصيد كافي متبقي لرسوم المعاملات المستقبلية"
-    },
-    "SolanaTxSimulationFailedWhilePendingOp" : {
-      "title" : "معاملتك السابقة لم تتم معالجتها بعد. يُرجى الانتظار لحظة ثم التحقق من سجل المعاملات قبل المحاولة مرة أخرى."
-    },
-    "SolanaTxConfirmationTimeout" : {
-      "title" : "يحتمل أن تكون معاملتك قد فشلت. يُرجى الانتظار لحظة ثم تحقق من سجل المعاملات قبل المحاولة مرة أخرى."
-    },
-    "NotEnoughNftOwned" : {
-      "title" : "لقد تجاوزت عدد رموز التوكن المتاحة"
-    },
-    "CardanoMinAmountError" : {
-      "title" : "الحد الأدنى للمبلغ القابل للإرسال هو {{amount}} ADA"
-    },
-    "CardanoNotEnoughFunds" : {
-      "title" : "يرجى التأكد أن لديك أرصدة مالية كافية لدفع الرسوم."
-    },
-    "StellarWrongMemoFormat" : {
-      "title" : "صيغة الملاحظة خاطئة"
-    },
-    "StellarMemoRecommended" : {
-      "title" : "قد يلزم إضافة ملاحظة عند الإرسال إلى هذا المستلم"
-    },
-    "StellarAssetNotAccepted" : {
-      "title" : "هذا المستلم ليس لديه خط ثقة (trustline) إلى {{assetCode}} بعد."
-    },
-    "StellarAssetRequired" : {
-      "title" : "يجب اختيار أصل Stellar قبل إضافة خط ثقة (trustline)"
-    },
-    "StellarAssetNotFound" : {
-      "title" : "لا يمكن العثور على أصل Stellar الذي تم اختياره"
-    },
-    "StellarNotEnoughNativeBalance" : {
-      "title" : "عفواً، الأموال المتوفرة غير كافية",
-      "description" : "يرجى التأكد من أن الحساب به أموال كافية لتغطية رسوم المعاملة"
-    },
-    "StellarFeeSmallerThanRecommended" : {
-      "title" : "الرسوم التي تم تحديدها أقل من الرسوم الموصى بها"
-    },
-    "StellarFeeSmallerThanBase" : {
-      "title" : "الحد الأدنى لرسوم المعاملة هو 0.00001 XLM."
-    },
-    "StellarNotEnoughNativeBalanceToAddTrustline" : {
-      "title" : "عفواً، الأموال المتوفرة غير كافية",
-      "description" : "يرجى التأكد من أن الحساب به أموال كافية لتغطية خط الثقة (trustline) الجديد"
-    },
-    "StellarMuxedAccountNotExist" : {
-      "title" : "حساب Stellar غير موجود"
-    },
-    "StellarSourceHasMultiSign" : {
-      "title" : "يرجى تعطيل التوقيع المتعدد لإجراء معاملات Stellar"
-    }
-  },
-  "cryptoOrg" : {
-    "memo" : "ملاحظة (تسمية الوجهة)",
-    "memoPlaceholder" : "اختياري",
-    "memoWarningText" : "عند استخدام ملاحظة، تحقق بعناية من المعلومات مع المستلم"
-  },
-  "hedera" : {
-    "name" : "hedera",
-    "createHederaAccountHelp" : {
-      "text" : "يرجي الرجوع إلى مقالة الدعم هذه لمعرفة",
-      "link" : "كيفية إنشاء حساب Hedera"
-    },
-    "currentAddress" : {
-      "messageIfVirtual" : "عنوانك {{name}} لا يمكن تأكيده على جهازك Ledger. استخدمه على مسؤوليتك الخاصة."
-    },
-    "send" : {
-      "memo" : {
-        "label" : "ملاحظة (اختيارية)",
-        "characterCount" : "{{memoLength}} / {{memoMaxLength}}"
-      }
-    }
-  },
-  "drawers" : {
-    "selectCurrency" : {
-      "title" : "اختر أصل"
-    },
-    "selectAccount" : {
-      "title" : "اختر حساب"
-    }
-=======
     },
     "cryptoOrg": {
       "memo": "ملاحظة (تسمية الوجهة)",
@@ -7351,6 +4743,5 @@
         "title": "اختر حساب"
       }
     }
->>>>>>> c86db991
   }
 }