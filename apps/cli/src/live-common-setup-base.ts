/* eslint-disable no-console */
import winston from "winston";
import { EnvName, setEnvUnsafe } from "@ledgerhq/live-common/env";
import simple from "@ledgerhq/live-common/logs/simple";
import { listen } from "@ledgerhq/logs";
import { setSupportedCurrencies } from "@ledgerhq/live-common/currencies/index";
import { setPlatformVersion } from "@ledgerhq/live-common/platform/version";

setPlatformVersion("1.1.0");

setSupportedCurrencies([
  "bitcoin",
  "ethereum",
  "bsc",
  "polkadot",
  "ripple",
  "litecoin",
  "polygon",
  "bitcoin_cash",
  "stellar",
  "dogecoin",
  "cosmos",
  "dash",
  "tron",
  "tezos",
  "elrond",
  "ethereum_classic",
  "zcash",
  "decred",
  "digibyte",
  "algorand",
  "qtum",
  "bitcoin_gold",
  "komodo",
  "pivx",
  "zencash",
  "vertcoin",
  "peercoin",
  "viacoin",
  "stakenet",
  "bitcoin_testnet",
  "ethereum_ropsten",
  "ethereum_goerli",
  "cosmos_testnet",
  "crypto_org",
  "crypto_org_croeseid",
  "celo",
  "hedera",
  "cardano",
  "solana",
<<<<<<< HEAD
  "filecoin",
=======
  "osmosis"
>>>>>>> 3b106fc2
]);

for (const k in process.env) setEnvUnsafe(k as EnvName, process.env[k]);

const { VERBOSE, VERBOSE_FILE } = process.env;
const logger = winston.createLogger({
  level: "debug",
  transports: [],
});
const { format } = winston;
const { combine, json } = format;
const winstonFormatJSON = json();
const winstonFormatConsole = combine(
  format(({ type: _type, id: _id, date: _date, ...rest }) => rest)(),
  format.colorize(),
  simple()
);
const levels = {
  error: 0,
  warn: 1,
  info: 2,
  http: 3,
  verbose: 4,
  debug: 5,
  silly: 6,
};
const level = VERBOSE && VERBOSE in levels ? VERBOSE : "debug";

if (VERBOSE_FILE) {
  logger.add(
    new winston.transports.File({
      format: winstonFormatJSON,
      filename: VERBOSE_FILE,
      level,
    })
  );
}

if (VERBOSE && VERBOSE !== "json") {
  logger.add(
    new winston.transports.Console({
      format: winstonFormatConsole,
      // FIXME: this option is not recognzed by winston API
      // colorize: true,
      level,
    })
  );
} else {
  logger.add(
    new winston.transports.Console({
      format: winstonFormatJSON,
      silent: !VERBOSE,
      level,
    })
  );
}

listen((log) => {
  const { type } = log;
  let level = "info";

  if (
    type === "apdu" ||
    type === "hw" ||
    type === "speculos" ||
    type.includes("debug")
  ) {
    level = "debug";
  } else if (type.includes("warn")) {
    level = "warn";
  } else if (type.startsWith("network") || type.startsWith("socket")) {
    level = "http";
  } else if (type.includes("error")) {
    level = "error";
  }

  // eslint-disable-next-line @typescript-eslint/ban-ts-comment
  // @ts-ignore
  logger.log(level, log);
});<|MERGE_RESOLUTION|>--- conflicted
+++ resolved
@@ -48,11 +48,8 @@
   "hedera",
   "cardano",
   "solana",
-<<<<<<< HEAD
+  "osmosis",
   "filecoin",
-=======
-  "osmosis"
->>>>>>> 3b106fc2
 ]);
 
 for (const k in process.env) setEnvUnsafe(k as EnvName, process.env[k]);
