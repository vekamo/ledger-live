/* eslint-disable no-console */
import winston from "winston";
import { EnvName, setEnvUnsafe } from "@ledgerhq/live-common/env";
import simple from "@ledgerhq/live-common/logs/simple";
import { listen } from "@ledgerhq/logs";
import { setSupportedCurrencies } from "@ledgerhq/live-common/currencies/index";
import { setPlatformVersion } from "@ledgerhq/live-common/platform/version";
import { PLATFORM_VERSION } from "@ledgerhq/live-common/platform/constants";
import { setWalletAPIVersion } from "@ledgerhq/live-common/wallet-api/version";
import { WALLET_API_VERSION } from "@ledgerhq/live-common/wallet-api/constants";

setPlatformVersion(PLATFORM_VERSION);
setWalletAPIVersion(WALLET_API_VERSION);

setSupportedCurrencies([
  "bitcoin",
  "ethereum",
  "bsc",
  "polkadot",
  "ripple",
  "litecoin",
  "polygon",
  "bitcoin_cash",
  "stellar",
  "dogecoin",
  "cosmos",
  "dash",
  "tron",
  "tezos",
  "elrond",
  "ethereum_classic",
  "zcash",
  "decred",
  "digibyte",
  "algorand",
  "qtum",
  "bitcoin_gold",
  "komodo",
  "pivx",
  "zencash",
  "vertcoin",
  "peercoin",
  "viacoin",
  "stakenet",
  "bitcoin_testnet",
  "ethereum_ropsten",
  "ethereum_goerli",
  "cosmos_testnet",
  "crypto_org",
  "crypto_org_croeseid",
  "celo",
  "hedera",
  "cardano",
  "solana",
  "osmosis",
  "fantom",
  "moonbeam",
  "cronos",
  "songbird",
  "flare",
<<<<<<< HEAD
  "mimblewimble_coin",
  "mimblewimble_coin_floonet",
  "grin",
  "grin_testnet",
=======
  "near",
>>>>>>> 6fd2b7b5
]);

for (const k in process.env) setEnvUnsafe(k as EnvName, process.env[k]);

const { VERBOSE, VERBOSE_FILE } = process.env;
const logger = winston.createLogger({
  level: "debug",
  transports: [],
});
const { format } = winston;
const { combine, json } = format;
const winstonFormatJSON = json();
const winstonFormatConsole = combine(
  format(({ type, message, id: _id, date: _date, ...rest }) => ({ ...rest, message: `${type}: ${message}` }) )(),
  format.colorize(),
  simple()
);
const levels = {
  error: 0,
  warn: 1,
  info: 2,
  http: 3,
  verbose: 4,
  debug: 5,
  silly: 6,
};
const level = VERBOSE && VERBOSE in levels ? VERBOSE : "debug";

if (VERBOSE_FILE) {
  logger.add(
    new winston.transports.File({
      format: winstonFormatJSON,
      filename: VERBOSE_FILE,
      level,
    })
  );
}

if (VERBOSE && VERBOSE !== "json") {
  logger.add(
    new winston.transports.Console({
      format: winstonFormatConsole,
      // FIXME: this option is not recognzed by winston API
      // colorize: true,
      level,
    })
  );
} else {
  logger.add(
    new winston.transports.Console({
      format: winstonFormatJSON,
      silent: !VERBOSE,
      level,
    })
  );
}

listen((log) => {
  const { type } = log;
  let level = "info";

  if (
    type === "apdu" ||
    type === "hw" ||
    type === "speculos" ||
    type.includes("debug")
  ) {
    level = "debug";
  } else if (type.includes("warn")) {
    level = "warn";
  } else if (type.startsWith("network") || type.startsWith("socket")) {
    level = "http";
  } else if (type.includes("error")) {
    level = "error";
  }

  // eslint-disable-next-line @typescript-eslint/ban-ts-comment
  // @ts-ignore
  logger.log(level, log);
});<|MERGE_RESOLUTION|>--- conflicted
+++ resolved
@@ -58,14 +58,11 @@
   "cronos",
   "songbird",
   "flare",
-<<<<<<< HEAD
   "mimblewimble_coin",
   "mimblewimble_coin_floonet",
   "grin",
   "grin_testnet",
-=======
   "near",
->>>>>>> 6fd2b7b5
 ]);
 
 for (const k in process.env) setEnvUnsafe(k as EnvName, process.env[k]);
