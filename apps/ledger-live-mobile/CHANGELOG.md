--- conflicted
+++ resolved
@@ -1,6 +1,23 @@
 # live-mobile
 
-<<<<<<< HEAD
+## 3.4.0-next.4
+
+### Patch Changes
+
+- Updated dependencies [[`bdc76d75f`](https://github.com/LedgerHQ/ledger-live/commit/bdc76d75f9643129384c76ac9868e160c4b52062)]:
+  - @ledgerhq/live-common@24.0.0-next.4
+
+## 3.4.0-next.3
+
+### Minor Changes
+
+- 5145781e5: NFT counter value added on LLM and LLD with feature flagging
+
+### Patch Changes
+
+- Updated dependencies [5145781e5]
+  - @ledgerhq/live-common@24.0.0-next.3
+
 ## 3.3.1
 
 ### Patch Changes
@@ -19,24 +36,6 @@
 ### Patch Changes
 
 - b8dad7183: Fix an edge case where the readonly example portfolio would show up instead of the real one
-=======
-## 3.4.0-next.4
-
-### Patch Changes
-
-- Updated dependencies [[`bdc76d75f`](https://github.com/LedgerHQ/ledger-live/commit/bdc76d75f9643129384c76ac9868e160c4b52062)]:
-  - @ledgerhq/live-common@24.0.0-next.4
-
-## 3.4.0-next.3
-
-### Minor Changes
-
-- 5145781e5: NFT counter value added on LLM and LLD with feature flagging
-
-### Patch Changes
-
-- Updated dependencies [5145781e5]
-  - @ledgerhq/live-common@24.0.0-next.3
 
 ## 3.3.1-next.2
 
@@ -73,7 +72,6 @@
 - Updated dependencies [e9decc277]
   - @ledgerhq/live-common@24.0.0-next.0
   - @ledgerhq/native-ui@0.8.1-next.0
->>>>>>> b531aa0b
 
 ## 3.3.0
 
