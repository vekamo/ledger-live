{
  "engines": {
    "node": ">=14"
  },
  "name": "live-mobile",
<<<<<<< HEAD
  "version": "3.6.0",
=======
  "version": "3.7.0",
>>>>>>> 7e3ad572
  "private": true,
  "scripts": {
    "postinstall": "zx ./scripts/post.mjs",
    "pod": "cd ios && bundle exec pod install --repo-update",
    "start": "react-native start",
    "ios": "react-native run-ios",
    "android": "react-native run-android --appIdSuffix=debug",
    "android:hermes": "export HERMES_ENABLED_ANDROID=true && yarn android",
    "detox": "./node_modules/.bin/detox",
    "e2e:build": "pnpm detox build",
    "e2e:test": "pnpm detox test",
    "prebeta": "bundle install",
    "beta": "bundle exec fastlane beta --env staging",
    "ios:staging": "ENVFILE=.env.staging react-native run-ios --configuration Staging",
    "preios:local:ipa": "bundle install",
    "ios:local:ipa": "bundle exec fastlane ios local_ipa --env staging",
    "preios:ci:testflight": "bundle install",
    "ios:ci:testflight": "bundle exec fastlane ios ci_testflight --env production",
    "preios:ci:adhoc": "bundle install",
    "ios:ci:adhoc": "bundle exec fastlane ios ci_adhoc --env adhoc",
    "preios:ci:nightly": "bundle install",
    "ios:ci:nightly": "bundle exec fastlane ios ci_nightly --env nightly",
    "ios:device:add": "bundle exec fastlane ios add_ios_device",
    "ios:sync:profiles": "bundle exec fastlane ios sync_ios_profiles",
    "preandroid:apk": "bundle install",
    "android:apk": "bundle exec fastlane android apk --env staging",
    "preandroid:ci:playstore": "bundle install",
    "android:ci:playstore": "bundle exec fastlane android ci_playstore --env production",
    "preandroid:ci:nightly": "bundle install",
    "android:ci:nightly": "bundle exec fastlane android ci_nightly --env nightly",
    "android:hermes:staging": "export HERMES_ENABLED_ANDROID=true && pnpm android:staging",
    "android:staging": "cd android && ./gradlew assembleStagingRelease",
    "android:install": "./scripts/install-and-run-apk.sh",
    "android:clean": "$ANDROID_HOME/platform-tools/adb shell pm clear com.ledger.live",
    "android:mock": "cd android && ENVFILE=.env.mock ./gradlew assembleStagingRelease",
    "android:release": "./scripts/android-release.sh",
    "mock-android": "pnpm android:mock && pnpm android:install",
    "staging-android": "pnpm android:staging && pnpm android:install",
    "prettier": "prettier --write \"src/**/*.{ts,tsx}\"",
    "lint": "eslint src --ext .js,.json,.ts,.tsx",
    "lint:fix": "pnpm lint --fix",
    "typecheck": "node scripts/typecheck",
    "test": "",
    "sync-locales": "./scripts/sync-locales.sh",
    "test-deep-links": "ws --spa ./deep-links-test-page.html"
  },
  "jest": {
    "preset": "react-native",
    "transform": {
      "^.+\\.js$": "<rootDir>/node_modules/react-native/jest/preprocessor.js"
    }
  },
  "dependencies": {
    "@azure/core-asynciterator-polyfill": "^1.0.2",
    "@babel/plugin-transform-named-capturing-groups-regex": "^7.16.8",
    "@formatjs/intl-datetimeformat": "^5.0.0",
    "@formatjs/intl-getcanonicallocales": "^1.9.1",
    "@formatjs/intl-locale": "^2.4.46",
    "@formatjs/intl-numberformat": "^7.4.2",
    "@formatjs/intl-pluralrules": "^4.3.2",
    "@ledgerhq/devices": "workspace:^",
    "@ledgerhq/errors": "workspace:^",
    "@ledgerhq/hw-transport": "workspace:^",
    "@ledgerhq/hw-transport-http": "workspace:^",
    "@ledgerhq/live-common": "workspace:^",
    "@ledgerhq/logs": "workspace:^",
    "@ledgerhq/native-ui": "workspace:^",
    "@ledgerhq/react-native-hid": "workspace:^",
    "@ledgerhq/react-native-hw-transport-ble": "workspace:^",
    "@ledgerhq/react-native-passcode-auth": "^2.1.0",
<<<<<<< HEAD
    "@ledgerhq/types-cryptoassets": "workspace:^",
    "@ledgerhq/types-live": "workspace:^",
=======
    "@ledgerhq/types-live": "workspace:^",
    "@ledgerhq/types-cryptoassets": "workspace:^",
>>>>>>> 7e3ad572
    "@polkadot/reactnative-identicon": "2.2.1",
    "@polkadot/x-randomvalues": "9.1.1",
    "@react-native-async-storage/async-storage": "^1.15.17",
    "@react-native-community/cli": "^7.0.1",
    "@react-native-community/cli-platform-android": "^7.0.1",
    "@react-native-community/cli-platform-ios": "^7.0.1",
    "@react-native-community/clipboard": "^1.5.1",
    "@react-native-community/netinfo": "^6.0.1",
    "@react-native-firebase/app": "^14.11.1",
    "@react-native-firebase/messaging": "^14.11.1",
    "@react-native-firebase/remote-config": "^14.11.1",
    "@react-native-masked-view/masked-view": "^0.2.6",
    "@react-navigation/bottom-tabs": "^6.0.9",
    "@react-navigation/elements": "^1.2.1",
    "@react-navigation/material-top-tabs": "^6.0.6",
    "@react-navigation/native": "^6.0.6",
    "@react-navigation/stack": "^6.0.11",
    "@segment/analytics-react-native": "^1.5.0",
    "@sentry/cli": "^1.73.0",
    "@sentry/react-native": "^4.1.3",
    "asyncstorage-down": "^4.2.0",
    "axios": "^0.26.0",
    "bignumber.js": "^9.0.1",
    "buffer": "6.0.3",
    "color": "^3.1.3",
    "d3-array": "~2.3.0",
    "d3-scale": "^3.2.1",
    "d3-shape": "^1.3.7",
    "date-fns": "^2.23.0",
    "expo": "^43.0.1",
    "expo-barcode-scanner": "~11.2.0",
    "expo-camera": "~12.0.3",
    "expo-image-loader": "~3.1.1",
    "expo-modules-autolinking": "^0.5.5",
    "expo-modules-core": "^0.6.5",
    "fuse.js": "^6.4.6",
    "hermes-engine": "0.9.0",
    "hoist-non-react-statics": "3.3.2",
    "i18next": "20.3.5",
    "invariant": "2.2.4",
    "json-rpc-2.0": "^0.2.19",
    "lodash": "4.17.21",
    "lottie-ios": "3.2.3",
    "lottie-react-native": "^5.1.3",
    "node-libs-react-native": "^1.2.1",
    "prando": "^6.0.1",
    "prop-types": "^15.8.1",
    "qrloop": "^1.2.0",
    "react": "^17.0.2",
    "react-i18next": "11.12.0",
    "react-is": "^17.0.2",
    "react-native": "0.68.2",
    "react-native-adjust": "^4.29.6",
    "react-native-android-location-services-dialog-box": "^2.8.2",
    "react-native-animatable": "^1.3.3",
    "react-native-ble-plx": "2.0.3",
    "react-native-codegen": "^0.0.7",
    "react-native-config": "1.4.4",
    "react-native-easy-markdown": "^2.0.0",
    "react-native-extra-dimensions-android": "^1.2.5",
    "react-native-fast-crypto": "^2.2.0",
    "react-native-fast-image": "^8.5.11",
    "react-native-fingerprint-scanner": "git+https://github.com/hieuvp/react-native-fingerprint-scanner.git#f1d136f605412d58e4de9e7e155d6f818ba24731",
    "react-native-gesture-handler": "^2.5.0",
    "react-native-keychain": "^7.0.0",
    "react-native-level-fs": "^3.0.0",
    "react-native-localize": "^2.2.1",
    "react-native-modal": "^13.0.0",
    "react-native-navigation-bar-color": "^2.0.1",
    "react-native-os": "^1.2.6",
    "react-native-performance": "^2.1.0",
    "react-native-qrcode-svg": "6.1.1",
    "react-native-randombytes": "^3.6.1",
    "react-native-reanimated": "^2.8.0",
    "react-native-redash": "^16.0.11",
    "react-native-safe-area-context": "^4.1.4",
    "react-native-safe-area-view": "^1.1.1",
    "react-native-screens": "^3.9.0",
    "react-native-share": "^6.2.0",
    "react-native-slider": "^0.11.0",
    "react-native-splash-screen": "3.2.0",
    "react-native-svg": "^12.1.1",
    "react-native-tab-view": "2.16.0",
    "react-native-tcp": "^4.0.0",
    "react-native-text-input-mask": "^3.1.4",
    "react-native-udp": "^4.1.4",
    "react-native-url-polyfill": "^1.3.0",
    "react-native-vector-icons": "^8.1.0",
    "react-native-version-number": "^0.3.6",
    "react-native-video": "^5.2.0",
    "react-native-webview": "^11.17.1",
    "react-redux": "7.2.6",
    "redux": "^4.1.2",
    "redux-actions": "2.6.5",
    "redux-thunk": "2.3.0",
    "reselect": "4.0.0",
    "rn-snoopy": "^2.0.2",
    "rxjs": "^6.6.6",
    "rxjs-compat": "^6.6.6",
    "semver": "^7.3.7",
    "storyly-react-native": "1.24.1",
<<<<<<< HEAD
=======
    "stream-browserify": "^3.0.0",
    "string_decoder": "~1.3.0",
>>>>>>> 7e3ad572
    "styled-components": "^5.3.3",
    "styled-system": "^5.1.5",
    "text-encoding-polyfill": "^0.6.7",
    "uuid": "^8.3.2"
  },
  "devDependencies": {
    "@actions/core": "^1.5.0",
    "@babel/core": "^7.12.9",
    "@babel/runtime": "^7.12.5",
    "@react-native-community/eslint-config": "^2.0.0",
    "@types/color": "^3.0.3",
    "@types/d3-shape": "^3.0.2",
    "@types/invariant": "^2.2.35",
    "@types/jest": "^27.4.1",
    "@types/lodash": "^4.14.182",
    "@types/react": "^17.0.30",
    "@types/react-native": "^0.65.21",
    "@types/react-native-vector-icons": "^6.4.10",
    "@types/react-native-video": "^5.0.13",
    "@types/react-redux": "^7.1.24",
    "@types/react-test-renderer": "^17.0.1",
    "@types/redux-actions": "^2.6.2",
    "@types/semver": "^7.3.9",
    "@types/styled-components": "^5.1.25",
    "@types/styled-system": "^5.1.15",
    "@typescript-eslint/eslint-plugin": "^5.33.1",
    "@typescript-eslint/parser": "^5.33.1",
    "babel-jest": "^26.6.3",
    "babel-plugin-module-resolver": "^4.1.0",
    "detox": "^19.6.5",
    "eslint": "7.32.0",
    "eslint-config-airbnb": "^18.2.1",
    "eslint-config-prettier": "^8.3.0",
    "eslint-find-rules": "^3.6.1",
    "eslint-import-resolver-typescript": "^3.4.2",
    "eslint-plugin-detox": "^1.0.0",
    "eslint-plugin-import": "^2.26.0",
    "eslint-plugin-json": "^3.1.0",
    "eslint-plugin-jsx-a11y": "^6.4.1",
    "eslint-plugin-prettier": "^4.0.0",
    "eslint-plugin-react": "^7.29.2",
    "eslint-plugin-react-hooks": "^4.2.0",
    "flipper-plugin-rn-performance-android": "^0.1.0",
    "jest": "^28.1.1",
    "jest-circus": "^28.1.1",
    "jetifier": "^1.6.6",
    "local-web-server": "^4.2.1",
    "metro": "^0.67.0",
    "metro-extra-config": "workspace:*",
    "metro-minify-uglify": "^0.67.0",
    "metro-react-native-babel-preset": "^0.67.0",
    "metro-resolver": "^0.67.0",
    "metro-transform-worker": "^0.67.0",
    "prettier": "^2.7.1",
    "react-native-debugger-open": "^0.3.25",
    "react-native-flipper-performance-plugin": "^0.2.1",
    "typescript": "^4.6.4",
    "ws": "^7.5.2"
  }
}<|MERGE_RESOLUTION|>--- conflicted
+++ resolved
@@ -3,11 +3,7 @@
     "node": ">=14"
   },
   "name": "live-mobile",
-<<<<<<< HEAD
-  "version": "3.6.0",
-=======
   "version": "3.7.0",
->>>>>>> 7e3ad572
   "private": true,
   "scripts": {
     "postinstall": "zx ./scripts/post.mjs",
@@ -78,13 +74,8 @@
     "@ledgerhq/react-native-hid": "workspace:^",
     "@ledgerhq/react-native-hw-transport-ble": "workspace:^",
     "@ledgerhq/react-native-passcode-auth": "^2.1.0",
-<<<<<<< HEAD
     "@ledgerhq/types-cryptoassets": "workspace:^",
     "@ledgerhq/types-live": "workspace:^",
-=======
-    "@ledgerhq/types-live": "workspace:^",
-    "@ledgerhq/types-cryptoassets": "workspace:^",
->>>>>>> 7e3ad572
     "@polkadot/reactnative-identicon": "2.2.1",
     "@polkadot/x-randomvalues": "9.1.1",
     "@react-native-async-storage/async-storage": "^1.15.17",
@@ -186,11 +177,6 @@
     "rxjs-compat": "^6.6.6",
     "semver": "^7.3.7",
     "storyly-react-native": "1.24.1",
-<<<<<<< HEAD
-=======
-    "stream-browserify": "^3.0.0",
-    "string_decoder": "~1.3.0",
->>>>>>> 7e3ad572
     "styled-components": "^5.3.3",
     "styled-system": "^5.1.5",
     "text-encoding-polyfill": "^0.6.7",
