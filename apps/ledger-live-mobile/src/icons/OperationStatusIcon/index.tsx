import React from "react";
import { OperationType } from "@ledgerhq/types-live";
import { Icons, BoxedIcon } from "@ledgerhq/native-ui";
import {
  DEFAULT_BOX_SIZE,
  DEFAULT_ICON_SIZE,
  DEFAULT_BADGE_SIZE,
} from "@ledgerhq/native-ui/components/Icon/BoxedIcon";

const iconsComponent = {
  OUT: Icons.ArrowTopMedium,
  IN: Icons.ArrowBottomMedium,
  DELEGATE: Icons.HandshakeMedium,
  REDELEGATE: Icons.DelegateMedium,
  UNDELEGATE: Icons.UndelegateMedium,
  REVEAL: Icons.EyeMedium,
  CREATE: Icons.PlusMedium,
  NONE: Icons.ArrowFromBottomMedium,
  FREEZE: Icons.FreezeMedium,
  UNFREEZE: Icons.UnfreezeMedium,
  VOTE: Icons.VoteMedium,
  REWARD: Icons.StarMedium,
  FEES: Icons.FeesMedium,
  OPT_IN: Icons.PlusMedium,
  OPT_OUT: Icons.TrashMedium,
  CLOSE_ACCOUNT: Icons.TrashMedium,
  REDEEM: Icons.MinusMedium,
  SUPPLY: Icons.ArrowRightMedium,
  APPROVE: Icons.PlusMedium,
  BOND: Icons.LinkMedium,
  UNBOND: Icons.LinkNoneMedium,
  WITHDRAW_UNBONDED: Icons.CoinsMedium,
  SLASH: Icons.TrashMedium,
  NOMINATE: Icons.VoteMedium,
  CHILL: Icons.VoteMedium,
  REWARD_PAYOUT: Icons.ClaimRewardsMedium,
  SET_CONTROLLER: Icons.ArrowFromBottomMedium,
  NFT_IN: Icons.ArrowBottomMedium,
  NFT_OUT: Icons.ArrowTopMedium,
  ACTIVATE: Icons.ShieldCheckMedium,
  LOCK: Icons.LockMedium,
  UNLOCK: Icons.UnlockMedium,
  REVOKE: Icons.VoteNoneMedium,
  REGISTER: Icons.PlusMedium,
<<<<<<< HEAD
  COINBASE_REWARD: Icons.StarMedium,
=======
  STAKE: Icons.HandshakeMedium,
  UNSTAKE: Icons.UndelegateMedium,
  WITHDRAW_UNSTAKED: Icons.CoinsMedium,
>>>>>>> 6fd2b7b5
};

const OperationStatusIcon = ({
  type,
  confirmed,
  failed,
  Badge,
  size = 24,
}: {
  size?: number;
  type: OperationType;
  confirmed?: boolean;
  Badge?: React.ComponentType<{ size?: number; color?: string }>;
  failed?: boolean;
}) => {
  const Icon =
    iconsComponent[type as keyof typeof iconsComponent] || iconsComponent.NONE;
  const BadgeIcon =
    Badge ||
    (failed
      ? Icons.CircledCrossSolidMedium
      : confirmed
      ? undefined
      : Icons.HistoryMedium);
  const borderColor = failed ? "error.c40" : "neutral.c40";
  const iconColor = failed
    ? "error.c100"
    : confirmed
    ? "neutral.c100"
    : "neutral.c50";
  const badgeColor = failed ? "error.c100" : "neutral.c70";
  return (
    <BoxedIcon
      Icon={Icon}
      Badge={BadgeIcon}
      size={size}
      iconSize={(size * DEFAULT_ICON_SIZE) / DEFAULT_BOX_SIZE}
      badgeSize={(size * DEFAULT_BADGE_SIZE) / DEFAULT_BOX_SIZE}
      borderColor={borderColor}
      iconColor={iconColor}
      badgeColor={badgeColor}
    />
  );
};

export default React.memo(OperationStatusIcon);<|MERGE_RESOLUTION|>--- conflicted
+++ resolved
@@ -42,13 +42,10 @@
   UNLOCK: Icons.UnlockMedium,
   REVOKE: Icons.VoteNoneMedium,
   REGISTER: Icons.PlusMedium,
-<<<<<<< HEAD
   COINBASE_REWARD: Icons.StarMedium,
-=======
   STAKE: Icons.HandshakeMedium,
   UNSTAKE: Icons.UndelegateMedium,
   WITHDRAW_UNSTAKED: Icons.CoinsMedium,
->>>>>>> 6fd2b7b5
 };
 
 const OperationStatusIcon = ({
