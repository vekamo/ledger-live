--- conflicted
+++ resolved
@@ -80,14 +80,11 @@
 import PlatformAppProviderWrapper from "./PlatformAppProviderWrapper";
 import PerformanceConsole from "./components/PerformanceConsole";
 import { useListenToHidDevices } from "./hooks/useListenToHidDevices";
-<<<<<<< HEAD
 import { DeeplinksProvider } from "./navigation/DeeplinksProvider";
 import StyleProvider from "./StyleProvider";
 import { performanceReportSubject } from "./components/PerformanceConsole/usePerformanceReportsLog";
 import { setOsTheme } from "./actions/settings";
-=======
-import { track } from "./analytics";
->>>>>>> 4c6912f6
+
 
 if (Config.DISABLE_YELLOW_BOX) {
   LogBox.ignoreAllLogs();
@@ -218,143 +215,7 @@
   );
 };
 
-<<<<<<< HEAD
 const StylesProvider = ({ children }: { children: React.ReactNode }) => {
-=======
-const getOnboardingLinkingOptions = (acceptedTermsOfUse: boolean) => ({
-  ...linkingOptions,
-  config: {
-    screens: !acceptedTermsOfUse
-      ? {}
-      : {
-          [NavigatorName.Base]: {
-            initialRouteName: NavigatorName.Main,
-            screens: {
-              [ScreenName.PostBuyDeviceScreen]: "hw-purchase-success",
-              [ScreenName.BleDevicePairingFlow]: "sync-onboarding",
-            },
-          },
-        },
-  },
-});
-
-const emptyObject: LiveAppManifest[] = [];
-
-const DeepLinkingNavigator = ({ children }: { children: React.ReactNode }) => {
-  const dispatch = useDispatch();
-  const performanceConsoleEnabled = useEnv("PERFORMANCE_CONSOLE");
-  const hasCompletedOnboarding = useSelector(hasCompletedOnboardingSelector);
-  const wcContext = useContext(_wcContext);
-  const { state } = useRemoteLiveAppContext();
-  const liveAppProviderInitialized = !!state.value || !!state.error;
-  const manifests = state?.value?.liveAppByIndex || emptyObject;
-  // Can be either true, false or null, meaning we don't know yet
-  const [userAcceptedTerms, setUserAcceptedTerms] = useState<boolean | null>(
-    null,
-  );
-
-  const linking = useMemo<LinkingOptions<ReactNavigation.RootParamList>>(
-    () =>
-      ({
-        ...(hasCompletedOnboarding
-          ? linkingOptions
-          : getOnboardingLinkingOptions(!!userAcceptedTerms)),
-        enabled: wcContext.initDone && !wcContext.session.session,
-        subscribe(listener) {
-          const sub = Linking.addEventListener("url", ({ url }) => {
-            // Prevent default deeplink if invalid wallet connect link
-            if (isInvalidWalletConnectLink(url)) {
-              return;
-            }
-
-            // Prevent default deeplink if we're already in a wallet connect route.
-            const route = navigationRef.current?.getCurrentRoute();
-            if (
-              isWalletConnectLink(url) &&
-              route &&
-              [
-                ScreenName.WalletConnectScan,
-                ScreenName.WalletConnectDeeplinkingSelectAccount,
-                ScreenName.WalletConnectConnect,
-              ].includes(route.name as ScreenName)
-            ) {
-              const uri = isWalletConnectUrl(url)
-                ? url
-                : // we know uri exists in the searchParams because we check it in isValidWalletConnectUrl
-                  new URL(url).searchParams.get("uri")!;
-              dispatch(setWallectConnectUri(uri));
-              return;
-            }
-
-            listener(getProxyURL(url));
-          });
-          // Clean up the event listeners
-          return () => {
-            sub.remove();
-          };
-        },
-        getStateFromPath: (path, config) => {
-          const url = new URL(`ledgerlive://${path}`);
-          const { hostname, pathname } = url;
-          const platform = pathname.split("/")[1];
-
-          if (hostname === "discover" && platform) {
-            /**
-             * Upstream validation of "ledgerlive://discover/:platform":
-             *  - checking that a manifest exists
-             *  - adding "name" search param
-             * */
-            if (!liveAppProviderInitialized) {
-              /**
-               * The provider isn't initialized yet so the manifest will possibly
-               * not be found.
-               * We redirect because this scenario happens when deep linking
-               * triggers a cold app start. The platform app screen will show an
-               * error in case the app isn't found.
-               */
-              return getStateFromPath(path, config);
-            }
-
-            const manifest = manifests.find(
-              m => m.id.toLowerCase() === platform.toLowerCase(),
-            );
-            if (!manifest) return undefined;
-            url.pathname = `/${manifest.id}`;
-            url.searchParams.set("name", manifest.name);
-            return getStateFromPath(url.href?.split("://")[1], config);
-          }
-          if (path === "linkdrop-nft-claim/qr-scanning") {
-            track("deeplink", { action: "Claim NFT scan QR code again" });
-          }
-
-          return getStateFromPath(path, config);
-        },
-      } as LinkingOptions<ReactNavigation.RootParamList>),
-    [
-      hasCompletedOnboarding,
-      wcContext.initDone,
-      wcContext.session.session,
-      dispatch,
-      liveAppProviderInitialized,
-      manifests,
-      userAcceptedTerms,
-    ],
-  );
-  const [isReady, setIsReady] = React.useState(false);
-
-  useEffect(() => {
-    if (!wcContext.initDone) return;
-    if (userAcceptedTerms === null) return;
-    setIsReady(true);
-  }, [wcContext.initDone, userAcceptedTerms]);
-
-  React.useEffect(
-    () => () => {
-      (isReadyRef as Writeable<typeof isReadyRef>).current = false;
-    },
-    [],
-  );
->>>>>>> 4c6912f6
   const theme = useSelector(themeSelector);
   const osTheme = useSelector(osThemeSelector);
   const dispatch = useDispatch();
