--- conflicted
+++ resolved
@@ -34,10 +34,7 @@
  */
 export const supportedLocales: Locale[] = Config.LEDGER_DEBUG_ALL_LANGS
   ? localeIds
-<<<<<<< HEAD
-  : ["en", "fr", "es", "ru", "zh", "de", "tr", "ja", "ko", "ar"];
-=======
-  : ["en", "fr", "es", "ru", "zh", "de", "tr", "ja", "ko", "pt"];
+  : ["en", "fr", "es", "ru", "zh", "de", "tr", "ja", "ko", "pt", "ar"];
 
 export type Locale = keyof typeof languages;
 
@@ -51,7 +48,6 @@
   fr: "french",
   es: "spanish",
 };
->>>>>>> 521582f7
 
 /**
  * This is the list of languages that are supported in terms of in-app translations
@@ -61,11 +57,7 @@
  * or in the case of existing users, they will be prompted once to change their
  * Ledger Live language.
  */
-<<<<<<< HEAD
-export const fullySupportedLocales = ["en", "fr", "ru", "es", "zh", "ar"];
-export const locales = supportedLocales.reduce((obj, key) => {
-  obj[key] = allLocales[key]; // eslint-disable-line no-param-reassign
-=======
+
 export const fullySupportedLocales: Locale[] = [
   "en",
   "fr",
@@ -77,9 +69,9 @@
   "ja",
   "ko",
   "pt",
+  "ar",
 ];
 type LocaleIndexed<T> = { [key in Locale]?: T };
->>>>>>> 521582f7
 
 export const locales = supportedLocales.reduce(
   (obj: LocaleIndexed<any>, key) => {
