--- conflicted
+++ resolved
@@ -1,15 +1,7 @@
 import React, { useMemo } from "react";
 import { Device } from "@ledgerhq/live-common/hw/actions/types";
-<<<<<<< HEAD
-import { Flex, Text } from "@ledgerhq/native-ui";
-import {
-  ChevronRightMedium,
-  NanoFoldedMedium,
-} from "@ledgerhq/native-ui/assets/icons";
-=======
 import { Flex, Icons, Text } from "@ledgerhq/native-ui";
 import { DroprightMedium } from "@ledgerhq/native-ui/assets/icons";
->>>>>>> 7ed50277
 import { TouchableOpacity } from "react-native-gesture-handler";
 import { useTranslation } from "react-i18next";
 import { DeviceModelId } from "@ledgerhq/types-devices";
