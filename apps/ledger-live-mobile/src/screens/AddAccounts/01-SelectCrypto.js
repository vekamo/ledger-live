--- conflicted
+++ resolved
@@ -45,11 +45,7 @@
 export default function AddAccountsSelectCrypto({ navigation, route }: Props) {
   const { colors } = useTheme();
   const { filterCurrencyIds = [] } = route.params || {};
-<<<<<<< HEAD
-  const currencyOsmosis = useFeature("currencyOsmosis");
-=======
   const currencyOsmosis = useFeature("currencyOsmosisMobile");
->>>>>>> 2971ba20
 
   const cryptoCurrencies = useMemo(() => {
     const currencies = listSupportedCurrencies()
