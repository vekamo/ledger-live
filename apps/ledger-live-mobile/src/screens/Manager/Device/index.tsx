--- conflicted
+++ resolved
@@ -3,11 +3,7 @@
 import { Trans } from "react-i18next";
 
 import { State, AppsDistribution } from "@ledgerhq/live-common/apps/index";
-<<<<<<< HEAD
-import { App } from "@ledgerhq/types-live";
-=======
 import { App, DeviceInfo } from "@ledgerhq/types-live";
->>>>>>> 2971ba20
 
 import { Flex, Text, Button } from "@ledgerhq/native-ui";
 import { CircledCheckMedium } from "@ledgerhq/native-ui/assets/icons";
