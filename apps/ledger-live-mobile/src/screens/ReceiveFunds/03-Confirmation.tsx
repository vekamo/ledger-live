import React, { useCallback, useEffect, useState } from "react";
import { TouchableOpacity, Share } from "react-native";
import { useDispatch, useSelector } from "react-redux";
import QRCode from "react-native-qrcode-svg";
import { useTranslation, Trans } from "react-i18next";
import type { Account, TokenAccount, AccountLike } from "@ledgerhq/types-live";
import type {
  CryptoOrTokenCurrency,
  TokenCurrency,
} from "@ledgerhq/types-cryptoassets";
import {
  makeEmptyTokenAccount,
  getMainAccount,
  getAccountCurrency,
  getAccountName,
} from "@ledgerhq/live-common/account/index";
import { getCurrencyColor } from "@ledgerhq/live-common/currencies/color";
import { useTheme } from "styled-components/native";
import { Flex, Text, Icons, Button, Notification } from "@ledgerhq/native-ui";
import { useRoute } from "@react-navigation/native";
import getWindowDimensions from "../../logic/getWindowDimensions";
import { accountScreenSelector } from "../../reducers/accounts";
import CurrencyIcon from "../../components/CurrencyIcon";
import CopyLink from "../../components/CopyLink";
import NavigationScrollView from "../../components/NavigationScrollView";
import ReceiveSecurityModal from "./ReceiveSecurityModal";
import AdditionalInfoModal from "./AdditionalInfoModal";
import { replaceAccounts } from "../../actions/accounts";
import { ScreenName } from "../../const";
import { track, TrackScreen } from "../../analytics";
import PreventNativeBack from "../../components/PreventNativeBack";
import byFamily from "../../generated/Confirmation";
import byFamilyPostAlert from "../../generated/ReceiveConfirmationPostAlert";

import { ReceiveFundsStackParamList } from "../../components/RootNavigator/types/ReceiveFundsNavigator";
import {
  BaseComposite,
  StackNavigatorProps,
} from "../../components/RootNavigator/types/helpers";

type ScreenProps = BaseComposite<
  StackNavigatorProps<
    ReceiveFundsStackParamList,
    ScreenName.ReceiveConfirmation | ScreenName.ReceiveVerificationConfirmation
  >
>;

type Props = {
  account?: TokenAccount | Account;
  parentAccount?: Account;
  readOnlyModeEnabled?: boolean;
} & ScreenProps;

export default function ReceiveConfirmation({ navigation }: Props) {
  const route = useRoute<ScreenProps["route"]>();
  const { account, parentAccount } = useSelector(accountScreenSelector(route));

  return account ? (
    <ReceiveConfirmationInner
      navigation={navigation}
      route={route}
      account={account as Account | TokenAccount}
      parentAccount={parentAccount ?? undefined}
    />
  ) : null;
}

function ReceiveConfirmationInner({
  navigation,
  route,
  account,
  parentAccount,
}: Props) {
  const { colors } = useTheme();
  const { t } = useTranslation();
  const verified = route.params?.verified ?? false;
  const [isModalOpened, setIsModalOpened] = useState(true);
  const [hasAddedTokenAccount, setHasAddedTokenAccount] = useState(false);
  const [isToastDisplayed, setIsToastDisplayed] = useState(false);
  const [isVerifiedToastDisplayed, setIsVerifiedToastDisplayed] =
    useState(verified);
  const [isAddionalInfoModalOpen, setIsAddionalInfoModalOpen] = useState(false);
  const dispatch = useDispatch();

  const hideToast = useCallback(() => {
    setIsToastDisplayed(false);
  }, []);
  const hideVerifiedToast = useCallback(() => {
    setIsVerifiedToastDisplayed(false);
  }, []);

  const openAdditionalInfoModal = useCallback(() => {
    track("notification_clicked", {
      button: "Imported and created account",
    });
    setIsAddionalInfoModalOpen(true);
    hideToast();
  }, [setIsAddionalInfoModalOpen, hideToast]);

  const closeAdditionalInfoModal = useCallback(() => {
    setIsAddionalInfoModalOpen(false);
  }, [setIsAddionalInfoModalOpen]);

  const onRetry = useCallback(() => {
    track("button_clicked", {
      button: "Verify your address",
    });
    const params = { ...route.params, notSkippable: true };
    setIsModalOpened(false);
    navigation.navigate(ScreenName.ReceiveConnectDevice, params);
  }, [navigation, route.params]);

  const { width } = getWindowDimensions();
  const QRSize = Math.round(width / 1.8 - 16);
  const mainAccount = account && getMainAccount(account, parentAccount);
  const currency =
    route.params?.currency || (account && getAccountCurrency(account));

  useEffect(() => {
    if (
      currency &&
      currency.type === "CryptoCurrency" &&
      Object.keys(byFamily).includes(currency.family) &&
      byFamily[currency.family as keyof typeof byFamily]
    ) {
      return;
    }
    if (route.params?.createTokenAccount && !hasAddedTokenAccount) {
      const newMainAccount = { ...mainAccount };
      if (
        !newMainAccount.subAccounts ||
        !newMainAccount.subAccounts.find(
          acc =>
            (acc as TokenAccount)?.token?.id ===
            (currency as CryptoOrTokenCurrency).id,
        )
      ) {
        const emptyTokenAccount = makeEmptyTokenAccount(
          newMainAccount as Account,
          currency as TokenCurrency,
        );
        newMainAccount.subAccounts = [
          ...(newMainAccount.subAccounts || []),
          emptyTokenAccount,
        ];

        // @TODO create a new action for adding a single account at a time instead of replacing
        dispatch(
          replaceAccounts({
            scannedAccounts: [newMainAccount as Account],
            selectedIds: [(newMainAccount as Account).id],
            renamings: {},
          }),
        );
        setIsToastDisplayed(true);
        setHasAddedTokenAccount(true);
      }
    }
  }, [
    currency,
    route.params?.createTokenAccount,
    mainAccount,
    dispatch,
    hasAddedTokenAccount,
  ]);

  useEffect(() => {
    if (
      currency &&
      currency.type === "CryptoCurrency" &&
      Object.keys(byFamily).includes(currency.family) &&
      byFamily[currency.family as keyof typeof byFamily]
    ) {
      return;
    }
    navigation.setOptions({
      headerTitle: getAccountName(account as AccountLike),
    });
  }, [colors, navigation, account, currency]);

  useEffect(() => {
    if (
      currency &&
      currency.type === "CryptoCurrency" &&
      Object.keys(byFamily).includes(currency.family) &&
      byFamily[currency.family as keyof typeof byFamily]
    ) {
      return;
    }
    setIsVerifiedToastDisplayed(verified);
    if (verified && currency) {
      track("Verification Success", { currency: currency.name });
    }
  }, [verified, currency]);

  const onShare = useCallback(() => {
    track("button_clicked", {
      button: "Share",
    });
    if (mainAccount?.freshAddress) {
      Share.share({ message: mainAccount?.freshAddress });
    }
  }, [mainAccount?.freshAddress]);

  const onCopy = useCallback(() => {
    track("button_clicked", {
      button: "Copy",
    });
  }, []);

  // check for coin specific UI
  if (
    currency &&
    currency.type === "CryptoCurrency" &&
    Object.keys(byFamily).includes(currency.family)
  ) {
    const CustomConfirmation =
      currency.type === "CryptoCurrency"
        ? byFamily[currency.family as keyof typeof byFamily]
        : null;
    if (CustomConfirmation) {
      return (
        <CustomConfirmation
          account={mainAccount || account}
          parentAccount={mainAccount}
          {...{ navigation, route }}
        />
      );
    }
  }

<<<<<<< HEAD
  if (!account || !currency || !mainAccount) return null;
=======
  let CustomConfirmationAlert;
  if (
    currency.type === "CryptoCurrency" &&
    Object.keys(byFamilyPostAlert).includes(currency.family)
  ) {
    CustomConfirmationAlert =
      currency.type === "CryptoCurrency"
        ? byFamilyPostAlert[currency.family as keyof typeof byFamilyPostAlert]
        : null;
  }
>>>>>>> 50079748

  return (
    <Flex flex={1} mb={9}>
      <PreventNativeBack />
      <NavigationScrollView style={{ flex: 1 }}>
        <TrackScreen
          category="Receive"
          name="Qr Code"
          currency={currency.name}
        />
        <Flex p={6} alignItems="center" justifyContent="center">
          <Text color="neutral.c100" fontWeight="semiBold" variant="h4" mb={3}>
            {t("transfer.receive.receiveConfirmation.title", {
              currencyTicker: currency.ticker,
            })}
          </Text>
          <Flex>
            {verified ? (
              <Flex
                alignItems="center"
                justifyContent="center"
                flexDirection="row"
              >
                <Icons.ShieldCheckMedium color="success.c50" size={16} />
                <Text
                  color="success.c50"
                  fontWeight="medium"
                  variant="paragraphLineHeight"
                  ml={2}
                >
                  {t("transfer.receive.receiveConfirmation.addressVerified")}
                </Text>
              </Flex>
            ) : (
              <Flex>
                <TouchableOpacity onPress={onRetry}>
                  <Flex
                    alignItems="center"
                    justifyContent="center"
                    flexDirection="row"
                  >
                    <Icons.ShieldSecurityMedium color="warning.c50" size={16} />
                    <Text
                      color="warning.c50"
                      fontWeight="medium"
                      variant="paragraphLineHeight"
                      ml={2}
                    >
                      {t("transfer.receive.receiveConfirmation.verifyAddress")}
                    </Text>
                  </Flex>
                </TouchableOpacity>
                <Text
                  variant="small"
                  fontWeight="medium"
                  color="neutral.c70"
                  textAlign="center"
                  mt={3}
                >
                  {t("transfer.receive.receiveConfirmation.adviceVerify")}
                </Text>
              </Flex>
            )}
          </Flex>
          <Flex alignItems="center" justifyContent="center" mt={10}>
            <Flex
              p={6}
              borderRadius={24}
              position="relative"
              bg="constant.white"
              borderWidth={1}
              borderColor="neutral.c40"
            >
              <QRCode size={QRSize} value={mainAccount.freshAddress} ecl="H" />
            </Flex>
            <Flex
              alignItems="center"
              justifyContent="center"
              width={QRSize * 0.3}
              height={QRSize * 0.3}
              bg="constant.white"
              position="absolute"
            >
              <CurrencyIcon
                currency={currency}
                color={colors.constant.white}
                bg={getCurrencyColor(currency) || colors.constant.black}
                size={48}
                circle
              />
            </Flex>
          </Flex>
          <Flex
            mt={10}
            bg={"neutral.c30"}
            borderRadius={8}
            p={6}
            mx={6}
            flexDirection="row"
            width="100%"
            justifyContent={"space-between"}
          >
            <Text numberOfLines={4} flex={1} fontWeight="semiBold">
              {mainAccount.freshAddress}
            </Text>
            <CopyLink
              onCopy={onCopy}
              string={mainAccount.freshAddress}
              replacement={<Trans i18nKey="transfer.receive.addressCopied" />}
            >
              {t("transfer.receive.copyAddress")}
            </CopyLink>
          </Flex>
          <Text
            variant="body"
            fontWeight="medium"
            color="neutral.c70"
            mt={6}
            textAlign="center"
          >
            {t("transfer.receive.receiveConfirmation.sendWarning", {
              currencyName: currency.name,
              currencyTicker: currency.ticker,
            })}
          </Text>
        </Flex>
        {CustomConfirmationAlert && (
          <CustomConfirmationAlert mainAccount={mainAccount} />
        )}
      </NavigationScrollView>
      <Flex m={6}>
        {isToastDisplayed ? (
          <Notification
            Icon={Icons.CircledCheckMedium}
            variant={"neutral"}
            title={t("transfer.receive.toastMessages.accountImported", {
              currencyTicker: currency.ticker,
            })}
            onClose={hideToast}
            linkText={t("transfer.receive.toastMessages.why")}
            onLinkPress={openAdditionalInfoModal}
          />
        ) : isVerifiedToastDisplayed ? (
          <Notification
            Icon={Icons.CircledCheckMedium}
            variant={"success"}
            title={t("transfer.receive.toastMessages.addressVerified")}
            onClose={hideVerifiedToast}
          />
        ) : (
          <Button type="shade" outline size="large" onPress={onShare}>
            {t("transfer.receive.shareAddress")}
          </Button>
        )}
      </Flex>
      {verified ? null : isModalOpened ? (
        <ReceiveSecurityModal onVerifyAddress={onRetry} />
      ) : null}

      <AdditionalInfoModal
        isOpen={isAddionalInfoModalOpen}
        onClose={closeAdditionalInfoModal}
        currencyTicker={currency.ticker}
      />
    </Flex>
  );
}<|MERGE_RESOLUTION|>--- conflicted
+++ resolved
@@ -229,9 +229,8 @@
     }
   }
 
-<<<<<<< HEAD
   if (!account || !currency || !mainAccount) return null;
-=======
+
   let CustomConfirmationAlert;
   if (
     currency.type === "CryptoCurrency" &&
@@ -242,7 +241,6 @@
         ? byFamilyPostAlert[currency.family as keyof typeof byFamilyPostAlert]
         : null;
   }
->>>>>>> 50079748
 
   return (
     <Flex flex={1} mb={9}>
