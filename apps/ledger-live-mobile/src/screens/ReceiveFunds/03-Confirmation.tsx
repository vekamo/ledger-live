--- conflicted
+++ resolved
@@ -29,12 +29,9 @@
 import AdditionalInfoModal from "./AdditionalInfoModal";
 import { replaceAccounts } from "../../actions/accounts";
 import { ScreenName } from "../../const";
-<<<<<<< HEAD
 import { track, TrackScreen } from "../../analytics";
 import { usePreviousRouteName } from "../../helpers/routeHooks";
-=======
 import PreventNativeBack from "../../components/PreventNativeBack";
->>>>>>> bc658c8d
 
 type Props = {
   account?: (TokenAccount | Account),
