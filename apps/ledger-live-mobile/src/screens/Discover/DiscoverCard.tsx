--- conflicted
+++ resolved
@@ -13,11 +13,8 @@
   Image,
   disabled,
   cardProps,
-<<<<<<< HEAD
   imageContainerProps,
-=======
   subtitleFirst,
->>>>>>> 7ed50277
   ...props
 }: {
   title: string;
@@ -32,11 +29,8 @@
   eventProperties?: any;
   testID?: string;
   cardProps?: any;
-<<<<<<< HEAD
   imageContainerProps?: any;
-=======
   subtitleFirst?: boolean;
->>>>>>> 7ed50277
 }) => (
   <Touchable onPress={onPress} disabled={disabled} {...props}>
     <Flex
