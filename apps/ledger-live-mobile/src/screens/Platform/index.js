--- conflicted
+++ resolved
@@ -4,14 +4,10 @@
 import { StyleSheet, View } from "react-native";
 import { Trans } from "react-i18next";
 import { useNavigation } from "@react-navigation/native";
-<<<<<<< HEAD
-import { useRemoteLiveAppContext } from "@ledgerhq/live-common/lib/platform/providers/RemoteLiveAppProvider";
-import { filterPlatformApps } from "@ledgerhq/live-common/lib/platform/PlatformAppProvider/helpers";
-=======
->>>>>>> 25b9e292
 import type { AccountLike, Account } from "@ledgerhq/live-common/lib/types";
 import type { AppManifest } from "@ledgerhq/live-common/lib/platform/types";
 
+import { useSelector } from "react-redux";
 import { useBanner } from "../../components/banners/hooks";
 import TrackScreen from "../../analytics/TrackScreen";
 import { ScreenName } from "../../const";
@@ -24,7 +20,6 @@
 import AnimatedHeaderView from "../../components/AnimatedHeader";
 import { TAB_BAR_SAFE_HEIGHT } from "../../components/TabBar/shared";
 import TabBarSafeAreaView from "../../components/TabBar/TabBarSafeAreaView";
-import { useSelector } from "react-redux";
 import { readOnlyModeEnabledSelector } from "../../reducers/settings";
 import { useFilteredManifests } from "./shared";
 
@@ -43,27 +38,7 @@
   const navigation = useNavigation();
   const readOnlyModeEnabled = useSelector(readOnlyModeEnabledSelector);
 
-<<<<<<< HEAD
-  const { state } = useRemoteLiveAppContext();
-  const manifests = state.value.liveAppByIndex;
-  const experimental = useEnv("PLATFORM_EXPERIMENTAL_APPS");
-
-  const filteredManifests = useMemo(() => {
-    const branches = [
-      "stable",
-      "soon",
-      ...(experimental ? ["experimental"] : []),
-    ];
-
-    return filterPlatformApps(Array.from(manifests.values()), {
-      version: "0.0.1",
-      platform: "mobile",
-      branches,
-    });
-  }, [manifests, experimental]);
-=======
   const filteredManifests = useFilteredManifests();
->>>>>>> 25b9e292
 
   // Disclaimer State
   const [disclaimerOpts, setDisclaimerOpts] = useState<DisclaimerOpts>(null);
@@ -119,36 +94,6 @@
   }, [platform, filteredManifests, navigation, routeParams]);
 
   return (
-<<<<<<< HEAD
-    <AnimatedHeaderView
-      titleStyle={styles.title}
-      title={<Trans i18nKey={"platform.catalog.title"} />}
-      hasBackButton
-    >
-      <TrackScreen category="Platform" name="Catalog" />
-      {disclaimerOpts && (
-        <DAppDisclaimer
-          disableDisclaimer={disclaimerOpts.disableDisclaimer}
-          closeDisclaimer={disclaimerOpts.closeDisclaimer}
-          onContinue={disclaimerOpts.onContinue}
-          isOpened={disclaimerOpened}
-          icon={disclaimerOpts.icon}
-          name={disclaimerOpts.name}
-        />
-      )}
-
-      <CatalogBanner />
-      <CatalogTwitterBanner />
-      {filteredManifests.map(manifest => (
-        <AppCard
-          key={`${manifest.id}.${manifest.branch}`}
-          manifest={manifest}
-          onPress={handlePressCard}
-        />
-      ))}
-      <View style={styles.bottomPadding} />
-    </AnimatedHeaderView>
-=======
     <TabBarSafeAreaView edges={["bottom", "left", "right"]}>
       <AnimatedHeaderView
         edges={[]}
@@ -172,7 +117,7 @@
         <CatalogTwitterBanner />
         {filteredManifests.map(manifest => (
           <AppCard
-            key={manifest.id}
+            key={`${manifest.id}.${manifest.branch}`}
             manifest={manifest}
             onPress={handlePressCard}
           />
@@ -180,7 +125,6 @@
         <View style={styles.bottomPadding} />
       </AnimatedHeaderView>
     </TabBarSafeAreaView>
->>>>>>> 25b9e292
   );
 };
 
