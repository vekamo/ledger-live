import React, { useCallback, useState } from "react";
import { View, StyleSheet, Linking } from "react-native";
import uniq from "lodash/uniq";
import { useSelector } from "react-redux";
import { Trans, useTranslation } from "react-i18next";
import { useNavigation, useTheme } from "@react-navigation/native";
import type {
  Account,
  Operation,
  AccountLike,
  NFTMetadataResponse,
  NFTCollectionMetadataResponse,
} from "@ledgerhq/types-live";
import {
  getMainAccount,
  getAccountCurrency,
  getAccountUnit,
  getAccountName,
} from "@ledgerhq/live-common/account/index";
import {
  getOperationAmountNumber,
  isConfirmedOperation,
  getOperationConfirmationDisplayableNumber,
} from "@ledgerhq/live-common/operation";
import {
  useNftCollectionMetadata,
  useNftMetadata,
} from "@ledgerhq/live-common/nft/index";
import { NFTResource } from "@ledgerhq/live-common/nft/NftMetadataProvider/types";
import { NavigatorName, ScreenName } from "../../const";
import LText from "../../components/LText";
import OperationIcon from "../../components/OperationIcon";
import OperationRow from "../../components/OperationRow";
import CurrencyUnitValue from "../../components/CurrencyUnitValue";
import CounterValue from "../../components/CounterValue";
import Touchable from "../../components/Touchable";
import { urls } from "../../config/urls";
import Info from "../../icons/Info";
import ExternalLink from "../../icons/ExternalLink";
import { currencySettingsForAccountSelector } from "../../reducers/settings";
import DataList from "./DataList";
import Modal from "./Modal";
import Section, { styles as sectionStyles } from "./Section";
import byFamiliesOperationDetails from "../../generated/operationDetails";
import DefaultOperationDetailsExtra from "./Extra";
import Skeleton from "../../components/Skeleton";
import type { State } from "../../reducers/types";
import Title from "./Title";
import FormatDate from "../../components/FormatDate";
import type {
  RootNavigationComposite,
  StackNavigatorNavigation,
} from "../../components/RootNavigator/types/helpers";
import type { BaseNavigatorStackParamList } from "../../components/RootNavigator/types/BaseNavigator";

type HelpLinkProps = {
  event: string;
  title: React.ReactNode;
  onPress: () => Promise<void> | null | undefined;
};

const HelpLink = ({ title, event, onPress }: HelpLinkProps) => {
  const { colors } = useTheme();
  return (
    <Touchable onPress={onPress} event={event} style={styles.helpLinkRoot}>
      <ExternalLink size={12} color={colors.smoke} />
      <LText style={styles.helpLinkText} color="smoke">
        {title}
      </LText>
    </Touchable>
  );
};

type Props = {
  account: AccountLike;
  parentAccount?: Account | null;
  operation: Operation;
  disableAllLinks?: boolean;
};
export default function Content({
  account,
  parentAccount,
  operation,
  disableAllLinks,
}: Props) {
  const { colors } = useTheme();
  const navigation =
    useNavigation<
      RootNavigationComposite<
        StackNavigatorNavigation<BaseNavigatorStackParamList>
      >
    >();
  const { t } = useTranslation();
  const [isModalOpened, setIsModalOpened] = useState(false);
  const onPress = useCallback(() => {
    navigation.navigate(NavigatorName.Accounts, {
      screen: ScreenName.Account,
      params: {
        accountId: account.id,
        parentId: parentAccount?.id,
      },
    });
  }, [account.id, navigation, parentAccount]);
  const onPressInfo = useCallback(() => {
    setIsModalOpened(true);
  }, []);
  const onModalClose = useCallback(() => {
    setIsModalOpened(false);
  }, []);
  const mainAccount = getMainAccount(account, parentAccount);
  const currencySettings = useSelector((s: State) =>
    currencySettingsForAccountSelector(s, {
      account: mainAccount,
    }),
  );
  const currency = getAccountCurrency(account);
  const isToken = currency.type === "TokenCurrency";
  const unit = getAccountUnit(account);
  const parentUnit = getAccountUnit(mainAccount);
  const parentCurrency = getAccountCurrency(mainAccount);
  const amount = getOperationAmountNumber(operation);
  const isNegative = amount.isNegative();
  const confirmationsString = getOperationConfirmationDisplayableNumber(
    operation,
    mainAccount,
  );
  const uniqueSenders = uniq<typeof operation.senders[0]>(operation.senders);
  const uniqueRecipients = uniq<typeof operation.recipients[0]>(
    operation.recipients,
  );
  const { extra, type } = operation;
  const { hasFailed } = operation;
  const subOperations = operation.subOperations || [];
  const internalOperations = operation.internalOperations || [];
  const shouldDisplayTo = uniqueRecipients.length > 0 && !!uniqueRecipients[0];
  const isConfirmed = isConfirmedOperation(
    operation,
    mainAccount,
    currencySettings.confirmationsNb,
  );
  const specific =
    byFamiliesOperationDetails[
      mainAccount.currency.family as keyof typeof byFamiliesOperationDetails
    ];
  const urlFeesInfo =
    specific &&
    (specific as { getURLFeesInfo: (o: Operation) => string })
      ?.getURLFeesInfo &&
    (specific as { getURLFeesInfo: (o: Operation) => string })?.getURLFeesInfo(
      operation,
    );
  const Extra =
    specific &&
    (specific as { OperationDetailsExtra: React.ComponentType })
      .OperationDetailsExtra
      ? (
          specific as {
            OperationDetailsExtra: React.ComponentType<{
              type: typeof type;
              account: AccountLike;
              operation: Operation;
              extra: Record<string, unknown>;
            }>;
          }
        ).OperationDetailsExtra
      : DefaultOperationDetailsExtra;
  const isNftOperation =
    ["NFT_IN", "NFT_OUT"].includes(type) &&
    operation.contract &&
    operation.tokenId;
  const { status: collectionStatus, metadata: collectionMetadata } =
    useNftCollectionMetadata(operation.contract, currency.id) as NFTResource & {
      metadata: NFTCollectionMetadataResponse["result"];
    };
  const { status: nftStatus, metadata: nftMetadata } = useNftMetadata(
    operation.contract,
    operation.tokenId,
    currency.id,
  ) as NFTResource & {
    metadata: NFTMetadataResponse["result"];
  };
  return (
    <>
      <View style={styles.header}>
        <View style={styles.icon}>
          <OperationIcon
            size={57}
            operation={operation}
            account={account}
            parentAccount={parentAccount}
          />
        </View>

        <Title
          hasFailed={!!hasFailed}
          amount={amount}
          operation={operation}
          currency={currency}
          unit={unit}
          isNftOperation={!!isNftOperation}
          status={nftStatus}
          metadata={nftMetadata}
          styles={styles}
        />

        <View style={styles.confirmationContainer}>
          <View
            style={[
              styles.bulletPoint,
              {
                backgroundColor: hasFailed
                  ? colors.alert
                  : isConfirmed
                  ? colors.green
                  : colors.grey,
              },
            ]}
          />
          {hasFailed ? (
            <LText
              style={[
                styles.confirmation,
                {
                  color: colors.alert,
                },
              ]}
            >
              <Trans i18nKey="operationDetails.failed" />
            </LText>
          ) : isConfirmed ? (
            <LText
              semiBold
              style={[
                styles.confirmation,
                {
                  color: colors.green,
                },
              ]}
            >
              <Trans i18nKey="operationDetails.confirmed" />{" "}
              {confirmationsString && `(${confirmationsString})`}
            </LText>
          ) : (
            <LText
              style={[
                styles.confirmation,
                {
                  color: colors.grey,
                },
              ]}
            >
              <Trans i18nKey="operationDetails.notConfirmed" />{" "}
              {confirmationsString && `(${confirmationsString})`}
            </LText>
          )}
        </View>
      </View>

      {subOperations.length > 0 && account.type === "Account" && (
        <>
          <View style={[sectionStyles.wrapper]}>
            <LText color="grey" semiBold>
              <Trans
                i18nKey={
                  isToken
                    ? "operationDetails.tokenOperations"
                    : "operationDetails.subAccountOperations"
                }
              />
            </LText>
            {isToken ? (
              <Touchable
                style={styles.info}
                onPress={onPressInfo}
                event="TokenOperationsInfo"
              >
                <Info size={12} color={colors.grey} />
              </Touchable>
            ) : null}
          </View>
          {subOperations.map((op, i) => {
            const opAccount = (account.subAccounts || []).find(
              acc => acc.id === op.accountId,
            );
            if (!opAccount) return null;
            return (
              <View
                style={{
                  marginHorizontal: 16,
                }}
              >
                <OperationRow
                  isSubOperation
                  key={op.id}
                  operation={op}
                  parentAccount={account}
                  account={opAccount}
                  multipleAccounts
                  isLast={subOperations.length - 1 === i}
                />
              </View>
            );
          })}
        </>
      )}

      {internalOperations.length > 0 && account.type === "Account" && (
        <>
          <Section title={t("operationDetails.internalOperations")} />
          {internalOperations.map((op, i) => (
            <OperationRow
              key={op.id}
              operation={op}
              parentAccount={null}
              account={account}
              multipleAccounts
              isLast={internalOperations.length - 1 === i}
            />
          ))}
        </>
      )}

      {internalOperations.length > 0 || subOperations.length > 0 ? (
        <Section
          title={t("operationDetails.details", {
            currency: currency.name,
          })}
        />
      ) : null}

      {!disableAllLinks ? (
        <Section
          title={t("operationDetails.account")}
          value={getAccountName(account)}
          onPress={onPress}
        />
      ) : null}

      {isNftOperation ? (
        <>
          <Section title={t("operationDetails.tokenName")}>
            <Skeleton
              style={styles.tokenNameSkeleton}
              loading={collectionStatus === "loading"}
            >
              <LText semiBold>{collectionMetadata?.tokenName || "-"}</LText>
            </Skeleton>
          </Section>
          <Section
            title={t("operationDetails.collectionContract")}
            value={operation.contract}
          />
          <Section
            title={t("operationDetails.tokenId")}
            value={operation.tokenId}
          />
          {operation.standard === "ERC1155" && (
            <Section
              title={t("operationDetails.quantity")}
              value={operation.value.toFixed()}
            />
          )}
        </>
      ) : null}

      <Section
        title={t("operationDetails.date")}
        value={<FormatDate withHoursMinutes date={operation.date} />}
      />

      {isNegative || (operation.fee && operation.fee.isPositive()) ? (
        <Section
          title={t("operationDetails.fees")}
          headerRight={
            urlFeesInfo ? (
              <View>
                <HelpLink
                  event="MultipleAddressesSupport"
                  onPress={() => Linking.openURL(urls.multipleAddresses)}
                  title={t("common.learnMore")}
                />
              </View>
            ) : undefined
          }
        >
          {(operation.fee && operation.fee.isPositive()) ? (
            <View style={styles.feeValueContainer}>
              <LText style={sectionStyles.value} semiBold>
                <CurrencyUnitValue
                  showCode
                  unit={parentUnit}
                  value={operation.fee}
                />
              </LText>
              <LText style={styles.feeCounterValue} color="smoke" semiBold>
                ≈
              </LText>
              <LText style={styles.feeCounterValue} color="smoke" semiBold>
                <CounterValue
                  showCode
                  disableRounding={true}
                  date={operation.date}
                  subMagnitude={1}
                  currency={parentCurrency}
                  value={operation.fee}
                />
              </LText>
            </View>
          ) : (
            <LText style={sectionStyles.value} semiBold>
              {t("operationDetails.noFees")}
            </LText>
          )}
        </Section>
      ) : null}

      {operation.hash ? (
        <Section
          title={t("operationDetails.identifier")}
          value={operation.hash}
        />
      ) : null}

      {uniqueSenders.length > 0 && (
        <View style={sectionStyles.wrapper}>
          <DataList
            data={uniqueSenders}
            title={<Trans i18nKey="operationDetails.from" />}
          />
        </View>
      )}

      {shouldDisplayTo ? (
        <View style={sectionStyles.wrapper}>
          <DataList
            data={uniqueRecipients}
            title={<Trans i18nKey="operationDetails.to" />}
            rightComp={
              uniqueRecipients.length > 1 ? (
                <View
                  style={{
                    marginLeft: "auto",
                  }}
                >
                  <HelpLink
                    event="MultipleAddressesSupport"
                    onPress={() => Linking.openURL(urls.multipleAddresses)}
                    title={
                      <Trans i18nKey="operationDetails.multipleAddresses" />
                    }
                  />
                </View>
              ) : null
            }
          />
        </View>
      ) : null}

<<<<<<< HEAD
      <Extra operation={operation} extra={extra} type={type} account={account} />
=======
      <Extra
        operation={operation}
        extra={extra}
        type={type}
        account={account}
      />
>>>>>>> 6fd2b7b5

      <Modal
        isOpened={isModalOpened}
        onClose={onModalClose}
        currency={currency}
      />
    </>
  );
}
const styles = StyleSheet.create({
  root: {
    borderBottomWidth: 1,
    borderColor: "#eee",
    paddingTop: 20,
    maxHeight: 550,
  },
  header: {
    alignItems: "center",
  },
  icon: {
    marginBottom: 16,
  },
  feeValueContainer: {
    flexDirection: "row",
  },
  feeCounterValue: {
    marginLeft: 16,
  },
  currencyUnitValueSkeleton: {
    height: 24,
    width: 250,
    borderRadius: 4,
  },
  currencyUnitValue: {
    paddingHorizontal: 8,
    fontSize: 20,
    marginBottom: 8,
  },
  titleTokenId: {
    paddingHorizontal: 30,
    fontSize: 16,
    marginBottom: 16,
  },
  counterValue: {
    fontSize: 14,
    marginBottom: 16,
  },
  confirmationContainer: {
    flexDirection: "row",
    marginBottom: 24,
    justifyContent: "center",
  },
  confirmation: {
    fontSize: 16,
  },
  info: {
    marginLeft: 5,
  },
  bulletPoint: {
    borderRadius: 50,
    height: 6,
    width: 6,
    marginRight: 8,
    alignSelf: "center",
  },
  helpLinkRoot: {
    flexDirection: "row",
    justifyContent: "center",
    alignItems: "center",
  },
  helpLinkText: {
    marginLeft: 5,
    fontSize: 12,
    textDecorationLine: "underline",
  },
  tokenNameSkeleton: {
    height: 17,
    width: 250,
    borderRadius: 4,
  },
});<|MERGE_RESOLUTION|>--- conflicted
+++ resolved
@@ -456,16 +456,12 @@
         </View>
       ) : null}
 
-<<<<<<< HEAD
-      <Extra operation={operation} extra={extra} type={type} account={account} />
-=======
       <Extra
         operation={operation}
         extra={extra}
         type={type}
         account={account}
       />
->>>>>>> 6fd2b7b5
 
       <Modal
         isOpened={isModalOpened}
