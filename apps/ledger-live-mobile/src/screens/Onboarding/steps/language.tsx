--- conflicted
+++ resolved
@@ -1,9 +1,5 @@
 import React, { useCallback, useState } from "react";
-<<<<<<< HEAD
 import { I18nManager, ScrollView } from "react-native";
-=======
-import { ScrollView } from "react-native";
->>>>>>> 521582f7
 import { Trans } from "react-i18next";
 import {
   Flex,
@@ -14,11 +10,8 @@
   BottomDrawer,
 } from "@ledgerhq/native-ui";
 import { StackScreenProps } from "@react-navigation/stack";
-<<<<<<< HEAD
-import { useDispatch } from "react-redux";
 import i18next from "i18next";
 import RNRestart from "react-native-restart";
-=======
 import { useDispatch, useSelector } from "react-redux";
 import { useAvailableLanguagesForDevice } from "@ledgerhq/live-common/lib/manager/hooks";
 import { Device } from "@ledgerhq/live-common/hw/actions/types";
@@ -28,7 +21,6 @@
 import getDeviceInfo from "@ledgerhq/live-common/hw/getDeviceInfo";
 import { getDeviceModel } from "@ledgerhq/devices";
 import { useFeature } from "@ledgerhq/live-common/featureFlags/index";
->>>>>>> 521582f7
 import { useLocale } from "../../../context/Locale";
 import {
   languages,
@@ -52,36 +44,6 @@
   const { locale: currentLocale } = useLocale();
   const dispatch = useDispatch();
 
-  const [isOpened, setOpened] = useState(false);
-  const [selectedLanguage, setSelectedLanguage] = useState("");
-
-  const toggleModal = useCallback(() => setOpened(!isOpened), [isOpened]);
-  const closeModal = () => {
-    setOpened(false);
-  };
-
-  const next = useCallback(() => {
-    navigation.goBack();
-  }, [navigation]);
-
-<<<<<<< HEAD
-  // no useCallBack around RNRRestart, or the app might crash.
-  const changeLanguageRTL = async () => {
-    await I18nManager.forceRTL(!I18nManager.isRTL);
-    await dispatch(setLanguage(selectedLanguage));
-    RNRestart.Restart();
-  };
-
-  const changeLanguage = useCallback(
-    async l => {
-      const newDirection = i18next.dir(l);
-      const currentDirection = I18nManager.isRTL ? "rtl" : "ltr";
-      if (newDirection !== currentDirection) {
-        setSelectedLanguage(l);
-        toggleModal();
-      } else {
-        dispatch(setLanguage(l));
-=======
   const [isDeviceLanguagePromptOpen, setIsDeviceLanguagePromptOpen] =
     useState<boolean>(false);
   const [preventPromptBackdropClick, setPreventPromptBackdropClick] =
@@ -117,33 +79,59 @@
     lastSeenDevice?.deviceInfo,
   );
 
+  const [isRestartPromptOpened, setRestartPromptOpened] =
+    useState<boolean>(false);
+  const [selectedLanguage, setSelectedLanguage] = useState("");
+
+  const toggleModal = useCallback(() => setOpened(!isOpened), [isOpened]);
+  const closeRestartPromptModal = () => {
+    setRestartPromptOpened(false);
+  };
+
+  const next = useCallback(() => {
+    navigation.goBack();
+  }, [navigation]);
+
+  // no useCallBack around RNRRestart, or the app might crash.
+  const changeLanguageRTL = async () => {
+    await I18nManager.forceRTL(!I18nManager.isRTL);
+    await dispatch(setLanguage(selectedLanguage));
+    RNRestart.Restart();
+  };
+
   const changeLanguage = useCallback(
-    (l: Locale) => {
-      dispatch(setLanguage(l));
-
-      const deviceLanguageId = lastSeenDevice?.deviceInfo.languageId;
-      const potentialDeviceLanguage = localeIdToDeviceLanguage[l];
-      const langAvailableOnDevice =
-        potentialDeviceLanguage !== undefined &&
-        availableLanguages.includes(potentialDeviceLanguage);
-
-      // firmware version verification is not really needed here, the presence of a language id
-      // indicates that we are in a firmware that supports localization
-      if (
-        l !== currentLocale &&
-        loaded &&
-        langAvailableOnDevice &&
-        deviceLanguageId !== undefined &&
-        idsToLanguage[deviceLanguageId] !== potentialDeviceLanguage &&
-        deviceLocalizationFeatureFlag?.enabled
-      ) {
-        track("Page LiveLanguageChange DeviceLanguagePrompt", {
-          selectedLanguage: potentialDeviceLanguage,
-        });
-        setIsDeviceLanguagePromptOpen(true);
+    async (l: Locale) => {
+      const newDirection = i18next.dir(l);
+      const currentDirection = I18nManager.isRTL ? "rtl" : "ltr";
+      if (newDirection !== currentDirection) {
+        setSelectedLanguage(l);
+        toggleModal();
       } else {
->>>>>>> 521582f7
-        next();
+        dispatch(setLanguage(l));
+
+        const deviceLanguageId = lastSeenDevice?.deviceInfo.languageId;
+        const potentialDeviceLanguage = localeIdToDeviceLanguage[l];
+        const langAvailableOnDevice =
+          potentialDeviceLanguage !== undefined &&
+          availableLanguages.includes(potentialDeviceLanguage);
+
+        // firmware version verification is not really needed here, the presence of a language id
+        // indicates that we are in a firmware that supports localization
+        if (
+          l !== currentLocale &&
+          loaded &&
+          langAvailableOnDevice &&
+          deviceLanguageId !== undefined &&
+          idsToLanguage[deviceLanguageId] !== potentialDeviceLanguage &&
+          deviceLocalizationFeatureFlag?.enabled
+        ) {
+          track("Page LiveLanguageChange DeviceLanguagePrompt", {
+            selectedLanguage: potentialDeviceLanguage,
+          });
+          setIsDeviceLanguagePromptOpen(true);
+        } else {
+          next();
+        }
       }
     },
     [
@@ -154,6 +142,7 @@
       loaded,
       deviceLocalizationFeatureFlag?.enabled,
       next,
+      toggleModal,
     ],
   );
 
@@ -224,43 +213,36 @@
             />
           )}
         </Flex>
-<<<<<<< HEAD
-        <BottomDrawer
-          id="ContractAddress"
-          isOpen={isOpened}
-          preventBackdropClick={false}
-          title={
-            <Trans i18nKey={"onboarding.stepLanguage.RestartModal.title"} />
-          }
-          description={
-            <Trans i18nKey={"onboarding.stepLanguage.RestartModal.paragraph"} />
-          }
-          onClose={closeModal}
-        >
-          <Flex flexDirection={"row"}>
-            <Button
-              event="ConfirmationModalCancel"
-              type="secondary"
-              flexGrow="1"
-              title={<Trans i18nKey="common.cancel" />}
-              onPress={closeModal}
-              marginRight={4}
-            />
-            <Button
-              event="ConfirmationModalConfirm"
-              type={"primary"}
-              flexGrow="1"
-              title={<Trans i18nKey="common.restart" />}
-              onPress={changeLanguageRTL}
-            />
-          </Flex>
-        </BottomDrawer>
-      </ScrollView>
-    </Flex>
-=======
+      </BottomDrawer>
+      <BottomDrawer
+        id="ContractAddress"
+        isOpen={isRestartPromptOpened}
+        preventBackdropClick={false}
+        title={<Trans i18nKey={"onboarding.stepLanguage.RestartModal.title"} />}
+        description={
+          <Trans i18nKey={"onboarding.stepLanguage.RestartModal.paragraph"} />
+        }
+        onClose={closeRestartPromptModal}
+      >
+        <Flex flexDirection={"row"}>
+          <Button
+            event="ConfirmationModalCancel"
+            type="secondary"
+            flexGrow="1"
+            title={<Trans i18nKey="common.cancel" />}
+            onPress={closeRestartPromptModal}
+            marginRight={4}
+          />
+          <Button
+            event="ConfirmationModalConfirm"
+            type={"primary"}
+            flexGrow="1"
+            title={<Trans i18nKey="common.restart" />}
+            onPress={changeLanguageRTL}
+          />
+        </Flex>
       </BottomDrawer>
     </>
->>>>>>> 521582f7
   );
 }
 
