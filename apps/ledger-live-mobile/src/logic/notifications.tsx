--- conflicted
+++ resolved
@@ -6,8 +6,6 @@
 import AsyncStorage from "@react-native-async-storage/async-storage";
 import messaging from "@react-native-firebase/messaging";
 import useFeature from "@ledgerhq/live-common/featureFlags/useFeature";
-import { useToasts } from "@ledgerhq/live-common/notifications/ToastProvider/index";
-import { ToastData } from "@ledgerhq/live-common/notifications/ToastProvider/types";
 import { accountsSelector } from "../reducers/accounts";
 import {
   notificationsModalOpenSelector,
@@ -82,12 +80,6 @@
   const pushNotificationsFeature = useFeature("pushNotifications");
   const notificationsSettings = useSelector(notificationsSelector);
 
-<<<<<<< HEAD
-=======
-  const [notificationsToken, setNotificationsToken] = useState<
-    string | undefined
-  >();
->>>>>>> f2c27ece
   const isPushNotificationsModalOpen = useSelector(
     notificationsModalOpenSelector,
   );
@@ -116,37 +108,6 @@
   const dispatch = useDispatch();
   const navigation = useNavigation();
 
-<<<<<<< HEAD
-=======
-  const listenForNotifications = useCallback(async () => {
-    if (!notificationsToken) {
-      const fcm = messaging();
-      const token = await fcm.getToken();
-      setNotificationsToken(token);
-      fcm.onMessage(async remoteMessage => {
-        if (remoteMessage && remoteMessage.notification) {
-          pushToast({
-            id: remoteMessage.messageId && remoteMessage.messageId,
-            title: remoteMessage.notification.title,
-            text: remoteMessage.notification.body,
-            icon: "info",
-          } as ToastData);
-        }
-      });
-      // Needed to avoid a warning
-      // eslint-disable-next-line @typescript-eslint/no-empty-function
-      fcm.setBackgroundMessageHandler(async _ => {});
-    }
-  }, [notificationsToken, pushToast]);
-
-  const clearNotificationsListeners = useCallback(() => {
-    if (notificationsToken) {
-      messaging().deleteToken();
-      setNotificationsToken(undefined);
-    }
-  }, [notificationsToken]);
-
->>>>>>> f2c27ece
   const handlePushNotificationsPermission = useCallback(async () => {
     track("button_clicked", {
       button: "Go to system settings",
@@ -220,12 +181,8 @@
     const minimumAppStartsNumber: number =
       pushNotificationsFeature?.params?.conditions?.minimum_app_starts_number;
     if (
-<<<<<<< HEAD
-      pushNotificationsDataOfUser?.numberOfAppStarts < minimumAppStartsNumber
-=======
       pushNotificationsDataOfUser.numberOfAppStarts &&
       pushNotificationsDataOfUser.numberOfAppStarts < minimumAppStartsNumber
->>>>>>> f2c27ece
     ) {
       return false;
     }
