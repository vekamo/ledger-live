import { useCallback, useMemo } from "react";
import { Linking, Platform } from "react-native";
import { useSelector, useDispatch } from "react-redux";
import { add, isBefore, parseISO } from "date-fns";
import AsyncStorage from "@react-native-async-storage/async-storage";
import messaging from "@react-native-firebase/messaging";
import useFeature from "@ledgerhq/live-common/featureFlags/useFeature";
import { accountsSelector } from "../reducers/accounts";
import {
  notificationsModalOpenSelector,
  notificationsModalTypeSelector,
  notificationsCurrentRouteNameSelector,
  notificationsEventTriggeredSelector,
  notificationsDataOfUserSelector,
  notificationsModalLockedSelector,
} from "../reducers/notifications";
import {
  setNotificationsModalOpen,
  setNotificationsModalType,
  setNotificationsCurrentRouteName,
  setNotificationsEventTriggered,
  setNotificationsDataOfUser,
} from "../actions/notifications";
import { setRatingsModalLocked } from "../actions/ratings";
import { track } from "../analytics";
import { notificationsSelector } from "../reducers/settings";
import { setNotifications } from "../actions/settings";

export type EventTrigger = {
  timeout: NodeJS.Timeout;
  /** Name of the route that will trigger the push notification modal */
  // camelcase perhaps it should
  // eslint-disable-next-line camelcase
  route_name: string;
  /** In milliseconds, delay before triggering the push notification modal */
  timer: number;
  /** Whether the push notification modal is triggered when entering or when leaving the screen */
  type?: "on_enter" | "on_leave";
};

export type DataOfUser = {
  /** Date of the first time the user oppened the app */
  appFirstStartDate?: Date;
  /** Number of times the user oppened the application */
  numberOfAppStarts?: number;
  /** If set, we will not prompt the push notification modal again before this date unless the user triggers it manually from the settings */
  dateOfNextAllowedRequest?: Date;
  /** Whether or not the user clicked on the "Maybe later" cta */
  alreadyDelayedToLater?: boolean;
  /** If true, we will not prompt the push notification modal again unless the user triggers it manually from the settings */
  doNotAskAgain?: boolean;
};

const pushNotificationsDataOfUserAsyncStorageKey =
  "pushNotificationsDataOfUser";

async function getPushNotificationsDataOfUserFromStorage() {
  const dataOfUser = await AsyncStorage.getItem(
    pushNotificationsDataOfUserAsyncStorageKey,
  );
  if (!dataOfUser) return null;

  return JSON.parse(dataOfUser);
}

async function setPushNotificationsDataOfUserInStorage(dataOfUser: DataOfUser) {
  await AsyncStorage.setItem(
    pushNotificationsDataOfUserAsyncStorageKey,
    JSON.stringify(dataOfUser),
  );
}

const getIsNotifEnabled = async () => {
  const authStatus = await messaging().hasPermission();

  return authStatus === messaging.AuthorizationStatus.AUTHORIZED;
};

const useNotifications = () => {
  const pushNotificationsFeature = useFeature("brazePushNotifications");
<<<<<<< HEAD
=======
  const notifications = useSelector(notificationsSelector);
>>>>>>> 1a27720d

  const isPushNotificationsModalOpen = useSelector(
    notificationsModalOpenSelector,
  );
  const isPushNotificationsModalLocked = useSelector(
    notificationsModalLockedSelector,
  );
  const pushNotificationsModalType = useSelector(
    notificationsModalTypeSelector,
  );
  const pushNotificationsOldRoute = useSelector(
    notificationsCurrentRouteNameSelector,
  );
  const pushNotificationsEventTriggered = useSelector(
    notificationsEventTriggeredSelector,
  );
  const pushNotificationsDataOfUser = useSelector(
    notificationsDataOfUserSelector,
  );
  const accounts = useSelector(accountsSelector);

  const accountsWithAmountCount = useMemo(
    () => accounts.filter(account => account.balance?.gt(0)).length,
    [accounts],
  );

  const dispatch = useDispatch();

  const handlePushNotificationsPermission = useCallback(async () => {
    if (Platform.OS === "android") {
      Linking.openSettings();
    } else {
      const fcm = messaging();
      const permission = await fcm.hasPermission();

      if (permission === messaging.AuthorizationStatus.DENIED) {
        Linking.openSettings();
      } else if (
        permission === messaging.AuthorizationStatus.NOT_DETERMINED ||
        permission === messaging.AuthorizationStatus.PROVISIONAL
      ) {
        fcm.requestPermission();
      }
    }
  }, []);

  const setPushNotificationsModalOpenCallback = useCallback(
    isModalOpen => {
      if (!isModalOpen) {
        dispatch(setNotificationsModalType("generic"));
        dispatch(setNotificationsModalOpen(isModalOpen));
        dispatch(setRatingsModalLocked(false));
      } else if (!isPushNotificationsModalLocked) {
        getIsNotifEnabled().then(isNotifEnabled => {
          if (!isNotifEnabled) {
            dispatch(setNotificationsModalOpen(isModalOpen));
            dispatch(setRatingsModalLocked(true));
          }
        });
      }
    },
    [dispatch, isPushNotificationsModalLocked],
  );

  const areConditionsMet = useCallback(() => {
    if (!pushNotificationsDataOfUser) return false;

    // criterias depending on last answer to the push notifications modal
    if (pushNotificationsDataOfUser.doNotAskAgain) return false;

    if (
      pushNotificationsDataOfUser.dateOfNextAllowedRequest &&
      isBefore(
        Date.now(),
        typeof pushNotificationsDataOfUser.dateOfNextAllowedRequest === "string"
          ? parseISO(pushNotificationsDataOfUser.dateOfNextAllowedRequest)
          : pushNotificationsDataOfUser.dateOfNextAllowedRequest,
      )
    ) {
      return false;
    }

    // minimum accounts number criteria
    const minimumAccountsNumber: number =
      pushNotificationsFeature?.params?.conditions
        ?.minimum_accounts_with_funds_number;
    if (
      minimumAccountsNumber &&
      accountsWithAmountCount < minimumAccountsNumber
    ) {
      return false;
    }

    // minimum app start number criteria
    const minimumAppStartsNumber: number =
      pushNotificationsFeature?.params?.conditions?.minimum_app_starts_number;
    if (
      pushNotificationsDataOfUser.numberOfAppStarts &&
      pushNotificationsDataOfUser.numberOfAppStarts < minimumAppStartsNumber
    ) {
      return false;
    }

    // duration since first app start long enough criteria
    const minimumDurationSinceAppFirstStart: Duration =
      pushNotificationsFeature?.params?.conditions
        ?.minimum_duration_since_app_first_start;
    if (
      pushNotificationsDataOfUser.appFirstStartDate &&
      isBefore(
        Date.now(),
        add(
          pushNotificationsDataOfUser.appFirstStartDate,
          minimumDurationSinceAppFirstStart,
        ),
      )
    ) {
      return false;
    }

    return true;
  }, [
    pushNotificationsDataOfUser,
    pushNotificationsFeature?.params?.conditions
      ?.minimum_accounts_with_funds_number,
    pushNotificationsFeature?.params?.conditions?.minimum_app_starts_number,
    pushNotificationsFeature?.params?.conditions
      ?.minimum_duration_since_app_first_start,
    accountsWithAmountCount,
  ]);

  const isEventTriggered = useCallback(
    (eventTrigger: EventTrigger, newRoute?: string) =>
      (eventTrigger.type === "on_enter" &&
        eventTrigger.route_name === newRoute) ||
      (eventTrigger.type === "on_leave" &&
        eventTrigger.route_name === pushNotificationsOldRoute),
    [pushNotificationsOldRoute],
  );

  const onPushNotificationsRouteChange = useCallback(
    (newRoute, isOtherModalOpened = false) => {
      if (pushNotificationsEventTriggered?.timeout) {
        clearTimeout(pushNotificationsEventTriggered?.timeout);
        dispatch(setRatingsModalLocked(false));
      }

      if (isOtherModalOpened || !areConditionsMet()) return false;

      for (const eventTrigger of pushNotificationsFeature?.params
        ?.trigger_events) {
        if (isEventTriggered(eventTrigger, newRoute)) {
          dispatch(setRatingsModalLocked(true));
          const timeout = setTimeout(() => {
            setPushNotificationsModalOpenCallback(true);
          }, eventTrigger.timer);
          dispatch(
            setNotificationsEventTriggered({
              ...eventTrigger,
              timeout,
            }),
          );
          dispatch(setNotificationsCurrentRouteName(newRoute));
          return true;
        }
      }
      dispatch(setNotificationsCurrentRouteName(newRoute));
      return false;
    },
    [
      areConditionsMet,
      pushNotificationsEventTriggered?.timeout,
      dispatch,
      pushNotificationsFeature?.params?.trigger_events,
      isEventTriggered,
      setPushNotificationsModalOpenCallback,
    ],
  );

  const updatePushNotificationsDataOfUserInStateAndStore = useCallback(
    (dataOfUserUpdated: DataOfUser) => {
      dispatch(setNotificationsDataOfUser(dataOfUserUpdated));
      setPushNotificationsDataOfUserInStorage(dataOfUserUpdated);
    },
    [dispatch],
  );

  const initPushNotificationsData = useCallback(() => {
    if (notifications && notifications.areNotificationsAllowed === undefined) {
      dispatch(
        setNotifications({
          areNotificationsAllowed: true,
          announcementsCategory: true,
          recommendationsCategory: true,
        }),
      );
    }
    getPushNotificationsDataOfUserFromStorage().then(dataOfUser => {
      updatePushNotificationsDataOfUserInStateAndStore({
        ...dataOfUser,
        appFirstStartDate: dataOfUser?.appFirstStartDate || Date.now(),
        numberOfAppStarts: (dataOfUser?.numberOfAppStarts ?? 0) + 1,
      });
    });
  }, [
    dispatch,
    notifications,
    updatePushNotificationsDataOfUserInStateAndStore,
  ]);

  const triggerMarketPushNotificationModal = useCallback(() => {
    if (
      pushNotificationsDataOfUser?.doNotAskAgain ||
      isPushNotificationsModalLocked
    )
      return;
    const marketCoinStarredParams =
      pushNotificationsFeature?.params?.marketCoinStarred;
    if (marketCoinStarredParams?.enabled) {
      dispatch(setRatingsModalLocked(true));
      const timeout = setTimeout(() => {
        dispatch(setNotificationsModalType("market"));
        setPushNotificationsModalOpenCallback(true);
      }, marketCoinStarredParams?.timer);
      dispatch(
        setNotificationsEventTriggered({
          route_name: "MarketDetail",
          timer: marketCoinStarredParams?.timer,
          timeout,
        }),
      );
    }
  }, [
    dispatch,
    isPushNotificationsModalLocked,
    pushNotificationsDataOfUser?.doNotAskAgain,
    pushNotificationsFeature?.params?.marketCoinStarred,
    setPushNotificationsModalOpenCallback,
  ]);

  const triggerJustFinishedOnboardingNewDevicePushNotificationModal =
    useCallback(() => {
      if (!pushNotificationsFeature?.enabled || isPushNotificationsModalLocked)
        return;
      const justFinishedOnboardingParams =
        pushNotificationsFeature?.params?.justFinishedOnboarding;
      if (justFinishedOnboardingParams?.enabled) {
        dispatch(setRatingsModalLocked(true));
        const timeout = setTimeout(() => {
          setPushNotificationsModalOpenCallback(true);
        }, justFinishedOnboardingParams?.timer);
        dispatch(
          setNotificationsEventTriggered({
            route_name: "Portfolio",
            timer: justFinishedOnboardingParams?.timer,
            timeout,
          }),
        );
      }
    }, [
      pushNotificationsFeature?.enabled,
      isPushNotificationsModalLocked,
      dispatch,
      pushNotificationsFeature?.params?.justFinishedOnboarding,
      setPushNotificationsModalOpenCallback,
    ]);

  const handleSetDateOfNextAllowedRequest = useCallback(
    (delay, additionalParams?: Partial<DataOfUser>) => {
      if (delay !== null && delay !== undefined) {
        const dateOfNextAllowedRequest: Date = add(Date.now(), delay);
        updatePushNotificationsDataOfUserInStateAndStore({
          ...pushNotificationsDataOfUser,
          dateOfNextAllowedRequest,
          ...additionalParams,
        });
      }
    },
    [
      pushNotificationsDataOfUser,
      updatePushNotificationsDataOfUserInStateAndStore,
    ],
  );

  const modalAllowNotifications = useCallback(() => {
    track("button_clicked", {
      button: "Allow",
      screen: pushNotificationsOldRoute,
      drawer: "Notif",
    });
    setPushNotificationsModalOpenCallback(false);
    handlePushNotificationsPermission();
    if (
      pushNotificationsFeature?.params?.conditions
        ?.default_delay_between_two_prompts
    ) {
      handleSetDateOfNextAllowedRequest(
        pushNotificationsFeature?.params?.conditions
          ?.default_delay_between_two_prompts,
      );
    }
  }, [
    pushNotificationsOldRoute,
    setPushNotificationsModalOpenCallback,
    handlePushNotificationsPermission,
    pushNotificationsFeature?.params?.conditions
      ?.default_delay_between_two_prompts,
    handleSetDateOfNextAllowedRequest,
  ]);

  const modalDelayLater = useCallback(() => {
    track("button_clicked", {
      button: "Maybe Later",
      screen: pushNotificationsOldRoute,
      drawer: "Notif",
    });
    setPushNotificationsModalOpenCallback(false);
    if (pushNotificationsDataOfUser?.alreadyDelayedToLater) {
      updatePushNotificationsDataOfUserInStateAndStore({
        ...pushNotificationsDataOfUser,
        doNotAskAgain: true,
      });
    } else {
      handleSetDateOfNextAllowedRequest(
        pushNotificationsFeature?.params?.conditions?.maybe_later_delay ||
          pushNotificationsFeature?.params?.conditions
            ?.default_delay_between_two_prompts,
        {
          alreadyDelayedToLater: true,
        },
      );
    }
  }, [
    pushNotificationsOldRoute,
    handleSetDateOfNextAllowedRequest,
    pushNotificationsDataOfUser,
    pushNotificationsFeature?.params?.conditions
      ?.default_delay_between_two_prompts,
    pushNotificationsFeature?.params?.conditions?.maybe_later_delay,
    setPushNotificationsModalOpenCallback,
    updatePushNotificationsDataOfUserInStateAndStore,
  ]);

  return {
    initPushNotificationsData,
    onPushNotificationsRouteChange,
    pushNotificationsOldRoute,
    pushNotificationsModalType,
    isPushNotificationsModalOpen,
    getIsNotifEnabled,
    handlePushNotificationsPermission,
    triggerMarketPushNotificationModal,
    triggerJustFinishedOnboardingNewDevicePushNotificationModal,
    modalAllowNotifications,
    modalDelayLater,
  };
};

export default useNotifications;<|MERGE_RESOLUTION|>--- conflicted
+++ resolved
@@ -78,10 +78,7 @@
 
 const useNotifications = () => {
   const pushNotificationsFeature = useFeature("brazePushNotifications");
-<<<<<<< HEAD
-=======
   const notifications = useSelector(notificationsSelector);
->>>>>>> 1a27720d
 
   const isPushNotificationsModalOpen = useSelector(
     notificationsModalOpenSelector,
