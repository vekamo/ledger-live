--- conflicted
+++ resolved
@@ -1,12 +1,8 @@
 // @flow
 import React from "react";
 import { StyleSheet } from "react-native";
-<<<<<<< HEAD
-import type { Transaction } from "@ledgerhq/live-common/lib/types";
+import type { Transaction } from "@ledgerhq/live-common/types/index";
 import { Trans } from "react-i18next";
-=======
-import type { Transaction } from "@ledgerhq/live-common/types/index";
->>>>>>> fb55dba4
 import { DataRow } from "../../components/ValidateOnDeviceDataRow";
 import LText from "../../components/LText";
 
