--- conflicted
+++ resolved
@@ -55,21 +55,14 @@
     lastSeenDeviceSelector(state) || devices[devices.length - 1];
   const deviceInfo = lastDevice
     ? {
-<<<<<<< HEAD
       deviceVersion: lastDevice.deviceInfo?.version,
+      deviceLanguage:
+        lastDevice.deviceInfo?.languageId !== undefined
+          ? idsToLanguage[lastDevice.deviceInfo.languageId]
+          : undefined,
       appLength: lastDevice?.appsInstalled,
       modelId: lastDevice.modelId,
     }
-=======
-        deviceVersion: lastDevice.deviceInfo?.version,
-        deviceLanguage:
-          lastDevice.deviceInfo?.languageId !== undefined
-            ? idsToLanguage[lastDevice.deviceInfo.languageId]
-            : undefined,
-        appLength: lastDevice?.appsInstalled,
-        modelId: lastDevice.modelId,
-      }
->>>>>>> 668a4455
     : {};
   const firstConnectionHasDevice = firstConnectionHasDeviceSelector(state);
 
