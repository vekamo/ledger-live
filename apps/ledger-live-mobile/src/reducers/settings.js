--- conflicted
+++ resolved
@@ -414,11 +414,10 @@
     ...state,
     lastConnectedDevice,
   }),
-<<<<<<< HEAD
   SET_HAS_ORDERED_NANO: (state, action) => ({
     ...state,
     hasOrderedNano: action.enabled,
-=======
+  }),
   SET_MARKET_REQUEST_PARAMS: (state: SettingsState, { payload }) => ({
     ...state,
     marketRequestParams: {
@@ -436,7 +435,6 @@
   ) => ({
     ...state,
     marketFilterByStarredAccounts: payload,
->>>>>>> b77b8e77
   }),
 };
 
@@ -629,10 +627,9 @@
 export const lastConnectedDeviceSelector = (state: State) =>
   state.settings.lastConnectedDevice;
 
-<<<<<<< HEAD
 export const hasOrderedNanoSelector = (state: State) =>
   state.settings.hasOrderedNano;
-=======
+
 export const marketRequestParamsSelector = (state: State) =>
   state.settings.marketRequestParams;
 
@@ -640,5 +637,4 @@
   state.settings.marketCounterCurrency;
 
 export const marketFilterByStarredAccountsSelector = (state: State) =>
-  state.settings.marketFilterByStarredAccounts;
->>>>>>> b77b8e77
+  state.settings.marketFilterByStarredAccounts;