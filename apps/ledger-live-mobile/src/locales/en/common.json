--- conflicted
+++ resolved
@@ -716,7 +716,6 @@
     "StellarSourceHasMultiSign": {
       "title": "Please disable multisign to make Stellar transactions"
     },
-<<<<<<< HEAD
     "MimbleWimbleCoinInvalidParameters": {
       "title": "Invalid parameters",
       "description": ""
@@ -796,10 +795,9 @@
     "MimbleWimbleCoinInvalidBaseFee": {
       "title": "Invalid base fee",
       "description": ""
-=======
+    },
     "StellarBurnAddressError": {
       "title": "A problem occurred while trying to add a Stellar account"
->>>>>>> 6fd2b7b5
     },
     "ImageLoadFromGalleryError": {
       "title": "Image loading from gallery failed",
@@ -2149,13 +2147,10 @@
       "REVOKE": "Revoked",
       "REGISTER": "Registered",
       "WITHDRAW": "Withdrawn",
-<<<<<<< HEAD
-      "COINBASE_REWARD": "Coinbase reward"
-=======
+      "COINBASE_REWARD": "Coinbase reward",
       "STAKE": "Staked",
       "UNSTAKE": "Unstaked",
       "WITHDRAW_UNSTAKED": "Withdrawn"
->>>>>>> 6fd2b7b5
     }
   },
   "operationDetails": {
@@ -5184,7 +5179,6 @@
       }
     }
   },
-<<<<<<< HEAD
   "mimblewimble_coin": {
     "approveExportingRootPublicKey": "Please approve exporting the root public key for the account at index {{accountIndex}} on your Ledger device",
     "kernelExcess": "Kernel Excess",
@@ -5211,7 +5205,7 @@
     "receiveFunds": "Receive Funds",
     "confirmReceive": "Please confirm the operation on your {{productName}} to receive it",
     "shareResponse": "Share response"
-=======
+  },
   "near": {
     "info": {
       "available": {
@@ -5323,7 +5317,6 @@
         }
       }
     }
->>>>>>> 6fd2b7b5
   },
   "delegation": {
     "overdelegated": "Overdelegated",
