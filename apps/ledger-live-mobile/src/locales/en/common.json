--- conflicted
+++ resolved
@@ -85,13 +85,9 @@
     "moreInfo": "More info",
     "buyEth": "Buy Ethereum",
     "popular": "popular",
+    "getSupport": "Get support",
     "comingSoon": "Coming soon",
-<<<<<<< HEAD
     "restart": "Restart"
-
-=======
-    "getSupport": "Get support"
->>>>>>> b49a269b
   },
   "errors": {
     "countervaluesUnavailable": {
