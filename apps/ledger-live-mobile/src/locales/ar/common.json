{
<<<<<<< HEAD
  "common": {
    "cancel": "إلغاء",
    "apply": "تطبيق",
    "seeAll": "رؤية الكل",
    "back": "عودة",
    "delete": "حذف",
    "paste": "لصق",
    "yes": "نعم",
    "no": "لا",
    "gotit": "فهمت ذلك",
    "continue": "متابعة",
    "retry": "إعادة المحاولة",
    "done": "تم",
    "sortBy": "الفرز حسب",
    "signOut": "تسجيل الخروج",
    "search": "بحث",
    "contactUs": "تواصل مع دعم Ledger",
    "device": "جهاز",
    "cryptoAsset": "الأصول المشفرة",
    "skip": "تخطي",
    "noCryptoFound": "لم يتم العثور على أي أصول مشفرة",
    "needHelp": "هل تحتاج إلى مساعدة؟",
    "edit": "تعديل",
    "editName": "تعديل الاسم",
    "close": "إغلاق",
    "confirm": "تأكيد",
    "poweredBy": "يعمل بواسطة ",
    "received": "تم الاستلام",
    "sent": "تم الإرسال",
    "or": "أو",
    "rename": "إعادة تسمية",
    "learnMore": "تعرّف على المزيد",
    "checkItOut": "تحقق من ذلك",
    "viewDetails": "عرض التفاصيل",
    "today": "اليوم",
    "yesterday": "الأمس",
    "upToDate": "مُحدث",
    "transactionDate": "تاريخ المعاملة",
    "outdated": "قديم",
    "satPerByte": "ساتوشي/بايت",
    "notAvailable": "غير متاح",
    "import": "استيراد",
    "bluetooth": "بلوتوث",
    "usb": "USB",
    "add": "أضف",
    "token": "رمز توكن",
    "token_plural": "رموز التوكن",
    "subaccount": "حساب فرعي",
    "subaccount_plural": "حسابات فرعية",
    "forgetDevice": "إزالة الجهاز",
    "help": "مساعدة",
    "saveLogs": "حفظ السجلات",
    "sync": {
      "ago": "مزامنة {{time}}"
    },
    "update": "متوفر تحديث",
    "install": "تثبيت",
    "installed": "تم التثبيت",
    "uninstall": "إلغاء التثبيت",
    "fromNow": {
      "seconds": "خلال ثانية واحدة",
      "seconds_plural": "خلال {{time}} ثواني",
      "minutes": "خلال دقيقة واحدة",
      "minutes_plural": "خلال {{time}} دقائق",
      "hours": "خلال ساعة واحدة",
      "hours_plural": "خلال {{time}} ساعات",
      "days": "خلال يوم واحد",
      "days_plural": "خلال {{time}} أيام"
    },
    "timeAgo": {
      "seconds": "منذ ثانية واحدة",
      "seconds_plural": "منذ {{time}} ثانية",
      "minutes": "منذ دقيقة",
      "minutes_plural": "منذ {{time}} دقائق",
      "hours": "منذ ساعة واحدة",
      "hours_plural": "منذ {{time}} ساعات",
      "days": "أمس",
      "days_plural": "منذ {{time}} أيام"
    },
    "seeMore": "رؤية المزيد",
    "moreInfo": "مزيد من المعلومات",
    "buyEth": "شراء إثيريوم",
    "popular": "شائع"
=======
  "common" : {
    "cancel" : "إلغاء",
    "apply" : "تطبيق",
    "seeAll" : "رؤية الكل",
    "back" : "عودة",
    "delete" : "حذف",
    "paste" : "لصق",
    "yes" : "نعم",
    "no" : "لا",
    "gotit" : "فهمت ذلك",
    "continue" : "متابعة",
    "retry" : "إعادة المحاولة",
    "done" : "تم",
    "sortBy" : "الفرز حسب",
    "signOut" : "تسجيل الخروج",
    "search" : "بحث",
    "contactUs" : "تواصل مع دعم Ledger",
    "device" : "جهاز",
    "cryptoAsset" : "الأصول المشفرة",
    "skip" : "تخطي",
    "noCryptoFound" : "لم يتم العثور على أي أصول مشفرة",
    "needHelp" : "هل تحتاج إلى مساعدة؟",
    "edit" : "تعديل",
    "editName" : "تعديل الاسم",
    "close" : "إغلاق",
    "confirm" : "تأكيد",
    "poweredBy" : "يعمل بواسطة ",
    "received" : "تم الاستلام",
    "sent" : "تم الإرسال",
    "or" : "أو",
    "rename" : "إعادة تسمية",
    "learnMore" : "تعرّف على المزيد",
    "checkItOut" : "تحقق من ذلك",
    "viewDetails" : "عرض التفاصيل",
    "today" : "اليوم",
    "yesterday" : "الأمس",
    "upToDate" : "مُحدث",
    "transactionDate" : "تاريخ المعاملة",
    "outdated" : "قديم",
    "satPerByte" : "ساتوشي/بايت",
    "notAvailable" : "غير متاح",
    "import" : "استيراد",
    "bluetooth" : "بلوتوث",
    "usb" : "USB",
    "add" : "أضف",
    "token" : "رمز توكن",
    "token_plural" : "رموز التوكن",
    "subaccount" : "حساب فرعي",
    "subaccount_plural" : "حسابات فرعية",
    "forgetDevice" : "إزالة الجهاز",
    "help" : "مساعدة",
    "saveLogs" : "حفظ السجلات",
    "sync" : {
      "ago" : "مزامنة {{time}}"
    },
    "update" : "متوفر تحديث",
    "install" : "تثبيت",
    "installed" : "تم التثبيت",
    "uninstall" : "إلغاء التثبيت",
    "fromNow" : {
      "seconds" : "خلال ثانية واحدة",
      "seconds_plural" : "خلال {{time}} ثواني",
      "minutes" : "خلال دقيقة واحدة",
      "minutes_plural" : "خلال {{time}} دقائق",
      "hours" : "خلال ساعة واحدة",
      "hours_plural" : "خلال {{time}} ساعات",
      "days" : "خلال يوم واحد",
      "days_plural" : "خلال {{time}} أيام"
    },
    "timeAgo" : {
      "seconds" : "منذ ثانية واحدة",
      "seconds_plural" : "منذ {{time}} ثانية",
      "minutes" : "منذ دقيقة",
      "minutes_plural" : "منذ {{time}} دقائق",
      "hours" : "منذ ساعة واحدة",
      "hours_plural" : "منذ {{time}} ساعات",
      "days" : "أمس",
      "days_plural" : "منذ {{time}} أيام"
    },
    "seeMore" : "رؤية المزيد",
    "moreInfo" : "مزيد من المعلومات",
    "buyEth" : "شراء إثيريوم",
    "popular" : "شائع",
    "comingSoon" : "قريباً"
>>>>>>> dc57bb6b
  },
  "errors": {
    "countervaluesUnavailable": {
      "title": "نحن غير قادرين على توفير قيمة مقابلة لهذا الأصل في الوقت الحالي"
    },
    "AccountAwaitingSendPendingOperations": {
      "title": "هناك عملية معلقة لهذا الحساب",
      "description": "يرجى الانتظار حتى تكتمل العملية."
    },
    "AccountNameRequired": {
      "title": "مطلوب اسم حساب",
      "description": "يرجى إدخال اسم الحساب."
    },
    "AccountNeedResync": {
      "title": "يرجى إعادة المحاولة",
      "description": "الحساب قديم. المزامنة مطلوبة"
    },
    "AlgorandASANotOptInInRecipient": {
      "title": "لم يشترك حساب المستلم في ASA الذي تم اختياره."
    },
    "BluetoothRequired": {
      "title": "عذراً، تم تعطيل البلوتوث",
      "description": "يرجى تفعيل البلوتوث في إعدادات هاتفك. (حالة {{state}})"
    },
    "FwUpdateBluetoothNotSupported": {
      "title": "تحديثات البرامج الثابتة مدعومة فقط للاتصالات السلكية"
    },
    "BtcUnmatchedApp": {
      "title": "هذا التطبيق الخطأ",
      "description": "يرجى فتح تطبيق {{managerAppName}} على جهازك."
    },
    "CantOpenDevice": {
      "title": "عذراً، فشل الاتصال",
      "description": "يجب إلغاء قفل جهازك Ledger وأن يكون داخل النطاق لاستخدام البلوتوث."
    },
    "CantScanQRCode": {
      "title": "تعذر فحص رمز الاستجابة السريعة (QR) هذا: التحقق التلقائي غير مدعوم من قِبل هذا العنوان"
    },
    "ConnectAppTimeout": {
      "title": "عفوًا، لم يتم العثور على أي جهاز",
      "description": {
        "ios": {
          "nanoX": "يرجى أن تتأكد أن {{productName}} الخاص بك غير مُقفل و أنه تم تمكين البلوتوث."
        },
        "android": {
          "nanoS": "يرجى أن تتأكد أن {{productName}} الخاص بك غير مُقفل ومتصل بواسطة كبل.",
          "nanoSP": "يرجى أن تتأكد أن {{productName}} الخاص بك غير مُقفل ومتصل بواسطة كبل.",
          "nanoX": "يرجى أن تتأكد أن {{productName}} الخاص بك غير مُقفل ومتصل بواسطة كبل أو أنه تم تمكين البلوتوث."
        }
      }
    },
    "ConnectManagerTimeout": {
      "title": "عذرًا، فشل الاتصال بالمدير",
      "description": {
        "ios": {
          "nanoX": "يرجى أن تتأكد أن {{productName}} الخاص بك غير مُقفل و أنه تم تمكين البلوتوث."
        },
        "android": {
          "nanoS": "يرجى أن تتأكد أن {{productName}} الخاص بك غير مُقفل ومتصل بواسطة كبل.",
          "nanoSP": "يرجى أن تتأكد أن {{productName}} الخاص بك غير مُقفل ومتصل بواسطة كبل.",
          "nanoX": "يرجى أن تتأكد أن {{productName}} الخاص بك غير مُقفل ومتصل بواسطة كبل أو أنه تم تمكين البلوتوث."
        }
      }
    },
    "ClaimRewardsFeesWarning": {
      "title": "المكافآت أصغر من الرسوم المقدرة للمطالبة بهم.",
      "description": ""
    },
    "CompoundLowerAllowanceOfActiveAccountError": {
      "title": "لا يمكنك تقليل المبلغ المعتمد أثناء وجود إيداع نشط."
    },
    "CosmosBroadcastCodeInternal": {
      "title": "حدث خطأ ما (الخطأ #1)",
      "description": "يرجى حفظ سجلاتك باستخدام الزر أدناه وتقديمها إلى فريق دعم Ledger."
    },
    "CosmosBroadcastCodeTxDecode": {
      "title": "حدث خطأ ما (الخطأ #2)",
      "description": "يرجى حفظ سجلاتك باستخدام الزر أدناه وتقديمها إلى فريق دعم Ledger."
    },
    "CosmosBroadcastCodeInvalidSequence": {
      "title": "تسلسل غير صالح",
      "description": "يرجى إعادة المحاولة."
    },
    "CosmosBroadcastCodeUnauthorized": {
      "title": "توقيع غير مصرح به",
      "description": "هذا الحساب غير مُصرح له بالتوقيع على هذه المعاملة."
    },
    "CosmosBroadcastCodeInsufficientFunds": {
      "title": "الأموال المتوفرة غير كافية",
      "description": "يرجى التأكد من أن الحساب به أموال كافية."
    },
    "CosmosBroadcastCodeUnknownRequest": {
      "title": "حدث خطأ ما (الخطأ #6)",
      "description": "يرجى حفظ سجلاتك باستخدام الزر أدناه وتقديمهم إلى فريق دعم Ledger."
    },
    "CosmosBroadcastCodeInvalidAddress": {
      "title": "عنوان غير صحيح",
      "description": "يرجى التحقق من العنوان والمحاولة مرة أخرى."
    },
    "CosmosBroadcastCodeInvalidPubKey": {
      "title": "حدث خطأ ما (الخطأ #8)",
      "description": "يرجى حفظ سجلاتك باستخدام الزر أدناه وتقديمهم إلى فريق دعم Ledger."
    },
    "CosmosBroadcastCodeUnknownAddress": {
      "title": "عنوان غير معروف",
      "description": "يرجى التحقق من العنوان والمحاولة مرة أخرى."
    },
    "CosmosBroadcastCodeInsufficientCoins": {
      "title": "الأموال المتوفرة غير كافية",
      "description": "يرجى زيادة الأموال في الحساب."
    },
    "CosmosBroadcastCodeInvalidCoins": {
      "title": "حدث خطأ ما (الخطأ #11)",
      "description": "يرجى حفظ سجلاتك باستخدام الزر أدناه وتقديمهم إلى فريق دعم Ledger."
    },
    "CosmosBroadcastCodeOutOfGas": {
      "title": "حدث خطأ ما (الخطأ #12)",
      "description": "يرجى حفظ سجلاتك باستخدام الزر أدناه وتقديمهم إلى فريق دعم Ledger."
    },
    "CosmosBroadcastCodeMemoTooLarge": {
      "title": "حقل الملاحظة طويل جداً",
      "description": "يرجى تقليل حجم نص الملاحظة وإعادة المحاولة مرة أخرى."
    },
    "CosmosBroadcastCodeInsufficientFee": {
      "title": "حدث خطأ ما (الخطأ #14)",
      "description": "يرجى حفظ سجلاتك باستخدام الزر أدناه وتقديمهم إلى فريق دعم Ledger."
    },
    "CosmosBroadcastCodeTooManySignatures": {
      "title": "حدث خطأ ما (الخطأ #15)",
      "description": "يرجى حفظ سجلاتك باستخدام الزر أدناه وتقديمهم إلى فريق دعم Ledger."
    },
    "CosmosBroadcastCodeGasOverflow": {
      "title": "حدث خطأ ما (الخطأ #16)",
      "description": "يرجى حفظ سجلاتك باستخدام الزر أدناه وتقديمهم إلى فريق دعم Ledger."
    },
    "CosmosBroadcastCodeNoSignatures": {
      "title": "حدث خطأ ما (الخطأ #17)",
      "description": "يرجى حفظ سجلاتك باستخدام الزر أدناه وتقديمهم إلى فريق دعم Ledger."
    },
    "DeviceAppVerifyNotSupported": {
      "title": "افتح المدير لتحديث هذا التطبيق",
      "description": "التحقق من التطبيق غير مدعوم."
    },
    "DeviceGenuineSocketEarlyClose": {
      "title": "عفوًا، أعد المحاولة مرة أخرى (genuine-close)",
      "description": null
    },
    "DeviceHalted": {
      "title": "يرجى إعادة تشغيل جهازك Ledger وإعادة المحاولة",
      "description": "حدث خطأ غير متوقع. يرجى إعادة المحاولة مرة أخرى."
    },
    "DeviceNotGenuine": {
      "title": "من المحتمل ألا يكون الجهاز أصلياً",
      "description": "يرجى حفظ سجلاتك باستخدام الزر أدناه وتقديمهم إلى فريق دعم Ledger."
    },
    "DeviceNameInvalid": {
      "title": "يرجى تسمية الجهاز دون استخدام '{{invalidCharacters}}'."
    },
    "DeviceOnDashboardExpected": {
      "title": "الجهاز غير موجود في اللوحة الرئيسية",
      "description": "يرجى العودة إلى اللوحة الرئيسية على جهازك."
    },
    "DeviceNotOnboarded": {
      "title": "جهازك غير مُستعد للاستخدام بعد",
      "description": "قم بإعداد جهازك قبل استخدامه مع Ledger Live."
    },
    "DeviceSocketFail": {
      "title": "عذراً، فشل الاتصال",
      "description": "يرجى إعادة المحاولة."
    },
    "DeviceSocketNoBulkStatus": {
      "title": "فشل الاتصال",
      "description": "يرجى إعادة المحاولة."
    },
    "DeviceSocketNoHandler": {
      "title": "عذراً، فشل الاتصال",
      "description": "يرجى إعادة المحاولة."
    },
    "DisconnectedDevice": {
      "title": "الجهاز غير متصل",
      "description": "Ledger Live غير قادر على الاتصال بجهازك. يُرجى إعادة المحاولة."
    },
    "DisconnectedDeviceDuringOperation": {
      "title": "الجهاز غير متصل",
      "description": "Ledger Live غير قادر على الاتصال بجهازك. يُرجى إعادة المحاولة."
    },
    "ETHAddressNonEIP": {
      "title": "التحقق التلقائي غير متاح: تحقق بعناية من العنوان.",
      "description": null
    },
    "EthAppNftNotSupported": {
      "title": "العملية غير متوفرة لهذا الجهاز",
      "description": "خاصية إرسال NFT متوفرة فقط لـ Nano X. يرجى زيارة منصة دعم العملاء لدينا لمعرفة كيفية إرسال NFT عن طريق Nano S."
    },
    "Touch ID Error": {
      "title": "فشل التوثيق البيومتري",
      "description": "يرجى استخدام كلمة مرورك أو إعادة تعيين التطبيق."
    },
    "Error": {
      "title": "{{message}}",
      "description": "حدث خطأ ما. يرجى إعادة المحاولة. إذا استمرت المشكلة، يرجى حفظ سجلاتك باستخدام الزر أدناه وتقديمها إلى فريق دعم Ledger."
    },
    "FeeEstimationFailed": {
      "title": "عذراً، فشل تقدير الرسوم",
      "description": "حاول تعيين الرسوم يدوياً (الحالة: {{status}})."
    },
    "FeeNotLoaded": {
      "title": "تعذر تحميل معدلات الرسوم"
    },
    "FeeRequired": {
      "title": "الرسوم مطلوبة"
    },
    "FirmwareOrAppUpdateRequired": {
      "title": "تحديث البرنامج الثابت أو التطبيق مطلوب",
      "description": "يرجى استخدام المدير لإلغاء تثبيت جميع التطبيقات، ثم تحقق مما إذا كان تحديث للبرنامج الثابت متوفر قبل إعادة تثبيتهم مرة أخرى."
    },
    "LatestFirmwareVersionRequired": {
      "title": "تحديث الجهاز مطلوب على سطح المكتب",
      "description": "يرجى تحديث برنامج Nano X الثابت لديك على تطبيق Ledger Live لسطح المكتب"
    },
    "GenuineCheckFailed": {
      "title": "فشل توثيق الجهاز",
      "description": "حدث خطأ ما. يرجى إعادة المحاولة مرة أخرى. إذا استمرت المشكلة، يرجى حفظ سجلاتك باستخدام الزر أدناه وتقديمها إلى فريق دعم Ledger."
    },
    "HardResetFail": {
      "title": "عذراً، لا يمكن إعادة التعيين",
      "description": "يرجى إعادة المحاولة مرة أخرى. إذا استمرت المشكلة، يرجى حفظ سجلاتك باستخدام الزر أدناه وتقديمها إلى فريق دعم Ledger."
    },
    "InvalidAddress": {
      "title": "هذا ليس عنوان {{currencyName}} صحيح"
    },
    "InvalidAddressBecauseAlreadyDelegated": {
      "title": "تم تفويض حسابك بالفعل إلى هذا المدقق"
    },
    "InvalidAddressBecauseDestinationIsAlsoSource": {
      "title": "يجب ألا تكون حسابات الوجهة وحسابات المصدر هي نفسها."
    },
    "InvalidRecipient": {
      "title": "مستلم غير صحيح"
    },
    "LatestMCUInstalledError": {
      "title": "عذراً، لا يوجد شيء للتحديث",
      "description": "يرجى التواصل مع دعم Ledger إذا كنت لا تستطيع استخدام جهازك."
    },
    "LedgerAPIError": {
      "title": "عذراً، أعد المحاولة مرة أخرى (API HTTP {{status}})",
      "description": "مكالمات غير ناجحة إلى خادم Ledger API، يرجى المحاولة مرة أخرى."
    },
    "LedgerAPIErrorWithMessage": {
      "title": "{{message}}",
      "description": "يرجى إعادة المحاولة مرة أخرى. إذا استمرت المشكلة، يرجى حفظ سجلاتك باستخدام الزر أدناه وتقديمها إلى فريق دعم Ledger."
    },
    "LedgerAPINotAvailable": {
      "title": "عذراً، خدمات {{currencyName}} غير متوفرة",
      "description": "يرجى إعادة المحاولة مرة أخرى. إذا استمرت المشكلة، يرجى حفظ سجلاتك باستخدام الزر أدناه وتقديمها إلى فريق دعم Ledger."
    },
    "ManagerAPIsFail": {
      "title": "عذراً، خدمات المدير غير متوفرة",
      "description": "يرجي التحقق من حالة الشبكة."
    },
    "ManagerAppAlreadyInstalled": {
      "title": "عذراً، هذا مثبت بالفعل",
      "description": "يرجى التحقق أي التطبيقات المثبتة بالفعل على جهازك."
    },
    "ManagerAppRelyOnBTC": {
      "title": "تطبيقات بيتكوين وإيثيريوم مطلوبة",
      "description": "يرجى تثبيت أحدث تطبيقات بيتكوين وإثيريوم أولاً."
    },
    "ManagerDeviceLocked": {
      "title": "جهازك مقفل",
      "description": "يرجى إلغاء قفله."
    },
    "ManagerNotEnoughSpace": {
      "title": "لم يتبق مساحة تخزين كافية",
      "info": "يرجى إلغاء تثبيت بعض التطبيقات لإخلاء مساحة لتطبيق {{app}}. أصولك المشفرة تظل آمنة عند إلغاء تثبيت التطبيقات.",
      "description": "إلغاء تثبيت التطبيقات ليس له تأثير على الأصول الخاصة بك.",
      "continue": "فهمت!"
    },
    "ManagerQuitPage": {
      "install": {
        "title": "المغادرة وإلغاء عمليات التثبيت؟",
        "description": "المغادرة ستقوم بإلغاء عمليات تثبيت التطبيقات قيد التقدم.",
        "stay": "متابعة التثبيت"
      },
      "uninstall": {
        "title": "المغادرة وإلغاء عمليات إلغاء التثبيت؟",
        "description": "المغادرة ستقوم بإلغاء عمليات إلغاء تثبيت التطبيقات قيد التقدم.",
        "stay": "متابعة إلغاء التثبيت"
      },
      "update": {
        "title": "المغادرة وإلغاء عمليات التحديث؟",
        "description": "المغادرة ستقوم بإلغاء عمليات تحديث التطبيقات قيد التقدم.",
        "stay": "متابعة التحديث"
      },
      "quit": "مغادرة المدير"
    },
    "ManagerUninstallBTCDep": {
      "title": "عفواً، هذا التطبيق مطلوب",
      "description": "إلغاء تثبيت تطبيق بيتكوين أو إيثيريوم في النهاية."
    },
    "NetworkDown": {
      "title": "عفواً، يبدو أن بالإنترنت مُعطل",
      "description": "يرجى أن تتحقق من اتصالك بالإنترنت."
    },
    "NoAddressesFound": {
      "title": "عفوًا، لم يتم العثور على أي حساب",
      "description": "حدث خطأ ما في حساب العنوان. يرجى إعادة المحاولة مرة أخرى. إذا استمرت المشكلة، يرجى حفظ سجلاتك باستخدام الزر أدناه وتقديمها إلى فريق دعم Ledger."
    },
    "NotEnoughBalance": {
      "title": "عفواً، الأموال المتوفرة غير كافية",
      "description": "يرجى التأكد من وجود أموال كافية في الحساب."
    },
    "NotEnoughGas": {
      "title": "ETH غير كافٍ لتغطية رسوم الشبكة",
      "description": "يرجى إرسال بعض ETH إلى حسابك لسداد قيمة معاملات رمز ERC20."
    },
    "NotEnoughBalanceToDelegate": {
      "title": "رصيد غير كافٍ للتفويض"
    },
    "NotEnoughBalanceInParentAccount": {
      "title": "رصيد غير كافٍ في الحساب الرئيسي"
    },
    "QuantityNeedsToBePositive": {
      "title": "يجب أن تكون الكمية على الأقل 1"
    },
    "NotEnoughSpendableBalance": {
      "title": "لا يمكن للرصيد أن يقل عن {{minimumAmount}}"
    },
    "NotEnoughBalanceBecauseDestinationNotCreated": {
      "title": "حد أدنى من {{minimalAmount}} مطلوب لتنشيط عنوان المتلقي"
    },
    "PairingFailed": {
      "title": "الإقران لم ينجح",
      "description": "يرجى إعادة المحاولة مرة أخرى أو مراجعة مقالتنا عن استكشاف أخطاء البلوتوث وإصلاحها."
    },
    "PasswordIncorrect": {
      "title": "كلمة مرور غير صحيحة",
      "description": "يرجى إعادة المحاولة."
    },
    "PasswordsDontMatch": {
      "title": "كلمة المرور غير مطابقة",
      "description": "يرجى إعادة المحاولة."
    },
    "SelectExchangesLoadError": {
      "title": "تعذر التحميل",
      "description": "لا يمكن تحميل المبادلات."
    },
    "SyncError": {
      "title": "خطأ في المزامنة",
      "description": "بعض الحسابات لا يمكن مزامنتها."
    },
    "TimeoutError": {
      "title": "عفواً، استغرق خادم البيانات وقتاً أطول من اللازم ليستجيب",
      "description": "يرجى إعادة المحاولة."
    },
    "TimeoutTagged": {
      "title": "عفواً، استغرق خادم البيانات وقتاً أطول من اللازم ليستجيب ({{tag}})",
      "description": "انقضت مهلة الانتظار."
    },
    "TransactionRefusedOnDevice": {
      "title": "تم رفض المعاملة على الجهاز",
      "description": "يرجى إعادة المحاولة مرة أخرى. إذا استمرت المشكلة، يرجى حفظ سجلاتك باستخدام الزر أدناه وتقديمها إلى فريق دعم Ledger."
    },
    "TransportError": {
      "title": "حدث خطأ ما. يُرجى إعادة الاتصال بجهازك.",
      "description": "{{message}} يرجى إعادة المحاولة مرة أخرى. إذا استمرت المشكلة، يرجى حفظ سجلاتك باستخدام الزر أدناه وتقديمها إلى فريق دعم Ledger."
    },
    "TransportStatusError": {
      "title": "حدث خطأ ما. يُرجى إعادة الاتصال بجهازك.",
      "description": "{{message}} يرجى إعادة المحاولة مرة أخرى. إذا استمرت المشكلة، يرجى حفظ سجلاتك باستخدام الزر أدناه وتقديمها إلى فريق دعم Ledger."
    },
    "TronNoFrozenForBandwidth": {
      "title": "لا توجد أصول لإزالة تجميدها",
      "description": "ليس لديك أصول النطاق الترددي (Bandwidth) لإزالة تجميدها."
    },
    "TronNoFrozenForEnergy": {
      "title": "لا توجد أصول لإزالة تجميدها",
      "description": "ليس لديك أصول الطاقة لإزالة تجميدها."
    },
    "TronUnfreezeNotExpired": {
      "title": "إزالة التجميد غير متوفر بعد",
      "description": "يرجى الانتظار 3 أيام بعد آخر عملية تجميد لديك."
    },
    "TronVoteRequired": {
      "title": "مطلوب على الأقل 1 صوت"
    },
    "TronInvalidVoteCount": {
      "title": "صيغة التصويت غير صحيحة",
      "description": "يمكنك التصويت فقط باستخدام أرقام كاملة."
    },
    "TronRewardNotAvailable": {
      "title": "المكافآت غير قابلة للمطالبة بها بعد",
      "description": "يرجى الانتظار 24 ساعة بين المطالبات."
    },
    "TronNoReward": {
      "title": "لا توجد مكافأة يمكن المطالبة بها"
    },
    "TronInvalidFreezeAmount": {
      "title": "مبلغ التجميد لا يمكن أن يكون أصغر من 1"
    },
    "TronSendTrc20ToNewAccountForbidden": {
      "title": "إرسال TRC20 إلى الحساب الجديد لن يؤدي إلى تفعيله",
      "description": "لتفعيله، قم بإرسال إما TRX أو TRC10 إلى الحساب أولاً. ثم يمكن بعدها أن يتلقى TRC20."
    },
    "TronUnexpectedFees": {
      "title": "يمكن تطبيق رسوم إضافية"
    },
    "TronNotEnoughTronPower": {
      "title": "لا توجد أصوات كافية"
    },
    "TronTransactionExpired": {
      "title": "انتهت مهلة المعاملة",
      "description": "يجب توقيع المعاملات في غضون 30 ثانية. يرجى المحاولة مرة أخرى."
    },
    "TronNotEnoughEnergy": {
      "title": "لا توجد طاقة كافية لإرسال رمز توكن هذا"
    },
    "UpdateYourApp": {
      "title": "مطلوب تحديث للتطبيق",
      "description": "يرجى إلغاء التثبيت ثم إعادة تثبيت تطبيق {{managerAppName}} في المدير (Manager)."
    },
    "UserRefusedAllowManager": {
      "title": "تم تعطيل المدير (Manager) على الجهاز",
      "description": "يرجى تمكين المدير (Manager) على جهازك، ثم حاول مرة أخرى."
    },
    "UserRefusedAddress": {
      "title": "عنوان التلقي مرفوض",
      "description": "أنت قمت برفض العنوان. في حالة الشك، يرجى حفظ سجلاتك باستخدام الزر أدناه وتقديمها إلى فريق دعم Ledger."
    },
    "UserRefusedDeviceNameChange": {
      "title": "تم إلغاء إعادة التسمية على الجهاز",
      "description": "أنت قمت بإلغاء إعادة التسمية. يرجى المحاولة مرة أخرى."
    },
    "UserRefusedFirmwareUpdate": {
      "title": "تم إلغاء تحديث البرنامج الثابت على الجهاز",
      "description": "قمت بإلغاء تحديث البرنامج الثابت. يرجى إعادة المحاولة. إذا استمرت المشكلة، يرجى إعادة المحاولة مرة أخرى. إذا استمرت المشكلة، يرجى حفظ سجلاتك باستخدام الزر أدناه وتقديمها إلى فريق دعم Ledger."
    },
    "UserRefusedOnDevice": {
      "title": "تم إلغاء العملية على الجهاز",
      "description": "أنت قمت برفض العملية على الجهاز."
    },
    "WebsocketConnectionError": {
      "title": "عذراً، فشل الاتصال",
      "description": "يرجى المحاولة مرة أخرى مع اتصال أفضل بالشبكة (خطأ websocket)."
    },
    "WebsocketConnectionFailed": {
      "title": "عذراً، فشل الاتصال",
      "description": "يرجى المحاولة مرة أخرى مع اتصال أفضل بالشبكة (فشل websocket)."
    },
    "WrongDeviceForAccount": {
      "title": "حدث خطأ ما",
      "description": "يرجى التحقق من أن محفظة الأجهزة الخاصة بك قد تم إعدادها بعبارة الاسترداد أو عبارة المرور المرتبطة بالحساب الذي تم اختياره."
    },
    "UnexpectedBootloader": {
      "title": "عذراً، يجب ألا يكون جهازك في وضع Bootloader",
      "description": "يرجى إعادة تشغيل جهازك دون لمس الأزرار عند ظهور الشعار. يرجى إعادة المحاولة مرة أخرى. إذا استمرت المشكلة، يرجى حفظ سجلاتك باستخدام الزر أدناه وتقديمها إلى فريق دعم Ledger."
    },
    "UnavailableTezosOriginatedAccountReceive": {
      "title": "لا يمكن التلقي في حسابات فرعية. يرجى اختيار الحساب الرئيسي.",
      "description": "إذا كنت تريد تلقي الأموال، يرجى استخدام الحساب الرئيسي"
    },
    "UnavailableTezosOriginatedAccountSend": {
      "title": "لا يمكن الإرسال من الحسابات الفرعية بعد",
      "description": "ستتم إضافة هذه الميزة في مرحلة لاحقة نظراً للتغييرات التي تم تقديمها مؤخراً من قِبل تحديث Babylon."
    },
    "AccessDeniedError": {
      "title": "Ledger Live يحتاج إلى تحديث",
      "description": "يرجى تحديث Ledger Live إلى أحدث إصدار، وأعد التحقق من هويتك للمبادلة مع wyre"
    },
    "RecommendUndelegation": {
      "title": "يرجى إلغاء تفويض الحساب قبل إفراغه"
    },
    "RecommendSubAccountsToEmpty": {
      "title": "يرجى إفراغ جميع الحسابات الفرعية أولاً"
    },
    "NotSupportedLegacyAddress": {
      "title": "صيغة العنوان القديم (legacy) لم تعد مدعومة"
    },
<<<<<<< HEAD
    "StellarWrongMemoFormat": {
      "title": "صيغة الملاحظة خاطئة"
    },
    "SourceHasMultiSign": {
      "title": "يرجى تعطيل خاصية التوقيع المتعدد لإرسال {{currencyName}}"
    },
    "StellarMemoRecommended": {
      "title": "قد يلزم إضافة ملاحظة عند الإرسال إلى هذا المستلم"
    },
    "StratisDown2021Warning": {
      "description": "سلسلة كتل Stratis تطورت ومن الوارد ألا تعمل بشكل صحيح. سيتم توفير الدعم لسلسلة كتل Stratis الأصلية حتى 16 أكتوبر 2021."
=======
    "SourceHasMultiSign" : {
      "title" : "يرجى تعطيل خاصية التوقيع المتعدد لإرسال {{currencyName}}"
    },
    "StratisDown2021Warning" : {
      "description" : "سلسلة كتل Stratis تطورت ومن الوارد ألا تعمل بشكل صحيح. سيتم توفير الدعم لسلسلة كتل Stratis الأصلية حتى 16 أكتوبر 2021."
>>>>>>> dc57bb6b
    },
    "SwapExchangeRateAmountTooLow": {
      "title": "يجب أن يزيد المبلغ عن {{minAmountFromFormatted}}"
    },
    "SwapExchangeRateAmountTooHigh": {
      "title": "يجب أن يقل المبلغ عن {{maxAmountFromFormatted}}"
    },
    "SwapGenericAPIError": {
      "title": "انتهت صلاحية مُعدل الصرف",
      "description": "يجب عليك تأكيد المبادلة قبل انتهاء مدة العداد. يبقى مُعدل الصرف ساري المفعول لمدة محددة."
    },
    "PolkadotElectionClosed": {
      "title": "يجب إغلاق باب انتخاب المدققين"
    },
    "PolkadotNotValidator": {
      "title": "بعض العناوين المختارة ليست مدققين"
    },
    "PolkadotLowBondedBalance": {
      "title": "سيتم إلغاء تقيد جميع الأصول المقيدة إذا كانت أقل من 1 DOT"
    },
    "PolkadotNoUnlockedBalance": {
      "title": "ليس لديك أصول غير مقيدة"
    },
    "PolkadotNoNominations": {
      "title": "ليس لديك ترشيحات"
    },
    "PolkadotAllFundsWarning": {
      "title": "تأكد أن لديك رصيد كافي متبقي لرسوم المعاملات المستقبلية"
    },
    "PolkadotDoMaxSendInstead": {
      "title": "لا يمكن للرصيد أن يقل عن {{minimumBalance}} أرسل الحد الأقصى الى حساب خالي."
    },
    "PolkadotBondMinimumAmount": {
      "title": "يجب عليك تقييد على الأقل {{minimumBondAmount}}."
    },
    "PolkadotBondMinimumAmountWarning": {
      "title": "ينبغي ألا يقل رصيدك المُقيّد عن {{minimumBondBalance}}."
    },
    "PolkadotMaxUnbonding": {
      "title": "لقد تجاوزت الحد المسموح به لإلغاء التقيد"
    },
    "PolkadotValidatorsRequired": {
      "title": "يجب عليك اختيار مدقق واحد على الأقل"
    },
    "TaprootNotActivated": {
      "title": "لم يتم تفعيل شبكة Taproot الرئيسية (mainnet) بعد"
    },
    "NotEnoughNftOwned": {
      "title": "لقد تجاوزت عدد رموز التوكن المتاحة"
    },
    "generic": {
      "title": "{{message}}",
      "description": "حدث خطأ ما. يرجى إعادة المحاولة مرة أخرى. إذا استمرت المشكلة، يرجى حفظ سجلاتك باستخدام الزر أدناه وتقديمها إلى فريق دعم Ledger."
    },
    "SolanaAccountNotFunded": {
      "title": "الحساب غير ممول"
    },
    "SolanaAddressOfEd25519": {
      "title": "العنوان خارج منحنى ed25519"
    },
    "SolanaMemoIsTooLong": {
      "title": "الملاحظة طويلة جداً. الحد الأقصى للطول هو {{maxLength}}"
    },
    "SolanaUseAllAmountStakeWarning": {
      "title": "تأكد أن لديك رصيد كافي متبقي لرسوم المعاملات المستقبلية"
    },
    "SolanaTxSimulationFailedWhilePendingOp": {
      "title": "معاملتك السابقة لم تتم معالجتها بعد. يُرجى الانتظار لحظة ثم التحقق من سجل المعاملات قبل المحاولة مرة أخرى."
    },
    "SolanaTxConfirmationTimeout": {
      "title": "يحتمل أن تكون معاملتك قد فشلت. يُرجى الانتظار لحظة ثم تحقق من سجل المعاملات قبل المحاولة مرة أخرى."
    },
<<<<<<< HEAD
    "CardanoMinAmountError": {
      "title": "{{amount}} ADA كحد أدنى"
=======
    "CardanoMinAmountError" : {
      "title" : "الحد الأدنى للمبلغ القابل للإرسال هو {{amount}} ADA"
    },
    "CardanoNotEnoughFunds" : {
      "title" : "رجاء التأكد أن لديك أرصدة مالية كافية لدفع الرسوم."
    },
    "StellarWrongMemoFormat" : {
      "title" : "صيغة الملاحظة خاطئة"
    },
    "StellarMemoRecommended" : {
      "title" : "قد يلزم إضافة ملاحظة عند الإرسال إلى هذا المستلم"
    },
    "StellarAssetNotAccepted" : {
      "title" : "هذا المستلم ليس لديه خط ثقة (trustline) إلى {{assetCode}} بعد."
    },
    "StellarAssetRequired" : {
      "title" : "يجب اختيار أصل Stellar قبل إضافة خط ثقة (trustline)"
    },
    "StellarAssetNotFound" : {
      "title" : "لا يمكن العثور على أصل Stellar الذي تم اختياره"
    },
    "StellarNotEnoughNativeBalance" : {
      "title" : "عفواً، الأموال المتوفرة غير كافية",
      "description" : "يرجى التأكد من أن الحساب به أموال كافية لتغطية رسوم المعاملة"
    },
    "StellarFeeSmallerThanRecommended" : {
      "title" : "الرسوم التي تم تحديدها أقل من الرسوم الموصى بها"
    },
    "StellarFeeSmallerThanBase" : {
      "title" : "الحد الأدنى لرسوم المعاملة هو 0.00001 XLM."
    },
    "StellarNotEnoughNativeBalanceToAddTrustline" : {
      "title" : "عفواً، الأموال المتوفرة غير كافية",
      "description" : "يرجى التأكد من أن الحساب به أموال كافية لتغطية خط الثقة (trustline) الجديد"
    },
    "StellarMuxedAccountNotExist" : {
      "title" : "حساب Stellar غير موجود"
    },
    "StellarSourceHasMultiSign" : {
      "title" : "يرجى تعطيل التوقيع المتعدد لإجراء معاملات Stellar"
>>>>>>> dc57bb6b
    }
  },
  "bluetooth": {
    "required": "عذراً، يبدو أن خاصية البلوتوث مُعطلة",
    "locationRequiredTitle": "الموقع مطلوب لخدمة Bluetooth LE",
    "locationRequiredMessage": "مطلوب تصريح المَوقع على أندرويد لعرض قائمة أجهزة Bluetooth LE.",
    "checkEnabled": "يرجى تمكين خاصية البلوتوث في إعدادات هاتفك."
  },
  "webview": {
    "noConnectionError": {
      "title": "لا يوجد اتصال",
      "description": "يبدو أنه ليس لديك اتصال بالإنترنت. يرجى التحقق من اتصالك وحاول مرة أخرى."
    }
  },
  "location": {
    "required": "خدمات الموقع مطلوبة",
    "open": "فتح إعدادات الموقع",
    "disabled": "Ledger Live يتطلب خدمات الموقع لإقران جهازك عبر خاصية البلوتوث.",
    "noInfos": "Ledger لا تقوم بالوصول إلى معلومات موقعك."
  },
  "permissions": {
    "open": "فتح تصريحات التطبيق"
  },
  "fees": {
    "speed": {
      "high": "مرتفعة",
      "standard": "اعتيادية",
      "low": "منخفضة",
      "slow": "بطيء",
      "medium": "متوسط",
      "fast": "سريع",
      "custom": "مُخصّص",
      "blockCount": "{{blockCount}} كتل"
    }
  },
  "signout": {
    "confirm": "هل أنت متأكد أنك تريد تسجيل الخروج؟",
    "disclaimer": "ستتم إزالة جميع بيانات الحساب من هاتفك.",
    "action": "تسجيل الخروج"
  },
  "auth": {
    "failed": {
      "biometrics": {
        "title": "إلغاء قفل {{biometricsType}} فشل",
        "description": "أدخل كلمة المرور الخاصة بك للمتابعة",
        "authenticate": "يرجى التوثيق باستخدام تطبيق Ledger Live"
      },
      "denied": "أمان التوثيق لم يتم تمكينه لأن هاتفك لم يتمكن من التوثيق.",
      "title": "فشل التوثيق",
      "buttons": {
        "tryAgain": "أعد المحاولة",
        "reset": "إعادة تعيين"
      }
    },
    "unlock": {
      "biometricsTitle": "يرجى التوثيق باستخدام تطبيق Ledger Live",
      "title": "مرحباً بك مجدداً",
      "desc": "أدخل كلمة المرور الخاصة بك للمتابعة",
      "inputPlaceholder": "اكتب كلمة المرور الخاصة بك",
      "login": "تسجيل دخول",
      "forgotPassword": "فقدت كلمة المرور الخاصة بي"
    },
    "addPassword": {
      "placeholder": "اختر كلمة المرور خاصتك",
      "title": "قفل كلمة المرور"
    },
    "confirmPassword": {
      "title": "تأكيد كلمة المرور",
      "placeholder": "تأكيد كلمة المرور خاصتك"
    },
    "enableBiometrics": {
      "title": "{{biometricsType}}",
      "desc": "إلغاء القفل باستخدام {{biometricsType}}"
    }
  },
  "reset": {
    "title": "إلغاء تثبيت ثم إعادة تثبيت Ledger Live",
    "description": "يرجى إلغاء تثبيت التطبيق ثم إعادة تثبيته على هاتفك لحذف بيانات Ledger Live، بما في ذلك الحسابات والإعدادات.",
    "button": "إعادة تعيين",
    "warning": "إعادة تعيين Ledger Live سوف يمحو سجل معاملات المبادلة الخاصة بك لجميع حساباتك."
  },
  "graph": {
    "week": "1 أسبوع",
    "month": "1 شهر",
    "year": "1 سنة",
    "all": "الكل"
  },
  "carousel": {
    "title": "إغلاق الشريط ؟",
    "description": "سوف نبلغكم بأي إعلانات جديدة.",
    "confirm": "تأكيد",
    "undo": "تراجع",
    "banners": {
      "valentine": {
        "title": "عيد الحب",
        "description": "رسوم مُخفضة على الشراء والبيع"
      },
      "tour": {
        "title": "القيام بجولة",
        "description": "استكشف تطبيق Ledger Live وتعرف على كيفية شراء أصولك وتنميتها وتأمينها",
        "cta": "تصفح"
      },
      "academy": {
        "title": "أكاديمية ليدجر (Ledger Academy)",
        "description": "كل ما تحتاج معرفته حول سلسلة الكتل (blockchain)",
        "cta": "تصفح"
      },
      "stakeCosmos": {
        "title": "تكديس COSMOS",
        "description": "قم بتفويض مكاسب مكافآت ATOM اليوم."
      },
      "familyPack": {
        "title": "حزمة العائلة",
        "description": "باقة مخفضة بها 3 من Nano S، مثالية للهدايا أو النسخ الاحتياطية",
        "cta": "شراء الآن"
      },
      "familyPackX": {
        "title": "باقة العائلة من Ledger Nano X",
        "description": "باقة مخفضة بها 3 من Nano X، مثالية للهدايا أو النسخ الاحتياطية",
        "cta": "وفر الآن"
      },
      "buyCrypto": {
        "title": "شراء العملات المشفرة",
        "description": "شراء 50+ من الأصول المشفرة مع شركائنا",
        "cta": "شراء الآن"
      },
      "swap": {
        "title": "مبادلة الأصول المشفرة",
        "description": "مبادلة 100+ من الأصول المشفرة بوصاية كاملة مع شركائنا",
        "cta": "المبادلة الآن"
      },
      "algorand": {
        "title": "Algorand",
        "description": "اكسب مكافآت ALGO مع كل معاملة."
      },
      "sell": {
        "title": "بيع الأصول المشفرة",
        "description": "قم ببيع بيتكوين مباشرةً من Ledger Live."
      },
      "vote": {
        "title": "صوّت من خلال Ledger الخاص بك",
        "description": "صوّت مباشرةً من محفظة Ledger الخاصة بك."
      },
      "lending": {
        "title": "إقراض الأصول المشفرة",
        "description": "قم بإقراض الأصول على بروتوكول Compound"
      },
      "blackfriday": {
        "title": "الجمعة السوداء",
        "description": "استمتع بخصم %40 مع كود الخصم BLACKFRIDAY20"
      },
      "lido": {
        "title": "تكديس ETH عن طريق Lido",
        "description": "اكسب مكافآت عن طريق تكديس ETH بأمان مع Lido",
        "cta": "قم بالتكديس الآن"
      },
      "market": {
        "title": "أسواق الأصول المشفرة",
        "description": "تحقق من أسعار الأصول المشفرة واتجاهات السوق مباشرةً في التطبيق",
        "cta": "تصفح"
      },
      "manageCard": {
        "title": "نُقدّم بطاقة CL",
        "description": "قم بطلب وإدارة بطاقتك CL التي تعمل بواسطة Ledger",
        "cta": "معرفة المزيد"
      },
      "discoverWeb3": {
        "title": "اكتشف ويب 3.0",
        "description": "اكتشف كل شيء عن ويب 3.0 إلى أن يصلك جهازك!",
        "cta": "اكتشف"
      }
    }
  },
<<<<<<< HEAD
  "ratings": {
    "init": {
      "title": "هل يُعجبك Ledger Live؟",
      "description": "سواءً كان يُعجبك أو تشعر أننا يمكن أن نقوم بعمل أفضل. نحن نُقدّر رأيك.",
      "cta": {
        "enjoy": "إنه رائع",
        "disappointed": "لا يعجبني",
        "notNow": "ليس الآن"
=======
  "ratings" : {
    "init" : {
      "title" : "هل يعجبك تطبيقنا ؟",
      "description" : "ملاحظاتك مهمة لتحسين Ledger Live.",
      "cta" : {
        "enjoy" : "إنه رائع",
        "disappointed" : "لا يعجبني",
        "notNow" : "ليس الآن"
>>>>>>> dc57bb6b
      }
    },
    "enjoy": {
      "title": "أنت رائع أيضاً",
      "description": "سنكون ممتنين إذا تمكنت من أخذ دقيقة من وقتك لكتابة مراجعة لنا. يُساعدنا دعمك على الوصول إلى المزيد من الأشخاص ويحفّزنا على إطلاق المزيد من الميزات الجديدة للتطبيق.",
      "cta": {
        "rate": "امنحنا 5 نجوم",
        "notNow": "ليس الآن"
      }
    },
<<<<<<< HEAD
    "disappointed": {
      "title": "ساعدنا على بناء مُنتج أفضل من أجلك",
      "description": "نحن نرغب في تطوير أنفسنا، ورأيك الصادق يُساعنا على معرفة ما نحتاج إلى تطويره.",
      "cta": {
        "sendFeedback": "أرسل الملاحظات",
        "notNow": "ليس الآن"
=======
    "disappointed" : {
      "title" : "ساعدنا على بناء مُنتج أفضل من أجلك",
      "description" : "إذا كنت بحاجة إلى مزيد من المساعدة أو ترغب في تواصلنا معك، يرجى استخدام الدردشة المباشرة.",
      "here" : "هنا",
      "cta" : {
        "sendFeedback" : "أرسل الملاحظات",
        "notNow" : "ليس الآن"
>>>>>>> dc57bb6b
      }
    },
    "disappointedDone": {
      "title": "شكراً على رأيك",
      "description": "إذا كنت ترغب في إعطائنا المزيد من الملاحظات أو طلب المساعدة يرجى إرسال بريد إلكتروني لنا على ",
      "cta": {
        "done": "تم"
      }
    }
  },
  "buyDevice": {
    "0": {
      "title": "إنها أموالك. امتلكها.",
      "desc": "استعد السيطرة وأطلق العنان لحرية إدارة أصولك المشفرة بنفسك."
    },
    "1": {
      "title": "الوصول إلى DeFi و NFTs",
      "desc": "تفاعل بشكل آمن مع تطبيقات التمويل اللامركزي (DeFi) الموثوقة لدينا مباشرةً من التطبيق."
    },
    "2": {
      "title": "مفتاحك الى ويب 3.0",
      "desc": "يمكنك شراء وبيع ومبادلة العملات المشفرة الأساسية من خلال شركائنا بأمان عن طريق Ledger الخاصة بك."
    },
    "3": {
      "title": "أمان مُعتمد",
      "desc": "منتجاتنا هي محافظ الأجهزة الوحيدة المعتمدة لأمانها في السوق من قِبل الهيئات الوطنية لأمن نظم المعلومات."
    },
    "title": "أنت بحاجة إلى جهاز Ledger",
    "desc": "من أجل أمانك، Ledger Live يعمل فقط مع جهاز. أنت بحاجة إلى جهاز لتتمكن من المتابعة.",
    "cta": "اشترِ محفظتك Ledger الآن",
    "footer": "أنا أمتلك جهاز بالفعل، لنعده الآن",
    "bannerTitle": "حافظ على أصولك المشفرة وNFTs آمنة",
    "bannerTitle2": "ستحتاج إلى Nano للتداول",
    "bannerSubtitle": "بجهاز Ledger",
    "bannerButtonTitle": "اكتشف Nano",
    "bannerButtonTitle2": "اشترِ جهاز",
    "setupCta": "أنا أمتلك جهاز بالفعل، لنعده الآن"
  },
  "postBuyDeviceSetupNanoWall": {
    "title": "هل استلمت جهازك؟",
    "desc": "بمجرد أن تستلم جهازك، يُمكنك البدء في إعداده من خلال Ledger Live!",
    "cta": "إعداد جهازي",
    "bannerTitle": "هل استلمت جهازك؟",
    "bannerCta": "ابدأ الإعداد",
    "continue": "متابعة"
  },
  "purchaseDevice": {
    "pageTitle": "شراء جهاز",
    "debugDrawers": {
      "url": {
        "title": "تحديث عنوان iframe",
        "subtitle": "إعدادات تصحيح الأخطاء",
        "cta": "حفظ"
      },
      "message": {
        "successTitle": "اكتملت المعاملة",
        "errorTitle": "خطأ في المعاملة",
        "subtitle": "تم استلام الرسالة",
        "type": "النوع: {{type}}",
        "deviceId": "مُعرّف الجهاز: {{deviceId}}",
        "price": "السعر: {{price}}",
        "currency": "العملة: {{currency}}",
        "value": "القيمة: {{value}}"
      }
    }
  },
  "postBuyDevice": {
    "headerTitle": "تم الشراء بنجاح",
    "title": "تهانينا",
    "desc": "طلبك قيد المعالجة.\nستستلم Ledger خاصتك قريباً. يرجى أن تتحقق من تأكيد طلبك في بريدك الإلكتروني."
  },
<<<<<<< HEAD
  "discover": {
    "title": "اكتشف",
    "desc": "استكشف عالم ال\\\\ويب 0.3 المتضمن في Ledger Live",
    "link": "أخبرني بالمزيد",
    "sections": {
      "learn": {
        "title": "تعلّم",
        "desc": "تعرّف على الأصول المشفرة والرموز غير القابلة للاستبدال والأمان الرقمي وغير ذلك الكثير"
      },
      "ledgerApps": {
        "title": "التطبيقات",
        "desc": "استكشف تطبيقات شركاء Ledger من مكان واحد"
      },
      "earn": {
        "title": "اكسب",
        "desc": "كسب دخل سلبي وتنمية أصولك المشفرة"
=======
  "discover" : {
    "title" : "اكتشف",
    "desc" : "استكشف عالم ال\\\\ويب 0.3 المتضمن في Ledger Live",
    "link" : "أخبرني بالمزيد",
    "sections" : {
      "learn" : {
        "title" : "تعلّم",
        "desc" : "تعرّف على الأصول المشفرة والرموز غير القابلة للاستبدال والأمان الرقمي وغير ذلك الكثير"
      },
      "ledgerApps" : {
        "title" : "التطبيقات",
        "desc" : "استكشف تطبيقات شركاء Ledger من مكان واحد"
      },
      "earn" : {
        "title" : "اكسب",
        "desc" : "كسب دخل سلبي وتنمية أصولك المشفرة"
      },
      "mint" : {
        "title" : "سَكَّ NFT",
        "desc" : "سَكَّ الرموز غير القابلة للاستبدال (NFT) من خلال تعاونات حصرية على سوق [ L ]"
>>>>>>> dc57bb6b
      }
    },
    "comingSoon": "قريباً",
    "mostPopular": "الأكثر شعبية"
  },
  "onboarding": {
    "stepWelcome": {
      "title": "مرحبا بكم في Ledger",
      "subtitle": "نحن جعل الملكية الرقمية آمنة وبسيطة.",
      "start": "بدء الاستخدام",
      "noDevice": "ليس لديك جهاز؟",
      "buy": "اشتري {{fullDeviceName}}",
      "terms": "بالضغط على \"Get Started (بدء الاستخدام)\" أنت توافق على وتقبل",
      "termsLink": "Terms of Service",
      "privacyLink": "سياسة الخصوصية",
      "and": "و"
    },
    "stepDoYouHaveALedgerDevice": {
      "title": "هل لديك Ledger؟",
      "subtitle": "أوّلاً وقبل كل شيء",
      "yes": "نعم، لدي",
      "no": "ليس بعد"
    },
    "postWelcomeStep": {
      "title": "الخيار لك",
      "subtitle_yes": "يمكنك اختيار أن تقوم بإعداد Ledger الخاصة بك أو أن تقوم بجولة حول التطبيق أولاً",
      "subtitle_no": "يمكنك اختيار أن تقوم بجولة حول التطبيق أولاً أو أن تقوم بشراء جهاز Nano X",
      "noLedgerLink": "ليس لدي Ledger وأرغب في شراء واحدة",
      "setupLedger": {
        "title": "إعداد Ledger الخاصة بي",
        "subtitle": "سنسترشد في كل خطوة لتأمين أصولك المشفرة ورموزك غير القابلة للاستبدال"
      },
      "buyNano": {
        "title": "قم بشراء Ledger Nano X",
        "subtitle": "محفظة الجهاز هي الطريقة الوحيدة للتأكد من أن أصولك بأمان "
      },
      "discoverLedger": {
        "title": "استكشف Ledger Live",
        "subtitle": "استكشف التطبيق وتعرّف على مزاياه "
      }
    },
    "discoverLive": {
      "exploreWithoutADevice": "استكشف بدون جهاز",
      "buyALedgerNow": "شراء محفظة Ledger الآن",
      "0": {
        "title": "تأمين جميع أصولك المشفرة."
      },
      "1": {
        "title": "راقب الأسواق."
      },
      "2": {
        "title": "اكتشف التطبيقات وتعرّف على ويب 3.0."
      },
      "3": {
        "title": "حافظ على أصولك المشفرة وNFTs آمنة."
      }
    },
    "stepLanguage": {
      "title": "اختر لغتك",
      "cta": "متابعة",
      "warning": {
        "title": "ابدأ باللغة الإنجليزية",
        "cta": "فهمت!",
        "desc": "نحن نقوم بتقديم لغات إضافية لمساعدتك في بدء استخدام Ledger. يرجى العلم أن الجزء المتبقي من تجربة Ledger متاح حالياً باللغة الإنجليزية فقط."
      }
    },
    "stepSelectDevice": {
      "title": "اختر جهازك",
      "nanoS": "Nano S",
      "nanoSP": "Nano S Plus",
      "nanoX": "Nano X",
      "blue": "أزرق",
      "chooseDevice": "اختر جهازك"
    },
    "stepUseCase": {
      "title": "مرحباً!",
      "or": "أو",
      "firstUse": {
        "title": "أول مرة تستخدم Nano الخاصة بك؟",
        "subTitle": "إعداد Nano جديدة",
        "desc": "لنبدأ ونقوم بإعداد جهازك!",
        "label": "30 دقيقة"
      },
      "devicePairing": {
        "title": "لديك عبارة استرداد بالفعل؟",
        "label": "إقران الجهاز",
        "subTitle": "قم بتوصيل Nano الخاصة بك",
        "desc": "تم إعداد جهازك بالفعل؟ قم بتوصيله بالتطبيق!"
      },
      "desktopSync": {
        "title": "لديك عبارة استرداد بالفعل؟",
        "label": "مزامنة سطح المكتب",
        "subTitle": "مزامنة الأصول المشفرة من تطبيق سطح المكتب لديك",
        "desc": "لديك تطبيق سطح المكتب بالفعل؟ قم بمزامنته لإدارة أصولك المشفرة من هاتفك الذكي!"
      },
      "restoreDevice": {
        "label": "استعادة الجهاز",
        "subTitle": "استعادة عبارة الاسترداد الخاصة بك على جهاز جديد",
        "desc": "استخدم عبارة استرداد حالية لاستعادة مفاتيحك الخاصة على Nano جديدة!"
      },
      "recovery": "لديك عبارة استرداد بالفعل؟"
    },
    "stepNewDevice": {
      "0": {
        "label": "الأساسيات",
        "title": "الوصول إلى أصولك المشفرة",
        "desc": "يتم حفظ أصولك المشفرة على سلسلة الكتل (blockchain). أنت بحاجة إلى مفتاح خاص للوصول إليها وإدارتها.",
        "action": "ليس لديك Nano؟ اكتشف التطبيق"
      },
      "1": {
        "label": "الأساسيات",
        "title": "امتلك مفتاحك الخاص",
        "desc": "يتم حفظ مفتاحك الخاص داخل Nano الخاصة بك ويجب أن تكون أنت الشخص الوحيد الذي يمتلكه لتكون مُسيطرعلى أموالك."
      },
      "2": {
        "label": "الأساسيات",
        "title": "ابق غير متصل بالإنترنت",
        "desc": "Ledger Live يتيح لك شراء وبيع وإدارة وتبادل وكسب الأصول المشفرة بينما تظل محمياً. ستتحقق من صحة كل معاملة أصول مشفرة باستخدام Nano الخاصة بك."
      },
      "3": {
        "label": "الأساسيات",
        "title": "التحقق من صحة المعاملات",
        "desc": "Nano الخاصة بك تعمل كمحفظة \"تخزين بارد\". ويعني ذلك أنها لا تكشف مفتاحك الخاص على الإنترنت أبدًا، حتى عند استخدام التطبيق."
      },
      "4": {
        "label": "الأساسيات",
        "title": "لنقوم بإعداد Nano الخاصة بك!",
        "desc": "سنبدأ بإعداد أمان Nano الخاصة بك."
      },
      "cta": "هيا بنا!",
      "title": "الأساسيات"
    },
    "stepSetupDevice": {
      "start": {
        "title": "أفضل طريقة لتبدأ:",
        "bullets": {
          "0": {
            "label": "قم بتخطيط 30 دقيقة وخذ وقتك."
          },
          "1": {
            "label": "احصل على قلم للكتابة به."
          },
          "2": {
            "label": "كن بمفردك، واختار بيئة آمنة وهادئة."
          }
        },
        "cta": "متابعة",
        "warning": {
          "title": "يرجى أن تكون حذر",
          "desc": "تأكد من اتباع التعليمات على هذا التطبيق في كل خطوة من العملية.",
          "ctaText": "فهمت!"
        }
      },
      "setup": {
        "bullets": {
          "0": {
            "title": "قم بتشغيل Nano",
            "nanoX": {
              "label": "قم بتشغيل جهازك عن طريق الضغط على الزر الأسود لمدة ثانية واحدة."
            },
            "nanoS": {
              "label": "قم بتشغيل جهازك عن طريق توصيله بمنفذ USB بهاتفك."
            },
            "nanoSP": {
              "label": "قم بتشغيل جهازك عن طريق توصيله بمنفذ USB بهاتفك."
            },
            "blue": {
              "label": "قم بتشغيل جهازك عن طريق توصيله بمنفذ USB بهاتفك والضغط على زر الطاقة."
            }
          },
          "1": {
            "title": "تصفح",
            "label": "تعرف على كيفية التفاعل مع جهازك عن طريق قراءة التعليمات التي تظهر على الشاشة."
          },
          "2": {
            "title": "اختر \"Set up as new device\" (إعداد كجهاز جديد)",
            "label": "اضغط على كلا الزرين في وقت واحد لتأكيد الاختيار."
          },
          "3": {
            "title": "اتبع التعليمات",
            "label": "عد إلى هنا مرة أخرى لاتباع التعليمات على كود PIN الخاص بك."
          }
        },
        "cta": "الخطوة التالية"
      },
      "pinCode": {
        "title": "كود PIN",
        "desc": "كود PIN الخاص بك هو الطبقة الأولى من الأمان. وهو يؤمن الوصول الفعلي إلى Nano الخاصة بك ومفاتيحك الخاصة. يجب أن يتكون كود PIN الخاص بك من 4 إلى 8 أرقام.",
        "checkboxDesc": "أفهم أنه يجب عليَّ اختيار كود PIN الخاص بي بنفسي وإبقاؤه سرياً.",
        "cta": "إعداد كود PIN"
      },
      "pinCodeSetup": {
        "bullets": {
          "0": {
            "title": "اختر كود PIN",
            "label": "اضغط على الزر الأيسر أو الأيمن لتغيير الأرقام. اضغط على كلا الزرين للتحقق من صحة أحد الأرقام. اختر <1></1> لتأكيد كود PIN الخاص بك. اختر <1></2> لمسح أحد الأرقام.",
            "desc": "اضغط على الزر الأيسر أو الأيمن لتغيير الأرقام. اضغط على كلا الزرين للتحقق من صحة أحد الأرقام. اختر <validIcon></validIcon> لتأكيد كود PIN الخاص بك. اختر <cancelIcon></cancelIcon> لمسح أحد الأرقام."
          },
          "1": {
            "title": "تأكيد كود PIN",
            "label": "أدخل كود PIN الخاص بك مرة أخرى لتأكيده.",
            "desc": "أدخل كود PIN الخاص بك مرة أخرى لتأكيده."
          }
        },
        "infoModal": {
          "title": "قم بتأمين كود PIN الخاص بك",
          "bullets": {
            "0": {
              "label": "دائماً قم باختيار كود PIN بنفسك."
            },
            "1": {
              "label": "دائماً قم بإدخال كود PIN الخاص بك بعيداً عن الأنظار."
            },
            "2": {
              "label": "يمكنك تغيير كود PIN الخاص بك إذا لزم الأمر."
            },
            "3": {
              "label": "إدخال كود PIN بشكل غير صحيح لثلاث مرات متتالية سوف يعيد تعيين الجهاز."
            },
            "4": {
              "label": "لا تستخدم أبداً كود PIN سهلاً مثل 0000 أو 123456 أو 55555555."
            },
            "5": {
              "label": "لا تقم أبداً بمشاركة كود PIN الخاص بك مع أي شخص آخر. ولا حتى مع Ledger."
            },
            "6": {
              "label": "لا تستخدم أبداً كود PIN لم تقم باختياره بنفسك."
            },
            "7": {
              "label": "لا تقم أبداً بحفظ كود PIN الخاص بك على كمبيوتر أو هاتف."
            }
          }
        },
        "cta": "الخطوة التالية"
      },
      "recoveryPhrase": {
        "title": "عبارة الاسترداد",
        "desc": "عبارة الاسترداد الخاصة بك هي قائمة سرية من 24 كلمة تقوم بنسخ مفاتيحك الخاصة أحتيطياً.",
        "desc_1": "Nano الخاصة بك تقوم بإنشاء عبارة استرداد فريدة. Ledger لا تحتفظ بنسخة منها.",
        "cta": "الخطوة التالية",
        "checkboxDesc": "أفهم أنني إذا فقدت عبارة الاسترداد هذه فلن أتمكن من الوصول إلى أصولي المشفرة في حالة أن فقدت الوصول إلى Nano الخاصة بي."
      },
      "recoveryPhraseSetup": {
        "infoModal": {
          "title": "كيف تعمل عبارة الاسترداد؟",
          "desc": "عبارة الاسترداد الخاصة بك تعمل كمفتاح رئيسي فريد. جهازك Ledger يقوم باستخدامها لحساب المفاتيح الخاصة لكل أصل مشفر تملكه.",
          "desc_1": "لاستعادة الوصول إلى أصولك المشفرة، يمكن لأي محفظة أن تقوم بحساب نفس المفاتيح الخاصة من عبارة الاسترداد الخاصة بك.",
          "link": "المزيد عن عبارة الاسترداد",
          "title_1": "ماذا لو فقدت الوصول إلى Nano الخاصة بي؟",
          "bullets": {
            "0": {
              "label": "احصل على محفظة أجهزة جديدة."
            },
            "1": {
              "label": "اختر \"Restore recovery phrase on a new device\" (استعادة عبارة الاسترداد على جهاز جديد) في تطبيق Ledger."
            },
            "2": {
              "label": "أدخل عبارة الاسترداد الخاصة بك على جهازك الجديد لاستعادة الوصول إلى أصولك المشفرة."
            }
          }
        },
        "bullets": {
          "0": {
            "title": "خذ ورقة الاسترداد الخاصة بك",
            "label": "احصل على ورقة استرداد فارغة، والتي أتت مرفقة مع Nano الخاصة بك. يرجى التواصل مع دعم Ledger إذا لم تكن ورقة الاسترداد أتت فارغة."
          },
          "1": {
            "title": "كرر الخطوات لجميع الكلمات!",
            "label": "اكتب الكلمة رقم 1 (Word #1) المعروضة على Nano الخاصة بك في الموضع 1 من ورقة الاسترداد. ثم اضغط يميناً على Nano الخاصة بك لعرض الكلمة رقم 2 (Word #2) واكتبها في الموضع 2.",
            "label_1": "كرر العملية لجميع الكلمات مع احترام الترتيب والتهجئة بعناية. اضغط على اليسار على Nano الخاصة بك للتحقق من وجود أي أخطاء."
          },
          "2": {
            "title": "تأكيد عبارة الاسترداد الخاصة بك",
            "label": "قم بالتمرير خلال الكلمات حتى تجد الكلمة رقم 1 (Word #1) بالضغط على الزر الأيمن. تحقق من صحتها من خلال الضغط على كلا الزرين."
          },
          "3": {
            "title": "كرر الخطوات لجميع الكلمات!"
          }
        },
        "cta": "تأكيد عبارة الاسترداد",
        "nextStep": "الخطوة التالية"
      },
      "hideRecoveryPhrase": {
        "title": "إخفاء عبارة الاسترداد الخاصة بك",
        "desc": "عبارة الاسترداد الخاصة بك هي فرصتك الأخيرة للوصول إلى أصولك المشفرة إذا لم تتمكن من استخدام Nano الخاصة بك. يجب عليك الاحتفاظ بها في مكان آمن.",
        "bullets": {
          "0": {
            "label": "أدخل هذه الكلمات في محفظة الأجهزة فقط، وامتنع نهائياً عن إدخالها على أجهزة الكمبيوتر أو الهواتف."
          },
          "1": {
            "label": "لا تشارك أبداً كلماتك الـ24 مع أي شخص، ولا حتى مع Ledger."
          }
        },
        "cta": "إغلاق",
        "finalCta": "حسنًاً، لقد انتهيت!",
        "infoModal": {
          "label": "تعلم كيف تقوم بإخفائها",
          "title": "أين ينبغي أن أحتفظ بعبارة الاسترداد الخاصة بي؟",
          "bullets": {
            "0": {
              "label": "لا تدخلها <bold>أبداً</bold> على كمبيوتر أو هاتف أو أي جهاز آخر. لا تأخذ صورة لها."
            },
            "1": {
              "label": "لا تقم <bold>أبداً</bold> بمشاركة الـ 24 كلمة الخاصة بك مع أي شخص."
            },
            "2": {
              "label": "<bold>دائماً</bold> قم بحفظها في مكان آمن، بعيد عن الأنظار."
            },
            "3": {
              "label": "Ledger لن تطلب أبداً عبارة الاسترداد الخاصة بك."
            },
            "4": {
              "label": "إذا طلب منك أي شخص أو تطبيق تقديمها، فعليك أن تفترض أنها عملية احتيال!"
            }
          }
        },
        "warning": {
          "title": "والآن، لنختبر معلوماتك!",
          "desc": "أجب على 3 أسئلة بسيطة لتجنب المفاهيم الخاطئة الشائعة حول محفظة الأجهزة الخاصة بك.",
          "cta": "لنأخذ اختبار قصير"
        }
      }
    },
    "stepRecoveryPhrase": {
      "importRecoveryPhrase": {
        "title": "الاستعادة من عبارة الاسترداد",
        "desc": "قم باستعادة Nano الخاصة بك من عبارة الاسترداد الخاصة بك لاستعادة أو استبدال أو عمل نسخة احتياطية من محفظة أجهزة Ledger الخاصة بك.",
        "desc_1": "Nano خاصتك ستستعيد مفاتيحك الخاصة وستكون قادراً على الوصول إلى أصولك المشفرة وإدارتها.",
        "cta": "حسنًا، أنا مستعد!",
        "warning": {
          "title": "نوصي باستخدام عبارات استرداد Ledger فقط",
          "desc": "Ledger لا تضمن أمان عبارات الاسترداد الخارجية. نحن نوصي بإعداد Nano خاصتك كجهاز جديد إذا لم يتم إنشاء عبارة الاسترداد الخاصة بك من خلال Ledger.",
          "cta": "فهمت!"
        },
        "nextStep": "الخطوة التالية",
        "bullets": {
          "0": {
            "title": "قم بتشغيل Nano",
            "nanoX": {
              "label": "قم بتشغيل جهازك بالضغط على الزر الأسود لمدة ثانية واحدة."
            },
            "nanoS": {
              "label": "قم بتشغيل جهازك عن طريق توصيله بمنفذ USB بهاتفك."
            },
            "nanoSP": {
              "label": "قم بتشغيل جهازك عن طريق توصيله بمنفذ USB بهاتفك."
            },
            "blue": {
              "label": "قم بتشغيل جهازك عن طريق توصيله بمنفذ USB بهاتفك والضغط على زر الطاقة."
            }
          },
          "1": {
            "title": "تصفح",
            "label": "تعرف على كيفية التفاعل مع جهازك من خلال قراءة التعليمات التي تظهر على الشاشة."
          },
          "2": {
            "title": "اختر \"Restore from recovery phrase\" (الاستعادة من عبارة الاسترداد)",
            "label": "اضغط على كلا الزرين في وقت واحد لتأكيد الاختيار."
          },
          "3": {
            "title": "اتبع التعليمات",
            "label": "عد إلى هنا مرة أخرى لاتباع التعليمات على كود PIN الخاص بك."
          }
        }
      },
      "existingRecoveryPhrase": {
        "title": "أدخل عبارة الاسترداد الخاصة بك",
        "paragraph1": "عبارة الاسترداد الخاصة بك هي القائمة السرية من الكلمات التي قمت بنسخها احتياطياً عندما قمت بإعداد محفظتك لأول مرة.",
        "paragraph2": "Ledger لا تحتفظ بنسخة من عبارة الاسترداد الخاصة بك.",
        "checkboxDesc": "أفهم أنني إذا فقدت عبارة الاسترداد الخاصة بي فلن أتمكن من الوصول إلى أصولي المشفرة في حالة أن فقدت الوصول إلى Nano الخاصة بي.",
        "bullets": {
          "0": {
            "title": "أحضر عبارة الاسترداد الخاصة بك"
          },
          "1": {
            "title": "اختر طول عبارة الاسترداد",
            "label": "يمكن أن تحتوي عبارة الاسترداد الخاصة بك على 12 أو 18 أو 24 كلمة. يجب عليك إدخال كل الكلمات للوصول إلى أصولك المشفرة."
          },
          "2": {
            "title": "أدخل الكلمة رقم 1 (Word #1)...",
            "label": "أدخل الأحرف الأولى من الكلمة رقم 1 (Word #1) عن طريق اختيارهم باستخدام الزر الأيمن أو الأيسر. اضغط على كلا الزرين لتأكيد كل حرف من الحروف."
          },
          "3": {
            "title": "قم بتأكيد الكلمة رقم 1 (Word #1)...",
            "label": "اختر الكلمة رقم 1 (Word #1) من بين الاقتراحات. اضغط على كلا الزرين لتأكيدها."
          },
          "4": {
            "title": "كرر الخطوات لجميع الكلمات!"
          }
        },
        "nextStep": "الخطوة التالية"
      }
    },
    "stepPairNew": {
      "nanoX": {
        "title": "إقران Nano",
        "desc": "هذه هي المرة الأولى التي تستخدم فيها هذا الهاتف لإعداد Nano الخاصة بك. لنقوم بإقران جهازك سريعاً.",
        "cta": "لنقم بإقران Nano الخاصة بي"
      },
      "nanoS": {
        "title": "قم بتوصيل Nano الخاصة بك",
        "desc": "هذه هي المرة الأولى التي تستخدم فيها هذا الهاتف لإعداد Nano الخاصة بك. لنقوم بتوصيل جهازك سريعاً.",
        "cta": "لنقم بتوصيل Nano الخاصة بي"
      },
      "nanoSP": {
        "title": "قم بتوصيل Nano الخاصة بك",
        "desc": "هذه هي المرة الأولى التي تستخدم فيها هذا الهاتف لإعداد Nano الخاصة بك. لنقوم بتوصيل جهازك سريعاً.",
        "cta": "لنقم بتوصيل Nano الخاصة بي"
      },
      "blue": {
        "title": "قم بتوصيل Blue الخاصة بك",
        "desc": "هذه هي المرة الأولى التي تستخدم فيها هذا الهاتف لإعداد Blue الخاصة بك. لنقوم بتوصيل جهازك سريعاً.",
        "cta": "لنقم بتوصيل Blue الخاصة بي"
      },
      "infoModal": {
        "title": "أين يمكنني العثور على اسم جهازي؟",
        "desc": "على جهازك، اختر الإعدادات> عام > اسم الجهاز (Settings > General > Device name).",
        "title_1": "كيفية إعداد اتصال البلوتوث؟",
        "title_2": "كيف يمكنني استخدام Nano X الخاصة بي بدون بلوتوث؟",
        "desc_1": "استخدم <1>كبل-OTG</1> لتوصيل Ledger Nano X بهاتفك الذكي الأندرويد (iOS غير مدعوم). قم بإدارة أصولك المشفرة باستخدام تطبيق Ledger Live للجوّال أو أي تطبيق (ويب) آخر متوافق.",
        "bullets": {
          "0": {
            "label": "تأكد من تمكين البلوتوث على هاتفك الذكي وعلى Ledger Nano X الخاصة بك. يجب أن تكون Ledger Nano X على اللوحة الرئيسية، وهي شاشتها الرئيسية."
          },
          "1": {
            "label": "<1>{{Os}}</1>: تأكد من تمكين خدمات الموقع في إعدادات هاتفك لتطبيق Ledger Live. Ledger Live لا يستخدم معلومات موقعك أبداً، هذا مطلوب لاستخدام البلوتوث على {{Os}}."
          },
          "2": {
            "label": "إذا كانت لديك مشكلة في إقران البلوتوث، يرجى مراجعة المقالة التالية",
            "link": "إصلاح مشاكل الاتصال."
          }
        }
      },
      "errorInfoModal": {
        "title": "حدث خطأ ما؟",
        "title_1": "لدي أندرويد",
        "title_2": "تحديث إصدار أندرويد",
        "desc": "إذا كنت تواجه مشاكل بلوتوث مع Nano X الخاصة بك، يرجى إزالة الاقتران ونسيان Nano X على هاتفك. ثم حاول الاقتران مرة أخرى.",
        "desc_1": "قد يستغرق الأمر بعض الوقت قبل عرض طلب إقران البلوتوث. تأكد من أنك قمت بالتحقق من وتأكيد كود الاقتران على كل من Nano X وهاتفك.",
        "desc_2": "تحقق في إعدادات البلوتوث على هاتفك مما إذا تم اكتشاف Ledger Nano X أم لا. إذا لم يتم اكتشافها، تأكد من تشغيل البلوتوث على Ledger Nano X الخاصة بك.",
        "desc_3": "خدمات الموقع الجغرافي",
        "desc_4": "إذا لم يتم اكتشاف Ledger Nano X في تطبيق الجوّال لديك عند محاولة إقرانه، فيرجى تجربة الحل التالي:",
        "desc_5": "يطلب منك تطبيق Ledger للجوّال السماح باستخدام خدمات الموقع الجغرافي عندما لم يتم تمكينها بعد، ولكن في بعض موديلات الهواتف، لا يتم اكتشاف ذلك دائماً بشكل صحيح. يرجى ملاحظة أن تطبيق Ledger للجوال لا يستخدم أبداً معلومات موقعك، هذا التصريح مطلوب ببساطة لخاصية البلوتوث على أندرويد.",
        "desc_6": "أبلغ بعض المستخدمين عن إصلاح مشكلات الاتصال لديهم عن طريق تحديث إصدار أندرويد الذي يعمل على هواتفهم إلى إصدار أحدث. يرجى المراجعة مع الشركة المصنعة لهاتفك لمعرفة إذا كان هناك تحديث متوفر.",
        "link": "تعرّف على المزيد",
        "bullets": {
          "0": {
            "label": "انتقل إلى خيارات النظام لتطبيق Ledger Live على هاتفك الأندرويد."
          },
          "1": {
            "label": "اسمح باستخدام الموقع."
          },
          "2": {
            "label": "العودة إلى تطبيق الجوال."
          },
          "3": {
            "label": "تحقق مما إذا كان قد تم اكتشاف Nano X الخاصة بك."
          }
        }
      }
    },
    "stepImportAccounts": {
      "title": "مزامنة الأصول المشفرة من سطح المكتب",
      "desc": "إذا كنت قد قمت بالفعل بإعداد أصولك المشفرة في تطبيق Ledger لسطح المكتب، فيمكنك مزامنة التطبيق لإدارة تلك الأصول من هاتفك.",
      "cta": "أنا مستعد لإجراء المسح الضوئي",
      "bullets": {
        "0": {
          "label": "في تطبيق سطح المكتب، اختر <1>إعدادات > حسابات > تصدير الحساب</1>."
        },
        "1": {
          "label": "قم بإجراء مسح ضوئي لكود LiveQR بهاتفك."
        },
        "2": {
          "label": "اختر حسابات الأصول المشفرة المراد استيرادها."
        }
      },
      "warning": {
        "title": "يجب مزامنة تطبيقاتك لسطح المكتب والجوال يدوياً.",
        "desc": "Ledger Live يحترم خصوصيتك ويخزن بياناتك محلياً. إذا قمت بتغيير الحسابات والإعدادات على هاتفك، فستحتاج إلى القيام بنفس الشيء على الكمبيوتر الخاص بك، والعكس صحيح. تظل معاملاتك متزامنة مع سلسلة الكتل (blockchain).",
        "cta": "فهمت!"
      }
    },
    "stepSetupPin": {
      "step1": "قم بتشغيل {{fullDeviceName}} الخاصة بك واتبع التعليمات.",
      "step1-nanoS": "قم بتوصيل {{fullDeviceName}} بهاتفك باستخدام كبل OTG.",
      "step2": "اضغط على الزرين معاً لاختيار <1><1>Setup as a new device (الإعداد كجهاز جديد).</1></1>",
      "step2-restore": "اضغط على الزرين معاً لاختيار <1><1>Restore from recovery phrase (الاستعادة من عبارة الاستعادة).</1></1>",
      "step3": "اضغط على الزر الأيسر أو الأيمن لاختيار رقم. اضغط الزرين معاً للتأكيد.",
      "step4prefix": "اختيار ",
      "step4suffix1": " لتأكيد PIN الخاص بك.",
      "step4suffix2": " لمحو الرقم الأخير.",
      "modal": {
        "step1": "اختر دائماً كود PIN يكون<1><1>خاص بك</1></1>",
        "step2": "استخدم 8 أرقام للمزيد من الأمان",
        "step3": "لا تستخدم أبداً جهاز به عبارة استرداد أو كود PIN مُعد بالفعل."
      }
    },
    "stepWriteRecovery": {
      "step1": "اكتب <1><1>الكلمة رقم 1</1></1> (Word #1) على ورقة استرداد فارغة",
      "step2": "اضغط على الزر الأيمن واستمر في تدوين كل الكلمات الأربع والعشرين (24).",
      "step3": "قم بتأكيد كل كلمة من عبارة الاسترداد: قم باختيارها ثم أكدها عن طريق الضغط على الزرين معاً.",
      "modal": {
        "step1": "احفظ عبارة الاسترداد الخاصة بك المكونة من 24 كلمة في مكان آمن، بعيداً عن الأنظار.",
        "step2": "تأكد من أنك الشخص الوحيد الذي لديه عبارة الاسترداد.",
        "step3": "Ledger لا تحفظ عبارة الاسترداد الخاصة بك.",
        "step4": "لا تستخدم أبداً جهاز به عبارة استرداد أو كود PIN مُعد بالفعل."
      }
    },
    "stepPassword": {
      "desc": "قم بتعيين كلمة مرور لحماية بيانات Ledger Live على هاتفك.",
      "descConfigured": "تم تمكين قفل كلمة المرور بنجاح",
      "setPassword": "تعيين كلمة المرور",
      "modal": {
        "step1": "حافظ على كلمة مرورك بأمان. لا تقم بمشاركتها.",
        "step2": "حافظ على كلمة مرورك آمنة. فقدانها قد يعني إعادة تعيين Ledger Live وتحميل الحسابات من جديد.",
        "step3": "إعادة تعيين Ledger Live ليس له تأثير على أصولك المشفرة."
      }
    },
    "stepFinish": {
      "title": "جهازك مستعد!",
      "readOnlyTitle": "اكتمل الإعداد!",
      "desc": "قم بتثبيت التطبيقات على جهازك وإدارة محفظتك الاستثمارية",
      "cta": "فتح Ledger Live"
    },
    "quizz": {
      "label": "اختبار قصير",
      "modal": {
        "success": "تهانينا!",
        "fail": "غير صحيح!"
      },
      "coins": {
        "title": "كمستخدم Ledger، يتم حفظ أصولي المشفرة:",
        "answers": {
          "correct": "على سلسلة الكتل (blockchain)",
          "wrong": "على جهاز Nano الخاص بي"
        },
        "modal": {
          "text": "يتم حفظ أصولك المشفرة دائماً على سلسلة الكتل. تحتوي محفظة الأجهزة الخاصة بك على مفتاحك الخاص فقط، والذي يتيح لك الوصول إلى أصولك المشفرة.",
          "cta": "السؤال التالي"
        }
      },
      "recoveryPhrase": {
        "title": "إذا لم تعد عبارة الاسترداد الخاصة بي سرية وآمنة...",
        "answers": {
          "correct": "لم تعد أصولي المشفرة آمنة وأحتاج إلى نقلها إلى مكان آمن",
          "wrong": "ليست مشكلة، Ledger يمكن أن تُرسل لي نسخة"
        },
        "modal": {
          "text": "أي شخص يعرف عبارة الاسترداد الخاصة بك يمكنه أن يقوم بسرقة أصولك المشفرة. \nإذا فقدتها، يجب عليك نقل أصولك المشفرة بسرعة إلى مكان آمن.",
          "cta": "السؤال التالي"
        }
      },
      "privateKey": {
        "title": "عندما أقوم بتوصيل Nano الخاصة بي بتطبيق Ledger، فإن مفتاحي الخاص...",
        "answers": {
          "correct": "لا يزال غير متصل بالإنترنت",
          "wrong": "متصل بالإنترنت لفترة قصيرة"
        },
        "modal": {
          "text": "مفتاحك الخاص يظل دائماً غير مُتصل بالإنترنت في محفظة الأجهزة الخاصة بك. حتى عندما يكون مُتصل بـNano الخاصة بك، تطبيق Ledger لا يمكنه الوصول إلى مفتاحك الخاص. يجب عليك أن تقوم فعلياً بالتصريح بكل معاملة على جهازك.",
          "cta": "إنهاء الاختبار"
        }
      },
      "final": {
        "successTitle": "أصبحت محترفًا بالفعل!",
        "successText": "أنت مُستعد لإدارة أصولك المشفرة بأمان. لم يتبقى أمامك سوى خطوة واحدة سريعة!",
        "failTitle": "ستصبح محترفاً قريباً...",
        "failText": "لا تقلق، Ledger هنا لإرشادك خلال رحلتك. ستشعر قريباً براحة إضافية بشأن أمان أصولك المشفرة. لم يتبقى سوى خطوة واحدة سريعة!",
        "cta": "الخطوة التالية"
      },
      "nextQuestion": "السؤال التالي",
      "finish": "إنهاء الاختبار"
    },
    "warning": {
      "recoveryPhrase": {
        "title": "لا تستخدم عبارة استرداد لم تقم بإنشائها بنفسك.",
        "desc": "كود PIN وعبارة الاسترداد لمحفظة أجهزة Ledger الخاصة بك يجب أن يتم تهيئتهم بواسطتك أنت فقط. إذا كنت قد تلقيت جهاز يحتوي مسبقاً على كلمة بذور أو كود PIN مهيأً بالفعل، فلا تستخدم المنتج وتواصل مع دعم العملاء لدينا.",
        "supportLink": "تواصل مع دعم العملاء"
      },
      "seed": {
        "title": "يرجى التحقق من محتويات الصندوق",
        "desc": "إذا جاء {{deviceName}} الخاص بك مع كود PIN أو عبارة الاسترداد، فإنه ليس من الآمن استخدامه، ويجب عليك التواصل مع دعم Ledger.",
        "warning": "فقط استخدم عبارة الاسترداد التي عرضها جهازك عند إعداده",
        "continueCTA": "متابعة",
        "contactSupportCTA": "تواصل مع الدعم"
      }
    }
  },
  "tabs": {
    "portfolio": "محفظة",
    "accounts": "الحسابات",
    "transfer": "تحويل",
    "manager": "جهازي Ledger",
    "settings": "إعدادات",
    "platform": "التطبيقات الحية",
    "discover": "اكتشف",
    "nanoX": "Nano X",
    "market": "السوق",
    "learn": "تعلّم"
  },
  "learn": {
    "pageTitle": "تعلّم",
    "sectionShows": "العروض",
    "sectionVideo": "فيديو",
    "sectionPodcast": "البودكاست",
    "sectionArticles": "المقالات"
  },
  "portfolio": {
    "totalBalance": "إجمالي الرصيد",
    "syncError": "خطأ في المزامنة",
    "syncFailed": "فشلت المزامنة",
    "syncPending": "جاري المزامنة...",
    "transactionsPendingConfirmation": {
      "title": "رصيد غير متزامن",
      "desc": "بعض المعاملات لم يتم تأكيدها بعد. ستظهر هذه في رصيدك ويمكن استخدامها بعد تأكيدها."
    },
    "emptyState": {
      "noAppsTitle": "تثبيت تطبيق على جهازي",
      "noAppsDesc": "قم بتثبيت التطبيقات على جهازك قبل إضافة حسابات في Ledger Live. انتقل إلى المدير لتثبيت التطبيقات.",
      "noAccountsTitle": "ليس لديك أي حسابات...",
      "noAccountsDesc": "يرجى إضافة حسابات إلى محفظتك الاستثمارية.",
      "buttons": {
        "import": "إضافة أصل",
        "buy": "شراء",
        "manager": "تثبيت التطبيقات",
        "managerSecondary": "تثبيت تطبيقات على جهازي"
      },
      "addAccounts": {
        "addAccounts": "إضافة أصل",
        "title": "بدء الاستخدام",
        "description": "يمكنك إما شراء الأصول المشفرة من شركائنا أو إعداد محفظتك"
      }
    },
    "noOpState": {
      "title": "لا توجد أي عمليات بعد؟",
      "desc": "ببساطة قم بإرسال الأصول المشفرة إلى عنوان التلقي الخاص بك وانتظر حتى يقوم التطبيق بالمزامنة."
    },
    "recommended": {
      "title": "موصى به"
    },
    "topGainers": {
      "title": "الرابحون في السوق (24 ساعة)",
      "seeMarket": "رؤية الكل"
    }
  },
  "addAccountsModal": {
    "ctaAdd": "إضافة حسابات",
    "ctaImport": "استيراد حسابات سطح المكتب",
    "title": "إضافة الأصول المشفرة",
    "description": "يمكنك اختيار إضافة أصل (أصول) مشفر مباشرةً عن طريق Ledger الخاصة بك، أو استيرادهم من Ledger Live لسطح المكتب.",
    "add": {
      "title": "مع Ledger خاصتك",
      "description": "إنشاء أو استيراد أصل (أصول) عن طريق Ledger الخاصة بك"
    },
    "import": {
      "title": "قم بالاستيراد من سطح المكتب",
      "description": "استيراد أصل (أصول) من Ledger Live لسطح المكتب"
    }
  },
  "byteSize": {
    "bytes": "{{size}} بايت",
    "kbUnit": "{{size}} كيلوبايت",
    "mbUnit": "{{size}} ميجابايت"
  },
  "numberCompactNotation": {
    "d": "",
    "K": "ألف",
    "M": "M",
    "B": "مليار",
    "T": "تريليون",
    "Q": "كوادريليون",
    "Qn": "كوينتيليون"
  },
  "time": {
    "day": "1يوم",
    "week": "1 أسبوع",
    "month": "1 شهر",
    "year": "1 سنة",
    "all": "الكل",
    "since": {
      "day": "اليوم السابق",
      "week": "الأسبوع السابق",
      "month": "الشهر السابق",
      "year": "العام السابق"
    }
  },
  "orderOption": {
    "choices": {
      "name|asc": "الاسم A-Z",
      "name|desc": "الاسم Z-A",
      "balance|asc": "أقل رصيد",
      "balance|desc": "أعلى رصيد"
    }
  },
  "operations": {
    "types": {
      "IN": "تم الاستلام",
      "NFT_IN": "تم تلقي NFT",
      "OUT": "تم الإرسال",
      "NFT_OUT": "تم إرسال NFT",
      "CREATE": "تم إنشاؤه",
      "REVEAL": "تم الإظهار",
      "DELEGATE": "تفويض",
      "UNDELEGATE": "غير مفوّض",
      "REDELEGATE": "تمت إعادة التفويض",
      "VOTE": "تم التصويت",
      "FREEZE": "تجميد",
      "UNFREEZE": "تمت إزالة التجميد",
      "REWARD": "المكافأة المُطالب بها",
      "FEES": "رسوم",
      "OPT_IN": "الانضمام",
      "OPT_OUT": "إلغاء الانضمام",
      "CLOSE_ACCOUNT": "إغلاق الحساب",
      "SUPPLY": "أودعت",
      "REDEEM": "مسحوب",
      "APPROVE": "ممكن",
      "BOND": "تقيد",
      "UNBOND": "إلغاء التقيد",
      "REWARD_PAYOUT": "مُكافأة",
      "SLASH": "تغريم",
      "WITHDRAW_UNBONDED": "سحب",
      "NOMINATE": "ترشيح",
      "CHILL": "حذف الترشيحات",
      "SET_CONTROLLER": "إعداد وحدة التحكم"
    }
  },
  "operationDetails": {
    "title": "تفاصيل المعاملة",
    "account": "حساب",
    "date": "التاريخ",
    "confirmed": "تم التأكيد",
    "notConfirmed": "لم يتم التأكيد",
    "failed": "فشلت",
    "fees": "رسوم الشبكة",
    "noFees": "بدون رسوم",
    "from": "من",
    "to": "إلى",
    "identifier": "مُعرف المعاملة",
    "viewOperation": "مشاهدة في المتصفح",
    "whatIsThis": "ما هذه العملية؟",
    "seeAll": "رؤية الكل",
    "seeLess": "رؤية أقل",
    "viewInExplorer": "مشاهدة في المتصفح",
    "sending": "جاري الإرسال...",
    "receiving": "جاري التلقي...",
    "tokenOperations": "عمليات رمز التوكن",
    "subAccountOperations": "عمليات الحساب الفرعي",
    "internalOperations": "العمليات الداخلية",
    "tokenModal": {
      "desc": "هذه العملية مرتبطة بعمليات رمز التوكن التالية"
    },
    "details": "تفاصيل {{ currency }}",
    "extra": {
      "resource": "مورد",
      "frozenAmount": "المبلغ المُجمد",
      "unfreezeAmount": "إزالة تجميد المبلغ",
      "address": "عنوان",
      "votes": "الأصوات ({{number}})",
      "votesAddress": "<0>{{votes}}</0> إلى <2>{{name}}</2>",
      "validators": "المدققون",
      "delegated": "تفويض ({{amount}})",
      "delegatedTo": "تم التفويض إلى",
      "delegatedAmount": "المبلغ المفوض",
      "redelegated": "إعادة تفويض ({{amount}})",
      "redelegatedFrom": "تمت إعادة التفويض من",
      "redelegatedTo": "تمت إعادة التفويض إلى",
      "redelegatedAmount": "المبلغ المعاد تفويضه",
      "undelegated": "غير مفوّض ({{amount}})",
      "undelegatedFrom": "تم إلغاء التفويض من",
      "undelegatedAmount": "المبلغ غير المفوض",
      "rewardFrom": "مكافأة من",
      "rewardAmount": "المبلغ المحصل",
      "memo": "ملاحظة",
      "assetId": "مُعرّف الأصل",
      "rewards": "المكافآت المكتسبة",
      "bondedAmount": "المبلغ المُقيد",
      "unbondedAmount": "المبلغ غير مقيد",
      "withdrawUnbondedAmount": "سحب المبلغ غير المقيد",
      "palletMethod": "الطريقة",
      "transferAmount": "مبلغ التحويل",
      "validatorsCount": "({{number}}) مدقق",
      "storageLimit": "حدّ مساحة التخزين",
      "gasLimit": "حد الغاز",
      "id": "المُعرّف"
    },
    "multipleAddresses": "لماذا عناوين متعددة؟",
    "tokenName": "اسم رمز التوكن",
    "collectionContract": "عقد رمز التوكن",
    "tokenId": "مُعرّف رمز التوكن (NFT)",
    "quantity": "الكمية"
  },
  "operationList": {
    "noOperations": "لا توجد عمليات",
    "noMoreTransactions": "لا يوجد معاملات أخرى"
  },
  "selectableAccountsList": {
    "deselectAll": "إلغاء اختيار الكل",
    "selectAll": "اختيار الكل",
    "tokenCount": "+1 رمز توكن",
    "tokenCount_plural": "+ {{count}} رموز توكن",
    "subaccountCount": "+1 حساب فرعي",
    "subaccountCount_plural": "+{{count}} حسابات فرعية"
  },
<<<<<<< HEAD
  "account": {
    "tokens": {
      "contractAddress": "عنوان العَقد",
      "viewInExplorer": "مشاهدة في المتصفح",
      "seeMore": "عرض المزيد من رموز التوكن",
      "seeLess": "عرض عدد أقل من رموز التوكن",
      "addTokens": "إضافة رمز توكن",
      "howTo": "لإضافة حسابات رموز التوكن، تحتاج إلى <0>تلقي الأموال</0> باستخدام <1>عنوانك {{currency}}</1>.",
      "algorand": {
        "contractAddress": "عنوان العَقد",
        "viewInExplorer": "مشاهدة في المتصفح",
        "seeMore": "رؤية ASA أكثر",
        "seeLess": "رؤية ASA أقل",
        "addTokens": "إضافة ASA",
        "howTo": "يمكنك إضافة أصول إلى حسابك Algorand.",
        "addAsa": "إضافة ASA (أصل)",
        "howAsaWorks": "كيف يعمل ASA (أصل)؟"
=======
  "account" : {
    "tokens" : {
      "contractAddress" : "عنوان العَقد",
      "viewInExplorer" : "مشاهدة في المتصفح",
      "seeMore" : "عرض المزيد من رموز التوكن",
      "seeLess" : "عرض عدد أقل من رموز التوكن",
      "addTokens" : "إضافة رمز توكن",
      "howTo" : "لإضافة حسابات رموز التوكن، تحتاج إلى <0>تلقي الأموال</0> باستخدام <1>عنوانك {{currency}}</1>.",
      "algorand" : {
        "contractAddress" : "عنوان العَقد",
        "viewInExplorer" : "مشاهدة في المتصفح",
        "seeMore" : "رؤية ASA أكثر",
        "seeLess" : "رؤية ASA أقل",
        "addTokens" : "إضافة ASA",
        "howTo" : "يمكنك إضافة أصول إلى حسابك Algorand.",
        "addAsa" : "إضافة ASA (أصل)",
        "howAsaWorks" : "كيف يعمل ASA (أصل)؟"
      },
      "stellar" : {
        "seeMore" : "إظهار المزيد من الأصول",
        "seeLess" : "إظهار أصول أقلّ",
        "addTokens" : "إضافة أصول",
        "howTo" : "يمكنك إضافة أصول إلى حسابك Stellar.",
        "addAsset" : "إضافة أصل"
>>>>>>> dc57bb6b
      }
    },
    "subaccounts": {
      "seeMore": "عرض المزيد من الحسابات الفرعية",
      "seeLess": "عرض عدد أقل من الحسابات الفرعية"
    },
    "send": "إرسال",
    "receive": "تلقي",
    "buy": "شراء",
    "walletconnect": "WalletConnect",
    "stake": "تكديس",
    "sell": "بيع",
    "swap": "مبادلة",
    "manage": "إدارة",
    "lastTransactions": "المعاملات الأخيرة",
    "emptyState": {
      "title": "لا توجد أصول مشفرة بعد؟",
      "desc": "تأكد أن تطبيق <1><0>{{managerAppName}}</0></1> مُثبت وابدأ في التلقي.",
      "descWithBuy": "تأكد أن تطبيق <1><0>{{managerAppName}}</0></1> مُثبت حتى تتمكن من شراء أو تلقي <3><0>{{currencyTicker}}</0></3>",
      "descToken": "تأكد أن تطبيق <1><0>{{managerAppName}}</0></1> مُثبت وابدأ في تلقي <3><0>{{currencyTicker}}</0></3> و <5><0>{{tokenType}}</0> رموز التوكن</5>",
      "buttons": {
        "receiveFunds": "تلقي",
        "buyCrypto": "شراء"
      }
    },
    "settings": {
      "header": "إعدادات الحساب",
      "title": "تعديل الحساب",
      "advancedLogs": "سجلات متقدمة",
      "accountName": {
        "title": "اسم الحساب",
        "desc": "وصف الحساب",
        "placeholder": "اسم الحساب"
      },
      "accountUnits": {
        "title": "تعديل الوحدات"
      },
      "unit": {
        "title": "وحدة",
        "desc": "اختر الوحدة المراد عرضها."
      },
      "currency": {
        "title": "العملة"
      },
      "endpointConfig": {
        "title": "عقدة",
        "desc": "عقدة API المراد استخدامها"
      },
      "delete": {
        "title": "إزالة الحساب من المحفظة الاستثمارية",
        "desc": "ستتم إزالة البيانات المخزنة.",
        "confirmationTitle": "هل أنت متأكد؟",
        "confirmationDesc": "لن يؤثر ذلك على أصولك المشفرة. من الممكن دائماً إضافة الحسابات الموجودة فيما بعد.",
        "confirmationWarn": "حذف هذا الحساب سيؤدي إلى محو سجل معاملات المبادلة المرتبطة به."
      },
      "archive": {
        "title": "أرشفة الحساب",
        "desc": "سيتم أرشفة هذا الحساب."
      },
      "advanced": {
        "title": "سجلات متقدمة",
        "desc": ""
      }
    },
    "import": {
      "scan": {
        "title": "قم بالاستيراد من سطح المكتب",
        "descTop": {
          "line1": "في Ledger Live لسطح المكتب، انتقل إلى:",
          "line2": "إعدادات > حسابات > تصدير الحسابات > تصدير"
        },
        "descBottom": "افتح Ledger Live لسطح المكتب وقم بمسح كود QR ضوئياً"
      },
      "result": {
        "title": "استيراد الحسابات",
        "newAccounts": "الحسابات الجديدة",
        "updatedAccounts": "الحسابات المحدثة",
        "empty": "إضافة حساب جديد",
        "descEmpty": "لم يتم العثور على <0><0>أي حسابات</0></0>. يرجى المحاولة مرة أخرى أو العودة إلى الإعداد",
        "alreadyImported": "تم الاستيراد بالفعل",
        "noAccounts": "لا شيء لاستيراده",
        "unsupported": "غير مدعوم",
        "settings": "إعدادات التطبيقات",
        "includeGeneralSettings": "استيراد إعدادات سطح المكتب"
      },
      "fallback": {
        "header": "استيراد الحساب",
        "title": "تمكين الكاميرا",
        "desc": "يرجى تمكين الكاميرا في الإعدادات لإجراء المسح الضوئي لأكواد QR.",
        "buttonTitle": "انتقل إلى الإعدادات"
      }
    },
    "availableBalance": "الرصيد المتاح",
    "totalSupplied": "المبلغ المودع",
    "tronFrozen": "تجميد",
    "bandwidth": "النطاق الترددي (Bandwidth)",
    "energy": "طاقة",
    "delegatedAssets": "الأصول المفوضة",
    "undelegating": "جاري إلغاء التفويض",
    "delegation": {
      "sectionLabel": "التفويض (التفويضات)",
      "addDelegation": "إضافة تفويض",
      "info": {
        "title": "اكسب المكافآت",
        "cta": "اكسب المكافآت"
      }
    },
    "claimReward": {
      "sectionLabel": "المكافآت",
      "cta": "مطالبة"
    },
    "undelegation": {
      "sectionLabel": "إلغاء التفويض (إلغاء التفويضات)"
    },
    "nft": {
      "receiveNft": "تلقي NFT",
      "howTo": "لإضافة رموز غير قابلة للاستبدال، تحتاج الى <0>تلقيهم</0> باستخدام <1>عنوانك {{currency}}</1>."
    },
    "readOnly": {
      "noTransaction": {
        "title": "ليس لديك أي معاملات",
        "subtitle": "ستحتاج إلى جهاز لشراء أو تلقي {{assetName}}"
      }
    }
  },
<<<<<<< HEAD
  "accounts": {
    "title": "الحسابات",
    "importNotification": {
      "message": "تم استيراد حساباتك بنجاح!"
    },
    "row": {
      "syncPending": "جاري المزامنة...",
      "upToDate": "متزامن",
      "error": "خطأ",
      "queued": "قيد الانتظار",
      "showTokens": "عرض {{length}} رمز توكن",
      "showTokens_plural": "عرض {{length}} رمز التوكن",
      "showSubAccounts": "عرض {{length}} حساب فرعي",
      "showSubAccounts_plural": "عرض {{length}} حساب فرعي",
      "hideTokens": "إخفاء رمز التوكن",
      "hideTokens_plural": "إخفاء رموز التوكن",
      "hideSubAccounts": "إخفاء الحساب الفرعي",
      "hideSubAccounts_plural": "إخفاء الحسابات الفرعية",
      "algorand": {
        "showTokens": "عرض {{length}} ASA",
        "showTokens_plural": "عرض {{length}} ASA",
        "hideTokens": "إخفاء ASA",
        "hideTokens_plural": "إخفاء ASA"
=======
  "accounts" : {
    "title" : "الحسابات",
    "importNotification" : {
      "message" : "تم استيراد حساباتك بنجاح!"
    },
    "row" : {
      "syncPending" : "جاري المزامنة...",
      "upToDate" : "متزامن",
      "error" : "خطأ",
      "queued" : "قيد الانتظار",
      "showTokens" : "عرض {{length}} رمز توكن",
      "showTokens_plural" : "عرض {{length}} رمز التوكن",
      "showSubAccounts" : "عرض {{length}} حساب فرعي",
      "showSubAccounts_plural" : "عرض {{length}} حساب فرعي",
      "hideTokens" : "إخفاء رمز التوكن",
      "hideTokens_plural" : "إخفاء رموز التوكن",
      "hideSubAccounts" : "إخفاء الحساب الفرعي",
      "hideSubAccounts_plural" : "إخفاء الحسابات الفرعية",
      "algorand" : {
        "showTokens" : "عرض {{length}} ASA",
        "showTokens_plural" : "عرض {{length}} ASA",
        "hideTokens" : "إخفاء ASA",
        "hideTokens_plural" : "إخفاء ASA"
      },
      "stellar" : {
        "showTokens" : "إظهار {{length}} أصل",
        "showTokens_plural" : "إظهار {{length}} أصل",
        "hideTokens" : "إخفاء الأصل",
        "hideTokens_plural" : "إخفاء الأصول"
>>>>>>> dc57bb6b
      }
    },
    "noResultsFound": "لم يتم العثور على أصل",
    "noResultsDesc": "من فضلك تأكد من التهجئة وحاول مرة أخرى",
    "readOnly": {
      "moreCrypto": {
        "title": "+ أكثر من 6000 أصل آخر",
        "subtitle": "Ledger تدعم ما يزيد عن 6000 عملة ورمز توكن"
      }
    }
  },
  "distribution": {
    "header": "توزيع الأصول",
    "list": "توزيع الأصول ({{count}})",
    "assets": "أصل",
    "assets_plural": "أصولك",
    "total": "الرصيد الإجمالي:",
    "listAccount": "توزيع الأصول ({{count}})",
    "title": "أصول",
    "moreAssets": "إضافة المزيد"
  },
  "help": {
    "gettingStarted": {
      "title": "بدء التشغيل",
      "desc": "ابدأ هنا"
    },
    "helpCenter": {
      "title": "دعم Ledger",
      "desc": "الحصول على المساعدة"
    },
    "ledgerAcademy": {
      "title": "أكاديمية ليدجر (Ledger Academy)",
      "desc": "تعرف على المزيد حول الأصول المشفرة"
    },
    "facebook": {
      "title": "فيسبوك",
      "desc": "ضع إعجاب على صفحتنا"
    },
    "twitter": {
      "title": "تويتر",
      "desc": "تابعنا"
    },
    "github": {
      "title": "Github",
      "desc": "مراجعة الكود الخاص بنا"
    },
    "status": {
      "title": "حالة Ledger",
      "desc": "تحقق من حالة نظامنا"
    }
  },
  "settings": {
    "header": "إعدادات",
    "resources": "موارد Ledger",
    "display": {
      "title": "عامة",
      "desc": "تكوين إعدادات Ledger Live العامة.",
      "carousel": "رؤية كشريط دوّار",
      "carouselDesc": "تمكين الرؤية كشريط دوّار في المحفظة الاستثمارية",
      "language": "لغة العرض",
      "languageDesc": "قم بتعيين اللغة المعروضة في Ledger Live.",
      "region": "المنطقة",
      "regionDesc": "اختر منطقتك لتحديث صِيغ التواريخ والوقت والعملات.",
      "password": "قفل كلمة المرور",
      "passwordDesc": "قم بتعيين كلمة مرور لحماية بيانات Ledger Live على هاتفك.",
      "counterValue": "العملة المفضلة",
      "theme": "السمة",
      "themeDesc": "قم بتعيين السمة لواجهة مستخدم التطبيق",
      "themes": {
        "system": "النظام",
        "dark": "داكن",
        "light": "فاتح",
        "dusk": "غسق"
      },
      "counterValueDesc": "اختر العملة للأرصدة والعمليات.",
      "exchange": "مزود السعر",
      "exchangeDesc": "تعيين مزود معدل الصرف من بيتكوين إلى {{fiat}}",
      "stock": "مؤشر السوق الإقليمي",
      "stockDesc": "اختر \"Western\" (غربي) لعرض زيادات السوق باللون الأخضر أو \"Eastern\" (شرقي) لعرضها باللون الأحمر.",
      "reportErrors": "تقارير الخلل",
      "reportErrorsDesc": "إرسال التقارير تلقائياً لمساعدة Ledger في تحسين منتجاتها.",
      "developerMode": "وضع المطور",
      "developerModeDesc": "اعرض تطبيقات المطور في المدير وقم بتمكين تطبيقات Testnet.",
      "analytics": "تحليلات",
      "analyticsDesc": "قم بتمكين التحليلات لمساعدة Ledger على تحسين تجربة المستخدم.",
      "analyticsModal": {
        "title": "مشاركة التحليلات",
        "desc": "قم بتمكين التحليلات لمساعدة Ledger على تحسين تجربة المستخدم.",
        "bullet0": "النقرات",
        "bullet1": "زيارات الصفحة داخل التطبيق",
        "bullet2": "إعادة التوجيه إلى صفحة الويب",
        "bullet3": "الإجراءات: الإرسال والتلقي والقفل وما إلى ذلك",
        "bullet4": "التحريك إلى نهاية الصفحة",
        "bullet5": "(إلغاء) تثبيت التطبيقات والإصدار",
        "bullet6": "عدد الحسابات والعملات والعمليات",
        "bullet7": "المدة الإجمالية ومدة جلسة الصفحة",
        "bullet8": "نوع جهاز Ledger والبرنامج الثابت"
      },
      "technicalData": "البيانات التقنية",
      "technicalDataDesc": "Ledger ستقوم تلقائياً بجمع بيانات تقنية مجهولة المصدر لتحسين تجربة المستخدم.",
      "technicalDataModal": {
        "title": "البيانات التقنية",
        "desc": "Ledger ستقوم تلقائياً بجمع بيانات تقنية مجهولة المصدر لتحسين تجربة المستخدم.",
        "bullet1": "مُعرف تطبيق فريد ومجهول",
        "bullet2": "إصدار Ledger Live، ومنطقة نظام التشغيل، واللغة والمنطقة"
      },
      "hideEmptyTokenAccounts": "إخفاء حسابات رموز التوكن الفارغة",
      "hideEmptyTokenAccountsDesc": "جميع حسابات رموز التوكن الخالية في صفحة الأصول سيتم إخفائها."
    },
    "currencies": {
      "header": "العملات",
      "rateProvider": "مزود السعر ({{currencyTicker}} ← BTC)",
      "rateProviderDesc": "اختر مزود السعر من بين {{currencyTicker}} وبيتكوين.",
      "confirmationNb": "عدد التأكيدات",
      "confirmationNbDesc": "قم بتعيين عدد تأكيدات الشبكة للمعاملات التي ستتم الموافقة عليها.",
      "currencySettingsTitle": "إعدادات {{currencyName}}",
      "placeholder": "لا توجد إعدادات لهذا الأصل"
    },
    "accounts": {
      "header": "الحسابات",
      "title": "الحسابات",
      "desc": "إدارة عرض الأصول في التطبيق.",
      "hideTokenCTA": "إخفاء رمز التوكن",
      "showContractCTA": "عرض العقد",
      "blacklistedTokens": "قائمة رموز التوكن المخفية",
      "blacklistedTokensDesc": "يمكنك إخفاء رموز التوكن من خلال الانتقال إلى قائمة الحسابات ثم الضغط لفترة طويلة على رمز التوكن واختيار \"إخفاء رمز التوكن\".",
      "blacklistedTokensModal": {
        "title": "إخفاء رمز التوكن",
        "desc": "هذا الإجراء سيقوم بإخفاء جميع حسابات <1><0>{tokenName}</0></1>، يمكنك إظهارهم مرة أخرى باستخدام <3>الإعدادات > الحسابات</3>.",
        "confirm": "إخفاء رمز التوكن"
      },
      "hideNFTCollectionCTA": "إخفاء المجموعة؟",
      "hiddenNFTCollections": "إخفاء مجموعات NFT",
      "hiddenNFTCollectionsDesc": "يمكنك إخفاء رموز التوكن عن طريق الانتقال إلى الحساب ثم الضغط لفترة طويلة على مجموعة واختيار \"إخفاء المجموعة\".",
      "hideNFTCollectionModal": {
        "title": "إخفاء المجموعة؟",
        "desc": "يمكنك إلغاء إخفاء هذه المجموعة في خيارات الإعدادات."
      },
      "cryptoAssets": {
        "header": "الأصول المشفرة",
        "title": "الأصول المشفرة",
        "desc": "اختر أحد الأصول المشفرة لتعديل إعداداتها."
      }
    },
    "about": {
      "title": "حول",
      "desc": "معلومات التطبيق، والشروط والأحكام، وسياسة الخصوصية.",
      "appDescription": "مع Ledger Live، قم بتأمين وشراء وبيع وتبادل وتنمية وإدارة أصولك المشفرة. كل ذلك من مكان واحد.",
      "appVersion": "الإصدار",
      "termsConditions": "الشروط والأحكام",
      "termsConditionsDesc": "باستخدام Ledger Live، يُعتبر أنك قد قبلت الشروط والأحكام الخاصة بنا.",
      "privacyPolicy": "سياسة الخصوصية",
      "privacyPolicyDesc": "تعرف على البيانات الشخصية التي يتم جمعها ولماذا وكيف يتم استخدامها.",
      "liveReview": {
        "title": "الآراء والتعليقات",
        "desc": "شاركنا ملاحظاتك على التطبيق",
        "ios": "التقييم على App Store",
        "android": "التقييم على Google Play store"
      }
    },
<<<<<<< HEAD
    "help": {
      "title": "مساعدة",
      "header": "مساعدة",
      "desc": "تعرف أكثر على Ledger Live أو كيفية الحصول على المساعدة.",
      "support": "دعم Ledger",
      "supportDesc": "إذا كانت لديك مشكلة، فاحصل على المساعدة لاستخدام Ledger Live مع محفظة الأجهزة الخاصة بك.",
      "configureDevice": "إعداد جهاز",
      "configureDeviceDesc": "إعداد كجهاز جديد أو استعادة جهاز موجود. يتم الاحتفاظ بالحسابات والإعدادات.",
      "clearCache": "حذف ذاكرة التخزين المؤقتة",
      "clearCacheDesc": "سيتم فحص المعاملات على الشبكة وستتم إعادة حساب حساباتك.",
      "clearCacheModal": "هل أنت متأكد؟",
      "clearCacheModalDesc": "سيتم إجراء فحص جديد وكامل للمعاملات على الشبكة. سيتم إعادة بناء سجلات الحسابات وإعادة حساب الأرصدة.",
      "clearCacheButton": "حذف",
      "exportLogs": "حفظ السجلات",
      "exportLogsDesc": "حفظ سجلات Ledger Live يمكن أن يكون مطلوب لأغراض استكشاف الأخطاء وإصلاحها.",
      "hardReset": "إعادة تعيين Ledger Live",
      "hardResetDesc": "ليس لهذا الأمر أي تأثير على أصولك. قم بمحو جميع البيانات في Ledger Live، بما في ذلك بيانات الحساب والإعدادات وسجلات المعاملات. استخدم جهازك Ledger لإعادة تحميل وإدارة أصولك المشفرة على Ledger Live فارغ.",
      "repairDevice": "إصلاح جهازك Ledger",
      "repairDeviceDesc": "إذا كانت لديك مشكلة في تحديث جهازك ولا يمكنك استئناف التحديثات، يمكنك محاولة ذلك لإصلاح جهازك."
    },
    "experimental": {
      "title": "الميزات التجريبية",
      "desc": "جرّب الميزات التجريبية وأخبرنا برأيك.",
      "disclaimer": "هذه ميزات تجريبية نقدمها \"كما هي\" لكي يختبرها مجتمعنا المهتمين بالتكنولوجيا. من الممكن أن يتم تغيير هذه الميزات أو تعطيلها أو إزالتها في أي وقت. من خلال تمكينها، فإنك توافق على استخدامها على مسؤوليتك الخاصة."
    },
    "developer": {
      "title": "مطوّر",
      "desc": "جرّب ميزات المطور وأخبرنا برأيك.",
      "customManifest": {
        "title": "تحميل بيان المنصة المخصص"
      }
    }
  },
  "migrateAccounts": {
    "banner": "تحديث حسابات Ledger Live",
    "overview": {
      "headerTitle": "تحديث الحساب",
      "title": "تحديث حسابات Ledger Live",
      "subtitle": "الميزات الجديدة في Ledger Live تعني أن حساباتك بحاجة إلى التحديث",
      "notice": "تعذّر تحديث {{accountCount}} حساب. يُرجى توصيل الجهاز المرتبط بالحساب أدناه.",
      "notice_plural": "تعذّر تحديث {{accountCount}} حساب. يُرجى توصيل الجهاز المرتبط بالحساب أدناه.",
      "currency": "1 حساب {{currency}} يحتاج إلى التحديث",
      "currency_plural": "{{count}} حساب {{currency}} بحاجة إلى التحديث",
      "start": "بدء التحديث",
      "continue": "متابعة التحديث"
    },
    "progress": {
      "headerTitle": "تحديث الحسابات",
      "pending": {
        "title": "جاري تحديث {{currency}}",
        "subtitle": "يرجى الانتظار حتى يتم تحديث حسابك."
      },
      "notice": {
        "title": "لم يكتمل تحديث {{currency}}",
        "subtitle": "لا يمكن تحديث أي حسابات {{currency}} باستخدام هذا الجهاز.",
        "cta": "متابعة",
        "ctaNextCurrency": "المتابعة مع {{currency}}"
      },
      "done": {
        "title": "اكتمل تحديث {{currency}}",
        "subtitle": "تهانينا، تم تحديث حسابات {{currency}} الخاصة بك بنجاح.",
        "cta": "متابعة",
        "ctaNextCurrency": "المتابعة مع {{currency}}",
        "ctaDone": "تم"
      },
      "error": {
        "cta": "إعادة المحاولة"
=======
    "notifications" : {
      "title" : "الإشعارات",
      "desc" : "إدارة إشعاراتك",
      "disabledNotifications" : {
        "title" : "تم تعطيل إرسال الإشعارات لديك",
        "desc" : "{{platform}} تحظر الإشعارات من Ledger Live. لتتلقى إشعارات على هاتفك، انتقل إلى إعدادات جهازك لتفعيل إشعارات Ledger Live.",
        "turnOnNotif" : "تفعيل الإشعارات",
        "goToSettings" : "انتقل إلى إعدادات النظام"
      },
      "allowed" : {
        "title" : "السماح بالإشعارات",
        "desc" : "تلقى إشعارات حول أصولك المشفرة واتجاهات السوق وغير ذلك الكثير"
      },
      "transactions" : {
        "title" : "المعاملات",
        "desc" : "تلقى إشعارات عندما تتلقى أو تستلم أصول مشفرة"
      },
      "market" : {
        "title" : "السوق",
        "desc" : "تلقي تحديثات عن التغيرات البارزة في السوق"
      },
      "announcement" : {
        "title" : "الإعلانات",
        "desc" : "تلقى تحديثات Ledger Live المهمة"
      },
      "price" : {
        "title" : "تنبيهات الأسعار",
        "desc" : "قم بتعيين تنبيهات السعر لعملاتك المفضلة حتى لا تفوتك حركة السوق"
      }
    },
    "help" : {
      "title" : "مساعدة",
      "header" : "مساعدة",
      "desc" : "تعرف أكثر على Ledger Live أو كيفية الحصول على المساعدة.",
      "support" : "دعم Ledger",
      "supportDesc" : "إذا كانت لديك مشكلة، فاحصل على المساعدة لاستخدام Ledger Live مع محفظة الأجهزة الخاصة بك.",
      "configureDevice" : "إعداد جهاز",
      "configureDeviceDesc" : "إعداد كجهاز جديد أو استعادة جهاز موجود. يتم الاحتفاظ بالحسابات والإعدادات.",
      "clearCache" : "حذف ذاكرة التخزين المؤقتة",
      "clearCacheDesc" : "سيتم فحص المعاملات على الشبكة وستتم إعادة حساب حساباتك.",
      "clearCacheModal" : "هل أنت متأكد؟",
      "clearCacheModalDesc" : "سيتم إجراء فحص جديد وكامل للمعاملات على الشبكة. سيتم إعادة بناء سجلات الحسابات وإعادة حساب الأرصدة.",
      "clearCacheButton" : "حذف",
      "exportLogs" : "حفظ السجلات",
      "exportLogsDesc" : "حفظ سجلات Ledger Live يمكن أن يكون مطلوب لأغراض استكشاف الأخطاء وإصلاحها.",
      "hardReset" : "إعادة تعيين Ledger Live",
      "hardResetDesc" : "ليس لهذا الأمر أي تأثير على أصولك. قم بمحو جميع البيانات في Ledger Live، بما في ذلك بيانات الحساب والإعدادات وسجلات المعاملات. استخدم جهازك Ledger لإعادة تحميل وإدارة أصولك المشفرة على Ledger Live فارغ.",
      "repairDevice" : "إصلاح جهازك Ledger",
      "repairDeviceDesc" : "إذا كانت لديك مشكلة في تحديث جهازك ولا يمكنك استئناف التحديثات، يمكنك محاولة ذلك لإصلاح جهازك."
    },
    "experimental" : {
      "title" : "الميزات التجريبية",
      "desc" : "جرّب الميزات التجريبية وأخبرنا برأيك.",
      "disclaimer" : "هذه ميزات تجريبية نقدمها \"كما هي\" لكي يختبرها مجتمعنا المهتمين بالتكنولوجيا. من الممكن أن يتم تغيير هذه الميزات أو تعطيلها أو إزالتها في أي وقت. من خلال تمكينها، فإنك توافق على استخدامها على مسؤوليتك الخاصة."
    },
    "developer" : {
      "title" : "مطوّر",
      "desc" : "جرّب ميزات المطور وأخبرنا برأيك.",
      "customManifest" : {
        "title" : "تحميل بيان المنصة المخصص"
      }
    }
  },
  "notifications" : {
    "prompt" : {
      "title" : "تفعيل الإشعارات",
      "desc" : "احصل على أهم تحديثات Ledger Live، ومنتجات Ledger، والأمان. يمكنك إلغاء الاشتراك في أي وقت.",
      "allow" : "السماح بالإشعارات",
      "later" : "ربّما في وقت لاحق"
    }
  },
  "migrateAccounts" : {
    "banner" : "تحديث حسابات Ledger Live",
    "overview" : {
      "headerTitle" : "تحديث الحساب",
      "title" : "تحديث حسابات Ledger Live",
      "subtitle" : "الميزات الجديدة في Ledger Live تعني أن حساباتك بحاجة إلى التحديث",
      "notice" : "تعذّر تحديث {{accountCount}} حساب. يُرجى توصيل الجهاز المرتبط بالحساب أدناه.",
      "notice_plural" : "تعذّر تحديث {{accountCount}} حساب. يُرجى توصيل الجهاز المرتبط بالحساب أدناه.",
      "currency" : "1 حساب {{currency}} يحتاج إلى التحديث",
      "currency_plural" : "{{count}} حساب {{currency}} بحاجة إلى التحديث",
      "start" : "بدء التحديث",
      "continue" : "متابعة التحديث"
    },
    "progress" : {
      "headerTitle" : "تحديث الحسابات",
      "pending" : {
        "title" : "جاري تحديث {{currency}}",
        "subtitle" : "يرجى الانتظار حتى يتم تحديث حسابك."
      },
      "notice" : {
        "title" : "لم يكتمل تحديث {{currency}}",
        "subtitle" : "لا يمكن تحديث أي حسابات {{currency}} باستخدام هذا الجهاز.",
        "cta" : "متابعة",
        "ctaNextCurrency" : "المتابعة مع {{currency}}"
      },
      "done" : {
        "title" : "اكتمل تحديث {{currency}}",
        "subtitle" : "تهانينا، تم تحديث حسابات {{currency}} الخاصة بك بنجاح.",
        "cta" : "متابعة",
        "ctaNextCurrency" : "المتابعة مع {{currency}}",
        "ctaDone" : "تم"
      },
      "error" : {
        "cta" : "إعادة المحاولة"
>>>>>>> dc57bb6b
      }
    },
    "connectDevice": {
      "headerTitle": "توصيل الجهاز"
    }
  },
<<<<<<< HEAD
  "transfer": {
    "recipient": {
      "input": "أدخل العنوان"
    },
    "send": {
      "title": "إرسال",
      "description": "إرسال الأصول المشفرة إلى محفظة أخرى."
    },
    "fees": {
      "title": "تعديل الرسوم"
    },
    "receive": {
      "title": "تلقي",
      "description": "تلقي الأصول المشفرة من محفظة أخرى.",
      "titleReadOnly": "عنوان لم يتم التحقق منه",
      "headerTitle": "الأصول المشفرة",
      "titleDevice": "توصيل الجهاز",
      "verifySkipped": "لم يتم تأكيد عنوانك التلقي الخاص بك على جهازك Ledger. يرجى التحقق من عنوانك {{accountType}} لتظل آمناً.",
      "verifyPending": "يرجى التحقق من أن عنوان {{currencyName}} المعروض على جهازك Ledger يتطابق تماماً مع العنوان المعروض على هاتفك.",
      "verified": "تم تأكيد العنوان. تحقق مرة أخرى إذا قمت بنسخه أو مسحه ضوئياً.",
      "verifyAgain": "تحقق مرةً اخرى",
      "noAccount": "لم يتم العثور على حساب",
      "address": "عنوان الحساب",
      "copyAddress": "نسخ العنوان",
      "shareAddress": "عنوان المشاركة",
      "addressCopied": "تم نسخ العنوان!",
      "taprootWarning": "تأكد أن المُرسل يدعم taproot",
      "notSynced": {
        "text": "جاري المزامنة",
        "desc": "قد يستغرق هذا بعض الوقت إذا كان لديك العديد من المعاملات أو إذا كان اتصالك بالإنترنت بطيئاً."
      },
      "readOnly": {
        "title": "تلقي",
        "text": "يرجى أن تكون حذر",
        "desc": "أنت على وشك رؤية عنوان لم يتم التحقق منه. تحقق من العناوين على جهازك لتظل آمناً.",
        "verify": "لم يتم التحقق من عنوان {{accountType}}. تحقق من العناوين على جهازك لتظل آمناً."
      },
      "noResultsFound": "لم يتم العثور على أي أصول مشفرة",
      "noResultsDesc": "من فضلك تأكد من التهجئة وحاول مرة أخرى"
    },
    "buy": {
      "title": "شراء",
      "description": "شراء الأصول المشفرة بأمان مقابل العملات النقدية."
    },
    "sell": {
      "title": "بيع",
      "description": "بيع الأصول المشفرة بأمان مقابل العملات النقدية."
    },
    "exchange": {
      "title": "شراء / بيع"
    },
    "swap": {
      "title": "مبادلة",
      "description": "استبدل الأصول المشفرة بالأصول المشفرة.",
      "selectDevice": "اختر جهازك",
      "broadcasting": "يتم بث المبادلة",
      "loadingFees": "جاري تحميل رسوم الشبكة...",
      "landing": {
        "header": "مبادلة",
        "title": "مرحباً بك في المبادلة",
        "whatIsSwap": "ما هي المبادلة؟",
        "disclaimer": "استبدل الأصول المشفرة مباشرةً من جهازك Ledger. هذه الخدمة غير متوفرة في بعض البلدان، بما فيها الولايات المتحدة."
      },
      "unauthorizedRates": {
        "cta": "إعادة تعيين التحقق",
        "banner": "أعد تعيين بيانات KYC (اعرف عميلك) الخاصة بك وقم بتحديث Ledger Live للمبادلة مع Wyre",
        "bannerCTA": "إعادة تعيين KYC (اعرف عميلك)"
      },
      "main": {
        "header": "مبادلة"
      },
      "kyc": {
        "disclaimer": "أقر بأنه ستتم مشاركة بيانات الموقع الخاصة بي مع أطراف ثالثة لأغراض الامتثال.",
        "cta": "متابعة",
        "wyre": {
          "title": "أكمل بيانات KYC (اعرف عميلك) الخاصة بك",
          "subtitle": "يتم جمع معلوماتك من قبِل LEDGER بالنيابة عن WYRE ويتم نقل هذه المعلومات إليها لأغراض KYC (اعرف عميلك). للتعرف على مزيد من المعلومات، يرجى مراجعة",
          "pending": {
            "cta": "متابعة",
            "title": "تم إرسال اعرف عميلك (KYC) للاعتماد",
            "subtitle": "تم إرسال بيانات اعرف عميلك (KYC) الخاصة بك وهي في انتظار الموافقة.",
            "link": "معرفة المزيد عن KYC (اعرف عميلك)"
=======
  "transfer" : {
    "recipient" : {
      "input" : "أدخل العنوان"
    },
    "send" : {
      "title" : "إرسال",
      "description" : "إرسال الأصول المشفرة إلى محفظة أخرى."
    },
    "fees" : {
      "title" : "تعديل الرسوم"
    },
    "receive" : {
      "title" : "تلقي",
      "description" : "تلقي الأصول المشفرة من محفظة أخرى.",
      "titleReadOnly" : "عنوان لم يتم التحقق منه",
      "headerTitle" : "الأصول المشفرة",
      "titleDevice" : "توصيل الجهاز",
      "verifySkipped" : "لم يتم تأكيد عنوانك التلقي الخاص بك على جهازك Ledger. يرجى التحقق من عنوانك {{accountType}} لتظل آمناً.",
      "verifyPending" : "يرجى التحقق من أن عنوان {{currencyName}} المعروض على جهازك Ledger يتطابق تماماً مع العنوان المعروض على هاتفك.",
      "verified" : "تم تأكيد العنوان. تحقق مرة أخرى إذا قمت بنسخه أو مسحه ضوئياً.",
      "verifyAgain" : "تحقق مرةً اخرى",
      "noAccount" : "لم يتم العثور على حساب",
      "address" : "عنوان الحساب",
      "copyAddress" : "نسخ",
      "shareAddress" : "عنوان المشاركة",
      "addressCopied" : "تم النسخ",
      "taprootWarning" : "تأكد أن المُرسل يدعم taproot",
      "selectCrypto" : {
        "title" : "اختر أصل مشفر"
      },
      "stepperHeader" : {
        "range" : "خطوة {{currentStep}} من {{totalSteps}}",
        "connectDevice" : "توصيل الجهاز"
      },
      "selectAccount" : {
        "title" : "اختر حساب",
        "subtitle" : "سيتم إيداع {{currencyTicker}} خاصتك في هذا الحساب."
      },
      "addAccount" : {
        "title" : "البحث في سلسلة الكتل",
        "subtitle" : "نقوم بالتحقق لمعرفة إذا كنت تمتلك حسابات {{currencyTicker}} بالفعل.",
        "foundAccounts" : "تم العثور على {{count}} حساب",
        "stopSynchronization" : "إيقاف المزامنة"
      },
      "verifyAddress" : {
        "title" : "التحقق من العنوان",
        "subtitle" : "تحقّق ممّا إذا كان العنوان المعروض على جهازك يتطابق مع العنوان أدناه. بمجرّد أن تتأكد، يمكنك النقر على approve [موافقة] على جهازك.",
        "cancel" : {
          "title" : "لقد رفضت هذا العنوان للتوّ",
          "subtitle" : "إذا قمت بهذا عن طريق الخطأ، يُمكنك إعادة المحاولة بالنقر على الزرّ أدناه.",
          "info" : "إذا كنت واثقاً من أن العناوين غير متطابقة، فقد يكون هاتفك مُخترق. نوصيك <0>بالتواصل معنا في أقرب وقت ممكن.</0>"
        }
      },
      "receiveConfirmation" : {
        "title" : "تلقي {{currencyTicker}}",
        "addressVerified" : "تم تأكيد العنوان",
        "verifyAddress" : "انقر هنا للتحقق من عنوانك",
        "adviceVerify" : "نوصي دائماً بالتحقق من عنوانك باستخدام جهازك Ledger",
        "sendWarning" : "قم بإرسال فقط {{currencyName}} ({{currencyTicker}}) إلى هذا العنوان. إرسال أي عملات أخرى قد يُؤدي إلى فقدانها تماماً."
      },
      "securityVerify" : {
        "title" : "لضمان الأمان، نوصي دائماً بالتحقق من هذا العنوان باستخدام جهازك Ledger.",
        "subtitle1" : "التحقق من عنوانك يوفر لك الأمان. العنوان المعروض على جهازك Ledger لا يمكن أن يتم اختراقه.",
        "subtitle2" : "من خلال التحقق من العنوان، ستتمكن من تأكيد أن العنوان المعروض على جهازك هو نفس العنوان المعروض في Ledger Live.",
        "verifyCta" : "التحقق من عنواني",
        "dontVerifyCta" : "الكشف عن عنواني بدون التحقق"
      },
      "securityDontVerify" : {
        "title" : "هل أنت متأكد؟",
        "subtitle" : "لن يتم التحقق من العنوان المعروض في Ledger Live.",
        "doNotRemindAgain" : "لا تُذكرني مرة أخرى",
        "no" : "لا",
        "yes" : "نعم"
      },
      "toastMessages" : {
        "accountImported" : "لقد قمنا باستيراد حساب {{currencyTicker}} من أجلك. ",
        "why" : "أخبرني عن السبب.",
        "addressVerified" : "تم تأكيد عنوانك"
      },
      "additionalInfoModal" : {
        "title" : "لماذا قمنا باستيراد الحساب؟",
        "subtitle" : "لقد اكتشفنا أن لديك حساب {{currencyTicker}} سابق على البذرة الخاصة بك. لذا، قمنا باستيراد هذا الحساب من أجلك.",
        "closeCta" : "حسناً، فهمت."
      },
      "notSynced" : {
        "text" : "جاري المزامنة",
        "desc" : "قد يستغرق هذا بعض الوقت إذا كان لديك العديد من المعاملات أو إذا كان اتصالك بالإنترنت بطيئاً."
      },
      "readOnly" : {
        "title" : "تلقي",
        "text" : "يرجى أن تكون حذر",
        "desc" : "أنت على وشك رؤية عنوان لم يتم التحقق منه. تحقق من العناوين على جهازك لتظل آمناً.",
        "verify" : "لم يتم التحقق من عنوان {{accountType}}. تحقق من العناوين على جهازك لتظل آمناً."
      },
      "noResultsFound" : "لم يتم العثور على أي أصول مشفرة",
      "noResultsDesc" : "من فضلك تأكد من التهجئة وحاول مرة أخرى"
    },
    "buy" : {
      "title" : "شراء",
      "description" : "شراء الأصول المشفرة بأمان مقابل العملات النقدية."
    },
    "sell" : {
      "title" : "بيع",
      "description" : "بيع الأصول المشفرة بأمان مقابل العملات النقدية."
    },
    "exchange" : {
      "title" : "شراء / بيع"
    },
    "swap" : {
      "title" : "مبادلة",
      "description" : "استبدل الأصول المشفرة بالأصول المشفرة.",
      "selectDevice" : "اختر جهازك",
      "broadcasting" : "يتم بث المبادلة",
      "loadingFees" : "جاري تحميل رسوم الشبكة...",
      "landing" : {
        "header" : "مبادلة",
        "title" : "مرحباً بك في المبادلة",
        "whatIsSwap" : "ما هي المبادلة؟",
        "disclaimer" : "استبدل الأصول المشفرة مباشرةً من جهازك Ledger. هذه الخدمة غير متوفرة في بعض البلدان، بما فيها الولايات المتحدة."
      },
      "unauthorizedRates" : {
        "cta" : "إعادة تعيين التحقق",
        "banner" : "أعد تعيين بيانات KYC (اعرف عميلك) الخاصة بك وقم بتحديث Ledger Live للمبادلة مع Wyre",
        "bannerCTA" : "إعادة تعيين KYC (اعرف عميلك)"
      },
      "main" : {
        "header" : "مبادلة"
      },
      "kyc" : {
        "disclaimer" : "أقر بأنه ستتم مشاركة بيانات الموقع الخاصة بي مع أطراف ثالثة لأغراض الامتثال.",
        "cta" : "متابعة",
        "wyre" : {
          "title" : "أكمل بيانات KYC (اعرف عميلك) الخاصة بك",
          "subtitle" : "يتم جمع معلوماتك من قبِل LEDGER بالنيابة عن WYRE ويتم نقل هذه المعلومات إليها لأغراض KYC (اعرف عميلك). للتعرف على مزيد من المعلومات، يرجى مراجعة",
          "pending" : {
            "cta" : "متابعة",
            "title" : "تم إرسال اعرف عميلك (KYC) للاعتماد",
            "subtitle" : "تم إرسال بيانات اعرف عميلك (KYC) الخاصة بك وهي في انتظار الموافقة.",
            "link" : "معرفة المزيد عن KYC (اعرف عميلك)"
>>>>>>> dc57bb6b
          },
          "approved": {
            "cta": "متابعة",
            "title": "تمت الموافقة على KYC (اعرف عميلك)!",
            "subtitle": "تم إرسال بيانات اعرف عميلك (KYC) الخاصة بك وتمت الموافقة عليها.",
            "link": "معرفة المزيد عن KYC (اعرف عميلك)"
          },
          "closed": {
            "cta": "إعادة تعيين KYC (اعرف عميلك)",
            "title": "تم رفض طلب KYC (اعرف عميلك)",
            "subtitle": "رفضت Wyre البيانات التي قدمتها لأغراض KYC (اعرف عميلك)",
            "link": "معرفة المزيد عن KYC (اعرف عميلك)"
          },
          "form": {
            "firstName": "الاسم الأول",
            "lastName": "اسم العائلة",
            "street1": "عنوان الشارع، السطر 1",
            "street2": "عنوان الشارع، السطر 2",
            "city": "المدينة",
            "state": "الولاية",
            "country": "الدولة",
            "postalCode": "الرمز البريدي",
            "dateOfBirth": "تاريخ الميلاد",
            "firstNamePlaceholder": "أدخل اسمك الأول",
            "lastNamePlaceholder": "أدخل اسم العائلة",
            "street1Placeholder": "مثال: 13 شارع مابل",
            "street2Placeholder": "مثال: 13 شارع مابل",
            "cityPlaceholder": "مثل: سان خوسيه",
            "postalCodePlaceholder": "أدخل رمزك البريدي المكوّن من 5 أرقام",
            "statePlaceholder": "اختر ولايتك",
            "dateOfBirthPlaceholder": "السنة-الشهر-اليوم",
            "firstNameError": "أدخل اسمك الأول للمتابعة",
            "lastNameError": "أدخل اسم العائلة للمتابعة",
            "street1Error": "أدخل عنوانك",
            "cityError": "أدخل المدينة التي تعيش بها في الولايات المتحدة الأمريكية",
            "stateError": "اختر ولايتك للمتابعة",
            "postalCodeError": "أدخل رمزاً بريدياً صالحاً في الولايات المتحدة الأمريكية",
            "dateOfBirthError": "أدخل تاريخ ميلادك"
          }
        },
        "states": "اختر ولايتك"
      },
      "notAvailable": {
        "title": "الخدمة غير متوفرة مؤقتاً أو غير متوفرة في بلدك"
      },
      "payoutModal": {
        "title": "رسوم الدفع",
        "description": "لا تُعرض رسوم الدفع على الجهاز ويتم خصمها من المبلغ.",
        "cta": "إغلاق"
      },
      "pendingOperation": {
        "description": "لقد تم إرسال عملية المبادلة الخاصة بك إلى الشبكة لتأكيدها. يمكن أن يستغرق الأمر مدة تصل إلى ساعة قبل أن تتلقى {{targetCurrency}} الخاصة بك.",
        "label": "مُعرّف المبادلة الخاص بك:",
        "title": "تم البث المبادلة بنجاح ",
        "disclaimer": "قم بتدوين مُعرّف المبادلة الخاص بك في حال كنت بحاجة إلى مساعدة من دعم {{provider}}.",
        "cta": "رؤية التفاصيل"
      },
      "tradeMethod": {
        "float": "مُعدل متغير",
        "floatUnavailable": "المُعدل المتغير غير مدعوم لهذا الثنائي",
        "fixed": "مُعدل ثابت",
        "fixedUnavailable": "المُعدل الثابت غير مدعوم لهذا الثنائي",
        "floatDesc": "يمكن أن يتغير المبلغ الخاص بك اعتماداً على ظروف السوق.",
        "fixedDesc": "سيظل المبلغ الخاص بك كما هو بغض النظر عن التغييرات في السوق. يتم تحديث المُعدل الثابت كل 30 ثانية",
        "by": "بواسطة",
        "modalTitle": "مُعدل متغير أم ثابت؟"
      },
      "form": {
        "validate": "تأكيد معاملة المبادلة",
        "tab": "تبادل",
        "button": "متابعة",
        "from": "من",
        "to": "إلى",
        "source": "المصدر",
        "target": "الحساب المستهدف",
        "noAccount": "ليس لديك حساب {{currency}}",
        "balance": "الرصيد <0>123</0>",
        "fromAccount": "اختر حساب",
        "toAccount": "اختر حساب",
        "paraswapCTA": "تبحث عن Paraswap؟ لقد تم نقله إلى علامة تبويب اكتشف!",
        "quote": "عرض أسعار",
        "receive": "تلقي",
        "amount": {
          "useMax": "استخدم الحد الأقصى",
          "available": "إجمالي المتاح"
        },
        "noAsset": {
          "title": "ليس لديك أي أصل لمبادلته",
          "desc": "اشتري البعض و عد للمبادلة"
        },
        "noApp": {
          "title": "تطبيق {{appName}} غير مُثبت",
          "desc": "يرجى الانتقال إلى المدير لتثبيت تطبيق {{appName}}.",
          "cta": "الانتقال إلى المدير",
          "close": "إغلاق"
        },
        "noAccounts": {
          "title": "لا توجد {{ticker}} للمبادلة",
          "desc": "حساباتك {{currencyName}} ليس لديها رصيد لمبادلته.",
          "addAccountCta": "إضافة حساب",
          "cta": "إغلاق"
        },
        "outdatedApp": {
          "title": "تحديث التطبيق متاح",
          "desc": "تحتاج إلى تحديث تطبيق {{appName}}.",
          "cta": "الانتقال إلى المدير",
          "close": "إغلاق"
        },
        "summary": {
          "from": "من",
          "to": "إلى",
          "send": "إرسال",
          "payoutNetworkFees": "رسوم الدفع",
          "payoutNetworkFeesTooltip": "هذا المبلغ لن يتم عرضه على جهازك",
          "receive": "المبلغ",
          "receiveFloat": "المبلغ المطلوب تلقيه قبل رسوم الخدمة",
          "provider": "المزود",
          "method": "معدل",
          "fees": "الحد الأقصى للرسوم",
          "disclaimer": {
            "title": "الشروط والأحكام",
            "desc": "بالضغط على \"قبول\" ، سأعترف وأقبل أن هذه الخدمة يتم التحكم فيها بشكل حصري بواسطة شروط <0>{{provider}}</0> المصطلحات & .",
            "tos": "الشروط والأحكام",
            "accept": "قبول",
            "reject": "إغلاق"
          }
        }
      },
      "operationDetails": {
        "swapId": "مُعرّف المبادلة",
        "provider": "المزود",
        "date": "التاريخ",
        "from": "من",
        "fromAmount": "المبلغ المرسل",
        "to": "إلى",
        "toAmount": "المبلغ المطلوب تلقيه",
        "statusTooltips": {
          "expired": "يرجى التواصل مع مزود المبادلة باستخدام مُعرف مبادلتك للمزيد من المعلومات.",
          "refunded": "يرجى التواصل مع مزود المبادلة باستخدام مُعرف مبادلتك للمزيد من المعلومات.",
          "pending": "يُرجى الانتظار بينما يقوم مزود المبادلة بمعالجة المعاملة.",
          "onhold": "يرجى التواصل مع مزود المبادلة باستخدام مُعرف مبادلتك لحل المشكلة.",
          "finished": "تم تنفيذ مبادلتك بنجاح."
        }
      },
      "missingApp": {
        "title": "يُرجى تثبيت تطبيق Exchange على جهازك",
        "description": "انتقل إلى المدير وقم بتثبيت تطبيق Exchange لمبادلة الأصول",
        "button": "الانتقال إلى المدير"
      },
      "outdatedApp": {
        "title": "يُرجى ترقية تطبيق Exchange على جهازك",
        "description": "انتقل إلى المدير وقم بتحديث تطبيق Exchange لمبادلة الأصول",
        "button": "الانتقال إلى المدير"
      },
      "emptyState": {
        "title": "لا يوجد حساب {{currency}}",
        "description": "تحتاج إلى إضافة حساب قبل مبادلة {{currency}}",
        "CTAButton": "إضافة حساب"
      },
      "history": {
        "tab": "السجل",
        "disclaimer": "عمليات المبادلة لتطبيق الجوال الخاص بك غير متزامنة مع تطبيق Ledger Live لسطح المكتب",
        "exportButton": "تصدير العمليات",
        "exportFilename": "عمليات المبادلة",
        "empty": {
          "title": "ستظهر مبادلاتك السابقة هنا",
          "desc": "إما أنك لم تقم بأي مبادلات بعد، أو تمت إعادة تعيين Ledger Live في هذه الأثناء."
        }
      }
    },
    "swapv2": {
      "form": {
        "summary": {
          "from": "من",
          "to": "إلى",
          "send": "إرسال",
          "payoutNetworkFees": "رسوم الدفع",
          "payoutNetworkFeesTooltip": "هذا المبلغ لن يتم عرضه على جهازك",
          "receive": "المبلغ",
          "receiveFloat": "المبلغ المطلوب تلقيه قبل رسوم الخدمة",
          "provider": "المزود",
          "method": "مُعدل",
          "fees": "رسوم"
        }
      }
    },
    "lending": {
      "title": "إقراض الأصول المشفرة",
      "titleTransferTab": "ربح",
      "descriptionTransferTab": "اكسب دخل سلبي.",
      "actionTitle": "إقراض",
      "accountActions": {
        "approve": "موافقة",
        "supply": "التوريد",
        "withdraw": "سحب"
      },
      "highFees": {
        "title": "رسوم مرتفعة على إيثريوم",
        "description": "بسبب الازدحام على شبكة إيثريوم، قد تواجه رسوماً مرتفعة عند إصدار المعاملات."
      },
      "account": {
        "amountSupplied": "المبلغ المودع",
        "amountSuppliedTooltip": "المبلغ الذي تم إقراضه للشبكة",
        "currencyAPY": "مردود العملة المئوي السنوي",
        "currencyAPYTooltip": "مُعدل العائد السنوي للإيداع الذي يتراكم باستمرار",
        "accruedInterests": "رصيد الفائدة",
        "accruedInterestsTooltip": "الفائدة الناتجة عن أصولك التي تم إقراضها",
        "interestEarned": "الفائدة المكتسبة",
        "interestEarnedTooltip": "الفائدة التي كسبتها بعد السحب",
        "openLoans": "القروض المفتوحة",
        "closedLoans": "القروض المغلقة"
      },
      "banners": {
        "needApproval": "يجب عليك الموافقة على هذا الحساب قبل أن تكون قادراً على إقراض الأصول.",
        "fullyApproved": "لقد وافقت بالكامل على هذا الحساب. يمكنك تخفيض المبلغ مقابل رسوم.",
        "approvedCanReduce": "لقد قمت بالموافقة على <0>{{value}}</0> على هذا الحساب. يمكنك تخفيض المبلغ مقابل رسوم.",
        "approvedButNotEnough": "لقد قمت بالموافقة على <0>{{value}}</0> على هذا الحساب.",
        "approving": "يمكنك إيداع الأصول بمجرد أن يتم تأكيد الموافقة على الحساب.",
        "notEnough": "يجب عليك زيادة الحد الموافق عليه في حسابك للإقراض."
      },
      "howDoesLendingWork": "كيف يعمل الإقراض",
      "dashboard": {
        "tabTitle": "اللوحة الرئيسية",
        "assetsTitle": "أصول للإقراض",
        "accountsTitle": "الحسابات المعتمدة",
        "emptySateDescription": "يمكنك إقراض الأصول مباشرةً من حسابك إيثريوم وكسب الفوائد.",
        "apy": "{{value}} مردود مئوي سنوي",
        "activeAccount": {
          "account": "حساب",
          "amountSupplied": "المبلغ المودع",
          "interestEarned": "الفائدة المكتسبة",
          "status": "حالة الحساب",
          "EARNING": "الإيرادات",
          "ENABLING": "الموافقة",
          "INACTIVE": "غير مفعل",
          "SUPPLYING": "يورد",
          "approve": "موافقة",
          "supply": "التوريد",
          "withdraw": "سحب",
          "amountRedeemed": "المبلغ المسحوب",
          "endDate": "تاريخ الانتهاء"
        }
      },
      "closedLoans": {
        "tabTitle": "القروض المغلقة",
        "description": "اعرض جميع قروضك المسحوبة والفائدة التي كسبتها.",
        "cta": "إقراض أصل"
      },
      "history": {
        "tabTitle": "السجل",
        "description": "رؤية سجل جميع معاملات القروض الخاصة بك.",
        "cta": "إقراض أصل"
      },
      "terms": {
        "label": "إقراض الأصول المشفرة",
        "title": "إقراض الأصول على بروتوكول Compound",
        "description": "يسمح لك بروتوكول Compound بإقراض الأصول واقتراضها على شبكة إيثيريوم. يمكنك إقراض الأصول وكسب الفائدة مباشرةً من حسابك Ledger.",
        "switchLabel": "لقد قرأت وأوافق على <1>شروط الخدمة</1>"
      },
      "info": {
        "1": {
          "label": "الخطوة 1‏/3",
          "title": "الموافقة على حساب تسمح للبروتوكول بمعالجة القروض المستقبلية.",
          "description": "يجب عليك التصريح لعقد Compound الذكي بتحويل ما يصل إلى كمية معينة من الأصول إلى البروتوكول. تمكين حساب يعطي إذن للبروتوكول بمباشرة القروض المستقبلية."
        },
        "2": {
          "label": "الخطوة 2‏/3",
          "title": "قم بإيداع الأصول لكسب الفائدة.",
          "description": "بمجرد أن تتم الموافقة على حساب، يمكنك اختيار كمية الأصول التي تريد إقراضها وإصدار معاملة للبروتوكول. تتراكم الفوائد فور تأكيد المعاملة."
        },
        "3": {
          "label": "الخطوة 3/3",
          "title": "سحب الأصول في أي وقت.",
          "description": "يمكنك سحب أصولك والفائدة المكتسبة في أي وقت، جزئياً أو كلياً، مباشرةً من حسابك Ledger.",
          "cta": "إقراض الآن"
        },
        "title": "إقراض الأصول المشفرة"
      },
      "noTokenAccount": {
        "info": {
          "title": "ليس لديك حساب {{ name }}.",
          "description": "لإيداع الأموال وإقراض الأصول المشفرة، فأنت بحاجة إلى حساب {{ name }}. يرجى تلقي الأموال على عنوان إيثيروم الخاص بك."
        },
        "buttons": {
          "receive": "تلقي {{ name }}",
          "buy": "شراء {{ name }}"
        }
      },
      "enable": {
        "info": {
          "title": "هذا الحساب لم تتم الموافقة عليه",
          "description": "تحتاج إلى الموافقة على حساب قبل أن تتمكن من إقراض هذا الأصل.",
          "cta": "الموافقة على الحساب"
        },
        "stepperHeader": {
          "selectAccount": "اختر حساباً",
          "enable": "موافقة",
          "advanced": "متقدم",
          "amount": "أدخل المبلغ",
          "summary": "الملخص",
          "selectDevice": "اختر جهاز",
          "connectDevice": "توصيل الجهاز",
          "stepRange": "خطوة {{currentStep}} من {{totalSteps}}"
        },
        "selectAccount": {
          "enabledAccountsAmount": "لديك {{number}} حساب قام بالموافقة على {{amount}}",
          "enabledAccountsAmount_plural": "لديك {{number}} حساب قام بالموافقة على {{amount}}",
          "enabledAccountsNoLimit": "لديك {{number}} حساب قام بالموافقة على كمية غير محدودة من {{ currency }}",
          "enabledAccountsNoLimit_plural": "لديك {{number}} حسابات قام بالموافقة على كمية غير محدودة من {{ currency }}",
          "noEnabledAccounts": "تحتاج إلى الموافقة على حساب قبل أن تتمكن من الإقراض."
        },
        "enable": {
          "summary": "<0>أمنح العقد الذكي </0></1>{{contractName}}</1><0> إمكانية الوصول إلى حسابي </0><1>{{accountName}}</1><0> لمبلغ </0><1>{{amount}}</1><0> </0>",
          "limit": "{{amount}} محدودة",
          "noLimit": "{{assetName}} غير محدود",
          "contractName": "{{currencyName}} مُجمع",
          "advanced": "متقدم"
        },
        "advanced": {
          "amountLabel": "المبلغ المطلوب الموافقة عليه",
          "amountLabelTooltip": "هذا يحد من المبلغ المتاح للعقد الذكي.",
          "limit": "الحد",
          "limited": "محدود",
          "noLimit": "بدون حد"
        },
        "amount": {
          "totalAvailable": "إجمالي المتاح"
        },
        "validation": {
          "success": "تم إرسال العملية بنجاح",
          "info": "تم إرسال الموافقة إلى الشبكة لتأكيدها. ستتمكن من إصدار القروض بمجرد تأكيدها.",
          "extraInfo": "يمكن أن تستغرق المعاملات بعض الوقت حتى يتم عرضها في المتصفح ويتم تأكيدها.",
          "button": {
            "done": "إغلاق"
          }
        }
      },
      "supply": {
        "stepperHeader": {
          "amount": "التوريد",
          "summary": "الملخص",
          "selectDevice": "اختر جهاز",
          "connectDevice": "توصيل الجهاز",
          "stepRange": "خطوة {{currentStep}} من {{totalSteps}}"
        },
        "amount": {
          "totalAvailable": "الرصيد المتاح",
          "placeholderMax": "سحب الحد الأقصى"
        },
        "validation": {
          "success": "تم إرسال الإيداع بنجاح",
          "info": "سوف تبدأ في كسب فائدة بمجرد أن تقوم الشبكة بتأكيد الإيداع.",
          "extraInfo": "يمكن أن تستغرق المعاملات بعض الوقت حتى يتم عرضها في المتصفح ويتم تأكيدها.",
          "button": {
            "done": "تم",
            "cta": "عرض التفاصيل"
          }
        }
      },
      "withdraw": {
        "stepperHeader": {
          "amount": "سحب",
          "summary": "الملخص",
          "selectDevice": "اختر جهاز",
          "connectDevice": "توصيل الجهاز",
          "stepRange": "خطوة {{currentStep}} من {{totalSteps}}"
        },
        "validation": {
          "success": "تم إرسال السحب بنجاح",
          "info": "أصولك ستكون متاحة بمجرد قيام الشبكة بتأكيد السحب.",
          "button": {
            "done": "تم",
            "cta": "عرض التفاصيل"
          }
        }
      }
    }
  },
  "sync": {
    "error": "خطأ في المزامنة",
    "loading": "Sync"
  },
  "scanning": {
    "loading": "جاري بحث الأجهزة..."
  },
  "send": {
    "tooMuchUTXOBottomModal": {
      "cta": "متابعة",
      "description": "قد يستغرق التحقق من هذه المعاملة وتوقيعها وقتاً طويلاً لأن الحساب يحتوي على عدد كبير من العملات.",
      "title": "رسالة UTXO"
    },
    "highFeeModal": "كن حذراً، رسوم الشبكة أعلى من <1>%10</1> من المبلغ. هل ترغب في المتابعة؟",
    "scan": {
      "title": "مسح ضوئي لكود QR",
      "descBottom": "يرجى توسيط كود QR داخل المربع.",
      "fallback": {
        "header": "مسح ضوئي لكود QR",
        "title": "تمكين الكاميرا",
        "desc": "يرجى تمكين الكاميرا في الإعدادات لإجراء المسح الضوئي لأكواد QR.",
        "buttonTitle": "انتقل إلى الإعدادات"
      }
    },
    "stepperHeader": {
      "selectAccount": "حساب للخصم",
      "recipientAddress": "عنوان المستلم",
      "selectAmount": "المبلغ",
      "summary": "الملخص",
      "selectDevice": "اختر جهاز",
      "connectDevice": "توصيل الجهاز",
      "stepRange": "خطوة {{currentStep}} من {{totalSteps}}",
      "quantity": "الكمية",
      "selectCollection": "مجموعة",
      "selectNft": "NFT"
    },
    "recipient": {
      "scan": "مسح ضوئي لكود QR",
      "enterAddress": "أدخل العنوان",
      "input": "أدخل العنوان",
      "verifyAddress": "يرجى التحقق من تطابق العنوان مع العنوان الذي شاركه المستلم."
    },
    "amount": {
      "available": "إجمالي المتاح",
      "useMax": "استخدم الحد الأقصى",
      "loadingNetwork": "تحميل رسوم الشبكة ...",
      "noRateProvider": "غير متاح",
      "quantityAvailable": "الكمية المتاحة"
    },
    "summary": {
      "subaccountsWarning": "ستحتاج إلى إعادة شحن هذا الحساب بعملة {{ currency }} لتستطيع إرسال رموز التوكن من هذا الحساب",
      "tag": "علامة (اختيارية)",
      "validateTag": "التحقق من العلامة",
      "total": "الإجمالي",
      "amount": "المبلغ",
      "from": "من",
      "to": "إلى",
      "infoTotalTitle": "إجمالي الخصم",
      "infoTotalDesc": "يشمل مبلغ المعاملة ورسوم الشبكة المحددة",
      "gasLimit": "حد الغاز",
      "gasPrice": "سعر الغاز",
      "maxFees": "الحد الأقصى للرسوم",
      "validateGasLimit": "تأكيد حد الغاز",
      "fees": "رسوم",
      "validateFees": "التحقق من صحة الرسوم",
      "customizeFees": "تخصيص الرسوم",
      "memo": {
        "title": "ملاحظة",
        "type": "نوع الملاحظة",
        "value": "قيمة الملاحظة"
      },
      "validateMemo": "تحقق من صحة الملاحظة",
      "quantity": "الكمية"
    },
    "validation": {
      "message": "قم بتأكيد المعاملة على جهازك للتوقيع عليها بشكل آمن.",
      "sent": "تم إرسال المعاملة",
      "amount": "المبلغ",
      "fees": "رسوم",
      "confirm": "سيتم تحديث رصيد حسابك بمجرد أن تؤكد الشبكة المعاملة.",
      "button": {
        "details": "عرض التفاصيل",
        "retry": "إعادة المحاولة"
      }
    },
    "fees": {
      "title": "رسوم الشبكة",
      "validate": "تأكيد",
      "required": "الرسوم مطلوبة",
      "chooseGas": "اختر سعر الغاز",
      "higherFaster": "ارتفاع سعر الغاز يعني تأكيداً أسرع.",
      "edit": {
        "title": "اختر الوحدة"
      },
      "networkInfo": "اختر مبلغ رسوم الشبكة المراد تضمينها في المعاملة. يؤثر مبلغ الرسوم على سرعة معالجة المعاملة"
    },
    "verification": {
      "streaming": {
        "accurate": "جاري تحميل... ({{percentage}})",
        "inaccurate": "جاري التحميل..."
      }
    },
    "info": {
      "maxSpendable": {
        "title": "المبلغ الأقصى القابل للإنفاق",
        "description": "الحد الأقصى للمبلغ القابل للإنفاق هو إجمالي الرصيد في الحساب المتاح للإرسال في معاملة."
      }
    }
  },
  "requestAccount": {
    "stepperHeader": {
      "selectCrypto": "اختر الأصول المشفرة",
      "selectAccount": "اختر حساب",
      "stepRange": "خطوة {{currentStep}} من {{totalSteps}}"
    },
    "selectAccount": {
      "addAccount": "أضف حساب {{currency}}"
    }
  },
  "freeze": {
    "stepperHeader": {
      "info": "اكسب المكافآت",
      "selectAmount": "تجميد",
      "summary": "الملخص",
      "selectDevice": "اختر جهاز",
      "connectDevice": "توصيل الجهاز",
      "stepRange": "خطوة {{currentStep}} من {{totalSteps}}"
    },
    "info": {
      "description": "قم بتجميد TRX لكسب المكافآت بشكل آمن، مع الاحتفاظ بالسيطرة على أصولك.",
      "steps": {
        "0": "الأصول المفوضة تظل ملكك.",
        "1": "يمكنك إزالة تجميد أصولك بعد 3 أيام.",
        "2": "قم بالتجميد والتصويت بأمان مع جهازك Ledger."
      },
      "howVotingWorks": "كيف يعمل التصويت",
      "cta": "متابعة"
    },
    "amount": {
      "available": "إجمالي المتاح",
      "noRateProvider": "غير متاح",
      "infoLabel": "النطاق الترددي (Bandwidth) أو الطاقة"
    },
    "validation": {
      "message": "تحقق دائماً من أن جهازك يعرض العنوان تماماً كما تم إعطاؤه لك في الأصل.",
      "success": "تم تجميد الأصول",
      "amount": "المبلغ",
      "info": "ستبدأ في كسب {{resource}} بمجرد أن تؤكد الشبكة التجميد. بعد فترة وجيزة يمكنك التصويت للممثلين الممتازين للحصول على مكافآت أيضاً.",
      "button": {
        "pending": "يتم التحقق من صحة المعاملة.",
        "pendingDesc": "من فضلك انتظر لحظة قبل التصويت.",
        "vote": "تصويت",
        "voteTimer": "0:{{time}}",
        "later": "سأصوت لاحقا",
        "retry": "إعادة المحاولة"
      }
    }
  },
  "unfreeze": {
    "stepperHeader": {
      "selectAmount": "إزالة التجميد",
      "summary": "الملخص",
      "selectDevice": "اختر جهاز",
      "connectDevice": "توصيل الجهاز",
      "stepRange": "خطوة {{currentStep}} من {{totalSteps}}"
    },
    "amount": {
      "title": "حدد نوع الأصل المطلوب إزالة تجميده",
      "info": "إزالة التجميد ستقلل من {{resource}} الخاص بك وستلغي كل تصويتك.",
      "cta": "متابعة"
    },
    "validation": {
      "success": "تم إلغاء تجميد أصولك بنجاح",
      "info": "سيتم خفض نقاطك من {{resource}} وجميع أصواتك سيتم إلغائها.",
      "button": {
        "done": "تم",
        "cta": "رؤية التفاصيل"
      }
    }
  },
  "claimReward": {
    "stepperHeader": {
      "selectDevice": "اختر جهاز",
      "connectDevice": "توصيل الجهاز",
      "stepRange": "خطوة {{currentStep}} من {{totalSteps}}"
    },
    "validation": {
      "success": "تمت إضافة مكافآتك إلى الرصيد المتاح.",
      "button": {
        "done": "تم",
        "cta": "رؤية التفاصيل"
      }
    }
  },
  "vote": {
    "stepperHeader": {
      "selectValidator": "الإدلاء بالأصوات",
      "castVote": "تصويتاتي",
      "selectDevice": "اختر جهاز",
      "connectDevice": "توصيل الجهاز",
      "stepRange": "خطوة {{currentStep}} من {{totalSteps}}"
    },
    "selectValidator": {},
    "castVotes": {
      "ranking": "الترتيب : <0>{{rank}}</0>",
      "nbOfVotes": "عدد الأصوات {{amount}}",
      "percentage": "النسبة المئوية",
      "estYield": "العائد التقديري",
      "addMoreVotes": "أضف المزيد من الأصوات",
      "votesRemaining": "الأصوات المتبقية : <0>{{total}}</0>",
      "maxVotesAvailable": "الحد الأقصى من الأصوات المتاحة: <0>{{total}}</0>",
      "voteFor": "تصويت من أجل",
      "validateVotes": "التحقق من صحة الأصوات",
      "votesRequired": "الأصوات المطلوبة ",
      "allVotesUsed": "جميع الأصوات مستخدمة",
      "removeVotes": "ازالة الأصوات"
    },
    "validation": {
      "message": "تحقق دائماً من أن جهازك يعرض العنوان تماماً كما تم إعطاؤه لك في الأصل.",
      "success": "تم الإدلاء بأصواتك بنجاح",
      "info": "",
      "button": {}
    }
  },
  "addAccounts": {
    "supportLinks": {
      "segwit_or_native_segwit": "Segwit أم Native SegWit؟"
    },
    "quitConfirmation": {
      "title": "إلغاء إضافة حساب",
      "desc": "هل أنت متأكد أنك تريد إلغاء إضافة حسابات؟"
    },
    "imported": "تمت إضافة الأصل بنجاح",
    "sections": {
      "importable": {
        "title": "إضافة حساب موجود"
      },
      "creatable": {
        "title": "إضافة حساب جديد"
      },
      "imported": {
        "title": "الحسابات الموجودة بالفعل في المحفظة الاستثمارية ({{length}})"
      },
      "migrate": {
        "title": "حسابات للتحديث\n\n"
      }
    },
    "success": {
      "desc": "عرض حساباتك أو إضافة حسابات أخرى",
      "secondaryCTA": "إضافة أصل جديد",
      "cta": "اطلع على أصلك"
    },
    "stopScanning": "إيقاف المسح الضوئي",
    "retryScanning": "إعادة محاولة المسح الضوئي",
    "retry": "إعادة المحاولة",
    "done": "تم",
    "finalCta": "متابعة",
    "finalCtaForSwap": "الرجوع إلى المبادلة",
    "synchronizing": "جاري المزامنة",
    "synchronizingDesc": "تتم مزامنة حساباتك. قد يستغرق ذلك بعض الوقت...",
    "noAccountToCreate": "لا يمكن إنشاء حساب <1><0>{{currencyName}}</></>. أعد بدء العملية وقم بمزامنة حساباتك.",
    "cantCreateAccount": "لا يمكن إضافة حساب جديد قبل تلقي أصول على حسابك <1><0>{{accountName}}</></>.",
    "tokens": {
      "title": "إضافة رمز توكن",
      "createParentCurrencyAccount": "أضف حساب {{parrentCurrencyName}}",
      "erc20": {
        "title": "إضافة رمز توكن",
        "disclaimer": "{{tokenName}} هو رمز ERC20.\nيمكنك تلقي رموز التوكن مباشرةً في حساب إيثريوم.",
        "learnMore": "معرفة المزيد عن ERC20"
      },
      "trc10": {
        "title": "إضافة رمز توكن",
        "disclaimer": "{{tokenName}} هو رمز TRC10.\nيمكنك تلقي رموز التوكن مباشرةً في حساب Tron.",
        "learnMore": "معرفة المزيد عن TRC10"
      },
      "trc20": {
        "title": "إضافة رمز توكن",
        "disclaimer": "{{tokenName}} هو رمز TRC20.\nيمكنك تلقي رموز التوكن مباشرةً في حساب Tron.",
        "learnMore": "معرفة المزيد عن TRC20"
      },
      "bep20": {
        "title": "إضافة رمز توكن",
        "disclaimer": "{{tokenName}} هو رمز BEP-20.\nيمكنك تلقي رموز التوكن مباشرةً في حساب BNB.",
        "learnMore": "معرفة المزيد عن BEP-20"
      }
    },
    "showMoreChainType": "المزيد من أنواع العناوين",
    "addressTypeInfo": {
      "title": "أي نوع عنوان تختار؟",
      "subtitle": "إضافة حساب جديد",
      "native_segwit": {
        "title": "Native SegWit",
        "desc": "الأفضل على الإطلاق. رسوم منخفضة لكل معاملة، واكتشاف الأخطاء ودعم شبكة Lightning. بعض المحافظ/عمليات التبادل قد تحتاج إلى إضافة الدعم."
      },
      "segwit": {
        "title": "SegWit",
        "desc": "رسوم أعلى لكل معاملة عن Native Segwit. دعم Lightning. تدعمها أغلب المحافظ."
      },
      "legacy": {
        "title": "قديم (Legacy)",
        "desc": "صيغة عنوان {{currency}} الأصلي. أعلى رسوم لكل معاملة. لا تزال بعض المحافظ/منصات التداول تدعم هذا النوع فقط."
      },
      "taproot": {
        "title": "Taproot",
        "desc": "أحدث ترقية لشبكة {{currency}}. سوف توفر خصوصية أفضل ورسوم أرخص بمجرد انتشارها. لا يزال الدعم محدود من المحفظة ومنصات التداول."
      }
    }
  },
  "DeviceAction": {
    "stayInTheAppPlz": "ابق في تطبيق Ledger Live وحافظ على Nano X الخاصة بك بالقرب منك",
    "allowAppPermission": "افتح تطبيق {{wording}} على جهازك",
    "allowAppPermissionSubtitleToken": "لإدارة رموزك {{token}}",
    "allowManagerPermission": "السماح بــ {{wording}} على جهازك",
    "loading": "جاري التحميل...",
    "turnOnAndUnlockDevice": "قم بتشغيل جهازك وإلغاء قفله",
    "connectAndUnlockDevice": "قم بتوصيل جهازك وإلغاء قفله",
    "unlockDevice": "قم بإلغاء قفل جهازك",
    "outdated": "إصدار التطبيق قديم",
    "outdatedDesc": "هناك تحديث هام متاح لتطبيق {{appName}} على جهازك. يُرجى الذهاب إلى المدير لتحديثه.",
    "quitApp": "الخروج من التطبيق على جهازك",
    "appNotInstalled": "يُرجى تثبيت تطبيق {{appName}}",
    "appNotInstalled_plural": "الرجاء تثبيت تطبيقات {{appName}}",
    "useAnotherDevice": "استخدام جهاز آخر",
    "deviceInBootloader": {
      "title": "الجهاز في وضع Bootloader.",
      "description": "انقر \"Continue [متابعة]\" لتحديثه."
    },
    "verifyAddress": {
      "title": "تحقق من العنوان على الجهاز",
      "description": "يرجى التحقق من أن عنوان {{currencyName}} الذي سيتم عرضه في Ledger Live يطابق العنوان الموجود على جهازك Ledger."
    },
    "confirmSwap": {
      "title": "تأكيد عملية المبادلة على الجهاز",
      "alert": "تحقق من تفاصيل المبادلة على جهازك قبل إرسالها. يتم تبادل العناوين بشكل آمن حتى لا تضطر إلى التحقق منهم.",
      "acceptTerms": "بتأكيد صحة هذه المعاملة، أنا أقبل\n<0><0>شروط استخدام</0> {{provider}}</0>"
    },
    "confirmSell": {
      "title": "تأكيد عملية البيع على الجهاز",
      "alert": "تحقق من تفاصيل البيع على جهازك قبل إرسالها. يتم تبادل العناوين بشكل آمن حتى لا تضطر إلى التحقق منهم."
    },
    "confirmFund": {
      "title": "تأكيد معاملة الأموال",
      "alert": "تحقق من تفاصيل الأموال على جهازك قبل إرسالها. يتم تبادل العناوين بأمان حتى لا تضطر إلى التحقق منهم."
    },
    "button": {
      "openManager": "افتح المدير",
      "openOnboarding": "إعداد الجهاز"
    },
    "installApp": "{{percentage}} من تثبيت تطبيق {{appName}}",
    "installAppDescription": "يُرجى الانتظار حتى يتم الانتهاء من التثبيت",
    "listApps": "التحقق من تبعيات التطبيق",
    "listAppsDescription": "يُرجى الانتظار بينما نتأكد أن لديك جميع التطبيقات المطلوبة"
  },
  "SelectDevice": {
    "title": "إقران جهاز جديد",
    "bluetooth": {
      "title": "الاتصال عبر البلوتوث...",
      "label": "اكتشف Nano الخاصة بك تلقائياً"
    },
    "deviceNotFoundPairNewDevice": "الإقران باستخدام البلوتوث",
    "headerDescription": "يرجى التأكد من إلغاء قفل {{productName}} الخاصة بك مع تمكين البلوتوث",
    "usb": "... أو قم بتوصيل كبل USB",
    "usbLabel": "قم بتوصيل الكبل الخاص بك وأدخل كود PIN الخاص بك على جهازك",
    "withoutDeviceHeader": "جهازي ليس معي",
    "withoutDevice": "المتابعة بدون جهازي",
    "steps": {
      "connecting": {
        "title": "جاري توصيل {{deviceName}}",
        "description": {
          "ble": "يرجى التأكد من إلغاء قفل {{productName}} الخاصة بك مع إبقائه ضمن النطاق",
          "usb": "يرجى التأكد من إلغاء قفل {{productName}} الخاصة بك"
        }
      },
      "genuineCheck": {
        "title": "تمكين مدير Ledger على {{productName}} الخاصة بك",
        "accept": "رجاء لا تقم بإيقاف تشغيل Nano X الخاصة بك. تأكد أنك تسمح بـ<1> Ledger Manager </1>."
      },
      "genuineCheckPending": {
        "title": "جاري التحقق مما إذا كان الجهاز أصلياً..."
      },
      "dashboard": {
        "title": "العودة إلى اللوحة الرئيسية في {{productName}} الخاصة بك"
      },
      "currencyApp": {
        "title": "افتح تطبيق {{managerAppName}} على {{productName}} الخاصة بك",
        "description": "",
        "footer": {
          "appInstalled": "التطبيق ليس مثبت لديك",
          "goManager": "الانتقال إلى المدير"
        }
      },
      "accountApp": {
        "title": "افتح تطبيق {{managerAppName}} على {{productName}} الخاصة بك",
        "description": ""
      },
      "receiveVerify": {
        "title": "تحقق من العنوان على الجهاز",
        "description": "يرجى التحقق من أن العنوان {{currencyName}} المعروض في Ledger Live يطابق تماماً العنوان المعروض على جهازك Ledger.",
        "action": "متابعة"
      },
      "getDeviceName": {
        "title": "اضغط على الزرين معاً لتمكين قراءة اسم الجهاز."
      },
      "editDeviceName": {
        "title": "اضغط على كلا الزرين معاً لتمكين إعداد اسم الجهاز."
      },
      "listApps": {
        "title": "جاري التحميل..."
      }
    }
  },
  "EditDeviceName": {
    "title": "إعادة تسمية الجهاز",
    "charactersRemaining": "{{remainingCount}} حرف متبقي",
    "action": "تأكيد"
  },
  "PairDevices": {
    "Paired": {
      "title": "تم الاقتران بنجاح",
      "desc": "{{productName}} الخاص بك مُستعد للاستخدام مع Ledger Live.",
      "action": "متابعة"
    },
    "Pairing": {
      "step1": "تحقق مما إذا كان الكود المعروض على هاتفك يتطابق تماماً مع الكود المعروض على {{productName}}.",
      "step2": "قم بالتأكيد على {{productName}} الخاصة بك من خلال الضغط على الزرين معاً.",
      "title1": "تحقق من مطابقة الأكواد",
      "title2": "تأكيد"
    },
    "GenuineCheck": {
      "title": "اختبار توثيق الجهاز",
      "accept": "رجاء لا تقم بإيقاف تشغيل Nano X الخاصة بك. تأكد أنك تسمح بـ<1> Ledger Manager </1>.",
      "info": "هذه الخطوة تهدف إلى ضمان أن Nano الخاصة بك أصلية."
    },
    "ScanningHeader": {
      "title": "البحث عن أجهزة",
      "desc": "يرجى التأكد من إلغاء قفل {{productName}} الخاصة بك وأنه تم تمكين البلوتوث."
    },
    "ScanningTimeout": {
      "title": "عذراً، لم يتم العثور على أي جهاز",
      "desc": "يرجى التأكد من إلغاء قفل {{productName}} الخاصة بك وأنه تم تمكين البلوتوث."
    },
    "bypassGenuine": "الاستخدام على أي حال",
    "alreadyPaired": "تم الإقران بالفعل"
  },
  "DeviceItemSummary": {
    "genuine": "جهازك أصلي",
    "genuineFailed": "توثيق الجهاز <1><0>فشل</0></1>"
  },
  "DeviceNameRow": {
    "title": "الاسم",
    "action": "احصل على اسم الجهاز"
  },
  "RemoveDevice": {
    "button": {
      "title": "قم بإزالة جهاز {{nbDevices}}",
      "title_plural": "قم بإزالة أجهزة {{nbDevices}}"
    }
  },
  "manager": {
    "tabTitle": "جهازي Ledger",
    "title": "جهازي Ledger",
    "connect": "اختر جهازك",
    "appsCatalog": "كتالوج التطبيقات",
    "installedApps": "التطبيقات المثبّتة",
    "noAppNeededForToken": "تثبيت تطبيق {{appName}} لـ {{tokenName}}",
    "tokenAppDisclaimer": "{{tokenName}} هو رمز {{tokenType}} باستخدام تطبيق {{appName}}. لإدارة {{tokenName}}، <1> قم بتثبيت تطبيق {{appName}} </1> وقم بإرسال رموز التوكن <3>الى حسابك {{appName}}</3>.",
    "tokenAppDisclaimerInstalled": "{{tokenName}} هو رمز {{tokenType}} يستخدم تطبيق {{appName}}. لإدارة {{tokenName}}، <1>قم بفتح تطبيق {{appName}}</1> وقم بإرسال رموز التوكن <3>الى حسابك {{appName}}</3>.",
    "goToAccounts": "الانتقال إلى الحسابات",
    "intallParentApp": "تثبيت تطبيق {{appName}}",
    "readOnly": {
      "title": "Nano X",
      "description": "قم بإعداد Ledger Live عن طريق Ledger Nano X الخاصة بك لتثبيت التطبيقات وإنشاء حسابات والتأكد أن المعاملات آمنة أينما ذهبت.",
      "question": "هل لديك Ledger Nano X الخاصة بك؟",
      "button": "بدء إعداد Nano X",
      "noDevice": "ليس لديك جهاز؟",
      "buy": "قم بشراء Ledger Nano X"
    },
    "appList": {
      "title": "كتالوج التطبيقات",
      "loading": "جاري تحميل التطبيقات...",
      "noApps": "لم يتم العثور على تطبيقات",
      "searchAppsCatalog": "ابحث عن التطبيق في الكتالوج...",
      "searchAppsInstalled": "البحث في التطبيقات المثبتة...",
      "noAppsInstalled": "لا توجد تطبيقات مثبتة على جهازك",
      "noAppsDescription": "الانتقال إلى كتالوج التطبيقات لتثبيت التطبيقات",
      "noResultsFound": "لم يتم العثور على نتائج",
      "noResultsDesc": "من فضلك تأكد من التهجئة وحاول مرة أخرى",
      "versionNew": "({{newVersion}}جديد)",
      "searchApps": "بحث"
    },
    "uninstall": {
      "title": "إلغاء التثبيت",
      "subtitle": "إلغاء تثبيت كل التطبيقات",
      "description": "لا يؤثر إلغاء تثبيت التطبيقات على أصولك المشفرة. يمكنك إعادة تثبيت التطبيقات في كتالوج التطبيق.",
      "uninstallAll": "إلغاء تثبيت الكل"
    },
    "remove": {
      "title": "إزالة الجهاز",
      "description": "هل أنت متأكد؟ يمكنك إضافة {{productName}} الخاص بك مرة أخرى في أي وقت.",
      "button": "حذف"
    },
    "storage": {
      "title": "تخزين",
      "used": "مُستَخدمة",
      "genuine": "جهازك أصلي",
      "appsInstalled": "<0>{{number}}</0> تطبيق",
      "appsInstalled_plural": "<0>{{number}}</0> تطبيق",
      "storageAvailable": "متاح",
      "appsToUpdate": "<0>{{number}}</0> تحديث",
      "appsToUpdate_plural": "<0>{{number}}</0> تحديث"
    },
    "installSuccess": {
      "title": "تم تثبيت التطبيق بنجاح",
      "title_plural": "تم تثبيت التطبيقات بنجاح",
      "notSupported": "تم تثبيت التطبيق بنجاح، تعرف على المزيد حول التطبيقات المثبتة على موقعنا الإلكتروني.",
      "manageAccount": "إضافة حسابات",
      "learnMore": "تعرّف على المزيد",
      "later": "تنفيذ ذلك لاحقاً",
      "description": "يمكنك الآن اضافة حسابك {{app}}"
    },
    "firmware": {
      "latest": "تحديث البرنامج الثابت متاح",
      "outdated": "إصدار البرنامج الثابت للجهاز قديم للغاية ليتم تحديثه. يرجى أن تتواصل مع دعم Ledger للحصول على بديل.",
      "modalTitle": "تحديث البرنامج الثابت متاح فقط على سطح المكتب",
      "modalDesc": "يرجى تنزيل تطبيق Ledger Live على الكمبيوتر الخاص بك لتحديث البرنامج الثابت للجهاز.",
      "contactUs": "تواصل معنا"
    },
    "myApps": "تطبيقاتي",
    "token": {
      "title": "رموز توكن {{appName}}",
      "noAppNeeded": "{{tokenName}} هو رمز توكن يستخدم تطبيق {{appName}}. لا يوجد تطبيق ليتم تثبيته.",
      "installApp": "{{tokenName}} هو رمز توكن يستخدم تطبيق {{appName}}. قم بتثبيت تطبيق {{appName}} لتتمكن من إدارة رموز التوكن الخاصة بك."
    },
    "update": {
      "title": "تحديث",
      "subtitle": "التحديثات المتاحة",
      "updateAll": "تحديث"
    }
  },
  "AppAction": {
    "install": {
      "loading": {
        "title": "جاري تثبيت {{appName}}",
        "desc": "يرجى الانتظار حتى يتم تثبيت تطبيق {{appName}}",
        "button": "جاري التثبيت...",
        "queued": "في قائمة الانتظار",
        "button_plural": "جاري التثبيت... %{{progressPercentage}}"
      },
      "done": {
        "title": "تم تثبيت التطبيق بنجاح",
        "accounts": "الانتقال إلى الحسابات",
        "description": "يمكنك الآن اضافة حسابك {{app}}"
      },
      "dependency": {
        "title": "تطبيق {{dependency}} مطلوب",
        "description_one": "سيتم أيضا تثبيت تطبيق {{dependency}} لأن تطبيق {{app}} يحتاج إليه.",
        "description_two": "يرجى الضغط على \"متابعة\" لتثبيت تطبيقات {{app}} و {{dependency}} ."
      },
      "continueInstall": "تثبيت التطبيقات"
    },
    "update": {
      "title": "{{number}} تحديث تطبيق",
      "title_plural": "{{number}} تحديثات للتطبيق",
      "step": "خطوة التحديث {{step}}:",
      "updateWarn": "لا تغادر المدير أثناء التحديث.",
      "progress": "جاري تحديث الكل...",
      "button": "تحديث الكل",
      "version": "{{version}} جديد",
      "buttonAction": "متاح تحديث",
      "buttonModal": "تحديث جميع التطبيقات",
      "loading": "جاري التحديث...",
      "titleModal": "التحديثات المتاحة"
    },
    "uninstall": {
      "loading": {
        "title": "إلغاء تثبيت {{appName}}",
        "button": "إلغاء التثبيت..."
      },
      "done": {
        "title": "تم بنجاح إلغاء تثبيت {{appName}} على {{productName}} الخاصة بك"
      },
      "dependency": {
        "title": "التطبيقات الأخرى تحتاج الى تطبيق {{app}}",
        "showAll": "عرض التطبيقات المراد إلغاء تثبيتها",
        "description": "التطبيقات على جهازك التي تحتاج إلى تطبيق {{app}} سيتم إلغاء تثبيتها أيضاً.",
        "description_one": "بعض التطبيقات تعتمد على تطبيق {{app}}.",
        "description_two": "بعض التطبيقات تعتمد على تطبيق {{app}}.\nالتطبيقات على جهازك التي تعتمد على تطبيق {{app}} سيتم إلغاء تثبيتها أيضاً."
      },
      "continueUninstall": "إلغاء تثبيت {{app}} والتطبيقات الأخرى"
    },
    "filter": {
      "title": "تصفية",
      "all": "الكل",
      "installed": "التطبيقات",
      "not_installed": "غير مُثبت",
      "supported": "Ledger Live مدعوم",
      "updatable": "قابل للتحديث",
      "apply": "تطبيق"
    },
    "sort": {
      "title": "فرز",
      "default": "افتراضي",
      "name_asc": "الاسم A-Z",
      "name_desc": "الاسم Z-A",
      "marketcap_desc": "سقف أسعار السوق (Market Cap)",
      "marketcap": "سقف أسعار السوق (Market Cap)",
      "name": "الاسم"
    }
  },
  "AuthenticityRow": {
    "title": "توثيق",
    "subtitle": "أصلي"
  },
  "RemoveRow": {
    "title": "إزالة الجهاز"
  },
  "FirmwareVersionRow": {
    "title": "إصدار البرنامج الثابت",
    "subtitle": "إصدار {{version}}"
  },
  "FirmwareUpdateRow": {
    "title": "إصدار البرنامج الثابت {{version}} متاح",
    "subtitle": "يرجى استخدام Ledger Live لسطح المكتب للتحديث",
    "action": "تحديث"
  },
<<<<<<< HEAD
  "FirmwareUpdate": {
    "title": "قم بتحديث البرنامج الثابت",
    "preparing": "جاري إعداد تحديث البرنامج الثابت، رجاءً ابقِ جهازك يقظاً ومتصلاً. سنقوم بإخطارك بالتقدم",
    "confirmIdentifierText": "تحقق من أن المُعرّف على جهازك هو المُعرّف ذاته أدناه. قم بتأكيد وإدخال رمز PINال الخاص بك إذا طُلب.",
    "pleaseReinstallApps": "رجاءً أعد تثبيت التطبيقات على جهازك.",
    "pleaseConfirmUpdate": "أكّد التحديث على جهازك",
    "finishUpdate": "قم بإنهاء التحديث على {{deviceName}}",
    "identifierTitle": "المُعرّف:",
    "pleaseWaitDownload": "يُرجى الانتظار حتى يتم تنزيل المُثبت",
    "preparingDevice": "جاري إعداد جهازك",
    "pleaseWaitUpdate": "يُرجى انتظار الانتهاء من التحديث",
    "waitForFirmwareUpdate": "انتظر حتى انتهاء تحديث البرنامج الثابت على جهازك",
    "unlockDeviceWithPin": "قم بإلغاء قفل جهازك باستخدام كود PIN الخاص بك",
    "reinstallApps": "أعد تثبيت التطبيقات.",
    "currentVersionNumber": "الإصدار الحالي",
    "newVersionNumber": "الإصدار الجديد",
    "success": "تم تحديث البرنامج الثابت",
    "update": "تحديث",
    "Notifications": {
      "confirmOnDevice": "نتطلب تأكيدك على الجهاز",
      "preparingUpdate": "جاري نقل التحديث، سنقوم بإعلامك عند الانتهاء من ذلك",
      "installing": "جاري التثبيت %{{progress}}"
    },
    "Installing": {
      "title": "{{stepName}} ...",
      "subtitle": "إذا طُلب منك على جهازك، يرجى إدخال كود PIN الخاص بك لإنهاء العملية."
    },
    "steps": {
      "osu": "جاري تثبيت OSU",
      "flash-mcu": "جاري تحديث MCU",
      "flash-bootloader": "جاري تحديث Bootloader",
      "flash": "إعادة ضبط نسخة نظام التشغيل على جهازك",
      "preparing": "جاري إعداد التحديث",
      "firmware": "جاري تنزيل التحديث"
    },
    "newVersion": "التحديث {{version}} متاح لجهازك {{deviceName}}",
    "drawerUpdate": {
      "title": "تحديث البرنامج الثابت",
      "description": "قم بتحديث برنامج Ledger Nano الثابت عن طريق توصيله إلى تطبيق Ledger Live على سطح المكتب"
=======
  "FirmwareUpdate" : {
    "title" : "قم بتحديث البرنامج الثابت",
    "preparing" : "جاري إعداد تحديث البرنامج الثابت، رجاءً ابقِ جهازك يقظاً ومتصلاً. سنقوم بإخطارك بالتقدم",
    "confirmIdentifierText" : "تحقق من أن المُعرّف على جهازك هو المُعرّف ذاته أدناه. قم بتأكيد وإدخال رمز PINال الخاص بك إذا طُلب.",
    "pleaseReinstallApps" : "رجاءً أعد تثبيت التطبيقات على جهازك.",
    "pleaseConfirmUpdate" : "أكّد التحديث على جهازك",
    "finishUpdate" : "قم بإنهاء التحديث على {{deviceName}}",
    "identifierTitle" : "المُعرّف:",
    "pleaseWaitDownload" : "يُرجى الانتظار حتى يتم تنزيل المُثبت",
    "preparingDevice" : "جاري إعداد جهازك",
    "pleaseWaitUpdate" : "يُرجى انتظار الانتهاء من التحديث",
    "waitForFirmwareUpdate" : "انتظر حتى انتهاء تحديث البرنامج الثابت على جهازك",
    "unlockDeviceWithPin" : "قم بإلغاء قفل جهازك باستخدام كود PIN الخاص بك",
    "reinstallApps" : "أعد تثبيت التطبيقات.",
    "currentVersionNumber" : "الإصدار الحالي",
    "newVersionNumber" : "الإصدار الجديد",
    "success" : "تم تحديث البرنامج الثابت",
    "update" : "تحديث",
    "Notifications" : {
      "confirmOnDevice" : "نتطلب تأكيدك على الجهاز",
      "preparingUpdate" : "جاري نقل التحديث، سنقوم بإعلامك عند الانتهاء من ذلك",
      "installing" : "جاري التثبيت %{{progress}}"
    },
    "Installing" : {
      "title" : "{{stepName}} ...",
      "subtitle" : "إذا طُلب منك على جهازك، يرجى إدخال كود PIN الخاص بك لإنهاء العملية."
    },
    "steps" : {
      "osu" : "جاري تثبيت OSU",
      "flash-mcu" : "جاري تحديث MCU",
      "flash-bootloader" : "جاري تحديث Bootloader",
      "flash" : "إعادة ضبط نسخة نظام التشغيل على جهازك",
      "preparing" : "جاري إعداد التحديث",
      "firmware" : "جاري تنزيل التحديث"
    },
    "newVersion" : "التحديث {{version}} متاح لجهازك {{deviceName}}",
    "drawerUpdate" : {
      "title" : "تحديث البرنامج الثابت",
      "description" : "قم بتحديث برنامج Ledger Nano الثابت عن طريق توصيله إلى تطبيق Ledger Live على سطح المكتب",
      "pleaseConnectUsbTitle" : "USB cable needed",
      "pleaseConnectUsbDescription" : "To start the firmware update, plug your {{deviceName}} to your mobile phone using a USB cable."
>>>>>>> dc57bb6b
    }
  },
  "FirmwareUpdateReleaseNotes": {
    "introTitle": "قم بتحديث {{deviceName}} إلى الإصدار {{version}}",
    "recoveryPhraseBackupInstructions": "تأكد من كتابة عبارة الاسترداد المكونة من 24 كلمة على ورقة الاسترداد وأنها متاحة، على سبيل الاحتياط.",
    "confirmRecoveryPhrase": "لدي عبارة الاسترداد الخاصة بي",
    "introDescription1": "يرجى ملاحظة أنه سيتم حذف جميع التطبيقات الموجودة على جهازك. يمكنك إعادة تثبيت تطبيقاتك بعد تحديث البرنامج الثابت.",
    "introDescription2": "ليس لذلك أي تأثير على أصولك المشفرة.",
    "action": "متابعة التحديث"
  },
  "systemLanguageAvailable": {
    "title": "تريد تغير لغة تطبيقك؟",
    "description": {
      "newSupport": "أخبار جيدة! فرقنا تعمل جاهدة و Ledger Live الآن يدعم {{language}}.",
      "advice": "يمكنك دائماً تغيير اللغة لديك في أي وقت في الإعدادات."
    },
    "switchButton": "التبديل إلى {{language}}",
    "no": "أفضل عدم القيام بذلك",
    "languages": {
      "en": "English",
      "fr": "Français",
      "ru": "Русский",
      "es": "Español",
      "zh": "中文（简体）",
      "de": "Deutsch"
    }
  },
  "FirmwareUpdateCheckId": {
    "title": "المُعرّف",
    "description": "يرجى الضغط على الزرين معاً على {{fullDeviceName}} الخاصة بك إذا كانت تعرض نفس المُعرّف:"
  },
  "FirmwareUpdateMCU": {
    "title": "إعادة تشغيل الجهاز",
    "desc1": "افصل جهازك عن الكمبيوتر الخاص بك.",
    "desc2": "اضغط واستمر في الضغط على الزر الأيسر، وقم بتوصيل كبل USB ثم قم بتحرير الزر عندما تظهر شاشة Bootloader."
  },
  "FirmwareUpdateConfirmation": {
    "title": "تم تحديث البرنامج الثابت",
    "description": "انتقل إلى المدير لإعادة تثبيت التطبيقات على جهازك."
  },
  "RepairDevice": {
    "title": "إصلاح",
    "action": "جهازي مستعد"
  },
  "StepLegacyModal": {
    "description": "تتم مزامنة الحسابات المستوردة مع الشبكة فقط، وليس بين إصدارات الجوّال وسطح المكتب من Ledger Live."
  },
  "algorand": {
    "token": "ASA (أصول)",
    "claimRewards": {
      "title": "المكافآت",
      "button": "مطالبة",
      "stepperHeader": {
        "info": "اكسب المكافآت",
        "starter": "المكافآت",
        "connectDevice": "توصيل الجهاز",
        "verification": "التحقق",
        "stepRange": "خطوة {{currentStep}} من {{totalSteps}}"
      },
      "flow": {
        "steps": {
          "info": {
            "description": "قم بتفويض Algo الخاصة بك لكسب المكافآت بينما تحتفظ بالأمان الكامل والسيطرة على أصولك.",
            "steps": {
              "0": "مطلوب رصيد لا يقل عن 1 Algo لتلقي المكافآت.",
              "1": "قم بزيادة رصيد الحساب لزيادة المكافآت.",
              "2": "قم بتنفيذ معاملة من أو إلى الحساب للمطالبة بالمكافآت."
            },
            "howItWorks": "كيف تعمل المكافآت",
            "cta": "تلقي Algo"
          },
          "starter": {
            "title": "تهانينا! لقد كسبت {{amount}}. قم بالمتابعة للمطالبة بمكافآتك.",
            "howItWorks": "كيف تعمل المكافآت",
            "warning": "سيتم حثك على إنشاء معاملة فارغة إلى حسابك. سيقوم هذا بإضافة مكافآتك الحالية إلى رصيدك بأدنى تكلفة لرسوم المعاملة.",
            "cta": "متابعة"
          },
          "verification": {
            "success": {
              "title": "تمت المطالبة بالمكافآت بنجاح!",
              "text": "تمت إضافة مكافآتك إلى رصيدك المتاح.",
              "cta": "الانتقال إلى الحساب"
            },
            "pending": {
              "title": "يتم بث المعاملة..."
            },
            "broadcastError": "ربما تكون معاملتك قد فشلت. يرجى التحقق مرة أخرى بعد بضع دقائق للتأكد أن معاملتك لم تكتمل قبل المحاولة مرة أخرى."
          }
        }
      }
    },
    "optIn": {
      "stepperHeader": {
        "selectToken": "إضافة ASA (أصل)",
        "connectDevice": "توصيل الجهاز",
        "verification": "التحقق",
        "stepRange": "خطوة {{currentStep}} من {{totalSteps}}"
      },
      "flow": {
        "steps": {
          "selectToken": {
            "warning": {
              "title": "تمت إضافة الأصل بالفعل",
              "description": "لديك بالفعل أصل {{token}} في حسابك Algorand."
            }
          },
          "verification": {
            "success": {
              "title": "تمت إضافة أصل {{token}} بنجاح!",
              "text": "يمكنك الآن تلقي وإرسال أصول {{token}} على حسابك Algorand.",
              "cta": "عرض التفاصيل"
            },
            "pending": {
              "title": "يتم بث المعاملة..."
            },
            "broadcastError": "ربما تكون معاملتك قد فشلت. يرجى التحقق مرة أخرى بعد بضع دقائق للتأكد أن معاملتك لم تكتمل قبل المحاولة مرة أخرى."
          }
        }
      }
    }
  },
<<<<<<< HEAD
  "celo": {
    "info": {
      "available": {
        "title": "CELO متاح",
        "description": "هذا المبلغ يمكن التخلص منه."
=======
  "cardano" : {
    "info" : {
      "balanceDoesNotIncludeRewards" : {
        "title" : "الرصيد الإجمالي لا يشمل مكافآت التكديس"
      }
    }
  },
  "celo" : {
    "info" : {
      "available" : {
        "title" : "CELO متاح",
        "description" : "هذا المبلغ يمكن التخلص منه."
>>>>>>> dc57bb6b
      }
    }
  },
  "cosmos": {
    "info": {
      "available": {
        "title": "ATOM متاح",
        "description": "هذا المبلغ يمكن التخلص منه."
      },
      "delegated": {
        "title": "الأصول المفوضة",
        "description": "الأصول المفوضة يتم استخدامها لتصويت Cosmos. هذا هو العدد الإجمالي للأصوات الخاصة بك."
      },
      "undelegating": {
        "title": "جاري إلغاء التفويض",
        "description": "الأصول التي تم إلغاء تقيدها تكون في حظر زمني لمدة 21 يوم قبل أن تصبح متاحة."
      },
      "delegationUnavailable": {
        "title": "التفويض غير متوفر",
        "description": "لا يتوفر رصيد كافٍ في حسابك لبدء تفويض جديد."
      }
    },
    "delegation": {
      "delegationEarn": "يمكنك كسب مكافآت ATOM عن طريق تفويض أصولك.",
      "info": "كيف يعمل التفويض",
      "claimRewards": "المطالبة بالمكافآت",
      "claimAvailableRewards": "المطالبة بـ {{amount}}",
      "header": "التفويض (التفويضات)",
      "Amount": "المبلغ",
      "noRewards": "لا توجد مكافآت متاحة",
      "delegate": "تفويض",
      "undelegate": "إلغاء التفويض",
      "redelegate": "إعادة التفويض",
      "reward": "المطالبة بالمكافآت",
      "estYield": "العائد التقديري",
      "totalStake": "إجمالي التكديس",
      "commission": "عمولة",
      "iDelegate": "أنا أفوّض",
      "stepperHeader": {
        "starter": "اكسب المكافآت",
        "validator": "تفويض الأصول",
        "amountSubTitle": "المبلغ المطلوب تفويضه",
        "summary": "الملخص",
        "verification": "التحقق",
        "selectDevice": "اختر جهاز",
        "connectDevice": "توصيل الجهاز",
        "stepRange": "خطوة {{currentStep}} من {{totalSteps}}"
      },
      "flow": {
        "steps": {
          "starter": {
            "description": "قم بتفويض ATOM الخاصة بك لكسب المكافآت بشكل آمن، مع الاحتفاظ بالسيطرة على أصولك.",
            "steps": {
              "0": "الأصول المفوضة تظل ملكك.",
              "1": "يجب عليك الانتظار 21 يوماً حتى يكتمل إلغاء التفويض.",
              "2": "قم بالتفويض بشكل آمن مع جهازك Ledger."
            },
            "warning": {
              "description": "اختر المدقق بحكمة: فقد يتم فقدان جزء من أصولك المفوضة بشكل لا رجعة فيه إذا لم يتصرف المدقق بشكل لائق."
            },
            "cta": "متابعة"
          },
          "validator": {
            "validators": "المدققون",
            "myDelegations": "تفويضاتي",
            "cta": "متابعة",
            "estYield": "العائد التقديري: {{amount}}",
            "totalAvailable": "اجمالي المتاح : <0>{{amount}}</0>",
            "allAssetsUsed": "جميع الأصول مستخدمة",
            "noResultsFound": "لم يتم العثور على مدقق لـ <0>{{search}}</0>",
            "currentAmount": "(+ <0>{{amount}}</0>)"
          },
          "amount": {
            "assetsRemaining": "الأصول المتبقية : <0>{{amount}}</0>",
            "allAssetsUsed": "جميع الأصول مستخدمة",
            "minAmount": "الحد الأدنى للمبلغ : <0>{{min}}</0>",
            "incorrectAmount": "الحد الأقصى للمبلغ : <0>{{max}}</0>",
            "cta": "متابعة"
          },
          "verification": {
            "success": {
              "title": "لقد قمت بتفويض أصولك بنجاح",
              "text": "سيتم تحديث رصيد حسابك بمجرد أن تؤكد الشبكة المعاملة.",
              "cta": "عرض التفاصيل"
            },
            "pending": {
              "title": "يتم بث المعاملة..."
            },
            "broadcastError": "ربما تكون معاملتك قد فشلت. يُرجى الانتظار لحظة ثم تحقق من سجل المعاملات قبل المحاولة مرة أخرى."
          }
        }
      },
      "drawer": {
        "status": "الحالة",
        "rewards": "المكافآت",
        "active": "نشِط",
        "inactive": "غير مفعل",
        "completionDate": "تاريخ الإكمال",
        "redelegatedFrom": "تمت إعادة التفويض من"
      }
    },
    "redelegation": {
      "estYield": "العائد التقديري",
      "stepperHeader": {
        "validator": "اختر مدقق جديد",
        "amountSubTitle": "المبلغ المطلوب إعادة تفويضه",
        "amountTitle": "{{from}} ← {{to}}",
        "summary": "الملخص",
        "selectDevice": "اختر جهاز",
        "connectDevice": "توصيل الجهاز",
        "stepRange": "خطوة {{currentStep}} من {{totalSteps}}"
      },
      "flow": {
        "steps": {
          "validator": {
            "validators": "المدققون",
            "myDelegations": "تفويضاتي",
            "cta": "متابعة",
            "estYield": "العائد التقديري: {{amount}}",
            "totalAvailable": "اجمالي المتاح : <0>{{amount}}</0>",
            "allAssetsUsed": "جميع الأصول مستخدمة",
            "noResultsFound": "لم يتم العثور على مدقق لـ <0>{{search}}</0>"
          },
          "amount": {
            "newRedelegatedBalance": "الإجمالي الجديد لـ <0>{{name}}</0> بعد العملية: <0>{{amount}}</0>"
          },
          "verification": {
            "success": {
              "title": "لقد قمت بإعادة تفويض أصولك بنجاح",
              "text": "سيتم تحديث رصيد حسابك عندما تؤكد الشبكة المعاملة.",
              "cta": "عرض التفاصيل"
            },
            "pending": {
              "title": "يتم بث المعاملة..."
            },
            "broadcastError": "ربما تكون معاملتك قد فشلت. يُرجى الانتظار لحظة ثم تحقق من سجل المعاملات قبل المحاولة مرة أخرى."
          }
        }
      }
    },
    "undelegation": {
      "stepperHeader": {
        "amountSubTitle": "المبلغ المطلوب إلغاء تفويضه",
        "summary": "الملخص",
        "selectDevice": "اختر جهاز",
        "connectDevice": "توصيل الجهاز",
        "stepRange": "خطوة {{currentStep}} من {{totalSteps}}"
      },
      "flow": {
        "steps": {
          "amount": {
            "allAssetsUsed": "جميع الأصول الملغى تفويضها"
          },
          "verification": {
            "success": {
              "title": "لقد قمت بإلغاء تفويض أصولك بنجاح",
              "text": "سيتم تحديث رصيد حسابك عندما تؤكد الشبكة المعاملة.",
              "cta": "عرض التفاصيل"
            },
            "pending": {
              "title": "يتم بث المعاملة..."
            },
            "broadcastError": "ربما تكون معاملتك قد فشلت. يُرجى الانتظار لحظة ثم تحقق من سجل المعاملات قبل المحاولة مرة أخرى."
          }
        }
      }
    },
    "claimRewards": {
      "stepperHeader": {
        "validator": "اختر المكافأة التي تريد تحصيلها",
        "method": "المطالبة بالمكافآت",
        "summary": "الملخص",
        "selectDevice": "اختر جهاز",
        "connectDevice": "توصيل الجهاز",
        "stepRange": "خطوة {{currentStep}} من {{totalSteps}}"
      },
      "flow": {
        "steps": {
          "method": {
            "youEarned": "لقد كسبت",
            "byDelegationAssetsTo": "من خلال تفويض الأصول إلى",
            "claimReward": "تحصيل",
            "claimRewardCompound": "مُجمع",
            "claimRewardInfo": "ستتم المطالبة بهم الآن وإضافتهم إلى رصيدك المتاح.",
            "claimRewardCompoundInfo": "ستتم المطالبة بهم الآن وتفويضهم تلقائياً إلى نفس المدقق.",
            "compoundOrCashIn": "مُجمع أم تحصيل؟",
            "claimRewardTooltip": "ستتم إضافة المكافآت إلى الرصيد المتاح",
            "claimRewardCompoundTooltip": "ستتم إضافة المكافآت إلى المبلغ المفوض",
            "cta": "متابعة"
          },
          "verification": {
            "success": {
              "title": "لقد قمت بالمطالبة بمكافآتك بنجاح. تمت إضافتهم إلى رصيدك المتاح.",
              "titleCompound": "تم تفويض مكافآتك إلى نفس المدقق.",
              "text": "سيتم تحديث رصيد حسابك عندما تؤكد الشبكة المعاملة.",
              "cta": "عرض التفاصيل"
            },
            "pending": {
              "title": "يتم بث المعاملة..."
            },
            "broadcastError": "ربما تكون معاملتك قد فشلت. يُرجى الانتظار لحظة ثم تحقق من سجل المعاملات قبل المحاولة مرة أخرى."
          }
        }
      }
    }
  },
  "tezos": {
    "AccountHeader": {
      "title": "يمكنك أن تكسب مكافآت عن طريق تفويض حسابك",
      "btn": "اكسب المكافآت"
    }
  },
  "tron": {
    "voting": {
      "earnRewars": "اكسب المكافآت",
      "delegationEarn": "يمكنك الآن كسب مكافآت من خلال التجميد والتصويت.",
      "howItWorks": "كيف يعمل التصويت",
      "startEarning": "اكسب المكافآت",
      "title": "المطالبة بالمكافآت",
      "header": "الأصوات ({{total}})",
      "Amount": "المبلغ",
      "noRewards": "لا توجد مكافآت متاحة",
      "votes": {
        "title": "الأصوات",
        "description": "قم بالإدلاء بأصواتك لممثل واحد أو أكثر للبدء في كسب المكافآت.",
        "cta": "تصويت"
      },
      "rewards": {
        "title": "مكافآت التصويت",
        "button": "مطالبة"
      },
      "manageVotes": "إدارة الأصوات",
      "remainingVotes": {
        "title": "لا يزال لديك أصوات متبقية",
        "description": "قم بالإدلاء بأصواتك المتبقية لكسب المزيد من المكافآت."
      },
      "flow": {
        "started": {
          "title": "تصويت",
          "srOrCandidate": "ممثل ممتاز أم مرشح؟",
          "description": "قم بالتصويت لواحد أو أكثر من الممثلين الممتازين للبدء في كسب المكافآت.",
          "button": {
            "continue": "الإدلاء بالأصوات"
          }
        },
        "selectValidator": {
          "sections": {
            "title": {
              "selected": "تم اختياره",
              "superRepresentatives": "ممثلون ممتازون",
              "candidates": "المرشحون"
            }
          }
        }
      }
    },
    "freeze": {
      "flow": {
        "steps": {
          "starter": {
            "title": "اكسب المكافآت",
            "description": "قم بتفويض TRX إلى مرشح طرف ثالث لكسب المكافآت. انقر على متابعة لتجميد الأصول والتصويت.",
            "bullet": {
              "delegate": "الأصول المفوضة تظل ملكك.",
              "access": "يمكنك الوصول إلى أصولك بعد 3 أيام من التجميد.",
              "ledger": "قم بالتفويض بشكل آمن مع جهازك Ledger."
            },
            "button": {
              "cta": "متابعة"
            }
          }
        }
      }
    },
    "manage": {
      "title": "إدارة Tron Power",
      "freeze": {
        "title": "تجميد",
        "description": "قم بتجميد TRX لكسب نطاق ترددي (Bandwidth) أو طاقة (Energy). يمكنك أيضاً التصويت للممثلين الممتازين."
      },
      "unfreeze": {
        "title": "إزالة التجميد",
        "description": "قم بإزالة تجميد TRX لإعادتهم مرة أخرى إلى رصيدك المتاح. لن تحصل على مكافآت بعد ذلك."
      },
      "vote": {
        "title": "تصويت",
        "description": "قم بالتصويت للممثلين الممتازين لكسب المكافآت."
      }
    },
    "info": {
      "available": {
        "title": "TRX متاح",
        "description": "هذا المبلغ يمكن التخلص منه."
      },
      "frozen": {
        "title": "مُجمد",
        "description": "تُستخدم الأصول المجمدة في عملية تصويت Tron. هذا هو العدد الإجمالي للأصوات الخاصة بك."
      },
      "bandwidth": {
        "title": "النطاق الترددي (Bandwidth)",
        "description": "نقاط النطاق الترددي (Bandwidth) تُستخدم لإجراء المعاملات بدلاً من دفع رسوم شبكة TRX. اختر النطاق الترددي لزيادة معاملاتك اليومية المجانية."
      },
      "energy": {
        "title": "طاقة",
        "description": "نقاط الطاقة مطلوبة لتنفيذ العقود الذكية. إذا كنت لا تقم بتشغيل العقود الذكية، ليست هناك حاجة للمكافآت في صورة طاقة."
      },
      "claimRewards": {
        "title": "مكافآت التصويت",
        "description": "TRX الذي تم إنشاؤها كمكافآت أثناء إنتاج الكتل يمكن المطالبة بها كل 24 ساعة."
      },
      "superRepresentative": {
        "title": "الممثلون الممتازون (SR)",
        "description": "يلعب الممثلون الممتازون دوراً رئيسياً في حوكمة مجتمع TRON عن طريق ضمان الوظائف الأساسية، مثل إنشاء الكتل وحفظ الدفاتر."
      },
      "candidates": {
        "title": "المرشحون",
        "description": "تم انتخاب 127 فردًا من خلال التصويت من قِبل مجتمع حاملي رموز التوكن بأكمله. يتم أخذ عينات من الأصوات كل 6 ساعات."
      }
    }
  },
<<<<<<< HEAD
  "stellar": {
    "memo": {
      "title": "ملاحظة (تسمية الوجهة)",
      "warning": "عند استخدام الملاحظة، تحقق بعناية من النوع مع المستلم."
    },
    "memoType": {
      "MEMO_TEXT": "نص الملاحظة",
      "NO_MEMO": "لا توجد ملاحظة",
      "MEMO_ID": "مُعرّف الملاحظة",
      "MEMO_HASH": "دالة تجزئة الملاحظة",
      "MEMO_RETURN": "إرجاع الملاحظة"
=======
  "stellar" : {
    "token" : "أصول",
    "memo" : {
      "title" : "ملاحظة (تسمية الوجهة)",
      "warning" : "عند استخدام الملاحظة، تحقق بعناية من النوع مع المستلم."
    },
    "memoType" : {
      "MEMO_TEXT" : "نص الملاحظة",
      "NO_MEMO" : "لا توجد ملاحظة",
      "MEMO_ID" : "مُعرّف الملاحظة",
      "MEMO_HASH" : "دالة تجزئة الملاحظة",
      "MEMO_RETURN" : "إرجاع الملاحظة"
    },
    "fee" : "رسوم الشبكة",
    "feeAction" : "تعديل الرسوم",
    "recommendedFee" : "الرسوم الموصى بها",
    "recommenndedFeeInfo" : "ما زال بإمكانك إرسال هذه المعاملة برسوم أقل من الموصى بها ولكن ربّما لا تكتمل",
    "suggested" : "مُقترح",
    "networkCongestion" : "ازدحام الشبكة",
    "networkCongestionLevel" : {
      "LOW" : "منخفضة",
      "MEDIUM" : "متوسط",
      "HIGH" : "مرتفعة"
    },
    "assetCode" : "كود الأصل",
    "assetIssuer" : "مُصدر الأصل",
    "addAsset" : {
      "stepperHeader" : {
        "selectAsset" : "إضافة أصل",
        "connectDevice" : "توصيل الجهاز",
        "verification" : "التحقق",
        "stepRange" : "خطوة {{currentStep}} من {{totalSteps}}"
      },
      "flow" : {
        "steps" : {
          "selectToken" : {
            "warning" : {
              "title" : "تمت إضافة الأصل بالفعل",
              "description" : "لديك بالفعل أصل {{token}} في حسابك Stellar"
            }
          },
          "verification" : {
            "success" : {
              "title" : "تمت إضافة أصل {{token}} بنجاح!",
              "text" : "يمكنك الآن تلقي وإرسال أصول {{token}} على حسابك Stellar.",
              "cta" : "رؤية التفاصيل"
            },
            "pending" : {
              "title" : "جاري بث المعاملة..."
            },
            "broadcastError" : "ربما تكون معاملتك قد فشلت. يرجى التحقق مرة أخرى بعد بضع دقائق للتأكد أن معاملتك لم تكتمل قبل المحاولة مرة أخرى."
          }
        }
      }
>>>>>>> dc57bb6b
    }
  },
  "polkadot": {
    "lockedBalance": "الرصيد المُقيد",
    "unlockingBalance": "الرصيد الذي يتم إلغاء تقيده",
    "unlockedBalance": "الرصيد الغير مقيد",
    "networkFees": "يتم تعيين رسوم الشبكة تلقائياً عن طريق إجماع Polkadot، لن تتمكن من مراجعتهم على جهازك",
    "bondedBalanceBelowMinimum": "رصيدك المقيد أقل من الحد الأدنى الحالي البالغ {{minimumBondBalance}}. ترشيحاتك معرضة للحذف.",
    "info": {
      "available": {
        "title": "DOT متاح",
        "description": "يمكن إرسال هذا المبلغ في أي وقت."
      },
      "locked": {
        "title": "الأصول المُقيدة",
        "description": "يجب تقيد الأصول بالمدققين المرشحين قبل كسب مكافآت."
      },
      "unlocking": {
        "title": "إلغاء تقيد الأصول",
        "description": "الأصول التي يتم إلغاء تقيدها تظل مقفلة لمدة 28 يوماً قبل أن يمكن سحبهم."
      },
      "unlocked": {
        "title": "الأصول غير المقيدة",
        "description": "الأصول غير المقيدة يمكن الآن نقلها باستخدام عملية السحب."
      },
      "electionOpen": {
        "title": "جاري انتخاب المدققين",
        "description": "يجري حالياً انتخاب مدققين جدد. ولذلك، لن تكون عمليات التكديس متاحة لمدة 15 دقيقة بحد أقصى."
      },
      "minBondWarning": {
        "title": "المبلغ المقيد غير كافٍ",
        "description": "رصيدك المقيد يقل عن الحد الأدنى الحالي المسموح به للترشيح. ترشيحاتك معرضة للحذف."
      }
    },
    "nomination": {
      "emptyState": {
        "title": "اكسب المكافآت",
        "description": "يمكنك كسب المكافآت عن طريق تقيد الأصول ثم ترشيح المدقق (المدققين) الخاص بك.",
        "info": "كيف تعمل الترشيحات",
        "cta": "اكسب المكافآت"
      },
      "header": "الترشيحات",
      "nominate": "ترشيح",
      "chill": "حذف الترشيحات",
      "setController": "تغيير وحدة التحكم",
      "status": "الحالة",
      "totalStake": "إجمالي التكديس",
      "amount": "المبلغ المُقيد",
      "commission": "العمولة",
      "active": "نشِط",
      "activeInfo": "هذا المدقق تم انتخابه ويقوم بجمع المكافآت على أصولك المقيدة.",
      "inactive": "غير مفعل",
      "inactiveInfo": "هذا المدقق تم انتخابه ولكن لا يقوم بجمع المكافآت على أصولك المقيدة.",
      "waiting": "غير منتخب",
      "waitingInfo": "هذا المدقق لم يتم انتخابه، ولذلك لا يقوم بجمع المكافآت.",
      "notValidator": "ليس مدققاً",
      "notValidatorInfo": "لم يعد هذا العنوان مدققاً",
      "elected": "منتخب",
      "electedInfo": "هذا المدقق تم انتخابه ويقوم بجمع المكافآت لمرشحيه.",
      "nominators": "المرشحون",
      "nominatorsCount": "{{nominatorsCount}} مرشحين",
      "nominatorsInfo": "هذا المدقق حالياً مُرشح من قِبل {{count}} مرشحين.",
      "oversubscribed": "({{nominatorsCount}}) تجاوز حد الاشتراك",
      "oversubscribedInfo": "فقط أعلى {{maxNominatorRewardedPerValidator}} مرشحين الذين لديهم أعلى مبلغ مُقيد هم من يحصلون على مكافآت",
      "hasPendingBondOperation": "هناك عملية تقيد لا تزال في انتظار التأكيد",
      "externalControllerUnsupported": "يتم التحكم في حساب التخزين هذا بواسطة حساب منفصل بعنوان <0>{{controllerAddress}}</0>. للتكديس مع Ledger Live، يجب عليك تعيين حساب التخزين هذا على أنه وحدة التحكم الخاصة به.",
      "externalStashUnsupported": "هذا الحساب هو وحدة تحكم حساب تخزين منفصل بعنوان <0>{{stashAddress}}</0>. للتكديس مع Ledger Live، يجب عليك تعيين حساب التخزين الخاص بك على أنه وحدة التحكم الخاصة به.",
      "showInactiveNominations": "عرض كل الترشيحات ({{count}})",
      "hideInactiveNominations": "عرض الترشيحات النشطة فقط",
      "noActiveNominations": "لا توجد ترشيحات نشطة.",
      "showAllUnlockings": "عرض كل المبالغ التي يتم إلغاء تقيدها ({{count}})",
      "hideAllUnlockings": "إخفاء مبالغ إلغاء التقيد"
    },
    "unlockings": {
      "header": "إلغاء التقيد",
      "withdrawUnbonded": "سحب المبلغ غير المقيد",
      "rebond": "إعادة التقيد"
    },
    "manage": {
      "title": "إدارة الأصول",
      "bond": {
        "title": "تقيد",
        "description": "لكسب المكافآت، قم أولاً بتقيد مبلغ. ثم يجب عليك ترشيح مدقق (مدققين) لك."
      },
      "unbond": {
        "title": "إلغاء التقيد",
        "description": "لإتاحة مبلغ مقيد مرة أخرى، سيكون عليك إلغاء تقيده أولاً. يمكنك سحبه بعد انقضاء فترة إلغاء التقيد الممتدة لفترة 28 يوماً."
      },
      "withdrawUnbonded": {
        "title": "سحب المبلغ غير المقيد",
        "description": "لإرجاع مبلغ تم إلغاء تقيده إلى الرصيد المتاح، سيكون عليك سحبه يدوياً."
      },
      "nominate": {
        "title": "ترشيح",
        "description": "اختر ما يصل إلى 16 مدقق. تأكد أن الترشيحات نشطة لكسب المكافآت."
      },
      "chill": {
        "title": "حذف الترشيحات",
        "description": "إزالة كل الترشيحات. سوف تتوقف عن كسب المكافآت. مبلغك المُقيد يبقى مُقيد."
      }
    },
    "nominate": {
      "stepperHeader": {
        "validators": "المدققون المراد ترشيحهم",
        "selectDevice": "اختر جهاز",
        "connectDevice": "توصيل الجهاز",
        "stepRange": "خطوة {{currentStep}} من {{totalSteps}}"
      },
      "steps": {
        "validators": {
          "myNominations": "ترشيحاتي",
          "electedValidators": "المدققون المنتخبون",
          "waitingValidators": "المدققون غير المنتخبين",
          "noResultsFound": "لم يتم العثور على مدقق لـ <0>{{search}}</0>",
          "selected": "{{selected}} من {{total}} تم اختيارهم",
          "notValidatorsRemoved": "قمت بترشيح {{count}} عنوان لم يعد مدقق. وستتم إزالتهم تلقائياً من معاملة الترشيح الخاصة بك.",
          "maybeChill": "حذف الترشيحات بدلاً من ذلك"
        },
        "validation": {
          "success": {
            "title": "قمت بترشيح المدققين بنجاح",
            "description": "ستبدأ في كسب المكافآت عندما يتم تقييد أصولك بالمدقق (المدققين) الذين قمت بترشيحهم."
          }
        }
      }
    },
    "bond": {
      "rewardDestination": {
        "label": "وجهة المكافأة",
        "stash": "الرصيد المتاح",
        "stashDescription": "يتم إيداع المكافآت في رصيدك المتاح.",
        "staked": "الرصيد المُقيد",
        "stakedDescription": "يتم إيداع المكافآت في رصيدك المُقيد لاحتساب المكاسب المجمعة.",
        "optionTitle": "ملاحظة",
        "optionDescription": "فور أن يتم تعيين هذا الخيار، فإنه يظل ثابتاً طوال فترة عمر هذا التقيد. إذا قمت بتغير رأيك، يرجى قراءة ",
        "clickableLink": "هنا."
      },
      "stepperHeader": {
        "starter": "اكسب المكافآت",
        "amount": "المبلغ المطلوب تقيده",
        "selectDevice": "اختر جهاز",
        "connectDevice": "توصيل الجهاز",
        "stepRange": "خطوة {{currentStep}} من {{totalSteps}}"
      },
      "steps": {
        "starter": {
          "description": "يمكنك كسب المكافآت عن طريق تقيد أصولك ثم ترشيح المدققين الخاصين بك.",
          "bullet": [
            "أنت تحتفظ بملكية الأصول المقيدة",
            "قم بالترشيح باستخدام جهازك Ledger",
            "ستكون الأصول متاحة مرة أخرى بعد 28 يوماً من إلغاء التقيد"
          ],
          "help": "كيف تعمل الترشيحات",
          "warning": "اختر المدقق بحكمة: فقد يتم فقدان جزء من أصولك المقيدة بشكل لا رجعة فيه إذا لم يتصرف المدقق بشكل لائق."
        },
        "amount": {
          "availableLabel": "متاح",
          "maxLabel": "الحد الأقصى"
        },
        "confirm": {
          "info": "الأصول المقيدة يمكن إلغاء تقيدها في أي وقت، ولكن عملية إلغاء التقيد تستغرق 28 يوماً."
        },
        "validation": {
          "success": {
            "title": "تم تقيد الأصول بنجاح",
            "description": "يمكنك ترشيح المدققين بمجرد أن تؤكد الشبكة المعاملة.",
            "descriptionNominate": "سوف تتمكن من ترشيح المدققين بمجرد أن تؤكد الشبكة معاملتك.",
            "nominate": "ترشيح",
            "later": "الترشيح في وقتٍ لاحق"
          },
          "pending": {
            "title": "المعاملة في انتظار التأكيد",
            "description": "يجب عليك الانتظار لفترة قصيرة قبل الترشيح"
          }
        }
      }
    },
    "rebond": {
      "stepperHeader": {
        "amount": "المبلغ المطلوب إعادة تقيده",
        "selectDevice": "اختر جهاز",
        "connectDevice": "توصيل الجهاز",
        "stepRange": "خطوة {{currentStep}} من {{totalSteps}}"
      },
      "steps": {
        "amount": {
          "availableLabel": "إلغاء التقيد",
          "maxLabel": "الحد الأقصى"
        },
        "confirm": {
          "info": "تتم إضافة الأصول المعاد تقيدها على الفور إلى المبلغ المُقيد."
        },
        "validation": {
          "success": {
            "title": "تمت إعادة تقيد الأصول بنجاح",
            "description": "سيتم تحديث رصيد حسابك بمجرد أن تؤكد الشبكة المعاملة."
          }
        }
      }
    },
    "unbond": {
      "stepperHeader": {
        "amount": "المبلغ المطلوب إلغاء تقيده",
        "selectDevice": "اختر جهاز",
        "connectDevice": "توصيل الجهاز",
        "stepRange": "خطوة {{currentStep}} من {{totalSteps}}"
      },
      "steps": {
        "amount": {
          "availableLabel": "تم تقيده",
          "maxLabel": "الحد الأقصى"
        },
        "confirm": {
          "info": "يمكن سحب الأصول التي تم إلغاء تقيدها بعد انقضاء مدة إلغاء التقيد الممتدة لفترة 28 يوماً."
        },
        "validation": {
          "success": {
            "title": "تم إرسال معاملة إلغاء التقيد بنجاح",
            "description": "يمكن سحب الأصول التي تم إلغاء تقيدها بعد 28 يوماً."
          }
        }
      }
    },
    "simpleOperation": {
      "modes": {
        "withdrawUnbonded": {
          "title": "سحب المبلغ غير المقيد",
          "description": "سحب الأصول التي تم إلغاء تقيدها إلى رصيدك المتاح."
        },
        "chill": {
          "title": "حذف الترشيحات",
          "description": "يقوم بحذف جميع الترشيحات وإيقاف كسب المكافآت.",
          "info": "الأصول المُقيدة ستظل مقيدة. إذا قمت بإلغاء تقيدها، فسوف تصبح متاحة بعد 28 يوماً."
        },
        "setController": {
          "title": "تغيير وحدة التحكم",
          "description": "قم تعيين حسابك Ledger كوحدة التحكم خاصة به",
          "info": "لا يدعم Ledger Live العمليات على حسابات التخزين و حسابات وحدة التحكم المنفصلة."
        }
      },
      "stepperHeader": {
        "info": "معلومات",
        "selectDevice": "اختر جهاز",
        "connectDevice": "توصيل الجهاز",
        "stepRange": "خطوة {{currentStep}} من {{totalSteps}}"
      },
      "steps": {
        "validation": {
          "success": {
            "title": "تم إرسال المعاملة بنجاح",
            "description": "سترى عمليتك في السجل بمجرد أن تقوم الشبكة بتأكيد المعاملة."
          }
        }
      }
    }
  },
  "solana": {
    "delegation": {
      "iDelegate": "أنا أفوّض",
      "iActivate": "أنا أنشّط",
      "iReactivate": "أن أُعيد تنشيط",
      "iDeactivate": "أنا ألغي تفويض",
      "iWithdraw": "أنا أسحب",
      "totalStake": "إجمالي التكديس",
      "commission": "العمولة",
      "stakeActivationState": "الولاية",
      "delegationEarn": "يمكنك كسب مكافآت SOL عن طريق تفويض أصولك.",
      "info": "كيف يعمل التفويض",
      "broadcastSuccessTitle": "تم إرسال العملية",
      "broadcastSuccessDescription": "ستُحدّث حالة التفويض عندما يتم تأكيد المعاملة.",
      "delegatedTo": "تم التفويض إلى"
    }
  },
  "delegation": {
    "overdelegated": "تفويض زائد عن الحد",
    "delegationSendWarnDesc": "سيتم خصم المبلغ المراد إرساله من حسابك المفوض.",
    "delegationReceiveWarnDesc": "المبلغ المتلقي في الحساب المفوض سيتم إضافته إلى إجمالي المبلغ المُكدس. اختر حساب آخر إذا كنت تريد تجنب ذلك.",
    "iDelegateMy": "أفوض",
    "undelegateMy": "إلغاء تفويض",
    "warnUndelegation": "سيتم إلغاء تفويض حسابك.",
    "warnDelegation": "تفويض حقوق التصويت الخاصة بك لا يضمن أي مكافآت من المدقق الذي تختاره.",
    "to": "إلى",
    "from": "من",
    "forAnEstYield": "لعائد تقديري",
    "yieldPerYear": "{{yield}} / السنة",
    "yieldInfos": "يتم تقديم معدلات العائد من قِبل",
    "termsAndPrivacy": "لقد قرأت وأوافق على <1>شروط خدمة Ledger Live<1/> و <3>سياسة الخصوصية</3>.",
    "delegation": "التفويض",
    "viewDetails": "عرض التفاصيل",
    "validator": "المدقق",
    "validatorAddress": "عنوان المدقق",
    "delegatedAccount": "الحساب المفوض",
    "duration": "المدة",
    "transactionID": "مُعرف المعاملة",
    "receive": "تلقي المزيد",
    "changeValidator": "تغيير المدقق",
    "endDelegation": "إنهاء التفويض",
    "durationForDays0": "للتو",
    "durationForDays": "ليوم واحد",
    "durationForDays_plural": "لمدة {{count}} أيام",
    "durationDays0": "للتو",
    "durationDays": "1 يوم",
    "durationDays_plural": "{{count}} أيام",
    "selectValidatorTitle": "اختر المدقق",
    "started": {
      "title": "اكسب المكافآت",
      "description": "قم بتفويض حسابك Tezos إلى مدقق طرف ثالث لكسب المكافآت بشكل آمن، مع الاحتفاظ بالسيطرة على أصولك.",
      "steps": {
        "0": "تظل الحسابات المفوضة ملكك.",
        "1": "يمكنك إدارة أصولك في جميع الأوقات.",
        "2": "قم بالتفويض بشكل آمن مع جهازك Ledger."
      },
      "cta": "التفويض لكسب المكافآت"
    },
    "broadcastSuccessTitle": {
      "delegate": "تم إرسال التفويض",
      "undelegate": "تم إرسال العملية"
    },
    "broadcastSuccessDescription": {
      "delegate": "تم بث معاملة التفويض بنجاح. من المفترض أن تكسب مكافآتك الأولى في غضون 40 يوماً تقريباً، اعتماداً على المدقق.",
      "undelegate": "سينتهي تفويض حسابك عندما يتم تأكيد العملية. يمكنك تفويض حسابك مرة أخرى في أي وقت."
    },
    "summaryTitle": "الملخص",
    "goToAccount": "الذهاب إلى الحسابات",
    "howDelegationWorks": "كيف يعمل التفويض",
    "actions": {
      "redelegate": "إعادة التفويض",
      "collectRewards": "تحصيل المكافآت",
      "undelegate": "إلغاء التفويض"
    }
  },
  "ValidateOnDevice": {
    "title": {
      "send": "يرجى تأكيد العملية على {{productName}} الخاصة بك لإرسالها",
      "freeze": "يرجى التأكيد على جهازك لإتمام العملية",
      "unfreeze": "يرجى التأكيد على جهازك لإتمام العملية",
      "claimReward": "يرجى التأكيد على جهازك لإتمام العملية",
      "vote": "يرجى التأكيد على جهازك لإتمام العملية",
      "delegate": "يرجى التأكيد على جهازك لإتمام العملية",
      "redelegate": "يرجى التأكيد على جهازك لإتمام العملية",
      "undelegate": "يرجى التأكيد على جهازك لإتمام العملية"
    },
    "warning": "دائماً تحقق من أن العنوان المعروض على جهازك يطابق تماماً العنوان المقدم لك من {{recipientWording}}",
    "recipientWording": {
      "send": "دائماً تحقق من أن العنوان المعروض على جهازك يطابق تماماً العنوان الذي قدمه لك المستلم",
      "delegate": "دائماً تحقق من أن جهازك يعرض العنوان بشكل مطابق لما قدمه لك المدقق",
      "undelegate": "دائماً تحقق من أن جهازك يعرض العنوان بشكل مطابق لما قدمه لك المدقق",
      "freeze": "دائماً تحقق من أن جهازك يعرض العنوان بشكل مطابق لما تم تقديمه إليك",
      "unfreeze": "دائماً تحقق من أن جهازك يعرض العنوان بشكل مطابق لما تم تقديمه إليك",
      "claimReward": "دائماً تحقق من أن جهازك يعرض العنوان بشكل مطابق لما تم تقديمه إليك",
      "vote": "دائماً تحقق من أن جهازك يعرض العنوان بشكل مطابق لما تم تقديمه إليك",
      "erc20": {
        "approve": "تحقق من تفاصيل العملية على جهازك قبل إرسالها."
      },
      "compound.supply": "تحقق من تفاصيل الإيداع على جهازك قبل إرساله.",
      "compound.withdraw": "تحقق من تفاصيل السحب على جهازك قبل إرساله."
    },
    "name": "الاسم",
    "votes": "الأصوات",
    "validator": "المدقق",
    "infoWording": {
      "freeze": "يتم قفل رموز التوكن المجمدة لمدة 3 أيام.",
      "unfreeze": "سيتم خفض نقاطك من {{resource}} وجميع أصواتك سيتم إلغائها.",
      "claimReward": "يمكن المطالبة بالمكافآت كل 24 ساعة.",
      "cosmos": {
        "claimReward": "إذا كان المدقق المحدد لديه مكافآت معلقة، فسيتم المطالبة بهم تلقائياً.",
        "redelegate": "سيتعين عليك الانتظار 21 يوماً حتى تعود الأصول التي تم إلغاء تفويضها إلى الرصيد المتاح.",
        "undelegate": "سيتعين عليك الانتظار 21 يوماً حتى تعود الأصول التي تم إلغاء تفويضها إلى الرصيد المتاح."
      },
      "lending": "تحقق من تفاصيل العملية على جهازك قبل إرسالها."
    },
    "amount": "المبلغ",
    "account": "حساب",
    "from": "من",
    "to": "إلى",
    "redelegationAmount": "المبلغ المعاد تفويضه",
    "gas": "غاز",
    "validatorAddress": "عنوان المدقق",
    "rewardAmount": "مبلغ المكافأة",
    "undelegatedAmount": "المبلغ غير المفوض",
    "memo": "ملاحظة (تسمية الوجهة)"
  },
  "Terms": {
    "title": "شروط الاستخدام",
    "read": "قراءة شروط الاستخدام",
    "switchLabel": "لقد قرأت وأوافق على <1>شروط الخدمة</1>",
    "switchLabelFull": "لقد قرأت وأوافق على شروط الخدمة وسياسة الخصوصية.",
    "cta": "أدخل تطبيق Ledger",
    "service": "شروط الخدمة",
    "subTitle": "Please take some time to review our Terms of service and Privacy Policy"
  },
  "updatedTerms": {
    "title": "تحديث شروط الاستخدام",
    "body": {
      "intro": "مرحباً! قُمنا بتحديث شروط استخدام Ledger Live بهدف جعلها أكثر وضوحاً ولتعكس خدمات وميزات Ledger Live المتوفرة حديثاً. التحديثات الرئيسية تُركز على:",
      "bulletPoints": [
        "توضيح الخدمات المتاحة وكيفية عملها",
        "شرح كيفية عمل رسوم الخدمات",
        "تحسين عملية الإشعارات الخاصة بنا للتأكد أنه يتم إشعارك كما ينبغي بأي تغييرات في شروط الاستخدام"
      ],
      "agreement": "بالنقر على \"Continue (متابعة)\" أنت تُقر بأنك قد قرأت وقبلت شروط الاستخدام أدناه."
    },
    "link": "شروط الاستخدام",
    "cta": "متابعة"
  },
  "exchange": {
    "buy": {
      "screenTitle": "شراء أصول مشفرة",
      "tabTitle": "شراء",
      "selectCurrency": "اختر عملة",
      "selectAccount": "اختر حساب",
      "wantToBuy": "أرغب في شراء",
      "connectDevice": "توصيل جهازك",
      "title": "شراء الأصول المشفرة من خلال شريكنا",
      "coinifyTitle": "شراء الأصول المشفرة من خلال شريكنا",
      "description": "قم بشراء الأصول المشفرة من خلال Coinify واستلمها مباشرةً في حسابك Ledger.",
      "CTAButton": "اشتر الان",
      "emptyState": {
        "title": "لا يوجد حساب {{currency}}",
        "description": "يرجى إضافة حساب قبل شراء {{currency}}.",
        "CTAButton": "إضافة حساب"
      },
      "skipDeviceVerification": {
        "confirm": "تأكيد",
        "cancel": "إلغاء",
        "address": "عنوان حساب {{currency}}",
        "warning": "لم يتم تأكيد عنوانك على جهازك Ledger. يرجى التحقق منه حرصاً على الأمان"
      },
      "bullets": {
        "whereToBuy": "قم بالشراء من أي مكان",
        "cryptoSupported": "الأصول المشفرة المدعومة",
        "payWith": "الدفع بواسطة البطاقة أو SEPA"
      }
    },
    "sell": {
      "screenTitle": "بيع الأصول المشفرة",
      "tabTitle": "بيع",
      "selectCurrency": "اختر عملة",
      "selectAccount": "اختر حساب",
      "wantToSell": "أرغب في بيع",
      "connectDevice": "توصيل جهازك",
      "title": "بيع الأصول المشفرة عبر شريكنا",
      "description": "قم ببيع الأصول المشفرة مباشرةً من حسابك Ledger عبر Coinify وتلقى النقود في حسابك المصرفي.",
      "CTAButton": "بيع الآن",
      "emptyState": {
        "title": "لا يوجد حساب {{currency}}",
        "description": "تحتاج إلى إضافة حساب قبل أن تتمكن من بيع {{currency}}.",
        "CTAButton": "إضافة حساب"
      }
    },
    "history": {
      "tabTitle": "السجل"
    },
    "providerList": {
      "title": "اختر مزوداً"
    }
  },
  "banner": {
    "exchangeBuyCrypto": {
      "title": "شراء أصول مشفرة",
      "description": "قم بشراء الأصول المشفرة من خلال Coinify واستلمها مباشرةً في حسابك Ledger."
    },
    "swap": {
      "title": "مبادلة العملات المشفرة",
      "description": "قم بمبادلة الأصول المشفرة مباشرةً من حساباتك Ledger عن طريق شريكنا."
    }
  },
  "walletconnect": {
    "scan": "قم بمسح كود QR الخاص بـWallet Connect",
    "disclaimer": "يريد الاتصال بحساب إيثريوم التالي من خلال محفظتك:",
    "reject": "رفض",
    "connect": "اتصال",
    "connected": "متصل",
    "disconnected": "تم قطع الاتصال",
    "warningdisconnected": "هناك مشكلة في الاتصال بين التطبيق اللامركزي (DApp) وWalletConnect وLedger Live. انتظر بضع لحظات أو أعد تشغيل الاتصال",
    "info": "يمكنك الآن الوصول إلى التطبيق اللامركزي {{name}} على متصفح الويب الخاص بك.",
    "warning": "مشاركة عناوين التلقي من لتطبيق اللامركزي (DApp) غير آمنة. دائماً استخدم Ledger Live عند مشاركة عنوانك لتلقي الأموال.",
    "isconnecting": "يجري الاتصال، يرجى الانتظار...",
    "disconnect": "قطع الاتصال",
    "retry": "إعادة المحاولة",
    "close": "إغلاق",
    "message": "رسالة",
    "messageHash": "دالة تجزئة الرسالة",
    "domainHash": "رمز تجزئة المجال",
    "stringHash": "دالة تجزئة",
    "from": "من",
    "successTitle": "تم توقيع الرسالة",
    "successDescription": "لقد وقّعت على الرسالة المستلمة من تطبيق طرف ثالث",
    "stepperHeader": {
      "summary": "الملخص",
      "selectDevice": "اختر جهاز",
      "connectDevice": "توصيل الجهاز",
      "stepRange": "خطوة {{currentStep}} من {{totalSteps}}"
    },
    "stepVerification": {
      "action": "يرجى تأكيد العملية على جهازك",
      "accountName": "اسم الحساب"
    },
    "deeplinkingTitle": "اختر حساب إيثريوم",
    "addAccount": "إضافة حساب جديد"
  },
  "notificationCenter": {
    "title": "مركز الإشعارات",
    "announcement": "إعلان",
    "liveStatus": "حالة Ledger Live",
    "groupedToast": {
      "text": "لديك {{count}} إشعارات غير مقروءة",
      "cta": "رؤية التفاصيل"
    },
    "news": {
      "title": "الأخبار",
      "titleCount": "أخبار ({{count}})",
      "emptyState": {
        "title": "لا توجد أخبار في الوقت الحالي",
        "desc": "ستجد هنا جميع الأخبار المتعلقة بـLedger وLedger Live"
      }
    },
    "status": {
      "title": "الحالة",
      "ok": {
        "title": "Ledger Live قيد التشغيل",
        "desc": "<0>تواجه مشكلة؟ اذهب الى </0><1>صفحة المساعدة</1> لدينا"
      },
      "error": {
        "title": "Ledger Live يواجه مشاكل"
      }
    }
  },
  "platform": {
    "catalog": {
      "title": "كتالوج التطبيقات الحية",
      "branch": {
        "soon": "سيأتي قريباً",
        "experimental": "تجريبي",
        "debug": "تصحيح الأخطاء"
      },
      "banner": {
        "title": "اكتشف كتالوج التطبيقات الحية",
        "description": "افتح عالم جديد من إمكانيات التشفير. وصول آمن إلى جميع الخدمات من مكان واحد – تطبيقات التمويل اللامركزي (DeFi) والرموز غير القابلة للاستبدال والمزيد قادم."
      },
      "twitterBanner": {
        "description": "أخبرنا ما الخدمة التالية التي تريد رؤيتها باستخدام علامة المربع (الهاشتاج)",
        "tweetText": "تطبيق Ledger القادم يجب أن يكون..."
      },
      "pollCTA": {
        "title": "استطلاع",
        "description": "ما الخدمة التي تريد رؤيتها في Ledger Live؟"
      },
      "developerCTA": {
        "title": "للمطوّرين",
        "description": "جميع المعلومات التي تحتاج إليها لدمج تطبيقاتك على Ledger Live."
      }
    },
    "disclaimer": {
      "title": "تطبيق خارجي",
      "description": "أنت على وشك أن تتم إعادة توجيهك إلى تطبيق لا يتم تشغيله من قِبل Ledger.",
      "legalAdvice": "لا يتم تشغيل هذا التطبيق من قِبل Ledger. Ledger غير مسؤولة عن أي خسارة للأموال أو عن جودة الخدمة لمثل هذا التطبيق.\n\nدائماً تأكد من التحقق بعناية من المعلومات المعروضة على جهازك.",
      "legalAdviceShort": "Ledger غير مسؤولة عن أي خسارة للأموال. تأكد دائماً من التحقق من المعلومات التي يتم عرضها على جهازك.",
      "checkbox": "لاتذكرني مرة أخرى.",
      "CTA": "متابعة"
    },
    "webPlatformPlayer": {
      "infoPanel": {
        "website": "الموقع الإلكتروني"
      }
    }
  },
  "market": {
    "title": "السوق",
    "filters": {
      "sort": "فرز",
      "filter": "تصفية",
      "view": {
        "label": "عرض",
        "all": "جميع العملات",
        "liveCompatible": "متوافق مع Live",
        "all_label": "جميع العملات المشفرة",
        "liveCompatible_label": "مدعوم فقط في Live"
      },
      "order": {
        "topGainers": "أعلى الرابحين",
        "market_cap": "المرتبة",
        "market_cap_asc": "المرتبة (سقف أسعار السوق) تصاعدي",
        "market_cap_desc": "المرتبة (سقف أسعار السوق) تنازلي"
      },
      "currency": "العملة",
      "time": "الوقت",
      "apply": "تطبيق"
    },
    "marketList": {
      "crypto": "الأصول المشفرة",
      "price": "السعر",
      "change": "تغيير",
      "marketCap": "سقف أسعار السوق (Market Cap)",
      "last7d": "آخر 7 أيام"
    },
    "detailsPage": {
      "holding": "حساباتي",
      "priceStatistics": "إحصائيات الأسعار",
      "price": "السعر",
      "tradingVolume": "حجم التداول",
      "24hLowHight": "أقل معدل 24 ساعة / أعلى معدل 24 ساعة",
      "7dLowHigh": "أقل معدل 7 أيام / أعلى معدل 7 أيام",
      "allTimeHigh": "الحد الأقصى التاريخي",
      "allTimeLow": "الحد الأدنى التاريخي",
      "marketCapRank": "ترتيب سقف أسعار السوق",
      "marketCapDominance": "هيمنة سقف أسعار السوق",
      "supply": "التوريد",
      "circulatingSupply": "التوريد المتداول",
      "totalSupply": "إجمالي التوريد",
      "maxSupply": "الحد الأقصى للتوريد",
      "assetNotSupportedOnLedgerLive": "هذا الأصل غير مدعوم على Ledger Live."
    },
    "range": {
      "1h": "1 ساعة",
      "24h": "24 ساعة",
      "7d": "7 أيام",
      "30d": "30 يوم",
      "1y": "1 سنة"
    },
    "warnings": {
      "connectionError": "خطأ في الاتصال",
      "ledgerUnableToRetrieveData": "Ledger Live غير قادر على استرداد البيانات.",
      "checkInternetAndReload": "يُرجى التحقق من اتصالك بالإنترنت وإعادة تحميل هذه الصفحة.",
      "reload": "إعادة تحميل",
      "noCryptosFound": "لم يتم العثور على عملات",
      "noCurrencyFound": "لم يتم العثور على عملات",
      "noSearchResultsFor": "عذراً، لم نجد أي عملات لـ<0>{{search}}</0>. يرجى إعادة محاولة البحث بكلمة رئيسية أخرى.",
      "noCurrencySearchResultsFor": "عذراً، لم نجد أي عملات لـ<0>{{search}}</0>. يرجى إعادة محاولة البحث بكلمة رئيسية أخرى.",
      "noSearchResults": "عذراً، لم نجد أي نتائج بحث.",
      "retrySearchKeyword": "يرجى إعادة محاولة البحث بكلمة رئيسية أخرى.",
      "retrySearchParams": "يرجى إعادة محاولة البحث مع معلمات أخرى.",
      "trackFavAssets": "قم بتتبع المفضلة لديك",
      "clickOnStarIcon": "النقر على أيقونة النجمة بجوار أحد الأصول سيضفها تلقائياً إلى المفضلة لديك.",
      "browseAssets": "تصفح الأصول"
    }
  },
  "nft": {
    "account": {
      "seeAllNfts": "رؤية جميع NFT",
      "seeFewerNfts": "رؤية NFT أقل"
    },
    "gallery": {
      "allNft": "جميع NFT"
    },
    "viewer": {
      "properties": "الخصائص",
      "description": "الوصف",
      "tokenContract": "عنوان رمز التوكن",
      "tokenContractCopied": "تم نسخ عنوان رمز التوكن !",
      "tokenId": "مُعرّف رمز التوكن",
      "tokenIdCopied": "تم نسخ مُعرف رمز التوكن !",
      "quantity": "الكمية",
      "attributes": {
        "floorPrice": "أقل سعر"
      }
    },
    "viewerModal": {
      "viewOn": "مشاهدة على",
      "viewInExplorer": "عرض في المتصفح",
      "txDetails": "تفاصيل المعاملة"
    }
  },
  "ApplicationVersion": "إصدار {{version}}",
  "analytics": {
    "title": "التحليلات",
    "allocation": {
      "title": "التخصيص"
    },
    "operations": {
      "title": "سجل المعاملات"
    }
  },
  "hedera" : {
    "name" : "hedera",
    "createHederaAccountHelp" : {
      "text" : "يُرجى الاطلاع على مقالة الدعم هذه لمعرفة",
      "link" : "كيفية إنشاء حساب Hedera"
    },
    "currentAddress" : {
      "messageIfVirtual" : "عنوانك {{name}} لا يمكن تأكيده على جهازك Ledger. استخدمه على مسؤوليتك الخاصة."
    }
  }
}<|MERGE_RESOLUTION|>--- conflicted
+++ resolved
@@ -1,89 +1,4 @@
 {
-<<<<<<< HEAD
-  "common": {
-    "cancel": "إلغاء",
-    "apply": "تطبيق",
-    "seeAll": "رؤية الكل",
-    "back": "عودة",
-    "delete": "حذف",
-    "paste": "لصق",
-    "yes": "نعم",
-    "no": "لا",
-    "gotit": "فهمت ذلك",
-    "continue": "متابعة",
-    "retry": "إعادة المحاولة",
-    "done": "تم",
-    "sortBy": "الفرز حسب",
-    "signOut": "تسجيل الخروج",
-    "search": "بحث",
-    "contactUs": "تواصل مع دعم Ledger",
-    "device": "جهاز",
-    "cryptoAsset": "الأصول المشفرة",
-    "skip": "تخطي",
-    "noCryptoFound": "لم يتم العثور على أي أصول مشفرة",
-    "needHelp": "هل تحتاج إلى مساعدة؟",
-    "edit": "تعديل",
-    "editName": "تعديل الاسم",
-    "close": "إغلاق",
-    "confirm": "تأكيد",
-    "poweredBy": "يعمل بواسطة ",
-    "received": "تم الاستلام",
-    "sent": "تم الإرسال",
-    "or": "أو",
-    "rename": "إعادة تسمية",
-    "learnMore": "تعرّف على المزيد",
-    "checkItOut": "تحقق من ذلك",
-    "viewDetails": "عرض التفاصيل",
-    "today": "اليوم",
-    "yesterday": "الأمس",
-    "upToDate": "مُحدث",
-    "transactionDate": "تاريخ المعاملة",
-    "outdated": "قديم",
-    "satPerByte": "ساتوشي/بايت",
-    "notAvailable": "غير متاح",
-    "import": "استيراد",
-    "bluetooth": "بلوتوث",
-    "usb": "USB",
-    "add": "أضف",
-    "token": "رمز توكن",
-    "token_plural": "رموز التوكن",
-    "subaccount": "حساب فرعي",
-    "subaccount_plural": "حسابات فرعية",
-    "forgetDevice": "إزالة الجهاز",
-    "help": "مساعدة",
-    "saveLogs": "حفظ السجلات",
-    "sync": {
-      "ago": "مزامنة {{time}}"
-    },
-    "update": "متوفر تحديث",
-    "install": "تثبيت",
-    "installed": "تم التثبيت",
-    "uninstall": "إلغاء التثبيت",
-    "fromNow": {
-      "seconds": "خلال ثانية واحدة",
-      "seconds_plural": "خلال {{time}} ثواني",
-      "minutes": "خلال دقيقة واحدة",
-      "minutes_plural": "خلال {{time}} دقائق",
-      "hours": "خلال ساعة واحدة",
-      "hours_plural": "خلال {{time}} ساعات",
-      "days": "خلال يوم واحد",
-      "days_plural": "خلال {{time}} أيام"
-    },
-    "timeAgo": {
-      "seconds": "منذ ثانية واحدة",
-      "seconds_plural": "منذ {{time}} ثانية",
-      "minutes": "منذ دقيقة",
-      "minutes_plural": "منذ {{time}} دقائق",
-      "hours": "منذ ساعة واحدة",
-      "hours_plural": "منذ {{time}} ساعات",
-      "days": "أمس",
-      "days_plural": "منذ {{time}} أيام"
-    },
-    "seeMore": "رؤية المزيد",
-    "moreInfo": "مزيد من المعلومات",
-    "buyEth": "شراء إثيريوم",
-    "popular": "شائع"
-=======
   "common" : {
     "cancel" : "إلغاء",
     "apply" : "تطبيق",
@@ -168,7 +83,6 @@
     "buyEth" : "شراء إثيريوم",
     "popular" : "شائع",
     "comingSoon" : "قريباً"
->>>>>>> dc57bb6b
   },
   "errors": {
     "countervaluesUnavailable": {
@@ -647,25 +561,11 @@
     "NotSupportedLegacyAddress": {
       "title": "صيغة العنوان القديم (legacy) لم تعد مدعومة"
     },
-<<<<<<< HEAD
-    "StellarWrongMemoFormat": {
-      "title": "صيغة الملاحظة خاطئة"
-    },
-    "SourceHasMultiSign": {
-      "title": "يرجى تعطيل خاصية التوقيع المتعدد لإرسال {{currencyName}}"
-    },
-    "StellarMemoRecommended": {
-      "title": "قد يلزم إضافة ملاحظة عند الإرسال إلى هذا المستلم"
-    },
-    "StratisDown2021Warning": {
-      "description": "سلسلة كتل Stratis تطورت ومن الوارد ألا تعمل بشكل صحيح. سيتم توفير الدعم لسلسلة كتل Stratis الأصلية حتى 16 أكتوبر 2021."
-=======
     "SourceHasMultiSign" : {
       "title" : "يرجى تعطيل خاصية التوقيع المتعدد لإرسال {{currencyName}}"
     },
     "StratisDown2021Warning" : {
       "description" : "سلسلة كتل Stratis تطورت ومن الوارد ألا تعمل بشكل صحيح. سيتم توفير الدعم لسلسلة كتل Stratis الأصلية حتى 16 أكتوبر 2021."
->>>>>>> dc57bb6b
     },
     "SwapExchangeRateAmountTooLow": {
       "title": "يجب أن يزيد المبلغ عن {{minAmountFromFormatted}}"
@@ -738,10 +638,6 @@
     "SolanaTxConfirmationTimeout": {
       "title": "يحتمل أن تكون معاملتك قد فشلت. يُرجى الانتظار لحظة ثم تحقق من سجل المعاملات قبل المحاولة مرة أخرى."
     },
-<<<<<<< HEAD
-    "CardanoMinAmountError": {
-      "title": "{{amount}} ADA كحد أدنى"
-=======
     "CardanoMinAmountError" : {
       "title" : "الحد الأدنى للمبلغ القابل للإرسال هو {{amount}} ADA"
     },
@@ -782,7 +678,6 @@
     },
     "StellarSourceHasMultiSign" : {
       "title" : "يرجى تعطيل التوقيع المتعدد لإجراء معاملات Stellar"
->>>>>>> dc57bb6b
     }
   },
   "bluetooth": {
@@ -956,16 +851,6 @@
       }
     }
   },
-<<<<<<< HEAD
-  "ratings": {
-    "init": {
-      "title": "هل يُعجبك Ledger Live؟",
-      "description": "سواءً كان يُعجبك أو تشعر أننا يمكن أن نقوم بعمل أفضل. نحن نُقدّر رأيك.",
-      "cta": {
-        "enjoy": "إنه رائع",
-        "disappointed": "لا يعجبني",
-        "notNow": "ليس الآن"
-=======
   "ratings" : {
     "init" : {
       "title" : "هل يعجبك تطبيقنا ؟",
@@ -974,7 +859,6 @@
         "enjoy" : "إنه رائع",
         "disappointed" : "لا يعجبني",
         "notNow" : "ليس الآن"
->>>>>>> dc57bb6b
       }
     },
     "enjoy": {
@@ -985,14 +869,6 @@
         "notNow": "ليس الآن"
       }
     },
-<<<<<<< HEAD
-    "disappointed": {
-      "title": "ساعدنا على بناء مُنتج أفضل من أجلك",
-      "description": "نحن نرغب في تطوير أنفسنا، ورأيك الصادق يُساعنا على معرفة ما نحتاج إلى تطويره.",
-      "cta": {
-        "sendFeedback": "أرسل الملاحظات",
-        "notNow": "ليس الآن"
-=======
     "disappointed" : {
       "title" : "ساعدنا على بناء مُنتج أفضل من أجلك",
       "description" : "إذا كنت بحاجة إلى مزيد من المساعدة أو ترغب في تواصلنا معك، يرجى استخدام الدردشة المباشرة.",
@@ -1000,7 +876,6 @@
       "cta" : {
         "sendFeedback" : "أرسل الملاحظات",
         "notNow" : "ليس الآن"
->>>>>>> dc57bb6b
       }
     },
     "disappointedDone": {
@@ -1072,24 +947,6 @@
     "title": "تهانينا",
     "desc": "طلبك قيد المعالجة.\nستستلم Ledger خاصتك قريباً. يرجى أن تتحقق من تأكيد طلبك في بريدك الإلكتروني."
   },
-<<<<<<< HEAD
-  "discover": {
-    "title": "اكتشف",
-    "desc": "استكشف عالم ال\\\\ويب 0.3 المتضمن في Ledger Live",
-    "link": "أخبرني بالمزيد",
-    "sections": {
-      "learn": {
-        "title": "تعلّم",
-        "desc": "تعرّف على الأصول المشفرة والرموز غير القابلة للاستبدال والأمان الرقمي وغير ذلك الكثير"
-      },
-      "ledgerApps": {
-        "title": "التطبيقات",
-        "desc": "استكشف تطبيقات شركاء Ledger من مكان واحد"
-      },
-      "earn": {
-        "title": "اكسب",
-        "desc": "كسب دخل سلبي وتنمية أصولك المشفرة"
-=======
   "discover" : {
     "title" : "اكتشف",
     "desc" : "استكشف عالم ال\\\\ويب 0.3 المتضمن في Ledger Live",
@@ -1110,7 +967,6 @@
       "mint" : {
         "title" : "سَكَّ NFT",
         "desc" : "سَكَّ الرموز غير القابلة للاستبدال (NFT) من خلال تعاونات حصرية على سوق [ L ]"
->>>>>>> dc57bb6b
       }
     },
     "comingSoon": "قريباً",
@@ -1914,25 +1770,6 @@
     "subaccountCount": "+1 حساب فرعي",
     "subaccountCount_plural": "+{{count}} حسابات فرعية"
   },
-<<<<<<< HEAD
-  "account": {
-    "tokens": {
-      "contractAddress": "عنوان العَقد",
-      "viewInExplorer": "مشاهدة في المتصفح",
-      "seeMore": "عرض المزيد من رموز التوكن",
-      "seeLess": "عرض عدد أقل من رموز التوكن",
-      "addTokens": "إضافة رمز توكن",
-      "howTo": "لإضافة حسابات رموز التوكن، تحتاج إلى <0>تلقي الأموال</0> باستخدام <1>عنوانك {{currency}}</1>.",
-      "algorand": {
-        "contractAddress": "عنوان العَقد",
-        "viewInExplorer": "مشاهدة في المتصفح",
-        "seeMore": "رؤية ASA أكثر",
-        "seeLess": "رؤية ASA أقل",
-        "addTokens": "إضافة ASA",
-        "howTo": "يمكنك إضافة أصول إلى حسابك Algorand.",
-        "addAsa": "إضافة ASA (أصل)",
-        "howAsaWorks": "كيف يعمل ASA (أصل)؟"
-=======
   "account" : {
     "tokens" : {
       "contractAddress" : "عنوان العَقد",
@@ -1957,7 +1794,6 @@
         "addTokens" : "إضافة أصول",
         "howTo" : "يمكنك إضافة أصول إلى حسابك Stellar.",
         "addAsset" : "إضافة أصل"
->>>>>>> dc57bb6b
       }
     },
     "subaccounts": {
@@ -2083,31 +1919,6 @@
       }
     }
   },
-<<<<<<< HEAD
-  "accounts": {
-    "title": "الحسابات",
-    "importNotification": {
-      "message": "تم استيراد حساباتك بنجاح!"
-    },
-    "row": {
-      "syncPending": "جاري المزامنة...",
-      "upToDate": "متزامن",
-      "error": "خطأ",
-      "queued": "قيد الانتظار",
-      "showTokens": "عرض {{length}} رمز توكن",
-      "showTokens_plural": "عرض {{length}} رمز التوكن",
-      "showSubAccounts": "عرض {{length}} حساب فرعي",
-      "showSubAccounts_plural": "عرض {{length}} حساب فرعي",
-      "hideTokens": "إخفاء رمز التوكن",
-      "hideTokens_plural": "إخفاء رموز التوكن",
-      "hideSubAccounts": "إخفاء الحساب الفرعي",
-      "hideSubAccounts_plural": "إخفاء الحسابات الفرعية",
-      "algorand": {
-        "showTokens": "عرض {{length}} ASA",
-        "showTokens_plural": "عرض {{length}} ASA",
-        "hideTokens": "إخفاء ASA",
-        "hideTokens_plural": "إخفاء ASA"
-=======
   "accounts" : {
     "title" : "الحسابات",
     "importNotification" : {
@@ -2137,7 +1948,6 @@
         "showTokens_plural" : "إظهار {{length}} أصل",
         "hideTokens" : "إخفاء الأصل",
         "hideTokens_plural" : "إخفاء الأصول"
->>>>>>> dc57bb6b
       }
     },
     "noResultsFound": "لم يتم العثور على أصل",
@@ -2298,75 +2108,6 @@
         "android": "التقييم على Google Play store"
       }
     },
-<<<<<<< HEAD
-    "help": {
-      "title": "مساعدة",
-      "header": "مساعدة",
-      "desc": "تعرف أكثر على Ledger Live أو كيفية الحصول على المساعدة.",
-      "support": "دعم Ledger",
-      "supportDesc": "إذا كانت لديك مشكلة، فاحصل على المساعدة لاستخدام Ledger Live مع محفظة الأجهزة الخاصة بك.",
-      "configureDevice": "إعداد جهاز",
-      "configureDeviceDesc": "إعداد كجهاز جديد أو استعادة جهاز موجود. يتم الاحتفاظ بالحسابات والإعدادات.",
-      "clearCache": "حذف ذاكرة التخزين المؤقتة",
-      "clearCacheDesc": "سيتم فحص المعاملات على الشبكة وستتم إعادة حساب حساباتك.",
-      "clearCacheModal": "هل أنت متأكد؟",
-      "clearCacheModalDesc": "سيتم إجراء فحص جديد وكامل للمعاملات على الشبكة. سيتم إعادة بناء سجلات الحسابات وإعادة حساب الأرصدة.",
-      "clearCacheButton": "حذف",
-      "exportLogs": "حفظ السجلات",
-      "exportLogsDesc": "حفظ سجلات Ledger Live يمكن أن يكون مطلوب لأغراض استكشاف الأخطاء وإصلاحها.",
-      "hardReset": "إعادة تعيين Ledger Live",
-      "hardResetDesc": "ليس لهذا الأمر أي تأثير على أصولك. قم بمحو جميع البيانات في Ledger Live، بما في ذلك بيانات الحساب والإعدادات وسجلات المعاملات. استخدم جهازك Ledger لإعادة تحميل وإدارة أصولك المشفرة على Ledger Live فارغ.",
-      "repairDevice": "إصلاح جهازك Ledger",
-      "repairDeviceDesc": "إذا كانت لديك مشكلة في تحديث جهازك ولا يمكنك استئناف التحديثات، يمكنك محاولة ذلك لإصلاح جهازك."
-    },
-    "experimental": {
-      "title": "الميزات التجريبية",
-      "desc": "جرّب الميزات التجريبية وأخبرنا برأيك.",
-      "disclaimer": "هذه ميزات تجريبية نقدمها \"كما هي\" لكي يختبرها مجتمعنا المهتمين بالتكنولوجيا. من الممكن أن يتم تغيير هذه الميزات أو تعطيلها أو إزالتها في أي وقت. من خلال تمكينها، فإنك توافق على استخدامها على مسؤوليتك الخاصة."
-    },
-    "developer": {
-      "title": "مطوّر",
-      "desc": "جرّب ميزات المطور وأخبرنا برأيك.",
-      "customManifest": {
-        "title": "تحميل بيان المنصة المخصص"
-      }
-    }
-  },
-  "migrateAccounts": {
-    "banner": "تحديث حسابات Ledger Live",
-    "overview": {
-      "headerTitle": "تحديث الحساب",
-      "title": "تحديث حسابات Ledger Live",
-      "subtitle": "الميزات الجديدة في Ledger Live تعني أن حساباتك بحاجة إلى التحديث",
-      "notice": "تعذّر تحديث {{accountCount}} حساب. يُرجى توصيل الجهاز المرتبط بالحساب أدناه.",
-      "notice_plural": "تعذّر تحديث {{accountCount}} حساب. يُرجى توصيل الجهاز المرتبط بالحساب أدناه.",
-      "currency": "1 حساب {{currency}} يحتاج إلى التحديث",
-      "currency_plural": "{{count}} حساب {{currency}} بحاجة إلى التحديث",
-      "start": "بدء التحديث",
-      "continue": "متابعة التحديث"
-    },
-    "progress": {
-      "headerTitle": "تحديث الحسابات",
-      "pending": {
-        "title": "جاري تحديث {{currency}}",
-        "subtitle": "يرجى الانتظار حتى يتم تحديث حسابك."
-      },
-      "notice": {
-        "title": "لم يكتمل تحديث {{currency}}",
-        "subtitle": "لا يمكن تحديث أي حسابات {{currency}} باستخدام هذا الجهاز.",
-        "cta": "متابعة",
-        "ctaNextCurrency": "المتابعة مع {{currency}}"
-      },
-      "done": {
-        "title": "اكتمل تحديث {{currency}}",
-        "subtitle": "تهانينا، تم تحديث حسابات {{currency}} الخاصة بك بنجاح.",
-        "cta": "متابعة",
-        "ctaNextCurrency": "المتابعة مع {{currency}}",
-        "ctaDone": "تم"
-      },
-      "error": {
-        "cta": "إعادة المحاولة"
-=======
     "notifications" : {
       "title" : "الإشعارات",
       "desc" : "إدارة إشعاراتك",
@@ -2472,97 +2213,12 @@
       },
       "error" : {
         "cta" : "إعادة المحاولة"
->>>>>>> dc57bb6b
       }
     },
     "connectDevice": {
       "headerTitle": "توصيل الجهاز"
     }
   },
-<<<<<<< HEAD
-  "transfer": {
-    "recipient": {
-      "input": "أدخل العنوان"
-    },
-    "send": {
-      "title": "إرسال",
-      "description": "إرسال الأصول المشفرة إلى محفظة أخرى."
-    },
-    "fees": {
-      "title": "تعديل الرسوم"
-    },
-    "receive": {
-      "title": "تلقي",
-      "description": "تلقي الأصول المشفرة من محفظة أخرى.",
-      "titleReadOnly": "عنوان لم يتم التحقق منه",
-      "headerTitle": "الأصول المشفرة",
-      "titleDevice": "توصيل الجهاز",
-      "verifySkipped": "لم يتم تأكيد عنوانك التلقي الخاص بك على جهازك Ledger. يرجى التحقق من عنوانك {{accountType}} لتظل آمناً.",
-      "verifyPending": "يرجى التحقق من أن عنوان {{currencyName}} المعروض على جهازك Ledger يتطابق تماماً مع العنوان المعروض على هاتفك.",
-      "verified": "تم تأكيد العنوان. تحقق مرة أخرى إذا قمت بنسخه أو مسحه ضوئياً.",
-      "verifyAgain": "تحقق مرةً اخرى",
-      "noAccount": "لم يتم العثور على حساب",
-      "address": "عنوان الحساب",
-      "copyAddress": "نسخ العنوان",
-      "shareAddress": "عنوان المشاركة",
-      "addressCopied": "تم نسخ العنوان!",
-      "taprootWarning": "تأكد أن المُرسل يدعم taproot",
-      "notSynced": {
-        "text": "جاري المزامنة",
-        "desc": "قد يستغرق هذا بعض الوقت إذا كان لديك العديد من المعاملات أو إذا كان اتصالك بالإنترنت بطيئاً."
-      },
-      "readOnly": {
-        "title": "تلقي",
-        "text": "يرجى أن تكون حذر",
-        "desc": "أنت على وشك رؤية عنوان لم يتم التحقق منه. تحقق من العناوين على جهازك لتظل آمناً.",
-        "verify": "لم يتم التحقق من عنوان {{accountType}}. تحقق من العناوين على جهازك لتظل آمناً."
-      },
-      "noResultsFound": "لم يتم العثور على أي أصول مشفرة",
-      "noResultsDesc": "من فضلك تأكد من التهجئة وحاول مرة أخرى"
-    },
-    "buy": {
-      "title": "شراء",
-      "description": "شراء الأصول المشفرة بأمان مقابل العملات النقدية."
-    },
-    "sell": {
-      "title": "بيع",
-      "description": "بيع الأصول المشفرة بأمان مقابل العملات النقدية."
-    },
-    "exchange": {
-      "title": "شراء / بيع"
-    },
-    "swap": {
-      "title": "مبادلة",
-      "description": "استبدل الأصول المشفرة بالأصول المشفرة.",
-      "selectDevice": "اختر جهازك",
-      "broadcasting": "يتم بث المبادلة",
-      "loadingFees": "جاري تحميل رسوم الشبكة...",
-      "landing": {
-        "header": "مبادلة",
-        "title": "مرحباً بك في المبادلة",
-        "whatIsSwap": "ما هي المبادلة؟",
-        "disclaimer": "استبدل الأصول المشفرة مباشرةً من جهازك Ledger. هذه الخدمة غير متوفرة في بعض البلدان، بما فيها الولايات المتحدة."
-      },
-      "unauthorizedRates": {
-        "cta": "إعادة تعيين التحقق",
-        "banner": "أعد تعيين بيانات KYC (اعرف عميلك) الخاصة بك وقم بتحديث Ledger Live للمبادلة مع Wyre",
-        "bannerCTA": "إعادة تعيين KYC (اعرف عميلك)"
-      },
-      "main": {
-        "header": "مبادلة"
-      },
-      "kyc": {
-        "disclaimer": "أقر بأنه ستتم مشاركة بيانات الموقع الخاصة بي مع أطراف ثالثة لأغراض الامتثال.",
-        "cta": "متابعة",
-        "wyre": {
-          "title": "أكمل بيانات KYC (اعرف عميلك) الخاصة بك",
-          "subtitle": "يتم جمع معلوماتك من قبِل LEDGER بالنيابة عن WYRE ويتم نقل هذه المعلومات إليها لأغراض KYC (اعرف عميلك). للتعرف على مزيد من المعلومات، يرجى مراجعة",
-          "pending": {
-            "cta": "متابعة",
-            "title": "تم إرسال اعرف عميلك (KYC) للاعتماد",
-            "subtitle": "تم إرسال بيانات اعرف عميلك (KYC) الخاصة بك وهي في انتظار الموافقة.",
-            "link": "معرفة المزيد عن KYC (اعرف عميلك)"
-=======
   "transfer" : {
     "recipient" : {
       "input" : "أدخل العنوان"
@@ -2702,7 +2358,6 @@
             "title" : "تم إرسال اعرف عميلك (KYC) للاعتماد",
             "subtitle" : "تم إرسال بيانات اعرف عميلك (KYC) الخاصة بك وهي في انتظار الموافقة.",
             "link" : "معرفة المزيد عن KYC (اعرف عميلك)"
->>>>>>> dc57bb6b
           },
           "approved": {
             "cta": "متابعة",
@@ -3706,47 +3361,6 @@
     "subtitle": "يرجى استخدام Ledger Live لسطح المكتب للتحديث",
     "action": "تحديث"
   },
-<<<<<<< HEAD
-  "FirmwareUpdate": {
-    "title": "قم بتحديث البرنامج الثابت",
-    "preparing": "جاري إعداد تحديث البرنامج الثابت، رجاءً ابقِ جهازك يقظاً ومتصلاً. سنقوم بإخطارك بالتقدم",
-    "confirmIdentifierText": "تحقق من أن المُعرّف على جهازك هو المُعرّف ذاته أدناه. قم بتأكيد وإدخال رمز PINال الخاص بك إذا طُلب.",
-    "pleaseReinstallApps": "رجاءً أعد تثبيت التطبيقات على جهازك.",
-    "pleaseConfirmUpdate": "أكّد التحديث على جهازك",
-    "finishUpdate": "قم بإنهاء التحديث على {{deviceName}}",
-    "identifierTitle": "المُعرّف:",
-    "pleaseWaitDownload": "يُرجى الانتظار حتى يتم تنزيل المُثبت",
-    "preparingDevice": "جاري إعداد جهازك",
-    "pleaseWaitUpdate": "يُرجى انتظار الانتهاء من التحديث",
-    "waitForFirmwareUpdate": "انتظر حتى انتهاء تحديث البرنامج الثابت على جهازك",
-    "unlockDeviceWithPin": "قم بإلغاء قفل جهازك باستخدام كود PIN الخاص بك",
-    "reinstallApps": "أعد تثبيت التطبيقات.",
-    "currentVersionNumber": "الإصدار الحالي",
-    "newVersionNumber": "الإصدار الجديد",
-    "success": "تم تحديث البرنامج الثابت",
-    "update": "تحديث",
-    "Notifications": {
-      "confirmOnDevice": "نتطلب تأكيدك على الجهاز",
-      "preparingUpdate": "جاري نقل التحديث، سنقوم بإعلامك عند الانتهاء من ذلك",
-      "installing": "جاري التثبيت %{{progress}}"
-    },
-    "Installing": {
-      "title": "{{stepName}} ...",
-      "subtitle": "إذا طُلب منك على جهازك، يرجى إدخال كود PIN الخاص بك لإنهاء العملية."
-    },
-    "steps": {
-      "osu": "جاري تثبيت OSU",
-      "flash-mcu": "جاري تحديث MCU",
-      "flash-bootloader": "جاري تحديث Bootloader",
-      "flash": "إعادة ضبط نسخة نظام التشغيل على جهازك",
-      "preparing": "جاري إعداد التحديث",
-      "firmware": "جاري تنزيل التحديث"
-    },
-    "newVersion": "التحديث {{version}} متاح لجهازك {{deviceName}}",
-    "drawerUpdate": {
-      "title": "تحديث البرنامج الثابت",
-      "description": "قم بتحديث برنامج Ledger Nano الثابت عن طريق توصيله إلى تطبيق Ledger Live على سطح المكتب"
-=======
   "FirmwareUpdate" : {
     "title" : "قم بتحديث البرنامج الثابت",
     "preparing" : "جاري إعداد تحديث البرنامج الثابت، رجاءً ابقِ جهازك يقظاً ومتصلاً. سنقوم بإخطارك بالتقدم",
@@ -3788,7 +3402,6 @@
       "description" : "قم بتحديث برنامج Ledger Nano الثابت عن طريق توصيله إلى تطبيق Ledger Live على سطح المكتب",
       "pleaseConnectUsbTitle" : "USB cable needed",
       "pleaseConnectUsbDescription" : "To start the firmware update, plug your {{deviceName}} to your mobile phone using a USB cable."
->>>>>>> dc57bb6b
     }
   },
   "FirmwareUpdateReleaseNotes": {
@@ -3910,13 +3523,6 @@
       }
     }
   },
-<<<<<<< HEAD
-  "celo": {
-    "info": {
-      "available": {
-        "title": "CELO متاح",
-        "description": "هذا المبلغ يمكن التخلص منه."
-=======
   "cardano" : {
     "info" : {
       "balanceDoesNotIncludeRewards" : {
@@ -3929,7 +3535,6 @@
       "available" : {
         "title" : "CELO متاح",
         "description" : "هذا المبلغ يمكن التخلص منه."
->>>>>>> dc57bb6b
       }
     }
   },
@@ -4250,19 +3855,6 @@
       }
     }
   },
-<<<<<<< HEAD
-  "stellar": {
-    "memo": {
-      "title": "ملاحظة (تسمية الوجهة)",
-      "warning": "عند استخدام الملاحظة، تحقق بعناية من النوع مع المستلم."
-    },
-    "memoType": {
-      "MEMO_TEXT": "نص الملاحظة",
-      "NO_MEMO": "لا توجد ملاحظة",
-      "MEMO_ID": "مُعرّف الملاحظة",
-      "MEMO_HASH": "دالة تجزئة الملاحظة",
-      "MEMO_RETURN": "إرجاع الملاحظة"
-=======
   "stellar" : {
     "token" : "أصول",
     "memo" : {
@@ -4317,7 +3909,6 @@
           }
         }
       }
->>>>>>> dc57bb6b
     }
   },
   "polkadot": {
