{
<<<<<<< HEAD
  "common": {
    "cancel": "Annuler",
    "apply": "Appliquer",
    "seeAll": "Tout afficher",
    "back": "Retour",
    "delete": "Effacer",
    "paste": "Coller",
    "yes": "Oui",
    "no": "Non",
    "gotit": "Compris",
    "continue": "Continuer",
    "retry": "Réessayer",
    "done": "Terminé",
    "sortBy": "Trier par",
    "signOut": "Se déconnecter",
    "search": "Rechercher",
    "contactUs": "Contacter l’Assistance Ledger",
    "device": "Appareil",
    "cryptoAsset": "Crypto-actif",
    "skip": "Passer",
    "noCryptoFound": "Aucun crypto-actif trouvé",
    "needHelp": "Besoin d’aide ?",
    "edit": "Modifier",
    "editName": "Modifier le nom",
    "close": "Fermer",
    "confirm": "Confirmer",
    "poweredBy": "Réalisé par ",
    "received": "Reçu",
    "sent": "Envoyé",
    "or": "OU",
    "rename": "Renommer",
    "learnMore": "En savoir plus",
    "checkItOut": "Jeter un œil",
    "viewDetails": "Voir les détails",
    "today": "Aujourd’hui",
    "yesterday": "Hier",
    "upToDate": "À jour",
    "transactionDate": "Date de la transaction",
    "outdated": "Obsolète",
    "satPerByte": "sat/bytes",
    "notAvailable": "Indisponible",
    "import": "Importer",
    "bluetooth": "Bluetooth",
    "usb": "USB",
    "add": "Ajouter",
    "token": "Token",
    "token_plural": "Tokens",
    "subaccount": "Sous-compte",
    "subaccount_plural": "Sous-comptes",
    "forgetDevice": "Retirer l’appareil",
    "help": "Aide",
    "saveLogs": "Enregistrer les logs",
    "sync": {
      "ago": "Synchronisé {{time}}"
    },
    "update": "Mise à jour disponible",
    "install": "Installer",
    "installed": "Installée",
    "uninstall": "Désinstaller",
    "fromNow": {
      "seconds": "dans une seconde",
      "seconds_plural": "dans {{time}} secondes",
      "minutes": "dans une minute",
      "minutes_plural": "dans {{time}} minutes",
      "hours": "dans une heure",
      "hours_plural": "dans {{time}} heures",
      "days": "dans un jour",
      "days_plural": "dans {{time}} jours"
    },
    "timeAgo": {
      "seconds": "il y a une seconde",
      "seconds_plural": "il y a {{time}} secondes",
      "minutes": "il y a une minute",
      "minutes_plural": "Il y a {{time}} minutes",
      "hours": "il y a une heure",
      "hours_plural": "Il y a {{time}} heures",
      "days": "hier",
      "days_plural": "Il y a {{time}} jours"
    },
    "seeMore": "Voir plus",
    "moreInfo": "Plus d’informations",
    "buyEth": "Acheter de l’Ethereum",
    "popular": "Populaire"
=======
  "common" : {
    "cancel" : "Annuler",
    "apply" : "Appliquer",
    "seeAll" : "Tout afficher",
    "back" : "Retour",
    "delete" : "Effacer",
    "paste" : "Coller",
    "yes" : "Oui",
    "no" : "Non",
    "gotit" : "Compris",
    "continue" : "Continuer",
    "retry" : "Réessayer",
    "done" : "Terminé",
    "sortBy" : "Trier par",
    "signOut" : "Se déconnecter",
    "search" : "Rechercher",
    "contactUs" : "Contacter l’Assistance Ledger",
    "device" : "Appareil",
    "cryptoAsset" : "Crypto-actif",
    "skip" : "Passer",
    "noCryptoFound" : "Aucun crypto-actif trouvé",
    "needHelp" : "Besoin d’aide ?",
    "edit" : "Modifier",
    "editName" : "Modifier le nom",
    "close" : "Fermer",
    "confirm" : "Confirmer",
    "poweredBy" : "Réalisé par ",
    "received" : "Reçu",
    "sent" : "Envoyé",
    "or" : "OU",
    "rename" : "Renommer",
    "learnMore" : "En savoir plus",
    "checkItOut" : "Jeter un œil",
    "viewDetails" : "Voir les détails",
    "today" : "Aujourd’hui",
    "yesterday" : "Hier",
    "upToDate" : "À jour",
    "transactionDate" : "Date de la transaction",
    "outdated" : "Obsolète",
    "satPerByte" : "sat/bytes",
    "notAvailable" : "Indisponible",
    "import" : "Importer",
    "bluetooth" : "Bluetooth",
    "usb" : "USB",
    "add" : "Ajouter",
    "token" : "Token",
    "token_plural" : "Tokens",
    "subaccount" : "Sous-compte",
    "subaccount_plural" : "Sous-comptes",
    "forgetDevice" : "Retirer l’appareil",
    "help" : "Aide",
    "saveLogs" : "Enregistrer les logs",
    "sync" : {
      "ago" : "Synchronisé {{time}}"
    },
    "update" : "Mise à jour disponible",
    "install" : "Installer",
    "installed" : "Installée",
    "uninstall" : "Désinstaller",
    "fromNow" : {
      "seconds" : "dans une seconde",
      "seconds_plural" : "dans {{time}} secondes",
      "minutes" : "dans une minute",
      "minutes_plural" : "dans {{time}} minutes",
      "hours" : "dans une heure",
      "hours_plural" : "dans {{time}} heures",
      "days" : "dans un jour",
      "days_plural" : "dans {{time}} jours"
    },
    "timeAgo" : {
      "seconds" : "il y a une seconde",
      "seconds_plural" : "il y a {{time}} secondes",
      "minutes" : "il y a une minute",
      "minutes_plural" : "Il y a {{time}} minutes",
      "hours" : "il y a une heure",
      "hours_plural" : "Il y a {{time}} heures",
      "days" : "hier",
      "days_plural" : "Il y a {{time}} jours"
    },
    "seeMore" : "Voir plus",
    "moreInfo" : "Plus d’informations",
    "buyEth" : "Acheter de l’Ethereum",
    "popular" : "Populaire",
    "comingSoon" : "Bientôt disponibles"
>>>>>>> dc57bb6b
  },
  "errors": {
    "countervaluesUnavailable": {
      "title": "Actuellement impossible d’afficher une devise de contrepartie pour cet actif"
    },
    "AccountAwaitingSendPendingOperations": {
      "title": "Une opération est en attente pour ce compte.",
      "description": "Merci d’attendre que l’opération soit terminée."
    },
    "AccountNameRequired": {
      "title": "Nom de compte requis",
      "description": "Merci d’entrer un nom de compte"
    },
    "AccountNeedResync": {
      "title": "Veuillez réessayer.",
      "description": "Le compte n’est plus à jour. Synchronisez-le."
    },
    "AlgorandASANotOptInInRecipient": {
      "title": "Le compte bénéficiaire n’a pas activé l’ASA sélectionné."
    },
    "BluetoothRequired": {
      "title": "Bluetooth désactivé",
      "description": "Activez le Bluetooth dans les paramètres de votre téléphone (état {{state}})."
    },
    "FwUpdateBluetoothNotSupported": {
      "title": "Les mises à jour du micrologiciel sont uniquement prises en charge pour les connexions filaires."
    },
    "BtcUnmatchedApp": {
      "title": "Mauvaise app",
      "description": "Ouvrez l’app {{managerAppName}} sur votre appareil."
    },
    "CantOpenDevice": {
      "title": "Échec de la connexion",
      "description": "Votre appareil Ledger doit être déverrouillé et à portée pour utiliser le Bluetooth."
    },
    "CantScanQRCode": {
      "title": "Échec du scan de ce code QR. Cette adresse ne prend pas en charge la vérification automatique."
    },
    "ConnectAppTimeout": {
      "title": "Aucun appareil trouvé",
      "description": {
        "ios": {
          "nanoX": "Assurez-vous que votre {{productName}} est déverrouillé et que le Bluetooth est activé."
        },
        "android": {
          "nanoS": "Assurez-vous que votre {{productName}} est déverrouillé et que le câble est branché.",
          "nanoSP": "Assurez-vous que votre {{productName}} est déverrouillé et que le câble est branché.",
          "nanoX": "Assurez-vous que votre {{productName}} est déverrouillé, avec le Bluetooth activé ou le câble branché."
        }
      }
    },
    "ConnectManagerTimeout": {
      "title": "Échec de la connexion avec le Gestionnaire",
      "description": {
        "ios": {
          "nanoX": "Assurez-vous que votre {{productName}} est déverrouillé et que le Bluetooth est activé."
        },
        "android": {
          "nanoS": "Assurez-vous que votre {{productName}} est déverrouillé et que le câble est branché.",
          "nanoSP": "Assurez-vous que votre {{productName}} est déverrouillé et que le câble est branché.",
          "nanoX": "Assurez-vous que votre {{productName}} est déverrouillé, avec le Bluetooth activé ou le câble branché."
        }
      }
    },
    "ClaimRewardsFeesWarning": {
      "title": "Les récompenses sont inférieures aux frais estimés pour les demander.",
      "description": ""
    },
    "CompoundLowerAllowanceOfActiveAccountError": {
      "title": "Vous ne pouvez pas diminuer le montant approuvé sur un dépôt actif."
    },
    "CosmosBroadcastCodeInternal": {
      "title": "Une erreur est survenue (Erreur #1).",
      "description": "Enregistrez vos logs en utilisant le bouton ci-dessous et transmettez-les à l’Assistance Ledger."
    },
    "CosmosBroadcastCodeTxDecode": {
      "title": "Une erreur est survenue (Erreur #2).",
      "description": "Enregistrez vos logs en utilisant le bouton ci-dessous et transmettez-les à l’Assistance Ledger."
    },
    "CosmosBroadcastCodeInvalidSequence": {
      "title": "Séquence invalide",
      "description": "Veuillez réessayer."
    },
    "CosmosBroadcastCodeUnauthorized": {
      "title": "Signature non autorisée",
      "description": "Ce compte n’est pas autorisé à signer cette transaction."
    },
    "CosmosBroadcastCodeInsufficientFunds": {
      "title": "Fonds insuffisants",
      "description": "Vérifiez que ce compte a des fonds suffisants."
    },
    "CosmosBroadcastCodeUnknownRequest": {
      "title": "Une erreur est survenue (Erreur #6)",
      "description": "Enregistrez vos logs en utilisant le bouton ci-dessous et transmettez-les à l’Assistance Ledger."
    },
    "CosmosBroadcastCodeInvalidAddress": {
      "title": "Adresse invalide",
      "description": "Merci de vérifier l’adresse et réessayer."
    },
    "CosmosBroadcastCodeInvalidPubKey": {
      "title": "Une erreur est survenue (Erreur #8)",
      "description": "Enregistrez vos logs en utilisant le bouton ci-dessous et transmettez-les à l’Assistance Ledger."
    },
    "CosmosBroadcastCodeUnknownAddress": {
      "title": "Adresse inconnue",
      "description": "Merci de vérifier l’adresse et réessayer."
    },
    "CosmosBroadcastCodeInsufficientCoins": {
      "title": "Fonds insuffisants",
      "description": "Merci d’ajouter des fonds à votre compte."
    },
    "CosmosBroadcastCodeInvalidCoins": {
      "title": "Une erreur est survenue (Erreur #11)",
      "description": "Enregistrez vos logs en utilisant le bouton ci-dessous et transmettez-les à l’Assistance Ledger."
    },
    "CosmosBroadcastCodeOutOfGas": {
      "title": "Une erreur est survenue (Erreur #12)",
      "description": "Enregistrez vos logs en utilisant le bouton ci-dessous et transmettez-les à l’Assistance Ledger."
    },
    "CosmosBroadcastCodeMemoTooLarge": {
      "title": "Champ du mémo trop long",
      "description": "Réduisez la longueur du texte du mémo et réessayez."
    },
    "CosmosBroadcastCodeInsufficientFee": {
      "title": "Une erreur est survenue (Erreur #14)",
      "description": "Enregistrez vos logs en utilisant le bouton ci-dessous et transmettez-les à l’Assistance Ledger."
    },
    "CosmosBroadcastCodeTooManySignatures": {
      "title": "Une erreur est survenue (Erreur #15)",
      "description": "Enregistrez vos logs en utilisant le bouton ci-dessous et transmettez-les à l’Assistance Ledger."
    },
    "CosmosBroadcastCodeGasOverflow": {
      "title": "Une erreur est survenue (Erreur #16)",
      "description": "Enregistrez vos logs en utilisant le bouton ci-dessous et transmettez-les à l’Assistance Ledger."
    },
    "CosmosBroadcastCodeNoSignatures": {
      "title": "Une erreur est survenue (Erreur #17)",
      "description": "Enregistrez vos logs en utilisant le bouton ci-dessous et transmettez-les à l’Assistance Ledger."
    },
    "DeviceAppVerifyNotSupported": {
      "title": "Ouvrez le Gestionnaire pour mettre cette app à jour.",
      "description": "Vérification de l’app non prise en charge"
    },
    "DeviceGenuineSocketEarlyClose": {
      "title": "Veuillez réessayer (genuine-close).",
      "description": null
    },
    "DeviceHalted": {
      "title": "Veuillez redémarrer votre appareil Ledger et réessayer.",
      "description": "Une erreur inattendue s’est produite. Veuillez réessayer."
    },
    "DeviceNotGenuine": {
      "title": "L’appareil peut ne pas être authentique.",
      "description": "Enregistrez vos logs en utilisant le bouton ci-dessous et transmettez-les à l’Assistance Ledger."
    },
    "DeviceNameInvalid": {
      "title": "Choisissez un nom d’appareil sans \"{{invalidCharacters}}\"."
    },
    "DeviceOnDashboardExpected": {
      "title": "Tableau de bord (écran d’accueil) non ouvert sur l’appareil",
      "description": "Merci d’ouvrir le tableau de bord (écran d’accueil) sur votre appareil."
    },
    "DeviceNotOnboarded": {
      "title": "Votre appareil n’est pas encore prêt à être utilisé.",
      "description": "Configurez votre appareil avant de l’utiliser avec Ledger Live."
    },
    "DeviceSocketFail": {
      "title": "Échec de la connexion",
      "description": "Veuillez réessayer."
    },
    "DeviceSocketNoBulkStatus": {
      "title": "Échec de la connexion",
      "description": "Veuillez réessayer."
    },
    "DeviceSocketNoHandler": {
      "title": "Échec de la connexion",
      "description": "Veuillez réessayer."
    },
    "DisconnectedDevice": {
      "title": "Appareil déconnecté",
      "description": "Ledger Live n’a pas pu se connecter à votre appareil. Veuillez réessayer."
    },
    "DisconnectedDeviceDuringOperation": {
      "title": "Appareil déconnecté",
      "description": "Ledger Live n’a pas pu se connecter à votre appareil. Veuillez réessayer."
    },
    "ETHAddressNonEIP": {
      "title": "Vérification automatique indisponible : vérifiez l’adresse attentivement.",
      "description": null
    },
    "EthAppNftNotSupported": {
      "title": "Opération indisponible sur cet appareil",
      "description": "La fonctionnalité Envoi de NFT n’est disponible que pour le Nano X. Visitez notre centre d’aide pour découvrir comment envoyer un NFT avec un Nano S."
    },
    "Touch ID Error": {
      "title": "Échec de l’authentification biométrique",
      "description": "Utilisez votre mot de passe ou réinitialisez l’app."
    },
    "Error": {
      "title": "{{message}}",
      "description": "Une erreur est survenue. Veuillez réessayer. Si le problème persiste, enregistrez vos logs en utilisant le bouton ci-dessous et transmettez-les à l’Assistance Ledger."
    },
    "FeeEstimationFailed": {
      "title": "Échec de l’estimation des frais",
      "description": "Essayez de définir les frais manuellement (statut : {{status}})."
    },
    "FeeNotLoaded": {
      "title": "Échec du chargement des frais"
    },
    "FeeRequired": {
      "title": "Des frais sont requis."
    },
    "FirmwareOrAppUpdateRequired": {
      "title": "Mise à jour du micrologiciel ou de l’app nécessaire",
      "description": "Désinstallez toutes les apps dans le Gestionnaire. Vérifiez ensuite si une mise à jour du micrologiciel est disponible avant de les réinstaller."
    },
    "LatestFirmwareVersionRequired": {
      "title": "Mise à jour requise sur l’ordinateur",
      "description": "Mettez à jour le micrologiciel de votre Nano X sur Ledger Live pour l’ordinateur."
    },
    "GenuineCheckFailed": {
      "title": "Échec de la vérification de l’authenticité",
      "description": "Une erreur est survenue. Veuillez réessayer. Si le problème persiste, enregistrez vos logs en utilisant le bouton ci-dessous et transmettez-les à l’Assistance Ledger."
    },
    "HardResetFail": {
      "title": "Échec de la réinitialisation",
      "description": "Veuillez réessayer. Si le problème persiste, enregistrez vos logs en utilisant le bouton ci-dessous et transmettez-les à l’Assistance Ledger."
    },
    "InvalidAddress": {
      "title": "Adresse {{currencyName}} invalide"
    },
    "InvalidAddressBecauseAlreadyDelegated": {
      "title": "Votre compte est déjà délégué à ce validateur"
    },
    "InvalidAddressBecauseDestinationIsAlsoSource": {
      "title": "Les comptes donneur d’ordre et bénéficiaire ne peuvent pas être identiques."
    },
    "InvalidRecipient": {
      "title": "Bénéficiaire non valide"
    },
    "LatestMCUInstalledError": {
      "title": "Pas de mise à jour disponible",
      "description": "Si vous ne pouvez pas utiliser votre appareil, contactez l’Assistance Ledger."
    },
    "LedgerAPIError": {
      "title": "Veuillez réessayer (API HTTP {{status}})",
      "description": "Échec des appels vers le serveur API de Ledger. Veuillez réessayer."
    },
    "LedgerAPIErrorWithMessage": {
      "title": "{{message}}",
      "description": "Veuillez réessayer. Si le problème persiste, enregistrez vos logs en utilisant le bouton ci-dessous et transmettez-les à l’Assistance Ledger."
    },
    "LedgerAPINotAvailable": {
      "title": "Services {{currencyName}} indisponibles",
      "description": "Veuillez réessayer. Si le problème persiste, enregistrez vos logs en utilisant le bouton ci-dessous et transmettez-les à l’Assistance Ledger."
    },
    "ManagerAPIsFail": {
      "title": "Gestionnaire indisponible",
      "description": "Vérifiez le statut du réseau."
    },
    "ManagerAppAlreadyInstalled": {
      "title": "Cette app est déjà installée.",
      "description": "Merci de vérifier les apps déjà installées sur votre appareil."
    },
    "ManagerAppRelyOnBTC": {
      "title": "Apps Bitcoin et Ethereum nécessaires",
      "description": "Installez d’abord les dernières apps Bitcoin et Ethereum."
    },
    "ManagerDeviceLocked": {
      "title": "Appareil verrouillé",
      "description": "Merci de déverrouiller votre appareil."
    },
    "ManagerNotEnoughSpace": {
      "title": "Espace de stockage insuffisant",
      "info": "Veuillez désinstaller certaines apps pour libérer de l’espace pour l’app {{app}}. Vos crypto-actifs restent sécurisés lors de la désinstallation.",
      "description": "Désinstaller des apps n’a pas d’effet sur vos actifs.",
      "continue": "Compris"
    },
    "ManagerQuitPage": {
      "install": {
        "title": "Sortir et annuler les installations ?",
        "description": "Sortir annulera les installations d’apps en cours.",
        "stay": "Poursuivre l’installation"
      },
      "uninstall": {
        "title": "Sortir et annuler les désinstallations ?",
        "description": "Sortir annulera les désinstallations d’apps en cours.",
        "stay": "Poursuivre la désinstallation"
      },
      "update": {
        "title": "Sortir et annuler les mises à jour ?",
        "description": "Sortir annulera les mises à jour en cours.",
        "stay": "Continuer la mise à jour"
      },
      "quit": "Sortir du Gestionnaire"
    },
    "ManagerUninstallBTCDep": {
      "title": "Cette app est nécessaire.",
      "description": "Désinstallez les apps Bitcoin ou Ethereum en dernier."
    },
    "NetworkDown": {
      "title": "Pas de connexion Internet",
      "description": "Vérifiez votre connexion Internet."
    },
    "NoAddressesFound": {
      "title": "Aucun compte trouvé",
      "description": "Une erreur est survenue lors du calcul de l’adresse. Si le problème persiste, enregistrez vos logs en utilisant le bouton ci-dessous et transmettez-les à l’Assistance Ledger."
    },
    "NotEnoughBalance": {
      "title": "Solde insuffisant",
      "description": "Vérifiez que ce compte a des fonds suffisants."
    },
    "NotEnoughGas": {
      "title": "ETH insuffisants pour couvrir les frais de réseau",
      "description": "Envoyez des ETH sur votre compte pour régler vos transactions de tokens ERC-20."
    },
    "NotEnoughBalanceToDelegate": {
      "title": "Solde insuffisant pour déléguer"
    },
    "NotEnoughBalanceInParentAccount": {
      "title": "Solde du compte parent insuffisant"
    },
    "QuantityNeedsToBePositive": {
      "title": "Le nombre doit être égal ou supérieur à 1"
    },
    "NotEnoughSpendableBalance": {
      "title": "Le solde ne peut pas être inférieur à {{minimumAmount}}."
    },
    "NotEnoughBalanceBecauseDestinationNotCreated": {
      "title": "Un minimum de {{minimalAmount}} est nécessaire pour activer l’adresse du bénéficiaire."
    },
    "PairingFailed": {
      "title": "Échec du couplage",
      "description": "Réessayez ou consultez notre article de dépannage Bluetooth."
    },
    "PasswordIncorrect": {
      "title": "Mot de passe incorrect",
      "description": "Veuillez réessayer."
    },
    "PasswordsDontMatch": {
      "title": "Mots de passe non identiques",
      "description": "Veuillez réessayer."
    },
    "SelectExchangesLoadError": {
      "title": "Chargement impossible",
      "description": "Chargement des échanges impossible"
    },
    "SyncError": {
      "title": "Erreur de synchronisation",
      "description": "Certains comptes n’ont pas pu être synchronisés."
    },
    "TimeoutError": {
      "title": "Le serveur a mis trop longtemps à répondre.",
      "description": "Veuillez réessayer."
    },
    "TimeoutTagged": {
      "title": "Le serveur a mis trop longtemps à répondre ({{tag}}).",
      "description": "Délai d’attente écoulé"
    },
    "TransactionRefusedOnDevice": {
      "title": "Transaction refusée sur l’appareil",
      "description": "Veuillez réessayer. Si le problème persiste, enregistrez vos logs en utilisant le bouton ci-dessous et transmettez-les à l’Assistance Ledger."
    },
    "TransportError": {
      "title": "Une erreur est survenue. Veuillez reconnecter votre appareil.",
      "description": "{{message}} Veuillez réessayer. Si le problème persiste, enregistrez vos logs en utilisant le bouton ci-dessous et transmettez-les à l’Assistance Ledger."
    },
    "TransportStatusError": {
      "title": "Une erreur est survenue. Veuillez reconnecter votre appareil.",
      "description": "{{message}} Veuillez réessayer. Si le problème persiste, enregistrez vos logs en utilisant le bouton ci-dessous et transmettez-les à l’Assistance Ledger."
    },
    "TronNoFrozenForBandwidth": {
      "title": "Aucun actif à dégeler",
      "description": "Vous n’avez pas d’actifs de Bande passante à dégeler."
    },
    "TronNoFrozenForEnergy": {
      "title": "Aucun actif à dégeler",
      "description": "Vous n’avez pas d’actifs d’Énergie à dégeler."
    },
    "TronUnfreezeNotExpired": {
      "title": "Dégel indisponible pour le moment",
      "description": "Merci de patienter 3 jours après votre dernière opération de gel."
    },
    "TronVoteRequired": {
      "title": "Au moins 1 vote est nécessaire."
    },
    "TronInvalidVoteCount": {
      "title": "Le format du vote est incorrect.",
      "description": "Vous ne pouvez voter qu’avec des nombres entiers."
    },
    "TronRewardNotAvailable": {
      "title": "Les récompenses ne peuvent pas encore être demandées.",
      "description": "Merci de patienter 24 heures entre chaque demande."
    },
    "TronNoReward": {
      "title": "Aucune récompense à demander"
    },
    "TronInvalidFreezeAmount": {
      "title": "Le montant à geler ne peut pas être inférieur à 1."
    },
    "TronSendTrc20ToNewAccountForbidden": {
      "title": "Envoyer des TRC-20 sur le nouveau compte ne l’activera pas.",
      "description": "Pour l’activer, envoyez d’abord des TRX ou TRC-10 sur le compte. Il pourra ensuite recevoir des TRC-20."
    },
    "TronUnexpectedFees": {
      "title": "Des frais supplémentaires peuvent s’appliquer."
    },
    "TronNotEnoughTronPower": {
      "title": "Nombre insuffisant de votes disponibles"
    },
    "TronTransactionExpired": {
      "title": "Délai d’attente de la transaction écoulé",
      "description": "Les transactions doivent être signées dans les 30 secondes. Veuillez réessayer."
    },
    "TronNotEnoughEnergy": {
      "title": "Vous n’avez pas assez d’Énergie pour envoyer ce token."
    },
    "UpdateYourApp": {
      "title": "Mise à jour de l’app nécessaire",
      "description": "Merci de désinstaller puis réinstaller l’app {{managerAppName}} dans le Gestionnaire."
    },
    "UserRefusedAllowManager": {
      "title": "Gestionnaire désactivé sur l’appareil",
      "description": "Autorisez le Gestionnaire (\"Manager\") sur votre appareil et réessayez."
    },
    "UserRefusedAddress": {
      "title": "Adresse de bénéficiaire rejetée",
      "description": "Vous avez rejeté l’adresse. En cas de doute, enregistrez vos logs en utilisant le bouton ci-dessous et transmettez-les à l’Assistance Ledger."
    },
    "UserRefusedDeviceNameChange": {
      "title": "Changement de nom annulé sur l’appareil",
      "description": "Vous avez annulé le changement de nom. Veuillez réessayer."
    },
    "UserRefusedFirmwareUpdate": {
      "title": "Mise à jour du micrologiciel annulée sur l’appareil",
      "description": "Vous avez annulé la mise à jour du micrologiciel. Veuillez réessayer. Si le problème persiste, enregistrez vos logs en utilisant le bouton ci-dessous et transmettez-les à l’Assistance Ledger."
    },
    "UserRefusedOnDevice": {
      "title": "Opération annulée sur l’appareil",
      "description": "Vous avez refusé l’opération sur votre appareil."
    },
    "WebsocketConnectionError": {
      "title": "Échec de la connexion",
      "description": "Réessayez avec une meilleure connexion réseau (erreur WebSocket)."
    },
    "WebsocketConnectionFailed": {
      "title": "Échec de la connexion",
      "description": "Réessayez avec une meilleure connexion réseau (échec WebSocket)."
    },
    "WrongDeviceForAccount": {
      "title": "Une erreur est survenue.",
      "description": "Vérifiez que votre wallet physique est bien configuré avec la phrase de récupération associée au compte sélectionné."
    },
    "UnexpectedBootloader": {
      "title": "Votre appareil ne doit pas être en mode Bootloader.",
      "description": "Redémarrez votre appareil sans toucher les boutons lorsque le logo apparaît. Veuillez réessayer. Si le problème persiste, enregistrez vos logs en utilisant le bouton ci-dessous et transmettez-les à l’Assistance Ledger."
    },
    "UnavailableTezosOriginatedAccountReceive": {
      "title": "Impossible de recevoir sur les sous-comptes. Veuillez sélectionner le compte parent.",
      "description": "Merci d’utiliser le compte parent pour recevoir des fonds."
    },
    "UnavailableTezosOriginatedAccountSend": {
      "title": "Impossible d’envoyer depuis des sous-comptes pour l’instant",
      "description": "Cette fonctionnalité sera ajoutée ultérieurement suite aux changements introduits par la mise à jour Babylon."
    },
    "AccessDeniedError": {
      "title": "Mise à jour de Ledger Live nécessaire",
      "description": "Veuillez mettre à jour Ledger Live et vérifier à nouveau votre identité pour échanger avec Wyre"
    },
    "RecommendUndelegation": {
      "title": "Interrompez la délégation du compte avant de le vider."
    },
    "RecommendSubAccountsToEmpty": {
      "title": "Commencez par vider tous les sous-comptes."
    },
    "NotSupportedLegacyAddress": {
      "title": "Le format d’adresse Legacy n’est plus pris en charge."
    },
<<<<<<< HEAD
    "StellarWrongMemoFormat": {
      "title": "Format du mémo incorrect"
    },
    "SourceHasMultiSign": {
      "title": "Désactivez la multisignature pour envoyer des {{currencyName}}."
    },
    "StellarMemoRecommended": {
      "title": "Un mémo peut être nécessaire lors de l’envoi à ce bénéficiaire."
    },
    "StratisDown2021Warning": {
      "description": "La blockchain Stratis a évolué et pourrait ne plus fonctionner correctement. La blockchain Stratis d’origine continuera d’être prise en charge jusqu’au 16 octobre 2021."
=======
    "SourceHasMultiSign" : {
      "title" : "Désactivez la multisignature pour envoyer des {{currencyName}}."
    },
    "StratisDown2021Warning" : {
      "description" : "La blockchain Stratis a évolué et pourrait ne plus fonctionner correctement. La blockchain Stratis d’origine continuera d’être prise en charge jusqu’au 16 octobre 2021."
>>>>>>> dc57bb6b
    },
    "SwapExchangeRateAmountTooLow": {
      "title": "Le montant doit être supérieur à {{minAmountFromFormatted}}"
    },
    "SwapExchangeRateAmountTooHigh": {
      "title": "Le montant doit être inférieur à {{maxAmountFromFormatted}}"
    },
    "SwapGenericAPIError": {
      "title": "Taux de change expiré",
      "description": "Vous devez confirmer le swap avant que le temps limite ne soit écoulé. Le taux de change reste valide pendant une durée fixe."
    },
    "PolkadotElectionClosed": {
      "title": "L’élection du validateur doit être fermée."
    },
    "PolkadotNotValidator": {
      "title": "Certaines adresses sélectionnées ne sont pas des validateurs."
    },
    "PolkadotLowBondedBalance": {
      "title": "Tous les actifs liés seront déliés si < 1 DOT."
    },
    "PolkadotNoUnlockedBalance": {
      "title": "Vous n’avez aucun actif délié."
    },
    "PolkadotNoNominations": {
      "title": "Vous n’avez aucune nomination."
    },
    "PolkadotAllFundsWarning": {
      "title": "Assurez-vous que votre solde disponible est suffisant pour couvrir les frais de transaction."
    },
    "PolkadotDoMaxSendInstead": {
      "title": "Le solde ne peut pas être inférieur à {{minimumBalance}}. Pour vider : Max."
    },
    "PolkadotBondMinimumAmount": {
      "title": "Vous devez lier au moins {{minimumBondAmount}}."
    },
    "PolkadotBondMinimumAmountWarning": {
      "title": "Votre solde lié doit être d’au moins {{minimumBondBalance}}."
    },
    "PolkadotMaxUnbonding": {
      "title": "Vous avez dépassé la limite autorisée pour l’arrêt de liaison."
    },
    "PolkadotValidatorsRequired": {
      "title": "Sélectionnez au moins un validateur."
    },
    "TaprootNotActivated": {
      "title": "Taproot n’est pas encore activé sur le réseau principal"
    },
    "NotEnoughNftOwned": {
      "title": "Nombre de tokens disponibles insuffisant"
    },
    "generic": {
      "title": "{{message}}",
      "description": "Une erreur est survenue. Veuillez réessayer. Si le problème persiste, enregistrez vos logs en utilisant le bouton ci-dessous et transmettez-les à l’Assistance Ledger."
    },
    "SolanaAccountNotFunded": {
      "title": "Pas de fonds sur le compte"
    },
    "SolanaAddressOfEd25519": {
      "title": "Adresse en dehors de la courbe ed25519"
    },
    "SolanaMemoIsTooLong": {
      "title": "Mémo trop long. Longueur maximale : {{maxLength}}"
    },
    "SolanaUseAllAmountStakeWarning": {
      "title": "Assurez-vous que votre solde disponible est suffisant pour couvrir les frais de transaction."
    },
    "SolanaTxSimulationFailedWhilePendingOp": {
      "title": "Votre transaction précédente n’a pas encore été traitée. Patientez un instant puis vérifiez l’historique des transactions avant de réessayer."
    },
    "SolanaTxConfirmationTimeout": {
      "title": "Échec probable de votre transaction. Patientez un instant puis vérifiez l’historique des transactions avant de réessayer."
    },
<<<<<<< HEAD
    "CardanoMinAmountError": {
      "title": "Montant minimal d’ADA requis : {{amount}}"
=======
    "CardanoMinAmountError" : {
      "title" : "Montant minimal pouvant être envoyé : {{amount}} ADA"
    },
    "CardanoNotEnoughFunds" : {
      "title" : "Vérifiez que votre solde est suffisant pour couvrir les frais"
    },
    "StellarWrongMemoFormat" : {
      "title" : "Format du mémo incorrect"
    },
    "StellarMemoRecommended" : {
      "title" : "Un mémo peut être nécessaire lors de l’envoi à ce bénéficiaire."
    },
    "StellarAssetNotAccepted" : {
      "title" : "Ce bénéficiaire n’a pas encore de trustline avec {{assetCode}}"
    },
    "StellarAssetRequired" : {
      "title" : "Sélectionnez un actif Stellar avant d’ajouter une trustline"
    },
    "StellarAssetNotFound" : {
      "title" : "L’actif Stellar sélectionné n’a pas été trouvé"
    },
    "StellarNotEnoughNativeBalance" : {
      "title" : "Solde insuffisant",
      "description" : "Veuillez vérifier que vous avez assez de fonds sur votre compte pour couvrir les frais de transaction."
    },
    "StellarFeeSmallerThanRecommended" : {
      "title" : "Frais définis inférieurs au montant recommandé"
    },
    "StellarFeeSmallerThanBase" : {
      "title" : "Les frais de transaction minimaux sont de 0,00001 XLM"
    },
    "StellarNotEnoughNativeBalanceToAddTrustline" : {
      "title" : "Solde insuffisant",
      "description" : "Veuillez vérifier que vous avez assez de fonds sur votre compte pour ajouter cette nouvelle trustline."
    },
    "StellarMuxedAccountNotExist" : {
      "title" : "Ce compte Stellar n’existe pas"
    },
    "StellarSourceHasMultiSign" : {
      "title" : "Désactivez le multisig pour envoyer des transactions Stellar"
>>>>>>> dc57bb6b
    }
  },
  "bluetooth": {
    "required": "Le Bluetooth semble être désactivé.",
    "locationRequiredTitle": "La localisation est requise pour le Bluetooth LE.",
    "locationRequiredMessage": "Sur Android, il faut autoriser l’accès à la localisation pour afficher les appareils en Bluetooth LE.",
    "checkEnabled": "Merci d’activer le Bluetooth dans les Paramètres de votre téléphone."
  },
  "webview": {
    "noConnectionError": {
      "title": "Pas de connexion",
      "description": "Aucune connexion Internet détectée. Veuillez vérifier votre connexion et réessayer."
    }
  },
  "location": {
    "required": "Localisation requise",
    "open": "Ouvrir les paramètres de localisation",
    "disabled": "Ledger Live a besoin de la localisation pour coupler votre appareil en Bluetooth.",
    "noInfos": "Ledger n’utilise pas vos données de localisation."
  },
  "permissions": {
    "open": "Ouvrir autorisa. des apps"
  },
  "fees": {
    "speed": {
      "high": "Élevée",
      "standard": "Normale",
      "low": "Basse",
      "slow": "Lent",
      "medium": "Moyen",
      "fast": "Rapide",
      "custom": "Personnalisée",
      "blockCount": "{{blockCount}} blocs"
    }
  },
  "signout": {
    "confirm": "Voulez-vous vraiment vous déconnecter ?",
    "disclaimer": "Toutes les données du compte seront supprimées de votre téléphone.",
    "action": "Se déconnecter"
  },
  "auth": {
    "failed": {
      "biometrics": {
        "title": "Échec du déverrouillage {{biometricsType}}",
        "description": "Entrez votre mot de passe pour continuer",
        "authenticate": "Authentifiez-vous avec l’app Ledger Live."
      },
      "denied": "Auth Security n’a pas été activé car votre téléphone n’a pas pu s’authentifier.",
      "title": "Échec de l’authentification",
      "buttons": {
        "tryAgain": "Réessayer",
        "reset": "Réinitialiser"
      }
    },
    "unlock": {
      "biometricsTitle": "Authentifiez-vous avec l’app Ledger Live.",
      "title": "Bienvenue",
      "desc": "Entrez votre mot de passe pour continuer",
      "inputPlaceholder": "Saisissez votre mot de passe",
      "login": "Se connecter",
      "forgotPassword": "Mot de passe oublié"
    },
    "addPassword": {
      "placeholder": "Choisissez votre mot de passe.",
      "title": "Verrouillage par mot de passe"
    },
    "confirmPassword": {
      "title": "Confirmer le mot de passe",
      "placeholder": "Confirmez votre mot de passe."
    },
    "enableBiometrics": {
      "title": "{{biometricsType}}",
      "desc": "Déverrouillez avec {{biometricsType}}."
    }
  },
  "reset": {
    "title": "Désinstallez puis réinstallez Ledger Live",
    "description": "Merci de désinstaller puis réinstaller l’app sur votre téléphone pour supprimer les données de Ledger Live, y compris de comptes et paramètres.",
    "button": "Réinitialiser",
    "warning": "La réinitialisation de Ledger Live effacera l’historique des transactions de swap de tous vos comptes."
  },
  "graph": {
    "week": "1S",
    "month": "1M",
    "year": "1A",
    "all": "TOUT"
  },
  "carousel": {
    "title": "Fermer la bannière ?",
    "description": "Nous vous tiendrons informés de toute nouvelle annonce.",
    "confirm": "Confirmer",
    "undo": "Annuler",
    "banners": {
      "valentine": {
        "title": "Saint-Valentin",
        "description": "Frais réduits à l’achat et la vente"
      },
      "tour": {
        "title": "Découvrez l’app",
        "description": "Explorez Ledger Live et découvrez comment acheter, faire fructifier et sécuriser vos actifs.",
        "cta": "Parcourir"
      },
      "academy": {
        "title": "Ledger Academy",
        "description": "Tout ce qu’il faut absolument savoir sur la blockchain.",
        "cta": "Parcourir"
      },
      "stakeCosmos": {
        "title": "Staking sur Cosmos",
        "description": "Déléguez vos ATOM pour gagner des récompenses aujourd’hui."
      },
      "familyPack": {
        "title": "Family Pack",
        "description": "Pack de 3 Nano S à prix mini : parfaits comme cadeaux ou appareils de secours.",
        "cta": "Acheter maintenant"
      },
      "familyPackX": {
        "title": "Ledger Nano X Family Pack",
        "description": "Pack de 3 Nano X à prix mini : parfaits comme cadeaux ou appareils de secours.",
        "cta": "Économiser maintenant"
      },
      "buyCrypto": {
        "title": "Acheter des cryptos",
        "description": "Achetez plus de 50 cryptos avec nos partenaires.",
        "cta": "Acheter maintenant"
      },
      "swap": {
        "title": "Échanger des cryptos",
        "description": "Échangez plus de 100 cryptos et gardez le contrôle avec nos partenaires.",
        "cta": "Échanger maintenant"
      },
      "algorand": {
        "title": "Algorand",
        "description": "Gagnez des récompenses ALGO à chaque transaction."
      },
      "sell": {
        "title": "Vendre des cryptos",
        "description": "Vendez vos bitcoins sans sortir de Ledger Live."
      },
      "vote": {
        "title": "Voter avec votre Ledger",
        "description": "Votez directement depuis votre wallet Ledger."
      },
      "lending": {
        "title": "Prêter des cryptos",
        "description": "Prêtez vos actifs sur le protocole Compound."
      },
      "blackfriday": {
        "title": "BLACK FRIDAY",
        "description": "Bénéficiez de 40 % de réduction avec le code promo BLACKFRIDAY20"
      },
      "lido": {
        "title": "Staking d’ETH avec Lido",
        "description": "Gagnez des récompenses en mettant vos ETH en staking sur Lido.",
        "cta": "Staker dès aujourd’hui"
      },
      "market": {
        "title": "Marché des cryptos",
        "description": "Consultez les cours des cryptos et tendances du marché sans sortir de l’app.",
        "cta": "Parcourir"
      },
      "manageCard": {
        "title": "Lancement de la carte CL",
        "description": "Commandez et gérez votre carte CL, propulsée par Ledger.",
        "cta": "En savoir plus"
      },
      "discoverWeb3": {
        "title": "Découvrez le Web3",
        "description": "Explorez le Web3 en attendant de recevoir votre appareil.",
        "cta": "Découvrir"
      }
    }
  },
<<<<<<< HEAD
  "ratings": {
    "init": {
      "title": "Vous aimez Ledger Live ?",
      "description": "L’app vous plaît ou vous pensez que nous pouvons l’améliorer ? Vos commentaires sont indispensables pour nous.",
      "cta": {
        "enjoy": "C’est super",
        "disappointed": "Je suis déçu(e)",
        "notNow": "Pas maintenant"
      }
    },
    "enjoy": {
      "title": "Vous êtes super, vous aussi",
      "description": "Nous vous invitons à donner votre avis. Votre soutien nous est précieux et nous encourage à développer de nouvelles fonctionnalités.",
      "cta": {
        "rate": "Attribuez-nous 5 étoiles",
        "notNow": "Pas maintenant"
      }
    },
    "disappointed": {
      "title": "Aidez-nous à faire mieux",
      "description": "Notre mission est d’améliorer l’app, et vos commentaires nous aident à répondre à vos besoins.",
      "cta": {
        "sendFeedback": "Envoyer un commentaire",
        "notNow": "Pas maintenant"
=======
  "ratings" : {
    "init" : {
      "title" : "Que pensez-vous de l’app ?",
      "description" : "Vos commentaires nous aident à perfectionner Ledger Live.",
      "cta" : {
        "enjoy" : "Très satisfait(e)",
        "disappointed" : "Déçu(e)",
        "notNow" : "Pas maintenant"
      }
    },
    "enjoy" : {
      "title" : "Notez l’app",
      "description" : "Nous vous invitons à partager votre avis. Votre soutien nous est précieux et nous encourage à développer de nouvelles fonctionnalités.",
      "cta" : {
        "rate" : "Noter 5 étoiles",
        "notNow" : "Pas maintenant"
      }
    },
    "disappointed" : {
      "title" : "Aidez-nous à faire mieux",
      "description" : "Si vous avez besoin d’aide ou souhaitez être recontacté(e), n’hésitez pas à utiliser notre chat en direct :",
      "here" : "ici",
      "cta" : {
        "sendFeedback" : "Envoyer un commentaire",
        "notNow" : "Pas maintenant"
>>>>>>> dc57bb6b
      }
    },
    "disappointedDone": {
      "title": "Merci pour votre commentaire",
      "description": "Pour nous envoyer un commentaire supplémentaire ou demander de l’aide, écrivez-nous par email à ",
      "cta": {
        "done": "Terminé"
      }
    }
  },
  "buyDevice": {
    "0": {
      "title": "C’est votre argent. Prenez le contrôle.",
      "desc": "Prenez le contrôle et pilotez votre portefeuille de cryptos en toute liberté."
    },
    "1": {
      "title": "Accédez à la DeFi et aux NFT",
      "desc": "Interagissez en toute sécurité avec des applications DeFi de confiance directement depuis l’app."
    },
    "2": {
      "title": "Vos clés vers le Web3",
      "desc": "Achetez, vendez et échangez les cryptos les plus connues, via nos partenaires et en toute sécurité avec votre Ledger."
    },
    "3": {
      "title": "Une sécurité certifiée",
      "desc": "Nos produits sont les seuls wallets physiques dont la sécurité a été certifiée par l’Agence nationale de la cybersécurité."
    },
    "title": "Vous avez besoin d’un Ledger",
    "desc": "Pour votre sécurité, Ledger Live ne fonctionne qu’avec un appareil. Vous avez besoin d’un appareil pour continuer. ",
    "cta": "Acheter votre Ledger maintenant",
    "footer": "J’ai déjà un appareil, je veux le configurer",
    "bannerTitle": "Protégez vos cryptos et vos NFT",
    "bannerTitle2": "Vous aurez besoin d’un Nano pour le trading",
    "bannerSubtitle": "avec un appareil Ledger",
    "bannerButtonTitle": "Découvrez le Nano",
    "bannerButtonTitle2": "Achetez un appareil",
    "setupCta": "J’ai déjà un appareil, je veux le configurer"
  },
  "postBuyDeviceSetupNanoWall": {
    "title": "Avez-vous reçu votre appareil ?",
    "desc": "Une fois votre appareil reçu, vous pouvez commencer à le configurer via Ledger Live.",
    "cta": "Configurer mon appareil",
    "bannerTitle": "Avez-vous reçu votre appareil ?",
    "bannerCta": "Commencer la configuration",
    "continue": "Continuer"
  },
  "purchaseDevice": {
    "pageTitle": "Achetez un appareil",
    "debugDrawers": {
      "url": {
        "title": "Mettre à jour l’URL de l’iFrame",
        "subtitle": "Paramètres Debug",
        "cta": "Enregistrer"
      },
      "message": {
        "successTitle": "Transaction terminée",
        "errorTitle": "Erreur de transaction",
        "subtitle": "Message reçu",
        "type": "Type : {{type}}",
        "deviceId": "Identifiant de l’appareil : {{deviceId}}",
        "price": "Prix : {{price}}",
        "currency": "Monnaie : {{currency}}",
        "value": "Valeur : {{value}}"
      }
    }
  },
  "postBuyDevice": {
    "headerTitle": "Achat confirmé",
    "title": "Félicitations.",
    "desc": "Votre commande est en cours de traitement.\nVous recevrez bientôt votre Ledger. Vous trouverez la confirmation de commande dans votre boîte mail."
  },
  "discover": {
    "title": "Discover",
    "desc": "Explorez le monde du Web3 avec Ledger Live",
    "link": "En savoir plus",
    "sections": {
      "learn": {
        "title": "Apprendre",
        "desc": "Apprenez-en plus sur les cryptos, NFT, la sécurité numérique et bien plus."
      },
      "ledgerApps": {
        "title": "Apps",
        "desc": "Explorez les applications partenaires de Ledger en un seul endroit."
      },
      "earn": {
        "title": "Gagner",
        "desc": "Gagnez des récompenses passives et faites fructifier vos cryptos."
      },
      "mint" : {
        "title" : "Minter",
        "desc" : "Mintez et acquérez les NFT de collaborations exclusives sur [ L ] Market"
      }
    },
    "comingSoon": "Prochainement",
    "mostPopular": "Plus populaire"
  },
  "onboarding": {
    "stepWelcome": {
      "title": "Bienvenue sur Ledger",
      "subtitle": "La propriété numérique, sécurisée et simplifiée.",
      "start": "Commencer",
      "noDevice": "Pas encore d’appareil ?",
      "buy": "Achetez un {{fullDeviceName}}.",
      "terms": "En appuyant sur Commencer, vous acceptez nos",
      "termsLink": "Conditions d’utilisation",
      "privacyLink": "Politique de confidentialité",
      "and": "et"
    },
    "stepDoYouHaveALedgerDevice": {
      "title": "Avez-vous un Ledger ?",
      "subtitle": "Pour commencer",
      "yes": "Oui",
      "no": "Pas encore"
    },
    "postWelcomeStep": {
      "title": "À vous de choisir",
      "subtitle_yes": "Vous pouvez choisir de configurer votre Ledger ou commencer par explorer l’app.",
      "subtitle_no": "Vous pouvez commencer par explorer l’app ou choisir d’acheter un Nano X.",
      "noLedgerLink": "Je n’ai pas de Ledger et souhaite en acheter un",
      "setupLedger": {
        "title": "Configurer mon Ledger",
        "subtitle": "Nous vous guiderons à chaque étape pour sécuriser vos cryptos et vos NFT."
      },
      "buyNano": {
        "title": "Acheter un Ledger Nano X",
        "subtitle": "Les wallets physiques sont les seuls outils permettant de sécuriser vos actifs. "
      },
      "discoverLedger": {
        "title": "Explorez Ledger Live",
        "subtitle": "Découvrez l’app et tous ses avantages "
      }
    },
    "discoverLive": {
      "exploreWithoutADevice": "Explorer sans appareil",
      "buyALedgerNow": "Acheter un Ledger maintenant",
      "0": {
        "title": "Sécurisez tous vos crypto-actifs."
      },
      "1": {
        "title": "Gardez un œil sur les marchés."
      },
      "2": {
        "title": "Découvrez les apps et l’univers du Web3"
      },
      "3": {
        "title": "Protégez vos cryptos et vos NFT"
      }
    },
    "stepLanguage": {
      "title": "Choisir la langue",
      "cta": "Continuer",
      "warning": {
        "title": "À noter",
        "cta": "Compris",
        "desc": "Nous ajoutons des langues supplémentaires afin de faciliter vos premiers pas avec Ledger. L’expérience Ledger sera bientôt entièrement disponible dans plusieurs langues."
      }
    },
<<<<<<< HEAD
    "stepSelectDevice": {
      "title": "Sélectionnez votre appareil",
      "nanoS": "Nano S",
      "nanoSP": "Nano S Plus",
      "nanoX": "Nano X",
      "blue": "Blue",
      "chooseDevice": "Choisissez votre appareil"
    },
    "stepUseCase": {
      "title": "Bonjour",
      "or": "Ou",
      "firstUse": {
        "title": "Vous n’avez jamais utilisé votre Nano ?",
        "subTitle": "Configurer un nouveau Nano",
        "desc": "Commencez par configurer votre nouvel appareil.",
        "label": "30 min"
      },
      "devicePairing": {
        "title": "Vous avez déjà une phrase de récupération ?",
        "label": "Couplage de l’appareil",
        "subTitle": "Connecter votre Nano",
        "desc": "Si votre Nano est déjà configuré, connectez-le à l’app."
      },
      "desktopSync": {
        "title": "Vous avez déjà une phrase de récupération ?",
        "label": "Synchronisation avec un ordinateur",
        "subTitle": "Synchroniser vos cryptos à partir de Ledger Live pour l’ordinateur",
        "desc": "Vous utilisez déjà l’app Ledger Live pour l’ordinateur ? Synchronisez-la pour gérer vos cryptos depuis votre smartphone."
      },
      "restoreDevice": {
        "label": "Restauration d’un appareil",
        "subTitle": "Restaurer une phrase de récupération sur un nouvel appareil",
        "desc": "Utilisez une phrase de récupération existante pour restaurer vos clés privées sur votre nouveau Nano."
      },
      "recovery": "Vous avez déjà une phrase de récupération ?"
    },
    "stepNewDevice": {
      "0": {
        "label": "Les bases",
        "title": "Accédez à vos cryptos",
        "desc": "Vos crypto-actifs sont stockés sur la blockchain. Vous avez besoin d’une clé privée pour y accéder et les gérer.",
        "action": "Vous n’avez pas de Nano ? Découvrez l’application"
      },
      "1": {
        "label": "Les bases",
        "title": "Détenez votre clé privée",
        "desc": "Votre clé privée est stockée dans votre Nano. Vous devez être la seule personne à la posséder pour conserver le contrôle de votre argent."
      },
      "2": {
        "label": "Les bases",
        "title": "Restez hors ligne",
        "desc": "Achetez, vendez, gérez, échangez et gagnez des cryptos en toute sécurité sur Ledger Live. Vous devez valider chaque transaction de vos cryptos avec votre Nano."
      },
      "3": {
        "label": "Les bases",
        "title": "Validez vos transactions",
        "desc": "Votre Nano est un wallet physique de stockage à froid. Cela signifie que votre clé privée n’est jamais exposée sur Internet, même lorsque vous utilisez Ledger Live."
      },
      "4": {
        "label": "Les bases",
        "title": "Configurez votre Nano",
        "desc": "Commencez par configurer les paramètres de votre nouveau Nano."
      },
      "cta": "Configurer le Nano",
      "title": "LES BASES"
    },
    "stepSetupDevice": {
      "start": {
        "title": "Avant de démarrer la configuration :",
        "bullets": {
          "0": {
            "label": "Comptez 30 minutes et prenez votre temps."
=======
    "stepSelectDevice" : {
      "title" : "Sélectionnez votre appareil",
      "nanoS" : "Nano S",
      "nanoSP" : "Nano S Plus",
      "nanoX" : "Nano X",
      "blue" : "Blue",
      "chooseDevice" : "Choisissez votre appareil"
    },
    "stepUseCase" : {
      "title" : "Bonjour",
      "or" : "Ou",
      "firstUse" : {
        "title" : "Vous n’avez jamais utilisé votre Nano ?",
        "subTitle" : "Configurer un nouveau Nano",
        "desc" : "Commencez par configurer votre nouvel appareil.",
        "label" : "30 min"
      },
      "devicePairing" : {
        "title" : "Vous avez déjà une phrase de récupération ?",
        "label" : "Couplage de l’appareil",
        "subTitle" : "Connecter votre Nano",
        "desc" : "Si votre Nano est déjà configuré, connectez-le à l’app."
      },
      "desktopSync" : {
        "title" : "Vous avez déjà une phrase de récupération ?",
        "label" : "Synchronisation avec un ordinateur",
        "subTitle" : "Synchroniser vos cryptos à partir de Ledger Live pour l’ordinateur",
        "desc" : "Vous utilisez déjà l’app Ledger Live pour l’ordinateur ? Synchronisez-la pour gérer vos cryptos depuis votre smartphone."
      },
      "restoreDevice" : {
        "label" : "Restauration d’un appareil",
        "subTitle" : "Restaurer une phrase de récupération sur un nouvel appareil",
        "desc" : "Utilisez une phrase de récupération existante pour restaurer vos clés privées sur votre nouveau Nano."
      },
      "recovery" : "Vous avez déjà une phrase de récupération ?"
    },
    "stepNewDevice" : {
      "0" : {
        "label" : "Les bases",
        "title" : "Accédez à vos cryptos",
        "desc" : "Vos crypto-actifs sont stockés sur la blockchain. Vous avez besoin d’une clé privée pour y accéder et les gérer.",
        "action" : "Vous n’avez pas de Nano ? Découvrez l’application"
      },
      "1" : {
        "label" : "Les bases",
        "title" : "Détenez votre clé privée",
        "desc" : "Votre clé privée est stockée dans votre Nano. Vous devez être la seule personne à la posséder pour conserver le contrôle de votre argent."
      },
      "2" : {
        "label" : "Les bases",
        "title" : "Restez hors ligne",
        "desc" : "Achetez, vendez, gérez, échangez et gagnez des cryptos en toute sécurité sur Ledger Live. Vous devez valider chaque transaction en cryptos avec votre Nano."
      },
      "3" : {
        "label" : "Les bases",
        "title" : "Validez vos transactions",
        "desc" : "Votre Nano est un wallet physique de stockage à froid. Cela signifie que votre clé privée n’est jamais exposée sur Internet, même lorsque vous utilisez Ledger Live."
      },
      "4" : {
        "label" : "Les bases",
        "title" : "Configurez votre Nano",
        "desc" : "Commencez par configurer les paramètres de votre nouveau Nano."
      },
      "cta" : "Configurer le Nano",
      "title" : "LES BASES"
    },
    "stepSetupDevice" : {
      "start" : {
        "title" : "Avant de démarrer la configuration :",
        "bullets" : {
          "0" : {
            "label" : "Comptez 30 minutes et prenez votre temps."
>>>>>>> dc57bb6b
          },
          "1": {
            "label": "Prenez un stylo et un papier pour écrire."
          },
          "2": {
            "label": "Assurez-vous d’être seul(e) dans environnement sûr et calme."
          }
        },
        "cta": "Continuer",
        "warning": {
          "title": "Prenez votre temps",
          "desc": "Suivez attentivement les instructions de l’app à chaque étape.",
          "ctaText": "Compris"
        }
      },
      "setup": {
        "bullets": {
          "0": {
            "title": "Allumer le Nano",
            "nanoX": {
              "label": "Allumez votre appareil en appuyant sur le bouton noir pendant 1 seconde."
            },
            "nanoS": {
              "label": "Allumez votre appareil en le connectant au port USB de votre téléphone."
            },
            "nanoSP": {
              "label": "Allumez votre appareil en le connectant au port USB de votre téléphone."
            },
            "blue": {
              "label": "Allumez votre appareil en le connectant au port USB de votre téléphone et en appuyant sur le bouton de mise en marche."
            }
          },
          "1": {
            "title": "Naviguer",
            "label": "Apprenez à interagir avec votre appareil. Lisez les instructions à l’écran."
          },
          "2": {
            "title": "Choisir \"Set up as new device\"",
            "label": "Appuyez simultanément sur les deux boutons pour valider."
          },
          "3": {
            "title": "Suivre les instructions",
            "label": "Revenez ici afin de suivre les instructions relatives à votre code PIN."
          }
        },
        "cta": "Étape suivante"
      },
      "pinCode": {
        "title": "Code PIN",
        "desc": "Le code PIN est votre première couche de sécurité. Il protège l’accès physique à votre Nano et à vos clés privées. Votre code PIN doit comporter 4 à 8 chiffres.",
        "checkboxDesc": "Je comprends que je dois choisir mon code PIN moi-même et le garder secret.",
        "cta": "Configurer le code PIN"
      },
      "pinCodeSetup": {
        "bullets": {
          "0": {
            "title": "Choisir un code PIN",
            "label": "Appuyez sur le bouton gauche ou droit pour changer le chiffre. Appuyez sur les deux boutons simultanément pour confirmer. Sélectionnez <1></1> pour confirmer votre code PIN. Sélectionnez <2></2> pour effacer un chiffre.",
            "desc": "Appuyez sur le bouton gauche ou droit pour changer le chiffre. Appuyez sur les deux boutons simultanément pour confirmer. Sélectionnez <validIcon></validIcon> pour confirmer votre code PIN. Sélectionnez <cancelIcon></cancelIcon> pour effacer un chiffre."
          },
          "1": {
            "title": "Confirmer le code PIN",
            "label": "Saisissez à nouveau votre code PIN pour le confirmer.",
            "desc": "Saisissez à nouveau votre code PIN pour le confirmer."
          }
        },
        "infoModal": {
          "title": "Protéger votre code PIN",
          "bullets": {
            "0": {
              "label": "Choisissez toujours votre propre code PIN."
            },
            "1": {
              "label": "Entrez toujours votre code PIN à l’abri des regards."
            },
            "2": {
              "label": "Modifiez votre code PIN si nécessaire."
            },
            "3": {
              "label": "Trois saisies erronées du code PIN à la suite réinitialisent l’appareil."
            },
            "4": {
              "label": "N’utilisez jamais un code PIN facile à deviner comme 0000, 123456 ou 55555555."
            },
            "5": {
              "label": "Ne partagez jamais votre code PIN avec qui que ce soit. Pas même Ledger."
            },
            "6": {
              "label": "N’utilisez jamais un code PIN que vous n’avez pas choisi vous-même."
            },
            "7": {
              "label": "Ne sauvegardez jamais votre code PIN sur un ordinateur ou un téléphone."
            }
          }
        },
        "cta": "Étape suivante"
      },
      "recoveryPhrase": {
        "title": "Phrase de récupération",
        "desc": "Votre phrase de récupération (\"recovery phrase\") est une liste secrète de 24 mots qui sauvegarde vos clés privées.",
        "desc_1": "Votre Nano génère une phrase de récupération unique. Ledger ne conserve pas de copie de celle-ci.",
        "cta": "Étape suivante",
        "checkboxDesc": "Je comprends que si je perds cette phrase de récupération, je ne pourrais plus accéder à mes cryptos au cas où je n’ai plus accès à mon Nano."
      },
      "recoveryPhraseSetup": {
        "infoModal": {
          "title": "Comment fonctionne une phrase de récupération ?",
          "desc": "Votre phrase de récupération fonctionne comme une clé principale unique. Votre appareil Ledger l’utilise pour calculer les clés privées de chaque crypto-actif que vous possédez.",
          "desc_1": "Pour récupérer l’accès à vos cryptos, n’importe quel wallet peut utiliser votre phrase de récupération pour retrouver vos clés privées.",
          "link": "En savoir plus sur la phrase de récupération",
          "title_1": "Qu’arrive-t-il si je perds l’accès à mon Nano ?",
          "bullets": {
            "0": {
              "label": "Achetez un nouveau wallet physique."
            },
            "1": {
              "label": "Sélectionnez \"Restaurer une phrase de récupération sur un nouvel appareil\" dans Ledger Live."
            },
            "2": {
              "label": "Entrez votre phrase de récupération sur votre nouvel appareil pour récupérer l’accès à vos cryptos."
            }
          }
        },
        "bullets": {
          "0": {
            "title": "Utiliser votre feuille de récupération",
            "label": "Prenez la feuille de récupération vierge incluse avec votre Nano. Contactez l’Assistance Ledger si la feuille de récupération fournie n’était pas vierge."
          },
          "1": {
            "title": "Faites pareil pour tous les mots.",
            "label": "Écrivez en position 1 sur la feuille de récupération le mot n°1 (\"Word #1\") affiché en gras sur votre Nano. Puis appuyez sur le bouton droit de votre Nano pour voir le mot n°2 (\"Word #2\" en gras) et écrivez-le en position 2.",
            "label_1": "Faites cela pour tous les mots affichés en gras en respectant scrupuleusement l’ordre et l’orthographe. Appuyez sur le bouton gauche de votre Nano pour vérifier et ne pas faire d’erreur."
          },
          "2": {
            "title": "Confirmer votre phrase de récupération",
            "label": "Appuyez sur le bouton droit pour faire défiler les mots jusqu’à ce que vous trouviez le mot n°1 (\"Word #1\"). Validez en appuyant sur les deux boutons."
          },
          "3": {
            "title": "Faites pareil pour tous les mots."
          }
        },
<<<<<<< HEAD
        "cta": "Confirmer votre phrase de récupération",
        "nextStep": "Étape suivante"
      },
      "hideRecoveryPhrase": {
        "title": "Cacher votre phrase de récupération",
        "desc": "Votre phrase de récupération est votre seule façon d’accéder à vos cryptos si vous ne pouvez plus utiliser votre Nano. La garder en lieu sûr est crucial.",
        "bullets": {
          "0": {
            "label": "Saisissez ces mots uniquement sur un wallet physique, pas sur un ordinateur ni sur un téléphone."
=======
        "cta" : "Confirmer votre phrase de récupération",
        "nextStep" : "Étape suivante"
      },
      "hideRecoveryPhrase" : {
        "title" : "Cachez votre phrase de récupération",
        "desc" : "Votre phrase de récupération est votre seule façon d’accéder à vos cryptos si vous ne pouvez plus utiliser votre Nano. La garder en lieu sûr est crucial.",
        "bullets" : {
          "0" : {
            "label" : "Saisissez ces mots uniquement sur un wallet physique, pas sur un ordinateur ni sur un téléphone."
>>>>>>> dc57bb6b
          },
          "1": {
            "label": "Ne partagez jamais vos 24 mots avec qui que ce soit. Pas même Ledger."
          }
        },
        "cta": "Fermer",
        "finalCta": "Compris",
        "infoModal": {
          "label": "Apprendre à cacher votre phrase de récupération",
          "title": "Cacher votre phrase de récupération",
          "bullets": {
            "0": {
              "label": "Ne la saisissez <bold>jamais</bold> sur un ordinateur, téléphone ou autre appareil. Ne la prenez pas en photo."
            },
            "1": {
              "label": "Ne la partagez <bold>jamais</bold> avec qui que ce soit."
            },
            "2": {
              "label": "Conservez-la <bold>toujours</bold> en lieu sûr à l’abri des regards."
            },
            "3": {
              "label": "Ledger ne vous demandera jamais votre phrase de récupération."
            },
            "4": {
              "label": "Si quelqu’un vous la demande, ne la donnez pas. Partez du principe que c’est une arnaque."
            }
          }
        },
        "warning": {
          "title": "Faites le quiz",
          "desc": "Répondez à 3 questions rapides pour mieux comprendre votre wallet physique.",
          "cta": "Répondre aux questions"
        }
      }
    },
    "stepRecoveryPhrase": {
      "importRecoveryPhrase": {
        "title": "Avec une phrase de récupération",
        "desc": "Utilisez votre phrase de récupération afin de restaurer, remplacer ou sauvegarder votre wallet physique Ledger.",
        "desc_1": "Votre Nano va restaurer vos clés privées pour vous permettre d’accéder à vos cryptos et de les gérer.",
        "cta": "Je suis prêt(e)",
        "warning": {
          "title": "N’utilisez que les phrases de récupération générées par un appareil Ledger.",
          "desc": "Ledger ne peut pas garantir la sécurité des phrases de récupération fournies par des tiers. Si votre phrase de récupération n’a pas été générée par un appareil Ledger, nous recommandons de configurer votre Nano comme un nouvel appareil.",
          "cta": "Compris"
        },
        "nextStep": "Étape suivante",
        "bullets": {
          "0": {
            "title": "Allumer le Nano",
            "nanoX": {
              "label": "Allumez votre appareil en appuyant sur le bouton noir pendant 1 seconde."
            },
            "nanoS": {
              "label": "Allumez votre appareil en le connectant au port USB de votre téléphone."
            },
            "nanoSP": {
              "label": "Allumez votre appareil en le connectant au port USB de votre téléphone."
            },
            "blue": {
              "label": "Allumez votre appareil en le connectant au port USB de votre téléphone et en appuyant sur le bouton de mise en marche."
            }
          },
          "1": {
            "title": "Naviguer",
            "label": "Apprenez à interagir avec votre appareil. Lisez les instructions à l’écran."
          },
          "2": {
            "title": "Choisir \"Restore from recovery phrase\"",
            "label": "Appuyez simultanément sur les deux boutons pour valider."
          },
          "3": {
            "title": "Suivre les instructions",
            "label": "Revenez ici afin de suivre les instructions relatives à votre code PIN."
          }
        }
      },
      "existingRecoveryPhrase": {
        "title": "Saisir votre phrase de récupération",
        "paragraph1": "Votre phrase de récupération (\"recovery phrase\") est la liste secrète de mots que vous avez mise en lieu sûr après avoir configuré votre nouveau wallet.",
        "paragraph2": "Ledger ne conserve pas de copie de votre phrase de récupération.",
        "checkboxDesc": "Je comprends que si je perds ma phrase de récupération, je ne pourrais plus accéder à mes cryptos au cas où je n’ai plus accès à mon Nano.",
        "bullets": {
          "0": {
            "title": "Prendre votre phrase de récupération"
          },
          "1": {
            "title": "Choisir la longueur de votre phrase de récupération",
            "label": "Sélectionnez \"24 words\" (24 mots), \"18 words\" (18 mots) ou \"12 words\" (12 mots). Vous devez entrer tous les mots de votre phrase de récupération."
          },
          "2": {
            "title": "Saisir le mot n°1 (\"Word #1\")",
            "label": "Saisissez les premières lettres du \"Word #1\" (Mot n°1) en les sélectionnant avec le bouton droit ou gauche.  Appuyez sur les deux boutons pour valider chaque lettre."
          },
          "3": {
            "title": "Valider le mot n°1 (\"Word #1\")",
            "label": "Naviguez jusqu’au mot n°1 (\"Word #1\"). Appuyez sur les deux boutons pour valider."
          },
          "4": {
            "title": "Faites pareil pour tous les mots."
          }
        },
        "nextStep": "Étape suivante"
      }
    },
    "stepPairNew": {
      "nanoX": {
        "title": "Couplez votre Nano",
        "desc": "C’est la première fois que vous configurez votre Nano sur ce téléphone. Appairons rapidement votre appareil.",
        "cta": "Coupler mon Nano"
      },
      "nanoS": {
        "title": "Connectez votre Nano",
        "desc": "C’est la première fois que vous configurez votre Nano sur ce smartphone. Connectons rapidement votre appareil.",
        "cta": "Connecter mon Nano"
      },
      "nanoSP": {
        "title": "Connectez votre Nano",
        "desc": "C’est la première fois que vous configurez votre Nano sur ce smartphone. Connectons rapidement votre appareil.",
        "cta": "Connecter mon Nano"
      },
      "blue": {
        "title": "Connectez votre Blue",
        "desc": "C’est la première fois que vous configurez votre Blue sur ce smartphone. Connectons rapidement votre appareil.",
        "cta": "Connecter mon Blue"
      },
      "infoModal": {
        "title": "Où trouver le nom de mon appareil ?",
        "desc": "Sur votre appareil, sélectionnez Settings > General > Device Name (Réglages > Général > Nom de l’appareil).",
        "title_1": "Comment configurer la connexion Bluetooth ?",
        "title_2": "Comment utiliser mon Nano X sans le Bluetooth ?",
        "desc_1": "Utilisez un <1>câble OTG</1> pour connecter votre Ledger Nano X à votre smartphone Android (iOS non pris en charge). Gérez vos cryptos avec Ledger Live pour le mobile ou toute autre app (Web) compatible.",
        "bullets": {
          "0": {
            "label": "Assurez-vous que le Bluetooth est activé sur votre smartphone et sur votre Ledger Nano X. Le tableau de bord (écran d’accueil) doit être ouvert sur votre Nano X."
          },
          "1": {
            "label": "<1>{{Os}}</1> : dans les paramètres de votre téléphone, assurez-vous que Ledger Live a l’autorisation d’accéder à votre localisation. Ledger Live n’utilise jamais vos informations de localisation : c’est nécessaire pour accéder au Bluetooth sur {{Os}}."
          },
          "2": {
            "label": "En cas de problème de couplage Bluetooth, jetez un œil à cet article :",
            "link": "Résoudre les problèmes de connexion"
          }
        }
      },
      "errorInfoModal": {
        "title": "Vous rencontrez des difficultés ?",
        "title_1": "Sur Android",
        "title_2": "Mettez à jour la version d’Android de votre téléphone.",
        "desc": "Si vous rencontrez des problèmes de Bluetooth avec votre Nano X, supprimez le couplage et oubliez le Nano X sur votre téléphone. Puis réessayez de l’appairer.",
        "desc_1": "La demande de couplage Bluetooth peut prendre du temps à s’afficher. Vérifiez et confirmez le code de couplage à la fois sur votre Nano X et votre téléphone.",
        "desc_2": "Vérifiez dans les paramètres Bluetooth de votre téléphone que le Nano X est détecté. S’il n’est pas détecté, assurez-vous d’avoir bien activé le Bluetooth sur votre Nano X.",
        "desc_3": "Localisation",
        "desc_4": "Si le Nano X n’est pas détecté dans votre app mobile lorsque vous tentez de le coupler, essayez ceci :",
        "desc_5": "L’app mobile Ledger vous demande d’autoriser l’accès à la localisation si ce n’est pas déjà fait. Sur quelques modèles de téléphone, cela n’est pas toujours bien détecté. L’app mobile Ledger n’utilise jamais vos informations de localisation. Le Bluetooth requiert simplement cette autorisation sur Android.",
        "desc_6": "Certains utilisateurs ont signalé avoir réglé leurs problèmes de connexion en mettant à jour la version d’Android de leur téléphone. Vérifiez auprès du fabricant de votre téléphone si une mise à jour est disponible.",
        "link": "En savoir plus",
        "bullets": {
          "0": {
            "label": "Dans les Paramètres de votre téléphone Android, appuyez sur l’app Ledger Live."
          },
          "1": {
            "label": "Autorisez l’accès à la localisation."
          },
          "2": {
            "label": "Ouvrez l’app Ledger Live."
          },
          "3": {
            "label": "Vérifiez si votre Nano X est bien détecté."
          }
        }
      }
    },
    "stepImportAccounts": {
      "title": "Synchroniser vos cryptos depuis un ordinateur",
      "desc": "Si vous gérez déjà vos cryptos dans l’app Ledger Live pour l’ordinateur, vous pouvez synchroniser pour les gérer depuis votre téléphone.",
      "cta": "Je suis prêt(e) à scanner",
      "bullets": {
        "0": {
          "label": "Sur Ledger Live pour l’ordinateur, allez dans <1>Paramètres > Comptes > Exporter les comptes</1>."
        },
        "1": {
          "label": "Scannez le code QR avec votre téléphone."
        },
        "2": {
          "label": "Sélectionnez les comptes de cryptos à importer."
        }
      },
      "warning": {
        "title": "Vos apps pour l’ordinateur et pour le mobile doivent être synchronisées manuellement.",
        "desc": "Ledger Live respecte votre vie privée et stocke vos données localement. Si vous modifiez vos comptes ou paramètres sur votre téléphone, vous devez le faire aussi sur votre ordinateur, et inversement. Vos transactions restent synchronisées avec la blockchain.",
        "cta": "Compris"
      }
    },
    "stepSetupPin": {
      "step1": "Allumez votre {{fullDeviceName}} et suivez les instructions.",
      "step1-nanoS": "Connectez votre {{fullDeviceName}} à votre téléphone à l’aide d’un câble OTG.",
      "step2": "Appuyez sur les deux boutons simultanément pour choisir \"<1><1>Set up as new device</1></1>\" (Configurer un nouvel appareil).",
      "step2-restore": "Appuyez sur les deux boutons simultanément pour choisir \"<1><1>Restore from recovery phrase</1></1>\" (Restaurer à partir d’une phrase de récupération).",
      "step3": "Appuyez sur le bouton gauche ou droit pour choisir un chiffre. Appuyez sur les deux boutons simultanément pour confirmer.",
      "step4prefix": "Sélectionner ",
      "step4suffix1": " pour confirmer votre code PIN.",
      "step4suffix2": " pour effacer le dernier chiffre.",
      "modal": {
        "step1": "Choisissez toujours <1><1>votre propre code PIN</1></1>.",
        "step2": "Utilisez 8 chiffres pour plus de sécurité.",
        "step3": "N’utilisez jamais un appareil dont le code PIN ou la phrase de récupération a déjà été configuré."
      }
    },
    "stepWriteRecovery": {
      "step1": "Écrivez le <1><1>mot n°1</1></1> (\"Word #1\") en position 1 sur une feuille de récupération vierge",
      "step2": "Appuyez sur le bouton droit et continuez à écrire vos 24 mots sur votre feuille.",
      "step3": "Confirmez chaque mot de votre phrase de récupération : sélectionnez-le puis confirmez en appuyant sur les deux boutons simultanément.",
      "modal": {
        "step1": "Conservez votre phrase de récupération de 24 mots en lieu sûr et à l’abri des regards.",
        "step2": "Assurez-vous d’être bien la seule personne à avoir votre phrase de récupération.",
        "step3": "Ledger ne sauvegarde pas votre phrase de récupération.",
        "step4": "N’utilisez jamais un appareil dont le code PIN ou phrase de récupération a déjà été configuré."
      }
    },
    "stepPassword": {
      "desc": "Définissez un mot de passe pour protéger vos données Ledger Live sur votre téléphone.",
      "descConfigured": "Verrouillage par mot de passe bien activé",
      "setPassword": "Définir le mot de passe",
      "modal": {
        "step1": "Gardez votre mot de passe en sécurité. Ne le partagez pas.",
        "step2": "Gardez votre mot de passe en sécurité. Si vous le perdez, vous devrez réinitialiser Ledger Live et réinstaller vos comptes.",
        "step3": "La réinitialisation de Ledger Live n’a pas d’effet sur vos crypto-actifs."
      }
    },
    "stepFinish": {
      "title": "Votre appareil est prêt.",
      "readOnlyTitle": "Et voilà !",
      "desc": "Installez des apps sur votre appareil et gérez votre portefeuille.",
      "cta": "Ouvrir Ledger Live"
    },
    "quizz": {
      "label": "Quiz",
      "modal": {
        "success": "Félicitations !",
        "fail": "Incorrect"
      },
      "coins": {
        "title": "Les cryptos sécurisées par mon appareil Ledger sont stockées :",
        "answers": {
          "correct": "Sur la blockchain",
          "wrong": "Sur mon Nano"
        },
        "modal": {
          "text": "Vos cryptos sont toujours stockées sur la blockchain. Votre wallet physique ne détient que votre clé privée, qui vous donne accès à vos cryptos.",
          "cta": "Question suivante"
        }
      },
      "recoveryPhrase": {
        "title": "Si ma phrase de récupération n’est plus en sécurité ou que quelqu’un la connaît :",
        "answers": {
          "correct": "Mes cryptos ne sont plus en sécurité et je dois les transférer en lieu sûr.",
          "wrong": "Pas de souci, Ledger m’en enverra une copie."
        },
        "modal": {
          "text": "Toute personne qui connaît votre phrase de récupération peut voler vos crypto-actifs.\nSi vous la perdez, vous devez rapidement mettre vos cryptos en lieu sûr.",
          "cta": "Question suivante"
        }
      },
      "privateKey": {
        "title": "Lorsque je connecte mon Nano à l’app Ledger Live, ma clé privée est :",
        "answers": {
          "correct": "Toujours hors ligne",
          "wrong": "Brièvement connectée à Internet"
        },
        "modal": {
          "text": "Votre clé privée reste hors ligne au sein de votre wallet physique. Même connectée à votre Nano, l’app Ledger Live ne peut pas accéder à votre clé privée. Vous devez autoriser personnellement chaque transaction sur votre appareil.",
          "cta": "Finir le quiz"
        }
      },
      "final": {
        "successTitle": "Vous êtes déjà pro.",
        "successText": "Vous connaissez les précautions à adopter pour gérer vos cryptos en toute sécurité. Il ne vous reste qu’à connecter votre appareil.",
        "failTitle": "Vous êtes sur le point de passer pro...",
        "failText": "Pas d’inquiétude, Ledger sera là pour vous guider. Vous vous sentirez bientôt parfaitement à l’aise pour bien protéger vos cryptos. Il ne vous reste qu’à connecter votre appareil.",
        "cta": "Étape suivante"
      },
      "nextQuestion": "Question suivante",
      "finish": "Finir le quiz"
    },
    "warning": {
      "recoveryPhrase": {
        "title": "N’utilisez jamais une phrase de récupération que vous n’avez pas générée vous-même.",
        "desc": "Vous devez être la seule personne à configurer le code PIN et la phrase de récupération de votre wallet Ledger. Si vous avez reçu un appareil avec une phrase de récupération fournie ou un code PIN déjà configuré, n’utilisez pas l’appareil et contactez l’Assistance Ledger.",
        "supportLink": "Contacter l’Assistance"
      },
      "seed": {
        "title": "Vérifiez le contenu de votre coffret.",
        "desc": "Si votre {{deviceName}} est livré avec un code PIN ou une phrase de récupération, l’utiliser présente un risque. Contactez l’Assistance Ledger.",
        "warning": "Utilisez uniquement la phrase de récupération affichée par votre appareil Ledger lors de sa configuration.",
        "continueCTA": "Continuer",
        "contactSupportCTA": "Contacter l’Assistance"
      }
    }
  },
  "tabs": {
    "portfolio": "Wallet",
    "accounts": "Comptes",
    "transfer": "Transfert",
    "manager": "My Ledger",
    "settings": "Paramètres",
    "platform": "Apps Live",
    "discover": "Discover",
    "nanoX": "Nano X",
    "market": "Marché",
    "learn": "Apprendre"
  },
  "learn": {
    "pageTitle": "Apprendre",
    "sectionShows": "Séries",
    "sectionVideo": "Vidéos",
    "sectionPodcast": "Podcasts",
    "sectionArticles": "Articles"
  },
  "portfolio": {
    "totalBalance": "Solde total",
    "syncError": "Erreur de synchronisation",
    "syncFailed": "Échec de la synchronisation",
    "syncPending": "Synchronisation...",
    "transactionsPendingConfirmation": {
      "title": "Solde non synchronisé",
      "desc": "Certaines transactions ne sont pas encore confirmées. Elles apparaîtront dans votre solde et seront disponibles une fois confirmées."
    },
    "emptyState": {
      "noAppsTitle": "Installer une app sur mon appareil",
      "noAppsDesc": "Installez des apps sur votre wallet avant d’ajouter des comptes dans Ledger Live. Allez dans le Gestionnaire pour installer des apps.",
      "noAccountsTitle": "Vous n’avez aucun compte.",
      "noAccountsDesc": "Ajoutez des comptes à votre Portefeuille.",
      "buttons": {
        "import": "Ajouter un actif",
        "buy": "Acheter",
        "manager": "Installer des apps",
        "managerSecondary": "Installer des apps sur mon wallet"
      },
      "addAccounts": {
        "addAccounts": "Ajouter un actif",
        "title": "Commencer",
        "description": "Vous pouvez acheter des cryptos auprès de nos partenaires ou configurer votre wallet."
      }
    },
    "noOpState": {
      "title": "Pas encore d’opérations ?",
      "desc": "Il vous suffit d’envoyer des crypto-actifs à votre adresse bénéficiaire et d’attendre que l’app se synchronise."
    },
    "recommended": {
      "title": "Recommandé"
    },
    "topGainers": {
      "title": "Palmarès marché (24H)",
      "seeMarket": "Tout afficher"
    }
  },
  "addAccountsModal": {
    "ctaAdd": "Ajouter des comptes",
    "ctaImport": "Importer les comptes de l’ordinateur",
    "title": "Ajouter une crypto",
    "description": "Vous pouvez choisir d’ajouter des cryptos directement avec votre Ledger, ou les importer depuis Ledger Live pour l’ordinateur.",
    "add": {
      "title": "Avec votre Ledger",
      "description": "Ajoutez ou importez des actifs avec votre Ledger."
    },
    "import": {
      "title": "Importer depuis l’ordinateur",
      "description": "Importez vos actifs depuis Ledger Live pour l’ordinateur."
    }
  },
  "byteSize": {
    "bytes": "{{size}} octets",
    "kbUnit": "{{size}} Ko",
    "mbUnit": "{{size}} Mo"
  },
  "numberCompactNotation": {
    "d": "",
    "K": "k",
    "M": "M",
    "B": "Md",
    "T": "billions",
    "Q": "billiards",
    "Qn": "trillions"
  },
  "time": {
    "day": "1J",
    "week": "1S",
    "month": "1M",
    "year": "1A",
    "all": "TOUT",
    "since": {
      "day": "hier",
      "week": "semaine dernière",
      "month": "mois dernier",
      "year": "année dernière"
    }
  },
  "orderOption": {
    "choices": {
      "name|asc": "Nom A-Z",
      "name|desc": "Nom Z-A",
      "balance|asc": "Solde croissant",
      "balance|desc": "Solde décroissant"
    }
  },
  "operations": {
    "types": {
      "IN": "Reçu",
      "NFT_IN": "NFT reçu",
      "OUT": "Envoyé",
      "NFT_OUT": "NFT envoyé",
      "CREATE": "Créé",
      "REVEAL": "Révélé",
      "DELEGATE": "Délégué",
      "UNDELEGATE": "Délégation interrompue",
      "REDELEGATE": "Redélégué",
      "VOTE": "Voté",
      "FREEZE": "Gelé",
      "UNFREEZE": "Dégelé",
      "REWARD": "Récompense demandée",
      "FEES": "Frais",
      "OPT_IN": "Activé",
      "OPT_OUT": "Désactivé",
      "CLOSE_ACCOUNT": "Compte fermé",
      "SUPPLY": "Déposé",
      "REDEEM": "Retiré",
      "APPROVE": "Activé",
      "BOND": "Lié",
      "UNBOND": "Délié",
      "REWARD_PAYOUT": "Récompense",
      "SLASH": "Slashé",
      "WITHDRAW_UNBONDED": "Retiré",
      "NOMINATE": "Nomination",
      "CHILL": "Retirer les nominations",
      "SET_CONTROLLER": "Définir contrôleur"
    }
  },
  "operationDetails": {
    "title": "Détails de la transaction",
    "account": "Compte",
    "date": "Date",
    "confirmed": "Confirmée",
    "notConfirmed": "Non confirmée",
    "failed": "Échec",
    "fees": "Frais de réseau",
    "noFees": "Aucun frais",
    "from": "De",
    "to": "À",
    "identifier": "Identifiant de la transaction",
    "viewOperation": "Dans l’explorateur",
    "whatIsThis": "À quoi correspond cette opération ?",
    "seeAll": "Tout afficher",
    "seeLess": "Afficher moins",
    "viewInExplorer": "Dans l’explorateur",
    "sending": "Envoi en cours…",
    "receiving": "Réception en cours…",
    "tokenOperations": "Opérations de tokens",
    "subAccountOperations": "Opérations du sous-compte",
    "internalOperations": "Opérations internes",
    "tokenModal": {
      "desc": "Cette opération est liée aux opérations de tokens suivantes"
    },
    "details": "Détails sur {{ currency }}",
    "extra": {
      "resource": "Ressource",
      "frozenAmount": "Montant gelé",
      "unfreezeAmount": "Dégeler le montant",
      "address": "Adresse",
      "votes": "Votes ({{number}})",
      "votesAddress": "<0>{{votes}}</0> pour <2>{{name}}</2>",
      "validators": "Validateurs",
      "delegated": "Délégué ({{amount}})",
      "delegatedTo": "Délégué à",
      "delegatedAmount": "Montant délégué",
      "redelegated": "Redélégué ({{amount}})",
      "redelegatedFrom": "Redéléguée de",
      "redelegatedTo": "Redéléguée à",
      "redelegatedAmount": "Montant redélégué",
      "undelegated": "Délégation interrompue ({{amount}})",
      "undelegatedFrom": "Délégation interrompue de",
      "undelegatedAmount": "Montant de la délégation interrompue",
      "rewardFrom": "Récompense de",
      "rewardAmount": "Montant touché",
      "memo": "Mémo",
      "assetId": "Identifiant de l’actif",
      "rewards": "Récompenses gagnées",
      "bondedAmount": "Montant lié",
      "unbondedAmount": "Montant délié",
      "withdrawUnbondedAmount": "Retirer le montant délié",
      "palletMethod": "Méthode",
      "transferAmount": "Montant transféré",
      "validatorsCount": "Validateurs ({{number}})",
      "storageLimit": "Limite de stockage",
      "gasLimit": "Limite de gaz",
      "id": "Identifiant (ID)"
    },
    "multipleAddresses": "Pourquoi plusieurs adresses ?",
    "tokenName": "Nom du token",
    "collectionContract": "Contrat du token",
    "tokenId": "Identifiant token (NFT)",
    "quantity": "Montant"
  },
  "operationList": {
    "noOperations": "Aucune opération",
    "noMoreTransactions": "Aucune autre transaction"
  },
  "selectableAccountsList": {
    "deselectAll": "Tout désélectionner",
    "selectAll": "Tout sélectionner",
    "tokenCount": "+1 token",
    "tokenCount_plural": "+{{count}} tokens",
    "subaccountCount": "+1 sous-compte",
    "subaccountCount_plural": "+{{count}} sous-comptes"
  },
<<<<<<< HEAD
  "account": {
    "tokens": {
      "contractAddress": "Adresse du contrat",
      "viewInExplorer": "Dans l’explorateur",
      "seeMore": "Afficher plus de tokens",
      "seeLess": "Afficher moins de tokens",
      "addTokens": "Token",
      "howTo": "Pour ajouter des comptes de tokens, il vous suffit de <0>les recevoir</0> sur votre <1>adresse {{currency}}</1>.",
      "algorand": {
        "contractAddress": "Adresse du contrat",
        "viewInExplorer": "Dans l’explorateur",
        "seeMore": "Voir plus d’ASA",
        "seeLess": "Voir moins d’ASA",
        "addTokens": "Ajouter des ASA",
        "howTo": "Vous pouvez ajouter des actifs à votre compte Algorand.",
        "addAsa": "Ajouter des ASA (actif)",
        "howAsaWorks": "Le fonctionnement des ASA (actif)"
=======
  "account" : {
    "tokens" : {
      "contractAddress" : "Adresse du contrat",
      "viewInExplorer" : "Dans l’explorateur",
      "seeMore" : "Afficher plus de tokens",
      "seeLess" : "Afficher moins de tokens",
      "addTokens" : "Token",
      "howTo" : "Pour ajouter des comptes de tokens, il vous suffit de <0>les recevoir</0> sur votre <1>adresse {{currency}}</1>.",
      "algorand" : {
        "contractAddress" : "Adresse du contrat",
        "viewInExplorer" : "Dans l’explorateur",
        "seeMore" : "Voir plus d’ASA",
        "seeLess" : "Voir moins d’ASA",
        "addTokens" : "Ajouter des ASA",
        "howTo" : "Vous pouvez ajouter des actifs à votre compte Algorand.",
        "addAsa" : "Ajouter des ASA (actif)",
        "howAsaWorks" : "Le fonctionnement des ASA (actif)"
      },
      "stellar" : {
        "seeMore" : "Afficher plus d’actifs",
        "seeLess" : "Afficher moins d’actifs",
        "addTokens" : "Ajouter des actifs",
        "howTo" : "Vous pouvez ajouter des actifs à votre compte Stellar",
        "addAsset" : "Ajouter un actif"
>>>>>>> dc57bb6b
      }
    },
    "subaccounts": {
      "seeMore": "Voir plus de sous-comptes",
      "seeLess": "Voir moins de sous-comptes"
    },
    "send": "Envoyer",
    "receive": "Recevoir",
    "buy": "Acheter",
    "walletconnect": "WalletConnect",
    "stake": "Staker",
    "sell": "Vendre",
    "swap": "Échanger",
    "manage": "Gérer",
    "lastTransactions": "Dernières transactions",
    "emptyState": {
      "title": "Vous n’avez pas encore de crypto-actifs ?",
      "desc": "Assurez-vous que l’application <1><0>{{managerAppName}}</0></1> est installée et commencez à recevoir.",
      "descWithBuy": "Assurez-vous que l’app <1><0>{{managerAppName}}</0></1> est installée pour acheter ou recevoir des <3><0>{{currencyTicker}}</0></3>.",
      "descToken": "Assurez-vous que l’application <1><0>{{managerAppName}}</0></1> est installée pour recevoir des <3><0>{{currencyTicker}}</0></3> et des tokens <5><0>{{tokenType}}</0></5>.",
      "buttons": {
        "receiveFunds": "Recevoir",
        "buyCrypto": "Acheter"
      }
    },
    "settings": {
      "header": "Paramètres du compte",
      "title": "Modifier le compte",
      "advancedLogs": "Logs détaillés",
      "accountName": {
        "title": "Nom du compte",
        "desc": "Description du compte",
        "placeholder": "Nom du compte"
      },
      "accountUnits": {
        "title": "Modifier les unités"
      },
      "unit": {
        "title": "Unité",
        "desc": "Choisir l’unité à afficher."
      },
      "currency": {
        "title": "Devise"
      },
      "endpointConfig": {
        "title": "Nœud",
        "desc": "Le nœud d’API à utiliser"
      },
      "delete": {
        "title": "Retirer ce compte du Portefeuille",
        "desc": "Les données enregistrées seront supprimées.",
        "confirmationTitle": "Êtes-vous sûr(e) ?",
        "confirmationDesc": "Cela n’a pas d’effet sur vos crypto-actifs. Vous pourrez de nouveau ajouter vos comptes existants.",
        "confirmationWarn": "L’historique de vos transactions de swap en lien avec ce compte sera effacé."
      },
      "archive": {
        "title": "Archiver le compte",
        "desc": "Ce compte sera archivé."
      },
      "advanced": {
        "title": "Logs détaillés",
        "desc": ""
      }
    },
    "import": {
      "scan": {
        "title": "Importer depuis l’ordinateur",
        "descTop": {
          "line1": "Dans Ledger Live pour l’ordinateur, accédez à :",
          "line2": "Paramètres > Comptes > Exporter les comptes > Exporter"
        },
        "descBottom": "Ouvrez Ledger Live pour l’ordinateur et scannez le code QR."
      },
      "result": {
        "title": "Importer des comptes",
        "newAccounts": "Nouveaux comptes",
        "updatedAccounts": "Comptes mis à jour",
        "empty": "Ajouter un nouveau compte",
        "descEmpty": "<0><0>Aucun compte</0></0> trouvé. Réessayez ou retournez à la configuration.",
        "alreadyImported": "Déjà importé",
        "noAccounts": "Rien à importer",
        "unsupported": "Non pris en charge",
        "settings": "Paramètres de l’app",
        "includeGeneralSettings": "Importer les paramètres de Ledger Live pour l’ordinateur"
      },
      "fallback": {
        "header": "Importer le compte",
        "title": "Autoriser l’appareil photo",
        "desc": "Autorisez l’utilisation de l’appareil photo dans les Paramètres pour scanner les codes QR.",
        "buttonTitle": "Accéder aux Paramètres"
      }
    },
    "availableBalance": "Solde disponible",
    "totalSupplied": "Montant déposé",
    "tronFrozen": "Gelé",
    "bandwidth": "Bande passante",
    "energy": "Énergie",
    "delegatedAssets": "Actifs délégués",
    "undelegating": "Délégation interrompue",
    "delegation": {
      "sectionLabel": "Délégation(s)",
      "addDelegation": "Ajouter une délégation",
      "info": {
        "title": "Gagner des récompenses",
        "cta": "Gagner des récompenses"
      }
    },
    "claimReward": {
      "sectionLabel": "Récompenses",
      "cta": "Demander"
    },
    "undelegation": {
      "sectionLabel": "Délégation(s) interrompue(s)"
    },
    "nft": {
      "receiveNft": "Recevoir NFT",
      "howTo": "Pour ajouter des NFT, il vous suffit de <0>les recevoir</0> sur votre <1>adresse {{currency}}</1>."
    },
    "readOnly": {
      "noTransaction": {
        "title": "Aucune transaction pour le moment",
        "subtitle": "Vous avez besoin d’un appareil pour acheter ou recevoir des {{assetName}}"
      }
    }
  },
<<<<<<< HEAD
  "accounts": {
    "title": "Comptes",
    "importNotification": {
      "message": "Vos comptes ont bien été importés."
    },
    "row": {
      "syncPending": "Synchronisation...",
      "upToDate": "Synchronisé",
      "error": "Erreur",
      "queued": "En attente",
      "showTokens": "Afficher {{length}} token",
      "showTokens_plural": "Afficher {{length}} tokens",
      "showSubAccounts": "Afficher {{length}} sous-compte",
      "showSubAccounts_plural": "Afficher {{length}} sous-comptes",
      "hideTokens": "Masquer le token",
      "hideTokens_plural": "Masquer les tokens",
      "hideSubAccounts": "Masquer le sous-compte",
      "hideSubAccounts_plural": "Masquer les sous-comptes",
      "algorand": {
        "showTokens": "Afficher {{length}} ASA",
        "showTokens_plural": "Afficher {{length}} ASA",
        "hideTokens": "Cacher l’ASA",
        "hideTokens_plural": "Cacher l’ASA"
=======
  "accounts" : {
    "title" : "Comptes",
    "importNotification" : {
      "message" : "Vos comptes ont bien été importés."
    },
    "row" : {
      "syncPending" : "Synchronisation...",
      "upToDate" : "Synchronisé",
      "error" : "Erreur",
      "queued" : "En attente",
      "showTokens" : "Afficher {{length}} token",
      "showTokens_plural" : "Afficher {{length}} tokens",
      "showSubAccounts" : "Afficher {{length}} sous-compte",
      "showSubAccounts_plural" : "Afficher {{length}} sous-comptes",
      "hideTokens" : "Masquer le token",
      "hideTokens_plural" : "Masquer les tokens",
      "hideSubAccounts" : "Masquer le sous-compte",
      "hideSubAccounts_plural" : "Masquer les sous-comptes",
      "algorand" : {
        "showTokens" : "Afficher {{length}} ASA",
        "showTokens_plural" : "Afficher {{length}} ASA",
        "hideTokens" : "Cacher l’ASA",
        "hideTokens_plural" : "Cacher l’ASA"
      },
      "stellar" : {
        "showTokens" : "Afficher {{length}} actif",
        "showTokens_plural" : "Afficher {{length}} actifs",
        "hideTokens" : "Cacher l’actif",
        "hideTokens_plural" : "Cacher les actifs"
>>>>>>> dc57bb6b
      }
    },
    "noResultsFound": "Aucun actif trouvé",
    "noResultsDesc": "Merci de vérifier l’orthographe et réessayer",
    "readOnly": {
      "moreCrypto": {
        "title": "et plus 6 000 autres",
        "subtitle": "Ledger prend en charge plus de 6 000 cryptos"
      }
    }
  },
  "distribution": {
    "header": "Répartition des actifs",
    "list": "Répartition des actifs ({{count}})",
    "assets": "actif",
    "assets_plural": "actifs",
    "total": "Solde total :",
    "listAccount": "Répartition des actifs ({{count}})",
    "title": "Actifs",
    "moreAssets": "Ajouter davantage"
  },
  "help": {
    "gettingStarted": {
      "title": "Premiers pas",
      "desc": "Commencez ici."
    },
    "helpCenter": {
      "title": "Assistance Ledger",
      "desc": "Obtenez de l’aide."
    },
    "ledgerAcademy": {
      "title": "Ledger Academy",
      "desc": "Tout savoir sur les cryptos."
    },
    "facebook": {
      "title": "Facebook",
      "desc": "Likez notre page."
    },
    "twitter": {
      "title": "Twitter",
      "desc": "Suivez-nous."
    },
    "github": {
      "title": "GitHub",
      "desc": "Examinez notre code."
    },
    "status": {
      "title": "Statut de Ledger",
      "desc": "Vérifiez l’état de notre système."
    }
  },
  "settings": {
    "header": "Paramètres",
    "resources": "Ressources Ledger",
    "display": {
      "title": "Général",
      "desc": "Configurez les paramètres de base de Ledger Live.",
      "carousel": "Visibilité du carrousel",
      "carouselDesc": "Affichez le carrousel sur le Portefeuille.",
      "language": "Langue d’affichage",
      "languageDesc": "Choisissez la langue d’affichage de Ledger Live.",
      "region": "Région",
      "regionDesc": "Choisissez votre région pour personnaliser les formats de date, d’heure et de nombre.",
      "password": "Verrouillage par mot de passe",
      "passwordDesc": "Définissez un mot de passe pour protéger vos données Ledger Live sur votre téléphone.",
      "counterValue": "Devise préférée",
      "theme": "Mode",
      "themeDesc": "Définissez le mode de l’interface utilisateur.",
      "themes": {
        "system": "Système",
        "dark": "Sombre",
        "light": "Clair",
        "dusk": "Crépuscule"
      },
      "counterValueDesc": "Choisissez la devise dans laquelle afficher votre solde et vos opérations.",
      "exchange": "Fournisseur du taux de change",
      "exchangeDesc": "Changez le fournisseur de taux de change de bitcoin à {{fiat}}.",
      "stock": "Indicateur de marché régional",
      "stockDesc": "Choisissez Western pour afficher les hausses du marché en vert ou Eastern pour les afficher en rouge.",
      "reportErrors": "Rapports de bugs",
      "reportErrorsDesc": "Envoyer automatiquement des rapports pour aider Ledger à améliorer ses produits.",
      "developerMode": "Mode développeur",
      "developerModeDesc": "Afficher les apps développeur dans le Gestionnaire et autoriser les apps Testnet.",
      "analytics": "Statistiques",
      "analyticsDesc": "Autoriser les statistiques pour aider Ledger à améliorer l’expérience utilisateur.",
      "analyticsModal": {
        "title": "Partager les statistiques",
        "desc": "Autorisez les statistiques pour aider Ledger à améliorer l’expérience utilisateur.",
        "bullet0": "Clics",
        "bullet1": "Pages visitées dans l’app",
        "bullet2": "Redirection vers une page Internet",
        "bullet3": "Actions : envoyer, recevoir, verrouiller, etc.",
        "bullet4": "Défilement en bas de page",
        "bullet5": "Version, installation et désinstallation de l’app",
        "bullet6": "Nombre de comptes, cryptos et opérations",
        "bullet7": "Durée des sessions globale et par page",
        "bullet8": "Type d’appareil Ledger et micrologiciel"
      },
      "technicalData": "Données techniques",
      "technicalDataDesc": "Ledger recueillera automatiquement des données techniques anonymisées afin d’améliorer l’expérience utilisateur.",
      "technicalDataModal": {
        "title": "Données techniques",
        "desc": "Ledger recueillera automatiquement des données techniques anonymisées afin d’améliorer l’expérience utilisateur.",
        "bullet1": "Identifiant unique et anonyme de l’app",
        "bullet2": "Version, région du système, langue et région de Ledger Live"
      },
      "hideEmptyTokenAccounts": "Masquer les comptes de tokens vides",
      "hideEmptyTokenAccountsDesc": "Tous les comptes de tokens vides de la page Actifs seront masqués."
    },
    "currencies": {
      "header": "Devises",
      "rateProvider": "Fournisseur du taux de change ({{currencyTicker}} → BTC)",
      "rateProviderDesc": "Choisissez le fournisseur du taux de change entre {{currencyTicker}} et Bitcoin.",
      "confirmationNb": "Nombre de confirmations",
      "confirmationNbDesc": "Définissez le nombre de confirmations réseau voulu pour qu’une transaction soit marquée comme validée.",
      "currencySettingsTitle": "Paramètres de {{currencyName}}",
      "placeholder": "Aucun paramètre pour cet actif"
    },
    "accounts": {
      "header": "Comptes",
      "title": "Comptes",
      "desc": "Gérer l’affichage des actifs dans l’app.",
      "hideTokenCTA": "Masquer le token",
      "showContractCTA": "Afficher le contrat",
      "blacklistedTokens": "Liste de tokens masqués",
      "blacklistedTokensDesc": "Vous pouvez masquer des tokens en vous rendant sur l’onglet Comptes, en faisant un appui long sur le token et choisissant Masquer le token.",
      "blacklistedTokensModal": {
        "title": "Masquer le token",
        "desc": "Vous vous apprêtez à cacher tous vos comptes <1><0>{tokenName}</0></1>. Vous pouvez restaurer leur visibilité à tout moment dans <3>Paramètres > Comptes</3>.",
        "confirm": "Masquer le token"
      },
      "hideNFTCollectionCTA": "Cacher la collection",
      "hiddenNFTCollections": "Collections de NFT cachées",
      "hiddenNFTCollectionsDesc": "Pour cacher des NFT, accédez au compte correspondant, faites un appui long sur la collection et choisissez Cacher la collection.",
      "hideNFTCollectionModal": {
        "title": "Cacher cette collection ?",
        "desc": "Vous pouvez restaurer la visibilité de cette collection à tout moment à partir des Paramètres."
      },
      "cryptoAssets": {
        "header": "Crypto-actifs",
        "title": "Crypto-actifs",
        "desc": "Sélectionnez un crypto-actif pour modifier ses paramètres."
      }
    },
<<<<<<< HEAD
    "about": {
      "title": "À propos",
      "desc": "Informations, Conditions d’utilisation et Politique de confidentialité de l’app",
      "appDescription": "Protégez, achetez, vendez, échangez, faites fructifier et gérez vos cryptos avec Ledger Live. La plateforme tout-en-un.",
      "appVersion": "Version",
      "termsConditions": "Conditions d’utilisation",
      "termsConditionsDesc": "En utilisant Ledger Live, vous acceptez nos Conditions d’utilisation.",
      "privacyPolicy": "Politique de confidentialité",
      "privacyPolicyDesc": "Découvrez les données personnelles que nous collectons, à quelles fins et comment nous les utilisons.",
      "liveReview": {
        "title": "Commentaires",
        "desc": "Faites-nous part de vos commentaires sur l’app",
        "ios": "Donnez votre avis dans l’App Store",
        "android": "Donnez votre avis dans le Google Play Store"
      }
    },
    "help": {
      "title": "Aide",
      "header": "Aide",
      "desc": "En savoir plus sur Ledger Live ou obtenir de l’aide.",
      "support": "Assistance Ledger",
      "supportDesc": "En cas de problème, bénéficiez d’une aide pour utiliser Ledger Live avec votre wallet physique.",
      "configureDevice": "Configurer un appareil",
      "configureDeviceDesc": "Configurez un nouvel appareil ou restaurez un appareil existant. Vos comptes et paramètres sont conservés.",
      "clearCache": "Vider le cache",
      "clearCacheDesc": "Les transactions sur le réseau seront analysées et vos comptes seront recalculés.",
      "clearCacheModal": "Êtes-vous sûr(e) ?",
      "clearCacheModalDesc": "Une nouvelle analyse complète des transactions sur le réseau sera effectuée. L’historique des comptes sera reconstruit et les soldes seront recalculés.",
      "clearCacheButton": "Effacer",
      "exportLogs": "Enregistrer les logs",
      "exportLogsDesc": "Sauvegardez les logs de Ledger Live peut être nécessaire à des fins de dépannage.",
      "hardReset": "Réinitialiser Ledger Live",
      "hardResetDesc": "Sans effet sur vos actifs. Toutes les données de Ledger Live, y compris les données de comptes, l’historique de vos transactions et paramètres seront effacées. Utilisez votre appareil Ledger pour recharger et gérer vos crypto-actifs dans une app Ledger Live vierge.",
      "repairDevice": "Réparer son appareil Ledger",
      "repairDeviceDesc": "En cas de problème lors de la mise à jour de votre appareil (reprise des mises à jour impossible), essayez cela pour réparer votre appareil."
    },
    "experimental": {
      "title": "Fonctionnalités expérimentales",
      "desc": "Essayez les Fonctionnalités expérimentales et donnez-nous votre avis.",
      "disclaimer": "Il s’agit de fonctionnalités expérimentales fournies \"telles quelles\" pour notre communauté de passionné(e)s de la tech. Elles peuvent changer, casser ou être retirées à tout moment. En les activant, vous acceptez de les utiliser en toute connaissance de cause."
    },
    "developer": {
      "title": "Développeurs",
      "desc": "Essayez les fonctionnalités pour développeurs et donnez-nous votre avis.",
      "customManifest": {
        "title": "Charger un manifest personnalisé pour Platform"
      }
    }
  },
  "migrateAccounts": {
    "banner": "Mise à jour des comptes Ledger Live",
    "overview": {
      "headerTitle": "Mise à jour du compte",
      "title": "Mise à jour des comptes Ledger Live",
      "subtitle": "Mettez vos comptes à jour pour bénéficier des nouvelles fonctionnalités de Ledger Live.",
      "notice": "Impossible de mettre à jour {{accountCount}} compte. Veuillez connecter l’appareil associé au compte ci-dessous.",
      "notice_plural": "Impossible de mettre à jour {{accountCount}} comptes. Veuillez connecter l’appareil associé aux comptes ci-dessous.",
      "currency": "Mise à jour nécessaire pour 1 compte {{currency}}",
      "currency_plural": "Mise à jour nécessaire pour {{count}} comptes {{currency}}",
      "start": "Démarrer la mise à jour",
      "continue": "Continuer la mise à jour"
    },
    "progress": {
      "headerTitle": "Mise à jour des comptes",
      "pending": {
        "title": "Mise à jour de {{currency}} en cours",
        "subtitle": "Patientez pendant la mise à jour de votre compte."
      },
      "notice": {
        "title": "Mise à jour de {{currency}} incomplète",
        "subtitle": "Mise à jour des comptes {{currency}} impossible sur cet appareil.",
        "cta": "Continuer",
        "ctaNextCurrency": "Continuer avec {{currency}}"
      },
      "done": {
        "title": "Mise à jour de {{currency}} terminée",
        "subtitle": "Vos comptes {{currency}} ont bien été mis à jour.",
        "cta": "Continuer",
        "ctaNextCurrency": "Continuer avec {{currency}}",
        "ctaDone": "Terminé"
      },
      "error": {
        "cta": "Réessayer"
=======
    "about" : {
      "title" : "À propos",
      "desc" : "Informations, Conditions d’utilisation et Politique de confidentialité de l’app",
      "appDescription" : "Protégez, achetez, vendez, échangez, faites fructifier et gérez vos cryptos avec Ledger Live. La plateforme tout-en-un.",
      "appVersion" : "Version",
      "termsConditions" : "Conditions d’utilisation",
      "termsConditionsDesc" : "En utilisant Ledger Live, vous acceptez nos Conditions d’utilisation.",
      "privacyPolicy" : "Politique de confidentialité",
      "privacyPolicyDesc" : "Découvrez les données personnelles que nous collectons, à quelles fins et comment nous les utilisons.",
      "liveReview" : {
        "title" : "Avis",
        "desc" : "Faites-nous part de vos commentaires sur l’app.",
        "ios" : "Donnez votre avis dans l’App Store",
        "android" : "Donnez votre avis dans le Google Play Store"
      }
    },
    "notifications" : {
      "title" : "Notifications",
      "desc" : "Gérez vos notifications.",
      "disabledNotifications" : {
        "title" : "Vos notifications sont désactivées",
        "desc" : "{{platform}} bloque les notifications de Ledger Live. Pour recevoir les notifications sur votre téléphone, accédez aux paramètres de votre appareil et activez les notifications pour Ledger Live.",
        "turnOnNotif" : "Activer les notifications",
        "goToSettings" : "Accéder aux réglages système"
      },
      "allowed" : {
        "title" : "Autoriser les notifications",
        "desc" : "Recevez des notifications relatives à vos cryptos, aux tendances du marché et plus encore."
      },
      "transactions" : {
        "title" : "Transactions",
        "desc" : "Recevez une notification lorsque vous recevez ou envoyez des cryptos."
      },
      "market" : {
        "title" : "Marché",
        "desc" : "Recevez des notifications sur les principales fluctuations du marché."
      },
      "announcement" : {
        "title" : "Annonces",
        "desc" : "Recevez les dernières nouveautés sur Ledger Live."
      },
      "price" : {
        "title" : "Alertes sur les prix",
        "desc" : "Recevez des alertes pour vos cryptos préférées et ne manquez plus les mouvements du marché."
      }
    },
    "help" : {
      "title" : "Aide",
      "header" : "Aide",
      "desc" : "En savoir plus sur Ledger Live ou obtenir de l’aide.",
      "support" : "Assistance Ledger",
      "supportDesc" : "En cas de problème, bénéficiez d’une aide pour utiliser Ledger Live avec votre wallet physique.",
      "configureDevice" : "Configurer un appareil",
      "configureDeviceDesc" : "Configurez un nouvel appareil ou restaurez un appareil existant. Vos comptes et paramètres sont conservés.",
      "clearCache" : "Vider le cache",
      "clearCacheDesc" : "Les transactions sur le réseau seront analysées et vos comptes seront recalculés.",
      "clearCacheModal" : "Êtes-vous sûr(e) ?",
      "clearCacheModalDesc" : "Une nouvelle analyse complète des transactions sur le réseau sera effectuée. L’historique des comptes sera reconstruit et les soldes seront recalculés.",
      "clearCacheButton" : "Effacer",
      "exportLogs" : "Enregistrer les logs",
      "exportLogsDesc" : "Sauvegardez les logs de Ledger Live peut être nécessaire à des fins de dépannage.",
      "hardReset" : "Réinitialiser Ledger Live",
      "hardResetDesc" : "Sans effet sur vos actifs. Toutes les données de Ledger Live, y compris les données de comptes, l’historique de vos transactions et paramètres seront effacées. Utilisez votre appareil Ledger pour recharger et gérer vos crypto-actifs dans une app Ledger Live vierge.",
      "repairDevice" : "Réparer son appareil Ledger",
      "repairDeviceDesc" : "En cas de problème lors de la mise à jour de votre appareil (reprise des mises à jour impossible), essayez cela pour réparer votre appareil."
    },
    "experimental" : {
      "title" : "Fonctionnalités expérimentales",
      "desc" : "Essayez les Fonctionnalités expérimentales et donnez-nous votre avis.",
      "disclaimer" : "Il s’agit de fonctionnalités expérimentales fournies \"telles quelles\" pour notre communauté de passionné(e)s de la tech. Elles peuvent changer, casser ou être retirées à tout moment. En les activant, vous acceptez de les utiliser en toute connaissance de cause."
    },
    "developer" : {
      "title" : "Développeurs",
      "desc" : "Essayez les fonctionnalités pour développeurs et donnez-nous votre avis.",
      "customManifest" : {
        "title" : "Charger un manifest personnalisé pour Platform"
      }
    }
  },
  "notifications" : {
    "prompt" : {
      "title" : "Activez les notifications",
      "desc" : "Recevez des informations clés sur Ledger Live, les produits Ledger et la sécurité. Vous pouvez vous désinscrire à tout moment.",
      "allow" : "Autoriser les notifications",
      "later" : "Pas maintenant"
    }
  },
  "migrateAccounts" : {
    "banner" : "Mise à jour des comptes Ledger Live",
    "overview" : {
      "headerTitle" : "Mise à jour du compte",
      "title" : "Mise à jour des comptes Ledger Live",
      "subtitle" : "Mettez vos comptes à jour pour bénéficier des nouvelles fonctionnalités de Ledger Live.",
      "notice" : "Impossible de mettre à jour {{accountCount}} compte. Veuillez connecter l’appareil associé au compte ci-dessous.",
      "notice_plural" : "Impossible de mettre à jour {{accountCount}} comptes. Veuillez connecter l’appareil associé aux comptes ci-dessous.",
      "currency" : "Mise à jour nécessaire pour 1 compte {{currency}}",
      "currency_plural" : "Mise à jour nécessaire pour {{count}} comptes {{currency}}",
      "start" : "Démarrer la mise à jour",
      "continue" : "Continuer la mise à jour"
    },
    "progress" : {
      "headerTitle" : "Mise à jour des comptes",
      "pending" : {
        "title" : "Mise à jour de {{currency}} en cours",
        "subtitle" : "Patientez pendant la mise à jour de votre compte."
      },
      "notice" : {
        "title" : "Mise à jour de {{currency}} incomplète",
        "subtitle" : "Mise à jour des comptes {{currency}} impossible sur cet appareil.",
        "cta" : "Continuer",
        "ctaNextCurrency" : "Continuer avec {{currency}}"
      },
      "done" : {
        "title" : "Mise à jour de {{currency}} terminée",
        "subtitle" : "Vos comptes {{currency}} ont bien été mis à jour.",
        "cta" : "Continuer",
        "ctaNextCurrency" : "Continuer avec {{currency}}",
        "ctaDone" : "Terminé"
      },
      "error" : {
        "cta" : "Réessayer"
>>>>>>> dc57bb6b
      }
    },
    "connectDevice": {
      "headerTitle": "Connecter l’appareil"
    }
  },
<<<<<<< HEAD
  "transfer": {
    "recipient": {
      "input": "Entrer l’adresse"
    },
    "send": {
      "title": "Envoyer",
      "description": "Envoyez des cryptos vers un autre wallet"
    },
    "fees": {
      "title": "Modifier les frais"
    },
    "receive": {
      "title": "Recevoir",
      "description": "Recevez des cryptos d’un autre wallet",
      "titleReadOnly": "Adresse non vérifiée",
      "headerTitle": "Crypto-actif",
      "titleDevice": "Connecter l’appareil",
      "verifySkipped": "Vous n’avez pas confirmé votre adresse de bénéficiaire sur votre appareil Ledger. Vérifiez votre adresse {{accountType}} pour une sécurité optimale.",
      "verifyPending": "Vérifiez que l’adresse {{currencyName}} affichée sur votre appareil Ledger est identique à celle indiquée sur votre téléphone.",
      "verified": "Adresse confirmée. Si vous l’aviez copiée ou scannée, revérifiez.",
      "verifyAgain": "Revérifier",
      "noAccount": "Aucun compte trouvé",
      "address": "Adresse du compte",
      "copyAddress": "Copier l’adresse",
      "shareAddress": "Partager l’adresse",
      "addressCopied": "Adresse copiée",
      "taprootWarning": "Vérifiez que l’émetteur prend en charge Taproot",
      "notSynced": {
        "text": "Synchronisation",
        "desc": "Cela peut prendre quelques instants si vous avez un grand nombre de transactions ou une connexion Internet lente."
      },
      "readOnly": {
        "title": "Recevoir",
        "text": "Restez vigilant(e)",
        "desc": "Vous êtes sur le point de voir une adresse que vous n’avez pas vérifié. Vérifiez vos adresses sur votre appareil pour une sécurité optimale.",
        "verify": "Vous n’avez pas vérifié votre adresse {{accountType}}. Vérifiez vos adresses sur votre appareil pour une sécurité optimale."
      },
      "noResultsFound": "Aucun crypto-actif trouvé",
      "noResultsDesc": "Merci de vérifier l’orthographe et réessayer"
    },
    "buy": {
      "title": "Acheter",
      "description": "Achetez des cryptos en toute sécurité"
    },
    "sell": {
      "title": "Vendre",
      "description": "Vendez des cryptos en toute sécurité"
    },
    "exchange": {
      "title": "Acheter / Vendre"
    },
    "swap": {
      "title": "Swap",
      "description": "Échangez une crypto contre une autre",
      "selectDevice": "Sélectionnez votre appareil.",
      "broadcasting": "Swap en cours",
      "loadingFees": "Chargement des frais de réseau…",
      "landing": {
        "header": "Swap",
        "title": "Bienvenue dans le Swap",
        "whatIsSwap": "Qu’est-ce que le Swap ?",
        "disclaimer": "Échangez des cryptos directement à partir de votre appareil Ledger. Ce service n’est pas disponible dans certains pays, y compris aux États-Unis."
      },
      "unauthorizedRates": {
        "cta": "Réinitialiser la vérification",
        "banner": "Réinitialisez le processus et mettez à jour Ledger Live.",
        "bannerCTA": "Réinitialiser"
      },
      "main": {
        "header": "Swap"
      },
      "kyc": {
        "disclaimer": "J’accepte que mes données de localisation soient partagées avec des tiers à des fins de conformité.",
        "cta": "Continuer",
        "wyre": {
          "title": "Finir la vérification",
          "subtitle": "LEDGER recueille vos données pour le compte de WYRE et les lui transfère pour réaliser votre vérification d’identité. Consultez notre Politique de confidentialité.",
          "pending": {
            "cta": "Continuer",
            "title": "Vérification soumise pour validation",
            "subtitle": "Votre vérification a été envoyée et est en attente de validation.",
            "link": "En savoir plus sur la vérification d’identité"
=======
  "transfer" : {
    "recipient" : {
      "input" : "Entrer l’adresse"
    },
    "send" : {
      "title" : "Envoyer",
      "description" : "Envoyez des cryptos vers un autre wallet"
    },
    "fees" : {
      "title" : "Modifier les frais"
    },
    "receive" : {
      "title" : "Recevoir",
      "description" : "Recevez des cryptos d’un autre wallet",
      "titleReadOnly" : "Adresse non vérifiée",
      "headerTitle" : "Crypto-actif",
      "titleDevice" : "Connecter l’appareil",
      "verifySkipped" : "Vous n’avez pas confirmé votre adresse de bénéficiaire sur votre appareil Ledger. Vérifiez votre adresse {{accountType}} pour une sécurité optimale.",
      "verifyPending" : "Vérifiez que l’adresse {{currencyName}} affichée sur votre appareil Ledger est identique à celle indiquée sur votre téléphone.",
      "verified" : "Adresse confirmée. Si vous l’aviez copiée ou scannée, revérifiez.",
      "verifyAgain" : "Revérifier",
      "noAccount" : "Aucun compte trouvé",
      "address" : "Adresse du compte",
      "copyAddress" : "Copier",
      "shareAddress" : "Partager l’adresse",
      "addressCopied" : "Copié",
      "taprootWarning" : "Vérifiez que l’émetteur prend en charge Taproot",
      "selectCrypto" : {
        "title" : "Sélectionnez une crypto"
      },
      "stepperHeader" : {
        "range" : "Étape {{currentStep}} sur {{totalSteps}}",
        "connectDevice" : "Connecter l’appareil"
      },
      "selectAccount" : {
        "title" : "Sélectionner un compte",
        "subtitle" : "Vos {{currencyTicker}} seront déposés sur ce compte."
      },
      "addAccount" : {
        "title" : "Recherche sur la blockchain",
        "subtitle" : "Vérifions si vous avez déjà des comptes {{currencyTicker}}.",
        "foundAccounts" : "{{count}} comptes trouvés",
        "stopSynchronization" : "Arrêter la synchronisation"
      },
      "verifyAddress" : {
        "title" : "Vérifier l’adresse",
        "subtitle" : "Vérifiez que l’adresse affichée sur votre appareil est identique à celle ci-dessous. Si elles correspondent, validez sur votre appareil.",
        "cancel" : {
          "title" : "Vous avez refusé cette adresse",
          "subtitle" : "S’il s’agit d’une erreur, vous pouvez recommencer en appuyant sur le bouton ci-dessous.",
          "info" : "Si les adresses ne correspondent pas, votre téléphone peut être corrompu. Nous vous recommandons de <0>nous contacter au plus vite.</0>"
        }
      },
      "receiveConfirmation" : {
        "title" : "Recevoir des {{currencyTicker}}",
        "addressVerified" : "Adresse vérifiée",
        "verifyAddress" : "Appuyez ici pour vérifier votre adresse",
        "adviceVerify" : "Nous vous recommandons de toujours vérifier votre adresse avec votre appareil Ledger.",
        "sendWarning" : "Envoyez uniquement des {{currencyName}} ({{currencyTicker}}) à cette adresse. Toute autre crypto risque d’être définitivement perdue."
      },
      "securityVerify" : {
        "title" : "Pour une sécurité optimale, nous vous recommandons de vérifier cette adresse avec votre appareil Ledger.",
        "subtitle1" : "Vérifier votre adresse permet une sécurité optimale. L’adresse affichée sur votre appareil Ledger ne peut pas être corrompue.",
        "subtitle2" : "En vérifiant votre adresse, vous pourrez confirmer que l’adresse qui apparaît sur votre appareil Ledger est identique à celle affichée dans Ledger Live.",
        "verifyCta" : "Vérifier mon adresse",
        "dontVerifyCta" : "Afficher mon adresse sans la vérifier"
      },
      "securityDontVerify" : {
        "title" : "Êtes-vous sûr(e) ?",
        "subtitle" : "L’adresse affichée dans Ledger Live ne sera pas vérifiée.",
        "doNotRemindAgain" : "Ne plus me le rappeler",
        "no" : "Non",
        "yes" : "Oui"
      },
      "toastMessages" : {
        "accountImported" : "Nous avons importé un compte {{currencyTicker}}. ",
        "why" : "Dites-moi pourquoi.",
        "addressVerified" : "Vous avez bien vérifié votre adresse."
      },
      "additionalInfoModal" : {
        "title" : "Pourquoi avons-nous importé ce compte ?",
        "subtitle" : "Nous avons détecté que vous aviez déjà un compte {{currencyTicker}} lié à votre phrase de récupération. Nous avons donc importé ce compte.",
        "closeCta" : "Compris"
      },
      "notSynced" : {
        "text" : "Synchronisation",
        "desc" : "Cela peut prendre quelques instants si vous avez un grand nombre de transactions ou une connexion Internet lente."
      },
      "readOnly" : {
        "title" : "Recevoir",
        "text" : "Restez vigilant(e)",
        "desc" : "Vous êtes sur le point de voir une adresse que vous n’avez pas vérifié. Vérifiez vos adresses sur votre appareil pour une sécurité optimale.",
        "verify" : "Vous n’avez pas vérifié votre adresse {{accountType}}. Vérifiez vos adresses sur votre appareil pour une sécurité optimale."
      },
      "noResultsFound" : "Aucun crypto-actif trouvé",
      "noResultsDesc" : "Merci de vérifier l’orthographe et réessayer"
    },
    "buy" : {
      "title" : "Acheter",
      "description" : "Achetez des cryptos en toute sécurité"
    },
    "sell" : {
      "title" : "Vendre",
      "description" : "Vendez des cryptos en toute sécurité"
    },
    "exchange" : {
      "title" : "Acheter / Vendre"
    },
    "swap" : {
      "title" : "Swap",
      "description" : "Échangez une crypto contre une autre",
      "selectDevice" : "Sélectionnez votre appareil.",
      "broadcasting" : "Swap en cours",
      "loadingFees" : "Chargement des frais de réseau…",
      "landing" : {
        "header" : "Swap",
        "title" : "Bienvenue dans le Swap",
        "whatIsSwap" : "Qu’est-ce que le Swap ?",
        "disclaimer" : "Échangez des cryptos directement à partir de votre appareil Ledger. Ce service n’est pas disponible dans certains pays, y compris aux États-Unis."
      },
      "unauthorizedRates" : {
        "cta" : "Réinitialiser la vérification",
        "banner" : "Réinitialisez le processus et mettez à jour Ledger Live.",
        "bannerCTA" : "Réinitialiser"
      },
      "main" : {
        "header" : "Swap"
      },
      "kyc" : {
        "disclaimer" : "J’accepte que mes données de localisation soient partagées avec des tiers à des fins de conformité.",
        "cta" : "Continuer",
        "wyre" : {
          "title" : "Finir la vérification",
          "subtitle" : "LEDGER recueille vos données pour le compte de WYRE et les lui transfère pour réaliser votre vérification d’identité. Consultez notre Politique de confidentialité.",
          "pending" : {
            "cta" : "Continuer",
            "title" : "Vérification soumise pour validation",
            "subtitle" : "Votre vérification a été envoyée et est en attente de validation.",
            "link" : "En savoir plus sur la vérification d’identité"
>>>>>>> dc57bb6b
          },
          "approved": {
            "cta": "Continuer",
            "title": "Vérification d'identité approuvée",
            "subtitle": "Votre vérification a été envoyée et a été validée.",
            "link": "En savoir plus sur la vérification d’identité"
          },
          "closed": {
            "cta": "Réinitialiser",
            "title": "Demande de vérification rejetée",
            "subtitle": "Wyre a refusé les données que vous avez fournies.",
            "link": "En savoir plus sur la vérification d’identité"
          },
          "form": {
            "firstName": "Prénom",
            "lastName": "Nom de famille",
            "street1": "Adresse postale ligne 1",
            "street2": "Adresse postale ligne 2",
            "city": "Ville",
            "state": "État–région",
            "country": "Pays",
            "postalCode": "Code postal",
            "dateOfBirth": "Date de naissance",
            "firstNamePlaceholder": "Saisissez votre prénom",
            "lastNamePlaceholder": "Saisissez votre nom",
            "street1Placeholder": "Ex : 13 rue Rosa Parks",
            "street2Placeholder": "Ex : 13 rue Rosa Parks",
            "cityPlaceholder": "Ex : Abbeville",
            "postalCodePlaceholder": "Saisissez votre code postal",
            "statePlaceholder": "Sélectionnez votre état",
            "dateOfBirthPlaceholder": "AAAA-MM-JJ",
            "firstNameError": "Entrez votre prénom pour continuer.",
            "lastNameError": "Entrez votre nom pour continuer.",
            "street1Error": "Entrez votre adresse.",
            "cityError": "Entrez la ville où vous habitez aux États-Unis.",
            "stateError": "Choisissez votre état pour continuer",
            "postalCodeError": "Saisissez un code postal américain valide.",
            "dateOfBirthError": "Entrez votre date de naissance."
          }
        },
        "states": "Sélectionnez votre état"
      },
      "notAvailable": {
        "title": "Service temporairement indisponible ou non disponible dans votre région"
      },
      "payoutModal": {
        "title": "Frais de réception",
        "description": "Les frais de réception ne sont pas affichés sur votre appareil et ne sont pas compris dans le montant.",
        "cta": "Fermer"
      },
      "pendingOperation": {
        "description": "Votre opération de swap a été envoyée au réseau pour confirmation. Cela peut prendre jusqu’à une heure avant que vous ne receviez vos {{targetCurrency}}.",
        "label": "Identifiant de votre swap :",
        "title": "Swap bien diffusé ",
        "disclaimer": "Notez bien l’identifiant de votre swap au cas où vous auriez besoin de contacter l’assistance de {{provider}}.",
        "cta": "Voir les détails"
      },
      "tradeMethod": {
        "float": "Taux variable",
        "floatUnavailable": "Le taux variable n’est pas pris en charge pour cette paire.",
        "fixed": "Taux fixe",
        "fixedUnavailable": "Le taux fixe n’est pas pris en charge pour cette paire.",
        "floatDesc": "Le montant peut varier en fonction du marché.",
        "fixedDesc": "Votre montant restera le même indépendamment des changements sur le marché. Le taux fixe est mis à jour toutes les 30 secondes.",
        "by": "Par",
        "modalTitle": "Taux fixe ou variable ?"
      },
      "form": {
        "validate": "Confirmer la transaction de swap",
        "tab": "Échanger",
        "button": "Continuer",
        "from": "De",
        "to": "À",
        "source": "Source",
        "target": "Compte bénéficiaire",
        "noAccount": "Vous n’avez aucun compte {{currency}}",
        "balance": "Solde <0>123</0>",
        "fromAccount": "Sélectionnez un compte",
        "toAccount": "Sélectionnez un compte",
        "paraswapCTA": "Vous cherchez ParaSwap ? Il se trouve dans l’onglet Discover.",
        "quote": "Prix",
        "receive": "Recevoir",
        "amount": {
          "useMax": "Choisir le maximum",
          "available": "Total disponible"
        },
        "noAsset": {
          "title": "Vous n’avez pas d’actif à échanger",
          "desc": "Achetez des actifs et revenez sur cette page."
        },
        "noApp": {
          "title": "App {{appName}} non installée",
          "desc": "Allez dans le Gestionnaire pour installer l’app {{appName}}.",
          "cta": "Aller dans le Gestionnaire",
          "close": "Fermer"
        },
        "noAccounts": {
          "title": "Aucun {{ticker}} à échanger",
          "desc": "Aucun solde à échanger sur vos comptes {{currencyName}}.",
          "addAccountCta": "Ajouter un compte",
          "cta": "Fermer"
        },
        "outdatedApp": {
          "title": "Mise à jour de l’app disponible",
          "desc": "Vous devez mettre à jour l’app {{appName}}.",
          "cta": "Aller dans le Gestionnaire",
          "close": "Fermer"
        },
        "summary": {
          "from": "De",
          "to": "À",
          "send": "Envoyer",
          "payoutNetworkFees": "Frais de réception",
          "payoutNetworkFeesTooltip": "Ce montant n’apparaîtra pas sur votre appareil.",
          "receive": "Montant",
          "receiveFloat": "Montant à recevoir sans les frais de service",
          "provider": "Prestataire",
          "method": "Taux",
          "fees": "Frais maximaux",
          "disclaimer": {
            "title": "Conditions d’utilisation",
            "desc": "En choisissant Accepter, je reconnais et accepte que ce service soit exclusivement soumis aux Conditions d’utilisation de <0>{{provider}}</0>.",
            "tos": "Conditions d’utilisation",
            "accept": "Accepter",
            "reject": "Fermer"
          }
        }
      },
      "operationDetails": {
        "swapId": "Identifiant du swap",
        "provider": "Prestataire",
        "date": "Date",
        "from": "De",
        "fromAmount": "Montant envoyé",
        "to": "À",
        "toAmount": "Montant à recevoir",
        "statusTooltips": {
          "expired": "Pour plus d’informations, contactez le prestataire du service Swap avec l’identifiant de votre swap.",
          "refunded": "Pour plus d’informations, contactez le prestataire du service Swap avec l’identifiant de votre swap.",
          "pending": "Merci de patienter pendant que le prestataire du service Swap traite votre transaction.",
          "onhold": "Pour résoudre votre problème, contactez le prestataire du service Swap avec l’identifiant de votre swap.",
          "finished": "Votre swap a bien été réalisé."
        }
      },
      "missingApp": {
        "title": "Installez l’app Exchange sur votre appareil.",
        "description": "Installez l’app Exchange dans le Gestionnaire pour échanger des actifs.",
        "button": "Aller dans le Gestionnaire"
      },
      "outdatedApp": {
        "title": "Merci de mettre à jour l’app Exchange sur votre appareil.",
        "description": "Mettez à jour l’app Exchange dans le Gestionnaire pour échanger des actifs.",
        "button": "Aller dans le Gestionnaire"
      },
      "emptyState": {
        "title": "Aucun compte {{currency}}",
        "description": "Vous devez ajouter un compte avant de pouvoir échanger des {{currency}}.",
        "CTAButton": "Ajouter un compte"
      },
      "history": {
        "tab": "Historique",
        "disclaimer": "Vos transactions swap sur Ledger Live pour le mobile ne sont pas synchronisées avec Ledger Live pour l’ordinateur.",
        "exportButton": "Exporter les opérations",
        "exportFilename": "Opérations de swap",
        "empty": {
          "title": "Vos swaps réalisés apparaîtront ici.",
          "desc": "Vous n’avez pas encore effectué de swaps ou Ledger Live a été réinitialisé depuis votre dernier swap."
        }
      }
    },
    "swapv2": {
      "form": {
        "summary": {
          "from": "De",
          "to": "À",
          "send": "Envoyer",
          "payoutNetworkFees": "Frais de réception",
          "payoutNetworkFeesTooltip": "Ce montant n’apparaîtra pas sur votre appareil.",
          "receive": "Montant",
          "receiveFloat": "Montant à recevoir sans les frais de service",
          "provider": "Prestataire",
          "method": "Taux",
          "fees": "Frais"
        }
      }
    },
    "lending": {
      "title": "Prêter",
      "titleTransferTab": "Gagner",
      "descriptionTransferTab": "Générez des revenus passifs",
      "actionTitle": "Prêter",
      "accountActions": {
        "approve": "Approuver",
        "supply": "Déposer",
        "withdraw": "Retirer"
      },
      "highFees": {
        "title": "Frais élevés sur Ethereum",
        "description": "En raison de la forte activité sur le réseau Ethereum, les frais d’envoi de transactions pourraient être élevés."
      },
      "account": {
        "amountSupplied": "Montant déposé",
        "amountSuppliedTooltip": "Montant prêté sur le réseau",
        "currencyAPY": "APY",
        "currencyAPYTooltip": "Rendement annuel d’un dépôt sans cesse capitalisé",
        "accruedInterests": "Solde des intérêts",
        "accruedInterestsTooltip": "Intérêts produits par vos actifs prêtés",
        "interestEarned": "Intérêts gagnés",
        "interestEarnedTooltip": "Intérêts gagnés suite au retrait",
        "openLoans": "Prêts en cours",
        "closedLoans": "Prêts clôturés"
      },
      "banners": {
        "needApproval": "Vous devez approuver ce compte avant de pouvoir prêter des actifs.",
        "fullyApproved": "Vous avez fini d’approuver ce compte. Vous pouvez réduire le montant moyennant des frais.",
        "approvedCanReduce": "Vous avez approuvé <0>{{value}}</0> sur ce compte. Vous pouvez réduire le montant moyennant des frais.",
        "approvedButNotEnough": "Vous avez approuvé <0>{{value}}</0> sur ce compte.",
        "approving": "Vous pouvez déposer des actifs une fois l’approbation du compte confirmée.",
        "notEnough": "Vous devez augmenter la limite approuvée sur votre compte pour prêter."
      },
      "howDoesLendingWork": "Fonctionnement des prêts",
      "dashboard": {
        "tabTitle": "Tableau de bord",
        "assetsTitle": "Actifs à prêter",
        "accountsTitle": "Comptes approuvés",
        "emptySateDescription": "Vous pouvez prêter des actifs directement depuis vos comptes Ethereum et gagner des intérêts.",
        "apy": "APY {{value}}",
        "activeAccount": {
          "account": "Compte",
          "amountSupplied": "Montant déposé",
          "interestEarned": "Intérêts gagnés",
          "status": "Statut du compte",
          "EARNING": "GAINS EN COURS",
          "ENABLING": "Approbation",
          "INACTIVE": "Inactif",
          "SUPPLYING": "Dépôt en cours",
          "approve": "Approuver",
          "supply": "Déposer",
          "withdraw": "Retirer",
          "amountRedeemed": "Montant retiré",
          "endDate": "Échéance"
        }
      },
      "closedLoans": {
        "tabTitle": "Prêts clôturés",
        "description": "Consultez tous vos prêts clôturés et vos intérêts perçus.",
        "cta": "Prêter un actif"
      },
      "history": {
        "tabTitle": "Historique",
        "description": "Visualisez l’historique de toutes vos opérations de prêt.",
        "cta": "Prêter un actif"
      },
      "terms": {
        "label": "Prêter des cryptos",
        "title": "Prêter vos actifs sur le protocole Compound",
        "description": "Le protocole Compound vous permet de prêter et d’emprunter des actifs sur le réseau Ethereum. Vous pouvez prêter vos actifs et gagner des intérêts directement depuis votre compte Ledger Live.",
        "switchLabel": "J’ai lu et accepte les <0><0>Conditions d’utilisation</0></0>."
      },
      "info": {
        "1": {
          "label": "Étape 1/3",
          "title": "Approuver un compte permet au protocole de traiter vos futurs prêts.",
          "description": "Vous devez autoriser le contrat intelligent de Compound à transférer un certain montant d’actifs au protocole. L’activation d’un compte permet au protocole de traiter les futurs prêts."
        },
        "2": {
          "label": "Étape 2/3",
          "title": "Déposer des actifs pour gagner des intérêts",
          "description": "Une fois qu’un compte est approuvé, vous pouvez sélectionner un montant d’actifs à prêter, puis émettre une transaction vers le protocole. Les intérêts courent dès la confirmation de la transaction."
        },
        "3": {
          "label": "Étape 3/3",
          "title": "Retirer des actifs à tout moment",
          "description": "Vous pouvez retirer vos actifs et les intérêts perçus en partie ou totalité à tout moment depuis votre compte Ledger.",
          "cta": "Prêter maintenant"
        },
        "title": "Prêter des cryptos"
      },
      "noTokenAccount": {
        "info": {
          "title": "Vous n’avez pas de compte {{ name }}.",
          "description": "Pour déposer des fonds et prêter des cryptos, vous avez besoin d’un compte {{ name }}. Recevez des fonds sur votre adresse Ethereum."
        },
        "buttons": {
          "receive": "Recevoir des {{ name }}",
          "buy": "Acheter des {{ name }}"
        }
      },
      "enable": {
        "info": {
          "title": "Compte non approuvé",
          "description": "Vous devez approuver un compte avant de pouvoir prêter cet actif.",
          "cta": "Approuver un compte"
        },
        "stepperHeader": {
          "selectAccount": "Sélectionner un compte",
          "enable": "Approuver",
          "advanced": "Avancé",
          "amount": "Entrer le montant",
          "summary": "Récapitulatif",
          "selectDevice": "Sélectionner l’appareil",
          "connectDevice": "Connecter l’appareil",
          "stepRange": "Étape {{currentStep}} sur {{totalSteps}}"
        },
        "selectAccount": {
          "enabledAccountsAmount": "Vous avez {{number}} compte et approuvé {{amount}}.",
          "enabledAccountsAmount_plural": "Vous avez {{number}} comptes et approuvé {{amount}}.",
          "enabledAccountsNoLimit": "Vous avez {{number}} compte et approuvé un nombre illimité de {{ currency }}.",
          "enabledAccountsNoLimit_plural": "Vous avez {{number}} comptes et approuvé un nombre illimité de {{ currency }}.",
          "noEnabledAccounts": "Vous devez approuver un compte avant de pouvoir prêter des actifs."
        },
        "enable": {
          "summary": "<0>J’autorise le contrat intelligent </0><1>{{contractName}}</1><0> à accéder à mon compte </0><1>{{accountName}}</1><0> pour un montant </0><1>{{amount}}</1>.",
          "limit": "limité : {{amount}}",
          "noLimit": "{{assetName}} sans limite",
          "contractName": "Compound {{currencyName}}",
          "advanced": "Avancé"
        },
        "advanced": {
          "amountLabel": "Montant à approuver",
          "amountLabelTooltip": "Cela limite le montant mis à la disposition du contrat intelligent.",
          "limit": "Limite",
          "limited": "Limité",
          "noLimit": "Illimité"
        },
        "amount": {
          "totalAvailable": "Total disponible"
        },
        "validation": {
          "success": "Transaction bien envoyée",
          "info": "Votre approbation a été envoyée au réseau pour confirmation. Vous pourrez émettre des prêts une fois qu’elle aura été confirmée.",
          "extraInfo": "Il peut y avoir un délai avant que les transactions apparaissent dans un explorateur et soient confirmées.",
          "button": {
            "done": "Fermer"
          }
        }
      },
      "supply": {
        "stepperHeader": {
          "amount": "Déposer",
          "summary": "Récapitulatif",
          "selectDevice": "Sélectionner l’appareil",
          "connectDevice": "Connecter l’appareil",
          "stepRange": "Étape {{currentStep}} sur {{totalSteps}}"
        },
        "amount": {
          "totalAvailable": "Solde disponible",
          "placeholderMax": "Retirer le maximum"
        },
        "validation": {
          "success": "Dépôt bien versé",
          "info": "Vous commencerez à percevoir des intérêts une fois que le réseau aura confirmé le dépôt.",
          "extraInfo": "Il peut y avoir un délai avant que les transactions apparaissent dans un explorateur et soient confirmées.",
          "button": {
            "done": "Terminé",
            "cta": "Voir les détails"
          }
        }
      },
      "withdraw": {
        "stepperHeader": {
          "amount": "Retirer",
          "summary": "Récapitulatif",
          "selectDevice": "Sélectionner l’appareil",
          "connectDevice": "Connecter l’appareil",
          "stepRange": "Étape {{currentStep}} sur {{totalSteps}}"
        },
        "validation": {
          "success": "Demande de retrait bien envoyée",
          "info": "Vos actifs seront disponibles une fois que le réseau aura confirmé le retrait.",
          "button": {
            "done": "Terminé",
            "cta": "Voir les détails"
          }
        }
      }
    }
  },
  "sync": {
    "error": "Erreur de synchronisation",
    "loading": "Sync"
  },
  "scanning": {
    "loading": "Recherche d’appareils..."
  },
  "send": {
    "tooMuchUTXOBottomModal": {
      "cta": "Continuer",
      "description": "Cette transaction peut prendre plus de temps à être vérifiée et signée, car le compte a un nombre élevé de coins.",
      "title": "Message UTXO"
    },
    "highFeeModal": "Attention, les frais de réseau sont supérieurs à <1>10%</1> du montant. Voulez-vous continuer ?",
    "scan": {
      "title": "Scanner le code QR",
      "descBottom": "Merci de placer le code QR au centre du carré.",
      "fallback": {
        "header": "Scanner le code QR",
        "title": "Autoriser l’appareil photo",
        "desc": "Autorisez l’utilisation de l’appareil photo dans les Paramètres pour scanner les codes QR.",
        "buttonTitle": "Accéder aux Paramètres"
      }
    },
    "stepperHeader": {
      "selectAccount": "Compte à débiter",
      "recipientAddress": "Adresse du bénéficiaire",
      "selectAmount": "Montant",
      "summary": "Récapitulatif",
      "selectDevice": "Sélectionner l’appareil",
      "connectDevice": "Connecter l’appareil",
      "stepRange": "Étape {{currentStep}} sur {{totalSteps}}",
      "quantity": "Montant",
      "selectCollection": "Collection",
      "selectNft": "NFT"
    },
    "recipient": {
      "scan": "Scanner le code QR",
      "enterAddress": "Entrer l’adresse",
      "input": "Entrer l’adresse",
      "verifyAddress": "Vérifiez que l’adresse est identique à celle partagée par le bénéficiaire."
    },
    "amount": {
      "available": "Total disponible",
      "useMax": "Choisir le maximum",
      "loadingNetwork": "Chargement des frais de réseau…",
      "noRateProvider": "Indisponible",
      "quantityAvailable": "Quantité disponible"
    },
    "summary": {
      "subaccountsWarning": "Vous devez recharger ce compte avec des {{ currency }} afin d’envoyer les tokens de ce compte.",
      "tag": "Tag (Facultatif)",
      "validateTag": "Valider le tag",
      "total": "Total",
      "amount": "Montant",
      "from": "De",
      "to": "À",
      "infoTotalTitle": "Débit total",
      "infoTotalDesc": "Comprend le montant de la transaction et les frais de réseau choisis",
      "gasLimit": "Limite de gaz",
      "gasPrice": "Prix du gaz",
      "maxFees": "Frais maximaux",
      "validateGasLimit": "Valider la limite de gaz",
      "fees": "Frais",
      "validateFees": "Valider les frais",
      "customizeFees": "Modifier les frais",
      "memo": {
        "title": "Mémo",
        "type": "Type de mémo",
        "value": "Valeur du mémo"
      },
      "validateMemo": "Valider le mémo",
      "quantity": "Montant"
    },
    "validation": {
      "message": "Confirmez la transaction sur votre appareil pour la signer en toute sécurité.",
      "sent": "Transaction effectuée",
      "amount": "Montant",
      "fees": "Frais",
      "confirm": "Le solde de votre compte sera mis à jour une fois que le réseau aura confirmé la transaction.",
      "button": {
        "details": "Voir les détails",
        "retry": "Réessayer"
      }
    },
    "fees": {
      "title": "Frais de réseau",
      "validate": "Confirmer",
      "required": "Des frais sont requis.",
      "chooseGas": "Choisissez un prix de gaz.",
      "higherFaster": "Un prix de gaz plus élevé se traduit par une confirmation plus rapide.",
      "edit": {
        "title": "Choisir une unité"
      },
      "networkInfo": "Choisissez le montant des frais de réseau à inclure dans la transaction. Le montant des frais affecte la vitesse de traitement de la transaction."
    },
    "verification": {
      "streaming": {
        "accurate": "Chargement... ({{percentage}})",
        "inaccurate": "Chargement..."
      }
    },
    "info": {
      "maxSpendable": {
        "title": "Montant maximal à dépenser",
        "description": "Le montant maximal à dépenser est le solde total dans un compte qui est disponible pour effectuer une transaction."
      }
    }
  },
  "requestAccount": {
    "stepperHeader": {
      "selectCrypto": "Sélectionner une crypto",
      "selectAccount": "Sélectionner un compte",
      "stepRange": "Étape {{currentStep}} sur {{totalSteps}}"
    },
    "selectAccount": {
      "addAccount": "Ajouter un compte {{currency}}"
    }
  },
  "freeze": {
    "stepperHeader": {
      "info": "Gagner des récompenses",
      "selectAmount": "Geler",
      "summary": "Récapitulatif",
      "selectDevice": "Sélectionner l’appareil",
      "connectDevice": "Connecter l’appareil",
      "stepRange": "Étape {{currentStep}} sur {{totalSteps}}"
    },
    "info": {
      "description": "Gelez vos TRX pour gagner des récompenses en toute sécurité en gardant le contrôle de vos actifs.",
      "steps": {
        "0": "Vous conservez la propriété de vos actifs délégués.",
        "1": "Vous pouvez dégeler vos actifs après 3 jours.",
        "2": "Gelez et votez en toute sécurité avec votre appareil Ledger."
      },
      "howVotingWorks": "Fonctionnement du vote",
      "cta": "Continuer"
    },
    "amount": {
      "available": "Total disponible",
      "noRateProvider": "Indisponible",
      "infoLabel": "Bande passante ou Énergie"
    },
    "validation": {
      "message": "Vérifiez toujours que l’adresse affichée sur votre appareil est identique à celle qui vous a été donnée.",
      "success": "Actifs gelés",
      "amount": "Montant",
      "info": "Vous commencerez à gagner {{resource}} une fois le gel confirmé par le réseau. Vous pourrez ensuite voter pour des super-représentants et gagner des récompenses.",
      "button": {
        "pending": "Transaction en cours de validation",
        "pendingDesc": "Merci de patienter un instant avant de voter.",
        "vote": "Voter",
        "voteTimer": "0:{{time}}",
        "later": "Je voterai plus tard.",
        "retry": "Réessayer"
      }
    }
  },
  "unfreeze": {
    "stepperHeader": {
      "selectAmount": "Dégeler",
      "summary": "Récapitulatif",
      "selectDevice": "Sélectionner l’appareil",
      "connectDevice": "Connecter l’appareil",
      "stepRange": "Étape {{currentStep}} sur {{totalSteps}}"
    },
    "amount": {
      "title": "Sélectionner le type d’actif à dégeler",
      "info": "Dégeler réduira {{resource}} et annulera tous vos votes.",
      "cta": "Continuer"
    },
    "validation": {
      "success": "Vos actifs ont bien été dégelés.",
      "info": "Vos points {{resource}} seront réduits et tous vos votes seront annulés.",
      "button": {
        "done": "Terminé",
        "cta": "Voir les détails"
      }
    }
  },
  "claimReward": {
    "stepperHeader": {
      "selectDevice": "Sélectionner l’appareil",
      "connectDevice": "Connecter l’appareil",
      "stepRange": "Étape {{currentStep}} sur {{totalSteps}}"
    },
    "validation": {
      "success": "Vos récompenses ont été ajoutées à votre solde disponible.",
      "button": {
        "done": "Terminé",
        "cta": "Voir les détails"
      }
    }
  },
  "vote": {
    "stepperHeader": {
      "selectValidator": "Voter",
      "castVote": "Mes votes",
      "selectDevice": "Sélectionner l’appareil",
      "connectDevice": "Connecter l’appareil",
      "stepRange": "Étape {{currentStep}} sur {{totalSteps}}"
    },
    "selectValidator": {},
    "castVotes": {
      "ranking": "Classement : <0>{{rank}}</0>",
      "nbOfVotes": "Nombre de votes {{amount}}",
      "percentage": "Pourcentage",
      "estYield": "Rendement estimé",
      "addMoreVotes": "Ajouter plus de votes",
      "votesRemaining": "Votes restants : <0>{{total}}</0>",
      "maxVotesAvailable": "Nombre maximal de votes disponibles : <0>{{total}}</0>",
      "voteFor": "Votez pour",
      "validateVotes": "Valider les votes",
      "votesRequired": "Votes requis ",
      "allVotesUsed": "Tous les votes sont utilisés.",
      "removeVotes": "Retirer les votes"
    },
    "validation": {
      "message": "Vérifiez toujours que l’adresse affichée sur votre appareil est identique à celle qui vous a été donnée.",
      "success": "Vos votes ont bien été émis.",
      "info": "",
      "button": {}
    }
  },
  "addAccounts": {
    "supportLinks": {
      "segwit_or_native_segwit": "SegWit ou Native SegWit ?"
    },
    "quitConfirmation": {
      "title": "Annuler l’ajout de compte",
      "desc": "Voulez-vous vraiment annuler l’ajout de comptes ?"
    },
    "imported": "Actif bien ajouté",
    "sections": {
      "importable": {
        "title": "Ajouter un compte existant"
      },
      "creatable": {
        "title": "Ajouter un nouveau compte"
      },
      "imported": {
        "title": "Comptes déjà présents dans le Portefeuille ({{length}})"
      },
      "migrate": {
        "title": "Comptes à mettre à jour"
      }
    },
    "success": {
      "desc": "Accédez à vos comptes ou ajoutez d’autres comptes.",
      "secondaryCTA": "Ajouter un nouvel actif",
      "cta": "Afficher votre actif"
    },
    "stopScanning": "Mettre fin au balayage",
    "retryScanning": "Réessayer le balayage",
    "retry": "Réessayer",
    "done": "Terminé",
    "finalCta": "Continuer",
    "finalCtaForSwap": "Retour au Swap",
    "synchronizing": "Synchronisation",
    "synchronizingDesc": "Synchronisation de vos comptes en cours. Cela peut prendre quelques minutes...",
    "noAccountToCreate": "Impossible de créer le compte <1><0>{{currencyName}}</0></1>. Recommencez et synchronisez vos comptes.",
    "cantCreateAccount": "Impossible d’ajouter un nouveau compte avant de recevoir des actifs sur votre compte <1><0>{{accountName}}</0></1>.",
    "tokens": {
      "title": "Ajouter un token",
      "createParentCurrencyAccount": "Ajouter un compte {{parrentCurrencyName}}",
      "erc20": {
        "title": "Ajouter un token",
        "disclaimer": "{{tokenName}} est un token ERC-20.\nVous pouvez recevoir ces tokens directement sur un compte Ethereum.",
        "learnMore": "En savoir plus sur les ERC-20"
      },
      "trc10": {
        "title": "Ajouter Token",
        "disclaimer": "{{tokenName}} est un token TRC-10.\nVous pouvez recevoir ces tokens directement sur un compte TRON.",
        "learnMore": "En savoir plus sur les TRC-10"
      },
      "trc20": {
        "title": "Ajouter Token",
        "disclaimer": "{{tokenName}} est un token TRC-20.\nVous pouvez recevoir ces tokens directement sur un compte TRON.",
        "learnMore": "En savoir plus sur les TRC-20"
      },
      "bep20": {
        "title": "Ajouter Token",
        "disclaimer": "{{tokenName}} est un token BEP-20.\nVous pouvez recevoir ces tokens directement sur un compte BNB.",
        "learnMore": "En savoir plus sur les BEP-20"
      }
    },
    "showMoreChainType": "Plus de types d’adresses",
    "addressTypeInfo": {
      "title": "Quel type d’adresse choisir ?",
      "subtitle": "Ajouter un nouveau compte",
      "native_segwit": {
        "title": "Native SegWit",
        "desc": "Le meilleur choix. Frais de transaction faibles, détection d’erreurs et prise en charge du réseau Lightning. Non pris en charge par certains wallets/plateformes d’échange."
      },
      "segwit": {
        "title": "SegWit",
        "desc": "Frais de transaction plus élevés que Native SegWit. Prise en charge du réseau Lightning. Pris en charge par la plupart des wallets."
      },
      "legacy": {
        "title": "Legacy",
        "desc": "Format d’adresse originel de {{currency}}. Frais les plus élevés pour chaque transaction. Certains wallets/échanges ne prennent toujours en charge que les Legacy."
      },
      "taproot": {
        "title": "Taproot",
        "desc": "Nouvelle mise à niveau du réseau {{currency}}. Elle offrira une meilleure confidentialité et des frais moins élevés. Elle n’est pas encore prise en charge par tous les échanges et wallets."
      }
    }
  },
  "DeviceAction": {
    "stayInTheAppPlz": "Restez dans l’app et gardez votre Nano X en main.",
    "allowAppPermission": "Ouvrez l’app {{wording}} sur votre appareil",
    "allowAppPermissionSubtitleToken": "pour gérer vos tokens {{token}}",
    "allowManagerPermission": "Autorisez {{wording}} sur l’appareil.",
    "loading": "Chargement...",
    "turnOnAndUnlockDevice": "Allumez et déverrouillez votre appareil.",
    "connectAndUnlockDevice": "Connectez et déverrouillez votre appareil.",
    "unlockDevice": "Déverrouillez votre appareil.",
    "outdated": "Version de l’app obsolète",
    "outdatedDesc": "Une mise à jour importante est disponible pour l’app {{appName}} sur votre appareil. Merci d’aller dans le Gestionnaire pour mettre à jour.",
    "quitApp": "Sortez de l’app sur votre appareil.",
    "appNotInstalled": "Merci d’installer l’app {{appName}}",
    "appNotInstalled_plural": "Merci d’installer les apps {{appName}}.",
    "useAnotherDevice": "Utiliser un autre appareil",
    "deviceInBootloader": {
      "title": "L’appareil est en mode Bootloader.",
      "description": "Cliquez sur Continuer pour le mettre à jour."
    },
    "verifyAddress": {
      "title": "Vérifier l’adresse sur l’appareil",
      "description": "Vérifiez que l’adresse {{currencyName}} affichée sur Ledger Live correspond à celle indiquée sur votre appareil."
    },
    "confirmSwap": {
      "title": "Confirmer l’opération de swap sur l’appareil",
      "alert": "Vérifiez les détails du swap sur votre appareil avant de l’envoyer. Les adresses sont échangées de manière sécurisée afin que vous n’ayez pas à les vérifier.",
      "acceptTerms": "En validant cette transaction, j’accepte\n<0>les Conditions d’utilisation de <0>{{provider}}</0></0>."
    },
    "confirmSell": {
      "title": "Confirmer l’opération de vente sur l’appareil",
      "alert": "Vérifiez les détails de la vente sur votre appareil avant de l’envoyer. Les adresses sont échangées de manière sécurisée afin que vous n’ayez pas à les vérifier."
    },
    "confirmFund": {
      "title": "Confirmez la transaction de dépôt",
      "alert": "Vérifiez les détails du dépôt sur votre appareil avant de l’envoyer. Les adresses sont échangées de manière sécurisée afin que vous n’ayez pas à les vérifier."
    },
    "button": {
      "openManager": "Ouvrir le Gestionnaire",
      "openOnboarding": "Configurer un appareil"
    },
    "installApp": "Installation de l’app {{appName}} {{percentage}}",
    "installAppDescription": "Merci d’attendre la fin de l’installation.",
    "listApps": "Vérification en cours des apps nécessaires",
    "listAppsDescription": "Patientez pendant que nous vérifions que vous avez toutes les apps requises."
  },
  "SelectDevice": {
    "title": "Coupler un nouvel appareil",
    "bluetooth": {
      "title": "Se connecter en Bluetooth",
      "label": "Détectez automatiquement votre Nano"
    },
    "deviceNotFoundPairNewDevice": "Coupler via Bluetooth",
    "headerDescription": "Assurez-vous que votre {{productName}} est déverrouillé et que le Bluetooth est activé.",
    "usb": "...ou connecter avec un câble USB",
    "usbLabel": "Connectez votre câble USB et entrez votre code PIN sur votre appareil.",
    "withoutDeviceHeader": "Je n’ai pas mon appareil.",
    "withoutDevice": "Continuer sans mon appareil",
    "steps": {
      "connecting": {
        "title": "Connexion de votre {{deviceName}}",
        "description": {
          "ble": "Assurez-vous que votre {{productName}} est déverrouillé et à proximité.",
          "usb": "Assurez-vous que votre {{productName}} est déverrouillé."
        }
      },
      "genuineCheck": {
        "title": "Activer le \"Ledger Manager\" (Gestionnaire Ledger) sur le {{productName}}",
        "accept": "N’éteignez pas votre Nano X. Veuillez autoriser le <1>\"Ledger Manager\"</1> (Gestionnaire)."
      },
      "genuineCheckPending": {
        "title": "Vérification de l’authenticité de l’appareil..."
      },
      "dashboard": {
        "title": "Retourner sur le tableau de bord (écran d’accueil) du {{productName}}"
      },
      "currencyApp": {
        "title": "Ouvrez l’app {{managerAppName}} sur votre {{productName}}.",
        "description": "",
        "footer": {
          "appInstalled": "App non installée.",
          "goManager": "Aller dans le Gestionnaire"
        }
      },
      "accountApp": {
        "title": "Ouvrez l’app {{managerAppName}} sur votre {{productName}}.",
        "description": ""
      },
      "receiveVerify": {
        "title": "Vérifier l’adresse sur l’appareil",
        "description": "Vérifiez que l’adresse {{currencyName}} affichée sur Ledger Live est identique à celle indiquée sur votre appareil Ledger.",
        "action": "Continuer"
      },
      "getDeviceName": {
        "title": "Appuyez sur les deux boutons simultanément pour autoriser la lecture du nom de l’appareil."
      },
      "editDeviceName": {
        "title": "Appuyez sur les deux boutons simultanément pour autoriser la configuration du nom de l’appareil."
      },
      "listApps": {
        "title": "Chargement..."
      }
    }
  },
  "EditDeviceName": {
    "title": "Renommer l’appareil",
    "charactersRemaining": "{{remainingCount}} caractères restants",
    "action": "Confirmer"
  },
  "PairDevices": {
    "Paired": {
      "title": "Couplage réussi",
      "desc": "Votre {{productName}} est prêt à être utilisé avec Ledger Live.",
      "action": "Continuer"
    },
    "Pairing": {
      "step1": "Validez si le code affiché sur votre téléphone est identique à celui qui apparaît sur votre {{productName}}.",
      "step2": "Validez sur votre {{productName}} en appuyant sur les deux boutons simultanément.",
      "title1": "Vérifiez que les codes sont identiques",
      "title2": "Valider"
    },
    "GenuineCheck": {
      "title": "Vérification de l’authenticité de l’appareil",
      "accept": "N’éteignez pas votre Nano X. Veuillez autoriser le <1>\"Ledger Manager\"</1> (Gestionnaire).",
      "info": "Cela vous permet de vérifier que votre Nano est authentique."
    },
    "ScanningHeader": {
      "title": "Recherche d’appareils",
      "desc": "Assurez-vous que votre {{productName}} est déverrouillé et que le Bluetooth est activé."
    },
    "ScanningTimeout": {
      "title": "Aucun appareil trouvé",
      "desc": "Assurez-vous que votre {{productName}} est déverrouillé et que le Bluetooth est activé."
    },
    "bypassGenuine": "Utiliser quand même",
    "alreadyPaired": "Déjà couplé"
  },
  "DeviceItemSummary": {
    "genuine": "Votre appareil est authentique.",
    "genuineFailed": "<1><0>Échec</0></1> de l’authentification de l’appareil"
  },
  "DeviceNameRow": {
    "title": "Nom",
    "action": "Voir le nom de l’appareil"
  },
  "RemoveDevice": {
    "button": {
      "title": "Retirer {{nbDevices}} appareil",
      "title_plural": "Retirer {{nbDevices}} appareils"
    }
  },
  "manager": {
    "tabTitle": "My Ledger",
    "title": "My Ledger",
    "connect": "Sélectionnez votre appareil",
    "appsCatalog": "Catalogue d’apps",
    "installedApps": "Apps installées",
    "noAppNeededForToken": "Installer l’app {{appName}} pour {{tokenName}}",
    "tokenAppDisclaimer": "{{tokenName}} est un token {{tokenType}} qui utilise l’app {{appName}}. Pour gérer vos {{tokenName}}, <1>installez l’app {{appName}}</1> et envoyez des tokens <3>sur votre compte {{appName}}</3>.",
    "tokenAppDisclaimerInstalled": "{{tokenName}} est un token {{tokenType}} qui utilise l’app {{appName}}. Pour gérer vos {{tokenName}}, <1>ouvrez l’app {{appName}}</1> et envoyez des tokens <3>sur votre compte {{appName}}</3>.",
    "goToAccounts": "Accéder aux Comptes",
    "intallParentApp": "Installer l’app {{appName}}",
    "readOnly": {
      "title": "Nano X",
      "description": "Configurez Ledger Live avec votre Nano X pour installer des apps, créer des comptes et effectuer des transactions sécurisées.",
      "question": "Avez-vous votre Nano X ?",
      "button": "Commencer à configurer mon Nano X",
      "noDevice": "Pas encore d’appareil ?",
      "buy": "Achetez un Ledger Nano X"
    },
    "appList": {
      "title": "Catalogue d’apps",
      "loading": "Chargement des apps...",
      "noApps": "Aucune app trouvée",
      "searchAppsCatalog": "Rechercher dans le Catalogue",
      "searchAppsInstalled": "Rechercher des apps installées",
      "noAppsInstalled": "Aucune app installée sur votre appareil",
      "noAppsDescription": "Allez dans le Catalogue pour installer des apps.",
      "noResultsFound": "Aucun résultat",
      "noResultsDesc": "Merci de vérifier l’orthographe et réessayer",
      "versionNew": "(NOUV. {{newVersion}})",
      "searchApps": "Rechercher"
    },
    "uninstall": {
      "title": "Désinstaller",
      "subtitle": "Désinstallez toutes les apps.",
      "description": "Désinstaller des apps n’a pas d’effet sur vos crypto-actifs. Vous pouvez réinstaller vos apps dans le Catalogue.",
      "uninstallAll": "Tout désinstaller"
    },
    "remove": {
      "title": "Retirer l’appareil",
      "description": "Êtes-vous sûr(e) ? Vous pouvez ajouter votre {{productName}} à nouveau à tout moment.",
      "button": "Retirer"
    },
    "storage": {
      "title": "Stockage",
      "used": "utilisés",
      "genuine": "Votre appareil est authentique.",
      "appsInstalled": "<0>{{number}}</0> app",
      "appsInstalled_plural": "<0>{{number}}</0> apps",
      "storageAvailable": "disponibles",
      "appsToUpdate": "<0>{{number}}</0> mise à jour",
      "appsToUpdate_plural": "<0>{{number}}</0> mises à jour"
    },
    "installSuccess": {
      "title": "App bien installée",
      "title_plural": "Apps bien installées",
      "notSupported": "App bien installée. Pour plus d’informations sur les apps installées, consultez notre site Internet.",
      "manageAccount": "Ajouter des comptes",
      "learnMore": "En savoir plus",
      "later": "Plus tard",
      "description": "Vous pouvez maintenant ajouter votre compte {{app}}."
    },
    "firmware": {
      "latest": "Mise à jour du micrologiciel disponible",
      "outdated": "La version du micrologiciel de votre appareil est trop ancienne pour être mise à jour. Contactez l’Assistance Ledger pour le remplacer.",
      "modalTitle": "Mise à jour du micrologiciel disponible uniquement sur l’ordinateur",
      "modalDesc": "Téléchargez Ledger Live sur votre ordinateur pour mettre à jour le micrologiciel de votre appareil.",
      "contactUs": "Nous contacter"
    },
    "myApps": "Mes apps",
    "token": {
      "title": "Tokens {{appName}}",
      "noAppNeeded": "{{tokenName}} est un token utilisant l’app {{appName}}. Aucune app supplémentaire à installer.",
      "installApp": "{{tokenName}} est un token utilisant l’app {{appName}}. Installez l’app {{appName}} pour gérer vos tokens."
    },
    "update": {
      "title": "Mettre à jour",
      "subtitle": "Mises à jours disponibles",
      "updateAll": "Mettre à jour"
    }
  },
  "AppAction": {
    "install": {
      "loading": {
        "title": "Installation de {{appName}}",
        "desc": "Merci de patienter pendant l’installation de l’app {{appName}}",
        "button": "Installation...",
        "queued": "En attente",
        "button_plural": "Installation... {{progressPercentage}} %"
      },
      "done": {
        "title": "App bien installée",
        "accounts": "Accéder aux Comptes",
        "description": "Vous pouvez maintenant ajouter votre compte {{app}}."
      },
      "dependency": {
        "title": "App {{dependency}} requise",
        "description_one": "L’app {{dependency}} sera également installée car elle est requise pour l’app {{app}}.",
        "description_two": "Merci d’appuyer sur Continuer pour installer les apps {{app}} et {{dependency}}."
      },
      "continueInstall": "Installer les apps"
    },
    "update": {
      "title": "{{number}} mise à jour d’app",
      "title_plural": "{{number}} mises à jour d’apps",
      "step": "Étape {{step}} de la mise à jour :",
      "updateWarn": "Ne sortez pas du Gestionnaire pendant la mise à jour.",
      "progress": "En cours...",
      "button": "Tout mettre à jour",
      "version": "Nouvelle {{version}}",
      "buttonAction": "Mise à jour disponible",
      "buttonModal": "Mettre à jour toutes les apps",
      "loading": "Mise à jour...",
      "titleModal": "Mises à jours disponibles"
    },
    "uninstall": {
      "loading": {
        "title": "Désinstallation de {{appName}}",
        "button": "Désinstallation..."
      },
      "done": {
        "title": "{{appName}} a bien été désinstallée sur votre {{productName}}."
      },
      "dependency": {
        "title": "D’autres apps ont besoin de l’app {{app}}.",
        "showAll": "Afficher les apps à désinstaller",
        "description": "Les apps de votre appareil qui ont besoin de l’app {{app}} seront également désinstallées.",
        "description_one": "Certaines apps ont besoin de l’app {{app}}.",
        "description_two": "Certaines apps ont besoin de l’app {{app}}.Les apps sur votre appareil qui ont besoin de l’app {{app}} seront également désinstallées."
      },
      "continueUninstall": "Désinstaller {{app}} et les autres apps"
    },
    "filter": {
      "title": "Filtrer",
      "all": "Toutes",
      "installed": "Apps",
      "not_installed": "Non installées",
      "supported": "Prises en charge par Ledger Live",
      "updatable": "Mise à jour possible",
      "apply": "Appliquer"
    },
    "sort": {
      "title": "Trier",
      "default": "Par défaut",
      "name_asc": "Nom A-Z",
      "name_desc": "Nom Z-A",
      "marketcap_desc": "Capitalisation",
      "marketcap": "Capitalisation",
      "name": "Nom"
    }
  },
  "AuthenticityRow": {
    "title": "Authentification",
    "subtitle": "Authentique"
  },
  "RemoveRow": {
    "title": "Retirer l’appareil"
  },
  "FirmwareVersionRow": {
    "title": "Version du micrologiciel",
    "subtitle": "v. {{version}}"
  },
  "FirmwareUpdateRow": {
    "title": "Version {{version}} du micrologiciel disponible",
    "subtitle": "Merci d’utiliser Ledger Live pour l’ordinateur pour mettre à jour",
    "action": "Mettre à jour"
  },
<<<<<<< HEAD
  "FirmwareUpdate": {
    "title": "Mettre à jour le micrologiciel",
    "preparing": "Préparation de la mise à jour du micrologiciel... Veuillez garder votre appareil allumé et connecté. Nous vous informerons de la progression de la mise à jour.",
    "confirmIdentifierText": "Vérifiez que l’identifiant sur votre appareil est le même que l’identifiant affiché ci-dessous. Confirmez et saisissez votre code PIN si demandé.",
    "pleaseReinstallApps": "Veuillez réinstaller les apps sur votre appareil.",
    "pleaseConfirmUpdate": "Confirmez la mise à jour sur votre appareil",
    "finishUpdate": "Terminez la mise à jour sur votre {{deviceName}}",
    "identifierTitle": "Identifiant :",
    "pleaseWaitDownload": "Patientez pendant le téléchargement du programme d’installation",
    "preparingDevice": "Préparation de votre appareil",
    "pleaseWaitUpdate": "Merci d’attendre que la mise à jour soit terminée.",
    "waitForFirmwareUpdate": "Attendez la fin de la mise à jour du micrologiciel sur votre appareil",
    "unlockDeviceWithPin": "Déverrouillez votre appareil avec votre code PIN",
    "reinstallApps": "Réinstaller les apps",
    "currentVersionNumber": "Version actuelle",
    "newVersionNumber": "Nouvelle version",
    "success": "Micrologiciel mis à jour",
    "update": "Mettre à jour",
    "Notifications": {
      "confirmOnDevice": "Vous devez confirmer sur votre appareil",
      "preparingUpdate": "Mise à jour en cours. Nous vous informerons quand ce sera terminé.",
      "installing": "Installation {{progress}} %"
    },
    "Installing": {
      "title": "{{stepName}}...",
      "subtitle": "Si demandé sur votre appareil, merci d’entrer votre code PIN pour terminer la mise à jour."
    },
    "steps": {
      "osu": "Installation de l’OSU",
      "flash-mcu": "Mise à jour du MCU",
      "flash-bootloader": "Mise à jour du Bootloader",
      "flash": "Mise à jour du micrologiciel de votre appareil",
      "preparing": "Préparation de la mise à jour",
      "firmware": "Téléchargement de la mise à jour"
    },
    "newVersion": "Nouvelle version {{version}} disponible pour votre {{deviceName}}",
    "drawerUpdate": {
      "title": "Mise à jour du micrologiciel",
      "description": "Mettez à jour le micrologiciel de votre Ledger Nano en le connectant à Ledger Live pour l’ordinateur"
=======
  "FirmwareUpdate" : {
    "title" : "Mettre à jour le micrologiciel",
    "preparing" : "Préparation de la mise à jour du micrologiciel... Veuillez garder votre appareil allumé et connecté. Nous vous informerons de la progression de la mise à jour.",
    "confirmIdentifierText" : "Vérifiez que l’identifiant sur votre appareil est le même que l’identifiant affiché ci-dessous. Confirmez et saisissez votre code PIN si demandé.",
    "pleaseReinstallApps" : "Veuillez réinstaller les apps sur votre appareil.",
    "pleaseConfirmUpdate" : "Confirmez la mise à jour sur votre appareil",
    "finishUpdate" : "Terminez la mise à jour sur votre {{deviceName}}",
    "identifierTitle" : "Identifiant :",
    "pleaseWaitDownload" : "Patientez pendant le téléchargement du programme d’installation",
    "preparingDevice" : "Préparation de votre appareil",
    "pleaseWaitUpdate" : "Merci d’attendre que la mise à jour soit terminée.",
    "waitForFirmwareUpdate" : "Attendez la fin de la mise à jour du micrologiciel sur votre appareil",
    "unlockDeviceWithPin" : "Déverrouillez votre appareil avec votre code PIN",
    "reinstallApps" : "Réinstaller les apps",
    "currentVersionNumber" : "Version actuelle",
    "newVersionNumber" : "Nouvelle version",
    "success" : "Micrologiciel mis à jour",
    "update" : "Mettre à jour",
    "Notifications" : {
      "confirmOnDevice" : "Vous devez confirmer sur votre appareil",
      "preparingUpdate" : "Mise à jour en cours. Nous vous informerons quand ce sera terminé.",
      "installing" : "Installation {{progress}} %"
    },
    "Installing" : {
      "title" : "{{stepName}}...",
      "subtitle" : "Si demandé sur votre appareil, merci d’entrer votre code PIN pour terminer la mise à jour."
    },
    "steps" : {
      "osu" : "Installation de l’OSU",
      "flash-mcu" : "Mise à jour du MCU",
      "flash-bootloader" : "Mise à jour du Bootloader",
      "flash" : "Mise à jour du micrologiciel de votre appareil",
      "preparing" : "Préparation de la mise à jour",
      "firmware" : "Téléchargement de la mise à jour"
    },
    "newVersion" : "Nouvelle version {{version}} disponible pour votre {{deviceName}}",
    "drawerUpdate" : {
      "title" : "Mise à jour du micrologiciel",
      "description" : "Mettez à jour le micrologiciel de votre Ledger Nano en le connectant à Ledger Live pour l’ordinateur",
      "pleaseConnectUsbTitle" : "Câble USB nécessaire",
      "pleaseConnectUsbDescription" : "Connectez votre {{deviceName}} à votre téléphone avec un câble USB pour lancer la mise à jour du micrologiciel."
>>>>>>> dc57bb6b
    }
  },
  "FirmwareUpdateReleaseNotes": {
    "introTitle": "Mise à jour du {{deviceName}} vers la version {{version}}",
    "recoveryPhraseBackupInstructions": "Assurez-vous par précaution que votre phrase de récupération de 24 mots est accessible et bien écrite sur votre feuille de récupération.",
    "confirmRecoveryPhrase": "J’ai ma phrase de récupération.",
    "introDescription1": "Toutes les apps sur votre appareil seront supprimées. Vous pouvez réinstaller vos apps après la mise à jour du micrologiciel.",
    "introDescription2": "Cela n’a pas d’effet sur vos crypto-actifs.",
    "action": "Continuer la mise à jour"
  },
  "systemLanguageAvailable": {
    "title": "Changer la langue de l’application ?",
    "description": {
      "newSupport": "Bonne nouvelle ! Grâce aux efforts de nos équipes, Ledger Live est maintenant disponible en {{language}}.",
      "advice": "Vous pouvez toujours changer la langue plus tard dans les Paramètres."
    },
    "switchButton": "Basculer en {{language}}",
    "no": "Non, merci",
    "languages": {
      "en": "Anglais",
      "fr": "Français",
      "ru": "Russe",
      "es": "Espagnol",
      "zh": "Chinois",
      "de": "Allemand"
    }
  },
  "FirmwareUpdateCheckId": {
    "title": "Identifiant",
    "description": "Merci d’appuyer sur les deux boutons simultanément sur votre {{fullDeviceName}} si le même identifiant apparaît :"
  },
  "FirmwareUpdateMCU": {
    "title": "Redémarrer l’appareil",
    "desc1": "Déconnectez votre appareil de votre ordinateur.",
    "desc2": "Maintenez le bouton gauche enfoncé, connectez le câble USB puis relâchez le bouton lorsque l’écran du Bootloader apparaît."
  },
  "FirmwareUpdateConfirmation": {
    "title": "Micrologiciel mis à jour",
    "description": "Accédez au Gestionnaire pour réinstaller vos apps sur votre appareil."
  },
  "RepairDevice": {
    "title": "Réparer",
    "action": "Votre appareil est prêt."
  },
  "StepLegacyModal": {
    "description": "Les comptes importés se synchronisent uniquement avec le réseau, pas entre les versions de Ledger Live pour le mobile et pour l’ordinateur."
  },
  "algorand": {
    "token": "ASA (Actifs)",
    "claimRewards": {
      "title": "Récompenses",
      "button": "Demander",
      "stepperHeader": {
        "info": "Gagner des récompenses",
        "starter": "Récompenses",
        "connectDevice": "Connecter l’appareil",
        "verification": "Vérification",
        "stepRange": "Étape {{currentStep}} sur {{totalSteps}}"
      },
      "flow": {
        "steps": {
          "info": {
            "description": "Détenez des ALGO et gagnez des récompenses en toute sécurité en gardant le contrôle de vos actifs.",
            "steps": {
              "0": "Un solde minimum de 1 ALGO est requis pour recevoir des récompenses.",
              "1": "Augmentez le solde de votre compte pour recevoir plus de récompenses.",
              "2": "Effectuez une transaction vers ou depuis le compte pour demander vos récompenses."
            },
            "howItWorks": "Fonctionnement des récompenses",
            "cta": "Recevoir des ALGO"
          },
          "starter": {
            "title": "Félicitations. Vous avez gagné {{amount}}. Continuez pour demander vos récompenses.",
            "howItWorks": "Fonctionnement des récompenses",
            "warning": "Il vous sera demandé de générer une transaction vide sur votre compte. Celle-ci ajoutera vos récompenses actuelles à votre solde moyennant des frais de transaction minimaux.",
            "cta": "Continuer"
          },
          "verification": {
            "success": {
              "title": "Récompenses bien demandées",
              "text": "Vos récompenses ont été ajoutées à votre solde disponible.",
              "cta": "Accéder au compte"
            },
            "pending": {
              "title": "Diffusion de la transaction..."
            },
            "broadcastError": "Échec probable de votre transaction. Patientez un instant puis vérifiez l’historique des transactions avant de réessayer."
          }
        }
      }
    },
    "optIn": {
      "stepperHeader": {
        "selectToken": "Ajouter des ASA (actif)",
        "connectDevice": "Connecter l’appareil",
        "verification": "Vérification",
        "stepRange": "Étape {{currentStep}} sur {{totalSteps}}"
      },
      "flow": {
        "steps": {
          "selectToken": {
            "warning": {
              "title": "Actif déjà ajouté",
              "description": "L’actif {{token}} est déjà dans votre compte Algorand."
            }
          },
          "verification": {
            "success": {
              "title": "Actif {{token}} bien ajouté",
              "text": "Vous pouvez maintenant recevoir et envoyer des actifs {{token}} sur votre compte Algorand.",
              "cta": "Voir les détails"
            },
            "pending": {
              "title": "Diffusion de la transaction..."
            },
            "broadcastError": "Échec probable de votre transaction. Patientez un instant puis vérifiez l’historique des transactions avant de réessayer."
          }
        }
      }
    }
  },
<<<<<<< HEAD
  "celo": {
    "info": {
      "available": {
        "title": "CELO disponible",
        "description": "Ce montant est disponible."
=======
  "cardano" : {
    "info" : {
      "balanceDoesNotIncludeRewards" : {
        "title" : "Le solde total ne comprend pas les récompenses de staking"
      }
    }
  },
  "celo" : {
    "info" : {
      "available" : {
        "title" : "CELO disponible",
        "description" : "Ce montant est disponible."
>>>>>>> dc57bb6b
      }
    }
  },
  "cosmos": {
    "info": {
      "available": {
        "title": "ATOM disponible",
        "description": "Ce montant est disponible."
      },
      "delegated": {
        "title": "Actifs délégués",
        "description": "Les actifs délégués sont utilisés pour voter sur Cosmos. Cela représente votre nombre total de votes."
      },
      "undelegating": {
        "title": "Délégation interrompue",
        "description": "Les actifs dont la délégation est interrompue sont immobilisés pendant 21 jours avant d’être disponibles."
      },
      "delegationUnavailable": {
        "title": "Délégation indisponible",
        "description": "Solde du compte insuffisant pour démarrer une nouvelle délégation."
      }
    },
    "delegation": {
      "delegationEarn": "Vous pouvez gagner des récompenses ATOM en déléguant vos actifs.",
      "info": "Fonctionnement de la délégation",
      "claimRewards": "Demander les récompenses",
      "claimAvailableRewards": "Demander {{amount}}",
      "header": "Délégation(s)",
      "Amount": "Montant",
      "noRewards": "Aucune récompense disponible",
      "delegate": "Déléguer",
      "undelegate": "Interrompre la délégation",
      "redelegate": "Redéléguer",
      "reward": "Demander les récompenses",
      "estYield": "Rendement estimé",
      "totalStake": "Stake total",
      "commission": "Commission",
      "iDelegate": "Je délègue",
      "stepperHeader": {
        "starter": "Gagner des récompenses",
        "validator": "Déléguer des actifs",
        "amountSubTitle": "Montant à déléguer",
        "summary": "Récapitulatif",
        "verification": "Vérification",
        "selectDevice": "Sélectionner l’appareil",
        "connectDevice": "Connecter l’appareil",
        "stepRange": "Étape {{currentStep}} sur {{totalSteps}}"
      },
      "flow": {
        "steps": {
          "starter": {
            "description": "Déléguez vos ATOM pour gagner des récompenses en toute sécurité en gardant le contrôle de vos actifs.",
            "steps": {
              "0": "Vous conservez la propriété de vos actifs délégués.",
              "1": "Vous devrez attendre 21 jours pour que l’interruption de délégation soit terminée.",
              "2": "Déléguez en toute sécurité avec votre appareil Ledger."
            },
            "warning": {
              "description": "Choisissez votre validateur judicieusement : une partie de vos actifs délégués peut être perdue si le validateur ne se comporte pas correctement."
            },
            "cta": "Continuer"
          },
          "validator": {
            "validators": "Validateurs",
            "myDelegations": "Mes délégations",
            "cta": "Continuer",
            "estYield": "Rendement estimé : {{amount}}",
            "totalAvailable": "Total disponible : <0>{{amount}}</0>",
            "allAssetsUsed": "Tous les actifs sont utilisés.",
            "noResultsFound": "Aucun validateur trouvé pour <0>{{search}}</0>",
            "currentAmount": "(+ <0>{{amount}}</0>"
          },
          "amount": {
            "assetsRemaining": "Actifs restants : <0>{{amount}}</0>",
            "allAssetsUsed": "Tous les actifs sont utilisés.",
            "minAmount": "Montant minimal : <0>{{min}}</0>",
            "incorrectAmount": "Montant maximal : <0>{{max}}</0>",
            "cta": "Continuer"
          },
          "verification": {
            "success": {
              "title": "Actifs bien délégués",
              "text": "Le solde de votre compte sera mis à jour une fois que le réseau aura confirmé la transaction.",
              "cta": "Voir les détails"
            },
            "pending": {
              "title": "Diffusion de la transaction..."
            },
            "broadcastError": "Échec probable de votre transaction. Patientez un instant puis vérifiez l’historique des transactions avant de réessayer."
          }
        }
      },
      "drawer": {
        "status": "Statut",
        "rewards": "Récompenses",
        "active": "Actif",
        "inactive": "Inactif",
        "completionDate": "Date de réalisation",
        "redelegatedFrom": "Redéléguée de"
      }
    },
    "redelegation": {
      "estYield": "rendement estimé",
      "stepperHeader": {
        "validator": "Choisir un nouveau validateur",
        "amountSubTitle": "Montant à redéléguer",
        "amountTitle": "{{from}} → {{to}}",
        "summary": "Récapitulatif",
        "selectDevice": "Sélectionner l’appareil",
        "connectDevice": "Connecter l’appareil",
        "stepRange": "Étape {{currentStep}} sur {{totalSteps}}"
      },
      "flow": {
        "steps": {
          "validator": {
            "validators": "Validateurs",
            "myDelegations": "Mes délégations",
            "cta": "Continuer",
            "estYield": "Rendement estimé : {{amount}}",
            "totalAvailable": "Total disponible : <0>{{amount}}</0>",
            "allAssetsUsed": "Tous les actifs sont utilisés.",
            "noResultsFound": "Aucun validateur trouvé pour <0>{{search}}</0>"
          },
          "amount": {
            "newRedelegatedBalance": "Nouveau total pour <0>{{name}}</0> après l’opération : <0>{{amount}}</0>"
          },
          "verification": {
            "success": {
              "title": "Actifs bien redélégués",
              "text": "Le solde de votre compte sera mis à jour une fois que le réseau aura confirmé la transaction.",
              "cta": "Voir les détails"
            },
            "pending": {
              "title": "Diffusion de la transaction..."
            },
            "broadcastError": "Échec probable de votre transaction. Patientez un instant puis vérifiez l’historique des transactions avant de réessayer."
          }
        }
      }
    },
    "undelegation": {
      "stepperHeader": {
        "amountSubTitle": "Montant à interrompre",
        "summary": "Récapitulatif",
        "selectDevice": "Sélectionner l’appareil",
        "connectDevice": "Connecter l’appareil",
        "stepRange": "Étape {{currentStep}} sur {{totalSteps}}"
      },
      "flow": {
        "steps": {
          "amount": {
            "allAssetsUsed": "Tous les actifs interrompus"
          },
          "verification": {
            "success": {
              "title": "Délégation des actifs bien interrompue",
              "text": "Le solde de votre compte sera mis à jour une fois que le réseau aura confirmé la transaction.",
              "cta": "Voir les détails"
            },
            "pending": {
              "title": "Diffusion de la transaction..."
            },
            "broadcastError": "Échec probable de votre transaction. Patientez un instant puis vérifiez l’historique des transactions avant de réessayer."
          }
        }
      }
    },
    "claimRewards": {
      "stepperHeader": {
        "validator": "Sélectionner la récompense à toucher",
        "method": "Demander les récompenses",
        "summary": "Récapitulatif",
        "selectDevice": "Sélectionner l’appareil",
        "connectDevice": "Connecter l’appareil",
        "stepRange": "Étape {{currentStep}} sur {{totalSteps}}"
      },
      "flow": {
        "steps": {
          "method": {
            "youEarned": "Vous avez gagné",
            "byDelegationAssetsTo": "en déléguant vos actifs à",
            "claimReward": "Encaisser",
            "claimRewardCompound": "Capitaliser",
            "claimRewardInfo": "Elles seront demandées immédiatement et ajoutées à votre solde disponible.",
            "claimRewardCompoundInfo": "Elles seront demandées immédiatement et automatiquement déléguées au même validateur.",
            "compoundOrCashIn": "Capitaliser ou encaisser ?",
            "claimRewardTooltip": "Les récompenses seront ajoutées au solde disponible.",
            "claimRewardCompoundTooltip": "Les récompenses seront ajoutées au montant délégué.",
            "cta": "Continuer"
          },
          "verification": {
            "success": {
              "title": "Vous avez bien demandé vos récompenses. Elles ont été ajoutées à votre solde disponible.",
              "titleCompound": "Vos récompenses ont été déléguées au même validateur.",
              "text": "Le solde de votre compte sera mis à jour une fois que le réseau aura confirmé la transaction.",
              "cta": "Voir les détails"
            },
            "pending": {
              "title": "Diffusion de la transaction..."
            },
            "broadcastError": "Échec probable de votre transaction. Patientez un instant puis vérifiez l’historique des transactions avant de réessayer."
          }
        }
      }
    }
  },
  "tezos": {
    "AccountHeader": {
      "title": "Gagner des récompenses en déléguant votre compte",
      "btn": "Gagner des récompenses"
    }
  },
  "tron": {
    "voting": {
      "earnRewars": "Gagner des récompenses",
      "delegationEarn": "Vous pouvez maintenant gagner des récompenses en votant et en gelant vos actifs.",
      "howItWorks": "Fonctionnement du vote",
      "startEarning": "Gagner des récompenses",
      "title": "Demander les récompenses",
      "header": "Votes ({{total}})",
      "Amount": "Montant",
      "noRewards": "Aucune récompense disponible",
      "votes": {
        "title": "Votes",
        "description": "Votez pour un ou plusieurs représentants pour commencer à gagner des récompenses.",
        "cta": "Voter"
      },
      "rewards": {
        "title": "Récompenses de vote",
        "button": "Demander"
      },
      "manageVotes": "Gérer les votes",
      "remainingVotes": {
        "title": "Il vous reste encore des votes.",
        "description": "Utilisez vos votes restants pour gagner encore plus de récompenses."
      },
      "flow": {
        "started": {
          "title": "Voter",
          "srOrCandidate": "SR ou candidat ?",
          "description": "Votez pour un ou plusieurs super-représentants pour commencer à gagner des récompenses.",
          "button": {
            "continue": "Voter"
          }
        },
        "selectValidator": {
          "sections": {
            "title": {
              "selected": "Sélectionné",
              "superRepresentatives": "Super-représentants",
              "candidates": "Candidats"
            }
          }
        }
      }
    },
    "freeze": {
      "flow": {
        "steps": {
          "starter": {
            "title": "Gagner des récompenses",
            "description": "Déléguez vos TRX à un candidat tiers pour gagner des récompenses. Choisissez Continuer pour geler vos actifs et voter.",
            "bullet": {
              "delegate": "Vous conservez la propriété de vos actifs délégués.",
              "access": "Vous pouvez accéder à vos actifs 3 jours après les avoir gelés.",
              "ledger": "Déléguez en toute sécurité avec votre appareil Ledger."
            },
            "button": {
              "cta": "Continuer"
            }
          }
        }
      }
    },
    "manage": {
      "title": "Gérer les TRON Power",
      "freeze": {
        "title": "Geler",
        "description": "Gelez vos TRX pour gagner de la Bande passante ou de l’Énergie. Vous pourrez également voter pour des super-représentants."
      },
      "unfreeze": {
        "title": "Dégeler",
        "description": "Dégelez vos TRX pour les ajouter à votre solde disponible. Vous ne gagnerez plus de récompenses."
      },
      "vote": {
        "title": "Voter",
        "description": "Votez pour des super-représentants pour gagner des récompenses."
      }
    },
    "info": {
      "available": {
        "title": "TRX disponibles",
        "description": "Ce montant est disponible."
      },
      "frozen": {
        "title": "Gelé",
        "description": "Les actifs gelés sont utilisés pour voter sur TRON. Cela représente votre nombre total de votes."
      },
      "bandwidth": {
        "title": "Bande passante",
        "description": "Les points de Bande passante sont utilisés pour effectuer des transactions sans payer de frais de réseau TRX. Choisissez Bande passante pour plus de transactions quotidiennes gratuites."
      },
      "energy": {
        "title": "Énergie",
        "description": "Les points d’Énergie sont requis pour exécuter des contrats intelligents. Si vous n’exécutez aucun contrat intelligent, il n’est pas nécessaire de gagner vos récompenses en Énergie."
      },
      "claimRewards": {
        "title": "Récompenses de vote",
        "description": "Les TRX générés comme des récompenses lors de la production de blocs peuvent être demandés toutes les 24 heures."
      },
      "superRepresentative": {
        "title": "Super-représentants (SR)",
        "description": "Les super-représentants jouent un rôle clé dans la gouvernance de la communauté TRON en assurant des fonctions de base, comme la génération de blocs et la tenue des comptes."
      },
      "candidates": {
        "title": "Candidats",
        "description": "127 personnes élues par le vote de la communauté des détenteurs de tokens. Les votes sont mis à jour toutes les 6 heures."
      }
    }
  },
<<<<<<< HEAD
  "stellar": {
    "memo": {
      "title": "Mémo",
      "warning": "Lorsque vous utilisez un mémo, vérifiez bien le type à utiliser auprès du bénéficiaire."
    },
    "memoType": {
      "MEMO_TEXT": "Texte du mémo",
      "NO_MEMO": "Aucun mémo",
      "MEMO_ID": "Identifiant du mémo",
      "MEMO_HASH": "Hash du mémo",
      "MEMO_RETURN": "Retour du mémo"
=======
  "stellar" : {
    "token" : "Actifs",
    "memo" : {
      "title" : "Mémo",
      "warning" : "Lorsque vous utilisez un mémo, vérifiez bien le type à utiliser auprès du bénéficiaire."
    },
    "memoType" : {
      "MEMO_TEXT" : "Texte du mémo",
      "NO_MEMO" : "Aucun mémo",
      "MEMO_ID" : "Identifiant du mémo",
      "MEMO_HASH" : "Hash du mémo",
      "MEMO_RETURN" : "Retour du mémo"
    },
    "fee" : "Frais de réseau",
    "feeAction" : "Mettre à jour les frais",
    "recommendedFee" : "Frais recommandés",
    "recommenndedFeeInfo" : "Vous pouvez émettre cette transaction avec des frais inférieurs à ceux recommandés, mais elle ne sera peut être pas traitée.",
    "suggested" : "Suggérés",
    "networkCongestion" : "Activité sur le réseau",
    "networkCongestionLevel" : {
      "LOW" : "Basse",
      "MEDIUM" : "Moyenne",
      "HIGH" : "Élevée"
    },
    "assetCode" : "Code de l’actif",
    "assetIssuer" : "Émetteur de l’actif",
    "addAsset" : {
      "stepperHeader" : {
        "selectAsset" : "Ajouter un actif",
        "connectDevice" : "Connecter l’appareil",
        "verification" : "Vérification",
        "stepRange" : "Étape {{currentStep}} sur {{totalSteps}}"
      },
      "flow" : {
        "steps" : {
          "selectToken" : {
            "warning" : {
              "title" : "Actif déjà ajouté",
              "description" : "Vous avez déjà des {{token}} dans votre compte Stellar."
            }
          },
          "verification" : {
            "success" : {
              "title" : "Actif {{token}} bien ajouté",
              "text" : "Vous pouvez maintenant recevoir et envoyer des <0>{{token}}</0> sur votre compte Stellar.",
              "cta" : "Voir les détails"
            },
            "pending" : {
              "title" : "Diffusion de la transaction..."
            },
            "broadcastError" : "Échec probable de votre transaction. Patientez un instant puis vérifiez l’historique des transactions avant de réessayer."
          }
        }
      }
>>>>>>> dc57bb6b
    }
  },
  "polkadot": {
    "lockedBalance": "Solde lié",
    "unlockingBalance": "Solde en fin de liaison",
    "unlockedBalance": "Solde délié",
    "networkFees": "Les frais de réseau sont automatiquement définis par le consensus de Polkadot. Vous ne pourrez pas les voir sur votre appareil.",
    "bondedBalanceBelowMinimum": "Votre solde lié est inférieur au minimum requis ({{minimumBondBalance}}). Vos nominations risquent d’être supprimées.",
    "info": {
      "available": {
        "title": "DOT disponible",
        "description": "Ce montant peut être envoyé à tout moment."
      },
      "locked": {
        "title": "Actifs liés",
        "description": "Les actifs doivent être liés aux validateurs nommés avant de gagner des récompenses."
      },
      "unlocking": {
        "title": "Actifs en fin de liaison",
        "description": "Les actifs en fin de liaison restent immobilisés pendant 28 jours avant de pouvoir être retirés."
      },
      "unlocked": {
        "title": "Actifs déliés",
        "description": "Les actifs déliés peuvent maintenant être déplacés en utilisant l’opération de retrait."
      },
      "electionOpen": {
        "title": "Élection des validateurs en cours",
        "description": "L’élection de nouveaux validateurs est en cours. Les opérations de staking sont donc indisponibles pendant 15 minutes."
      },
      "minBondWarning": {
        "title": "Solde lié insuffisant",
        "description": "Votre solde lié est inférieur au minimum requis pour effectuer des nominations. Vos nominations risquent d’être supprimées."
      }
    },
    "nomination": {
      "emptyState": {
        "title": "Gagner des récompenses",
        "description": "Vous pouvez obtenir des récompenses en liant des actifs, puis en nommant un ou des validateur(s).",
        "info": "Fonctionnement des nominations",
        "cta": "Gagner des récompenses"
      },
      "header": "Nominations",
      "nominate": "Nommer",
      "chill": "Retirer les nominations",
      "setController": "Changer contrôleur",
      "status": "Statut",
      "totalStake": "Stake total",
      "amount": "Montant lié",
      "commission": "Commission",
      "active": "Actif",
      "activeInfo": "Ce validateur est élu et accumule des récompenses sur vos actifs liés.",
      "inactive": "Inactif",
      "inactiveInfo": "Ce validateur est élu mais n’accumule pas de récompenses sur vos actifs liés.",
      "waiting": "Non élu",
      "waitingInfo": "Ce validateur n’est pas élu et ne collecte donc pas de récompenses.",
      "notValidator": "Pas un validateur",
      "notValidatorInfo": "Cette adresse n’est plus un validateur.",
      "elected": "Élu",
      "electedInfo": "Ce validateur est élu et collecte des récompenses pour ses nominateurs.",
      "nominators": "Nominateurs",
      "nominatorsCount": "{{nominatorsCount}} nominateurs",
      "nominatorsInfo": "Ce validateur est actuellement élu par {{count}} nominateurs.",
      "oversubscribed": "Trop de nominateurs ({{nominatorsCount}})",
      "oversubscribedInfo": "Seuls les {{maxNominatorRewardedPerValidator}} nominateurs ayant le montant lié le plus élevé gagnent des récompenses.",
      "hasPendingBondOperation": "Une opération de liaison est toujours en attente de confirmation.",
      "externalControllerUnsupported": "Ce compte stash est contrôlé par un compte distinct dont l’adresse est <0>{{controllerAddress}}</0>. Pour staker via Ledger Live, définissez ce compte stash comme son propre contrôleur.",
      "externalStashUnsupported": "Ce compte est le contrôleur d’un compte stash distinct dont l’adresse est <0>{{stashAddress}}</0>. Pour staker via Ledger Live, définissez ce compte stash comme son propre contrôleur.",
      "showInactiveNominations": "Afficher toutes les nominations ({{count}})",
      "hideInactiveNominations": "Afficher uniquement les nominations actives",
      "noActiveNominations": "Il n’y a aucune nomination active.",
      "showAllUnlockings": "Afficher tous les montants en fin de liaison ({{count}})",
      "hideAllUnlockings": "Masquer les montants en fin de liaison"
    },
    "unlockings": {
      "header": "En fin de liaison",
      "withdrawUnbonded": "Retirer le montant délié",
      "rebond": "Lier à nouveau"
    },
    "manage": {
      "title": "Gérer les actifs",
      "bond": {
        "title": "Lier",
        "description": "Pour gagner des récompenses, vous devez d’abord lier un montant. Vous devez ensuite nommer vos validateurs."
      },
      "unbond": {
        "title": "Délier",
        "description": "Pour libérer un montant lié, vous devez d’abord le délier. Vous pourrez le retirer après la période de fin de liaison de 28 jours."
      },
      "withdrawUnbonded": {
        "title": "Retirer le montant délié",
        "description": "Pour verser un montant délié dans votre solde disponible, vous devez le retirer manuellement."
      },
      "nominate": {
        "title": "Nommer",
        "description": "Choisissez jusqu’à 16 validateurs. Pour gagner des récompenses, assurez-vous que vos nominations ont toutes le statut Actif."
      },
      "chill": {
        "title": "Retirer les nominations",
        "description": "Retire toutes vos nominations. Vous ne gagnerez plus de récompenses. Votre montant lié reste lié."
      }
    },
    "nominate": {
      "stepperHeader": {
        "validators": "Validateurs à nommer",
        "selectDevice": "Sélectionner l’appareil",
        "connectDevice": "Connecter l’appareil",
        "stepRange": "Étape {{currentStep}} sur {{totalSteps}}"
      },
      "steps": {
        "validators": {
          "myNominations": "Mes nominations",
          "electedValidators": "Validateurs élus",
          "waitingValidators": "Validateurs non élus",
          "noResultsFound": "Aucun validateur trouvé pour <0>{{search}}</0>",
          "selected": "{{selected}} sur {{total}} sélectionnés",
          "notValidatorsRemoved": "Vous avez proposé {{count}} adresses qui ne sont plus des validateurs. Elles seront automatiquement supprimées de votre transaction de nomination.",
          "maybeChill": "Retirer les nominations à la place"
        },
        "validation": {
          "success": {
            "title": "Validateurs bien nommés",
            "description": "Vous commencerez à gagner des récompenses lorsque vos actifs seront liés à vos validateurs élus."
          }
        }
      }
    },
    "bond": {
      "rewardDestination": {
        "label": "Destination des récompenses",
        "stash": "Solde disponible",
        "stashDescription": "Vos récompenses sont ajoutées à votre solde disponible.",
        "staked": "Solde lié",
        "stakedDescription": "Les récompenses sont créditées à votre solde lié.",
        "optionTitle": "Note",
        "optionDescription": "Une fois définie, l’option est fixée pour la durée de vie de cette liaison. Si vous changez d’avis, consultez ",
        "clickableLink": "ceci."
      },
      "stepperHeader": {
        "starter": "Gagner des récompenses",
        "amount": "Montant à lier",
        "selectDevice": "Sélectionner l’appareil",
        "connectDevice": "Connecter l’appareil",
        "stepRange": "Étape {{currentStep}} sur {{totalSteps}}"
      },
      "steps": {
        "starter": {
          "description": "Vous pouvez gagner des récompenses en liant vos actifs, puis en nommant vos validateurs.",
          "bullet": [
            "Vous gardez la propriété de vos actifs liés.",
            "Nommez en utilisant votre appareil Ledger.",
            "Vos actifs seront à nouveau disponibles 28 jours après avoir mis fin à la liaison."
          ],
          "help": "Fonctionnement des nominations",
          "warning": "Choisissez vos validateurs judicieusement : une partie de vos actifs liés peut être perdue si un validateur ne se comporte pas correctement."
        },
        "amount": {
          "availableLabel": "Disponible",
          "maxLabel": "Max"
        },
        "confirm": {
          "info": "Les actifs liés peuvent être déliés à tout moment, mais la période de fin de liaison est de 28 jours."
        },
        "validation": {
          "success": {
            "title": "Actifs bien liés",
            "description": "Vous pouvez nommer des validateurs une fois que le réseau aura confirmé votre transaction.",
            "descriptionNominate": "Vous pourrez nommer des validateurs une fois que le réseau aura confirmé votre transaction.",
            "nominate": "Nommer",
            "later": "Nommer plus tard"
          },
          "pending": {
            "title": "Transaction en attente de confirmation",
            "description": "Vous devez attendre un moment avant de nommer."
          }
        }
      }
    },
    "rebond": {
      "stepperHeader": {
        "amount": "Montant à relier",
        "selectDevice": "Sélectionner l’appareil",
        "connectDevice": "Connecter l’appareil",
        "stepRange": "Étape {{currentStep}} sur {{totalSteps}}"
      },
      "steps": {
        "amount": {
          "availableLabel": "En fin de liaison",
          "maxLabel": "Max"
        },
        "confirm": {
          "info": "Les actifs reliés sont immédiatement ajoutés au montant lié."
        },
        "validation": {
          "success": {
            "title": "Actifs bien reliés",
            "description": "Le solde de votre compte sera mis à jour une fois que le réseau aura confirmé la transaction."
          }
        }
      }
    },
    "unbond": {
      "stepperHeader": {
        "amount": "Montant à délier",
        "selectDevice": "Sélectionner l’appareil",
        "connectDevice": "Connecter l’appareil",
        "stepRange": "Étape {{currentStep}} sur {{totalSteps}}"
      },
      "steps": {
        "amount": {
          "availableLabel": "Lié",
          "maxLabel": "Max"
        },
        "confirm": {
          "info": "Les actifs déliés peuvent être retirés après la période de fin de liaison de 28 jours."
        },
        "validation": {
          "success": {
            "title": "Transaction de fin de liaison bien envoyée",
            "description": "Les actifs déliés peuvent être retirés après 28 jours."
          }
        }
      }
    },
    "simpleOperation": {
      "modes": {
        "withdrawUnbonded": {
          "title": "Retirer le montant délié",
          "description": "Retirez les actifs déliés vers votre solde disponible."
        },
        "chill": {
          "title": "Retirer les nominations",
          "description": "Retire toutes les nominations et met fin au gain de récompenses.",
          "info": "Les actifs liés restent liés. Si vous les déliez, ils seront disponibles après 28 jours."
        },
        "setController": {
          "title": "Changer Contrôleur",
          "description": "Définissez votre compte Ledger comme son propre contrôleur.",
          "info": "Ledger Live ne prend pas en charge les opérations de comptes stash et contrôleur distincts."
        }
      },
      "stepperHeader": {
        "info": "Informations",
        "selectDevice": "Sélectionner l’appareil",
        "connectDevice": "Connecter l’appareil",
        "stepRange": "Étape {{currentStep}} sur {{totalSteps}}"
      },
      "steps": {
        "validation": {
          "success": {
            "title": "Transaction bien émise",
            "description": "Vous pourrez visualiser votre opération dans l’historique une fois que le réseau aura confirmé la transaction."
          }
        }
      }
    }
  },
  "solana": {
    "delegation": {
      "iDelegate": "Je délègue",
      "iActivate": "J’active",
      "iReactivate": "Je réactive",
      "iDeactivate": "J’interromps la délégation",
      "iWithdraw": "Je retire",
      "totalStake": "Stake total",
      "commission": "Commission",
      "stakeActivationState": "Statut",
      "delegationEarn": "Vous pouvez gagner des récompenses en SOL en déléguant vos actifs.",
      "info": "Fonctionnement de la délégation",
      "broadcastSuccessTitle": "Opération envoyée",
      "broadcastSuccessDescription": "Le statut de la délégation sera mis à jour une fois la transaction confirmée.",
      "delegatedTo": "délégué à"
    }
  },
  "delegation": {
    "overdelegated": "Surdélégué",
    "delegationSendWarnDesc": "Le montant à envoyer sera déduit de votre compte délégué.",
    "delegationReceiveWarnDesc": "Le montant reçu sur un compte délégué sera ajouté au montant total qui est en staking. Merci de choisir un autre compte si cela ne vous convient pas.",
    "iDelegateMy": "Je délègue mon",
    "undelegateMy": "Interrompre la délégation de mon",
    "warnUndelegation": "Votre compte sera interrompu.",
    "warnDelegation": "Déléguer vos droits de vote ne garantit pas que vous recevrez des récompenses de la part du validateur.",
    "to": "à",
    "from": "de",
    "forAnEstYield": "pour un rendement estimé de",
    "yieldPerYear": "{{yield}} / An",
    "yieldInfos": "Les taux de rendement sont fournis par",
    "termsAndPrivacy": "J’ai lu et accepte les <1>Conditions d’utilisation de Ledger Live</1> et la <3>Politique de confidentialité</3>.",
    "delegation": "Délégation",
    "viewDetails": "Voir les détails",
    "validator": "Validateur",
    "validatorAddress": "Adresse du validateur",
    "delegatedAccount": "Compte délégué",
    "duration": "Durée",
    "transactionID": "Identifiant de la transaction",
    "receive": "Recevoir plus",
    "changeValidator": "Changer le validateur",
    "endDelegation": "Terminer la délégation",
    "durationForDays0": "Juste maintenant",
    "durationForDays": "Pendant un jour",
    "durationForDays_plural": "Pendant {{count}} jours",
    "durationDays0": "Juste maintenant",
    "durationDays": "1 jour",
    "durationDays_plural": "{{count}} jours",
    "selectValidatorTitle": "Sélectionner un validateur",
    "started": {
      "title": "Gagner des récompenses",
      "description": "Déléguez votre compte Tezos à un validateur tiers pour gagner des récompenses en toute sécurité tout en gardant le contrôle de vos actifs.",
      "steps": {
        "0": "Vous conservez la propriété de vos comptes délégués.",
        "1": "Vous pouvez gérer vos actifs à tout moment.",
        "2": "Déléguez en toute sécurité avec votre appareil Ledger."
      },
      "cta": "Déléguer pour gagner des récompenses"
    },
    "broadcastSuccessTitle": {
      "delegate": "Délégation envoyée",
      "undelegate": "Opération envoyée"
    },
    "broadcastSuccessDescription": {
      "delegate": "Transaction de délégation bien émise. En fonction du validateur, vous devriez recevoir vos premières récompenses sous 40 jours environ.",
      "undelegate": "La délégation de votre compte se terminera une fois l’opération confirmée. Vous pouvez à nouveau déléguer votre compte à tout moment."
    },
    "summaryTitle": "Récapitulatif",
    "goToAccount": "Accéder aux Comptes",
    "howDelegationWorks": "Fonctionnement de la délégation",
    "actions": {
      "redelegate": "Redéléguer",
      "collectRewards": "Toucher les récompenses",
      "undelegate": "Interrompre la délégation"
    }
  },
  "ValidateOnDevice": {
    "title": {
      "send": "Merci de confirmer l’opération sur votre {{productName}} pour l’envoyer.",
      "freeze": "Confirmez sur votre appareil pour terminer l’opération.",
      "unfreeze": "Confirmez sur votre appareil pour terminer l’opération.",
      "claimReward": "Confirmez sur votre appareil pour terminer l’opération.",
      "vote": "Confirmez sur votre appareil pour terminer l’opération.",
      "delegate": "Confirmez sur votre appareil pour terminer l’opération.",
      "redelegate": "Confirmez sur votre appareil pour terminer l’opération.",
      "undelegate": "Confirmez sur votre appareil pour terminer l’opération."
    },
    "warning": "Vérifiez toujours que l’adresse affichée sur votre appareil est identique à celle donnée par le {{recipientWording}}.",
    "recipientWording": {
      "send": "Vérifiez toujours que l’adresse affichée sur votre appareil est identique à celle donnée par le bénéficiaire.",
      "delegate": "Vérifiez toujours que l’adresse affichée sur votre appareil est identique à celle donnée par le validateur.",
      "undelegate": "Vérifiez toujours que l’adresse affichée sur votre appareil est identique à celle donnée par le validateur.",
      "freeze": "Vérifiez toujours que l’adresse affichée sur votre appareil est identique à celle qui vous a été donnée.",
      "unfreeze": "Vérifiez toujours que l’adresse affichée sur votre appareil est identique à celle qui vous a été donnée.",
      "claimReward": "Vérifiez toujours que l’adresse affichée sur votre appareil est identique à celle qui vous a été donnée.",
      "vote": "Vérifiez toujours que l’adresse affichée sur votre appareil est identique à celle qui vous a été donnée.",
      "erc20": {
        "approve": "Vérifiez les détails de l’opération sur votre appareil avant de l’envoyer."
      },
      "compound.supply": "Vérifiez les détails du dépôt sur votre appareil avant de l’envoyer.",
      "compound.withdraw": "Vérifiez les détails du retrait sur votre appareil avant de l’envoyer."
    },
    "name": "Nom",
    "votes": "Votes",
    "validator": "Validateur",
    "infoWording": {
      "freeze": "Les tokens gelés sont immobilisés pendant 3 jours.",
      "unfreeze": "Vos points {{resource}} seront diminués et tous vos votes seront annulés.",
      "claimReward": "Les récompenses peuvent être demandées toutes les 24 heures.",
      "cosmos": {
        "claimReward": "Si le validateur sélectionné a des récompenses en attente, elles seront automatiquement demandées.",
        "redelegate": "Vous devrez attendre 21 jours pour que les actifs non délégués soient versés sur votre solde disponible.",
        "undelegate": "Vous devrez attendre 21 jours pour que les actifs non délégués soient versés sur votre solde disponible."
      },
      "lending": "Vérifiez les détails de l’opération sur votre appareil avant de l’envoyer."
    },
    "amount": "Montant",
    "account": "Compte",
    "from": "De",
    "to": "À",
    "redelegationAmount": "Montant redélégué",
    "gas": "Gaz",
    "validatorAddress": "Adresse du validateur",
    "rewardAmount": "Montant de la récompense",
    "undelegatedAmount": "Montant de la délégation interrompue",
    "memo": "Mémo"
  },
  "Terms": {
    "title": "CONDITIONS D’UTILISATION",
    "read": "Lire les Conditions d’utilisation",
    "switchLabel": "J’ai lu et accepte les <1>Conditions d’utilisation</1>.",
    "switchLabelFull": "J’ai lu et accepte la Politique de confidentialité.",
    "cta": "Entrer dans Ledger Live",
    "service": "Conditions d’utilisation",
    "subTitle": "Veuillez prendre connaissance de nos Conditions d’utilisation et Politique de confidentialité."
  },
  "updatedTerms": {
    "title": "Mise à jour des Conditions d’utilisation",
    "body": {
      "intro": "Les Conditions d’utilisation de Ledger Live ont été mises à jour. Elles ont été simplifiées, et reflètent les nouveaux services et fonctionnalités disponibles via Ledger Live. Les mises à jour comprennent :",
      "bulletPoints": [
        "Précisions supplémentaires sur les services disponibles et leur fonctionnement",
        "Explications sur les frais applicables aux services",
        "Améliorations du processus de notification, pour vous tenir à jour de toute nouvelle modification de nos Conditions d’utilisation"
      ],
      "agreement": "En cliquant sur Continuer, vous reconnaissez avoir lu et accepté les Conditions d’utilisation ci-dessous."
    },
    "link": "Conditions d’utilisation",
    "cta": "Continuer"
  },
  "exchange": {
    "buy": {
      "screenTitle": "ACHETER DES CRYPTOS",
      "tabTitle": "Acheter",
      "selectCurrency": "Sélectionner une devise",
      "selectAccount": "Sélectionner un compte",
      "wantToBuy": "Je souhaite acheter",
      "connectDevice": "Connecter votre appareil",
      "title": "Acheter des cryptos via nos partenaires",
      "coinifyTitle": "Acheter des cryptos via nos partenaires",
      "description": "Achetez des crypto-actifs via Coinify et recevez-les directement dans votre compte Ledger.",
      "CTAButton": "Acheter maintenant",
      "emptyState": {
        "title": "Aucun compte {{currency}}",
        "description": "Ajoutez un compte avant d’acheter des {{currency}}.",
        "CTAButton": "Ajouter un compte"
      },
      "skipDeviceVerification": {
        "confirm": "Confirmer",
        "cancel": "Annuler",
        "address": "Adresse du compte {{currency}}",
        "warning": "Vous n’avez pas vérifié votre adresse sur votre appareil Ledger. Vérifiez-la pour une sécurité optimale."
      },
      "bullets": {
        "whereToBuy": "Achetez de là où vous vous trouvez",
        "cryptoSupported": "cryptos prises en charge",
        "payWith": "Payez par carte ou via SEPA"
      }
    },
    "sell": {
      "screenTitle": "VENDRE DES CRYPTOS",
      "tabTitle": "Vendre",
      "selectCurrency": "Sélectionner une devise",
      "selectAccount": "Sélectionner un compte",
      "wantToSell": "Je souhaite vendre",
      "connectDevice": "Connecter votre appareil",
      "title": "Vendre des cryptos via notre partenaire",
      "description": "Vendez des crypto-actifs directement depuis votre compte Ledger via Coinify et recevez des monnaies fiduciaires sur votre compte bancaire.",
      "CTAButton": "Vendre maintenant",
      "emptyState": {
        "title": "Aucun compte {{currency}}",
        "description": "Vous devez ajouter un compte avant de pouvoir vendre {{currency}}.",
        "CTAButton": "Ajouter un compte"
      }
    },
    "history": {
      "tabTitle": "Historique"
    },
    "providerList": {
      "title": "Choisissez un prestataire"
    }
  },
  "banner": {
    "exchangeBuyCrypto": {
      "title": "ACHETER DES CRYPTOS",
      "description": "Achetez des crypto-actifs via Coinify et recevez-les directement dans votre compte Ledger."
    },
    "swap": {
      "title": "ÉCHANGER DES CRYPTOS",
      "description": "Échangez des crypto-actifs directement depuis vos comptes Ledger avec notre partenaire."
    }
  },
  "walletconnect": {
    "scan": "Scanner le code QR de WalletConnect",
    "disclaimer": "Souhaite se connecter au compte Ethereum suivant à l’aide de votre wallet :",
    "reject": "Refuser",
    "connect": "Connecter",
    "connected": "Connecté",
    "disconnected": "Déconnecté",
    "warningdisconnected": "Il y a un problème de connexion entre la dApp, WalletConnect et Ledger Live. Merci de patienter quelques instants ou de réessayer de vous connecter.",
    "info": "Vous pouvez accéder à la dApp {{name}} sur votre navigateur.",
    "warning": "Partager des adresses de bénéficiaire par dApp n’est pas sécurisé. Utilisez toujours Ledger Live lorsque vous partagez votre adresse pour recevoir des fonds.",
    "isconnecting": "est en cours de connexion. Merci de patienter.",
    "disconnect": "Déconnecter",
    "retry": "Réessayer",
    "close": "Fermer",
    "message": "Message",
    "messageHash": "Hash du message",
    "domainHash": "Hash du domaine",
    "stringHash": "Hash",
    "from": "De",
    "successTitle": "Message signé",
    "successDescription": "Vous avez signé le message reçu d’une app tierce.",
    "stepperHeader": {
      "summary": "Récapitulatif",
      "selectDevice": "Sélectionner l’appareil",
      "connectDevice": "Connecter l’appareil",
      "stepRange": "Étape {{currentStep}} sur {{totalSteps}}"
    },
    "stepVerification": {
      "action": "Confirmez l’opération sur votre appareil.",
      "accountName": "Nom du compte"
    },
    "deeplinkingTitle": "Sélectionner un compte Ethereum",
    "addAccount": "Ajouter un nouveau compte"
  },
  "notificationCenter": {
    "title": "Fil d’informations",
    "announcement": "Annonces",
    "liveStatus": "Statut de Ledger Live",
    "groupedToast": {
      "text": "Vous avez {{count}} notifications non lues.",
      "cta": "Voir les détails"
    },
    "news": {
      "title": "Actualités",
      "titleCount": "Actualités ({{count}})",
      "emptyState": {
        "title": "Aucune actualité pour l’instant",
        "desc": "Vous trouverez ici toutes les actualités relatives à Ledger et Ledger Live."
      }
    },
    "status": {
      "title": "Statut",
      "ok": {
        "title": "L’app Ledger Live fonctionne correctement.",
        "desc": "<0>Des difficultés ? Visitez notre </0><1>page d’aide</1>"
      },
      "error": {
        "title": "L’app Ledger Live rencontre des problèmes."
      }
    }
  },
  "platform": {
    "catalog": {
      "title": "Catalogue d’apps Live",
      "branch": {
        "soon": "À découvrir prochainement",
        "experimental": "Expérimental",
        "debug": "Débugger"
      },
      "banner": {
        "title": "Découvrez le Catalogue Live",
        "description": "Embarquez vers un nouvel univers de cryptos. Bénéficiez d’un accès sécurisé à une multitude de services : la DeFi, les NFT et bien plus encore."
      },
      "twitterBanner": {
        "description": "Indiquez-nous le service que vous rêvez de voir avec le hashtag",
        "tweetText": "La prochaine app devrait être..."
      },
      "pollCTA": {
        "title": "Sondage",
        "description": "Quel service aimeriez-vous voir dans Ledger Live ?"
      },
      "developerCTA": {
        "title": "Pour les développeurs",
        "description": "Toutes les informations dont vous avez besoin pour intégrer vos apps dans Ledger Live."
      }
    },
    "disclaimer": {
      "title": "Application externe",
      "description": "Vous allez être redirigé(e) vers une application non exploitée par Ledger.",
      "legalAdvice": "Cette application n’est pas exploitée par Ledger. Ledger ne saurait être tenue responsable de toute perte de fonds ou qualité de service due à cette application.\n\nVérifiez toujours les informations affichées sur votre appareil.",
      "legalAdviceShort": "Ledger ne saurait être tenue responsable de toute perte de fonds. Vérifiez toujours les informations affichées sur votre appareil.",
      "checkbox": "Ne plus me le rappeler",
      "CTA": "Continuer"
    },
    "webPlatformPlayer": {
      "infoPanel": {
        "website": "Site"
      }
    }
  },
  "market": {
    "title": "Marché",
    "filters": {
      "sort": "Trier",
      "filter": "Filtrer",
      "view": {
        "label": "Voir",
        "all": "Tous les coins",
        "liveCompatible": "Compatible avec Live",
        "all_label": "Toutes les cryptomonnaies",
        "liveCompatible_label": "Compatible avec Live"
      },
      "order": {
        "topGainers": "Top perf.",
        "market_cap": "Rang",
        "market_cap_asc": "Rang (capitalisation) asc.",
        "market_cap_desc": "Rang (capitalisation) desc."
      },
      "currency": "Monnaie",
      "time": "Période",
      "apply": "Appliquer"
    },
    "marketList": {
      "crypto": "Crypto",
      "price": "Cours",
      "change": "Modifier",
      "marketCap": "Capitalisation",
      "last7d": "7 derniers jours"
    },
    "detailsPage": {
      "holding": "Mes comptes",
      "priceStatistics": "Statistiques du cours",
      "price": "Cours",
      "tradingVolume": "Volume de trading",
      "24hLowHight": "Bas / Haut (24h)",
      "7dLowHigh": "Bas / Haut (7j)",
      "allTimeHigh": "Haut (historique)",
      "allTimeLow": "Bas (historique)",
      "marketCapRank": "Rang",
      "marketCapDominance": "Position dominante",
      "supply": "Offre",
      "circulatingSupply": "Offre en circulation",
      "totalSupply": "Offre totale",
      "maxSupply": "Plafond",
      "assetNotSupportedOnLedgerLive": "Cet actif n’est pas pris en charge sur Ledger Live."
    },
    "range": {
      "1h": "1H",
      "24h": "24H",
      "7d": "7J",
      "30d": "30J",
      "1y": "1A"
    },
    "warnings": {
      "connectionError": "Erreur de connexion",
      "ledgerUnableToRetrieveData": "Échec de la recherche des données par Ledger Live.",
      "checkInternetAndReload": "Veuillez vérifier votre connexion Internet et actualiser la page.",
      "reload": "Actualiser",
      "noCryptosFound": "Crypto non trouvée",
      "noCurrencyFound": "Monnaie non trouvée",
      "noSearchResultsFor": "Nous n’avons pas trouvé de cryptos correspondant à <0>{{search}}</0>. Veuillez réessayer avec un autre mot-clé.",
      "noCurrencySearchResultsFor": "Nous n’avons pas trouvé de monnaies correspondant à <0>{{search}}</0>. Veuillez réessayer avec un autre mot-clé.",
      "noSearchResults": "Nous n’avons trouvé aucun résultat.",
      "retrySearchKeyword": "Veuillez réessayer avec un autre mot-clé.",
      "retrySearchParams": "Veuillez réessayer avec des paramètres différents.",
      "trackFavAssets": "Surveillez vos favoris",
      "clickOnStarIcon": "Cliquez sur l’étoile à côté d’un actif pour l’ajouter à vos favoris.",
      "browseAssets": "Parcourir les actifs"
    }
  },
  "nft": {
    "account": {
      "seeAllNfts": "Voir tous les NFT",
      "seeFewerNfts": "Voir moins de NFT"
    },
    "gallery": {
      "allNft": "Tous les NFT"
    },
    "viewer": {
      "properties": "Attributs",
      "description": "Description",
      "tokenContract": "Adresse du token",
      "tokenContractCopied": "Adresse du token copiée",
      "tokenId": "Identifiant du token",
      "tokenIdCopied": "Identifiant du token copié",
      "quantity": "Nombre",
      "attributes": {
        "floorPrice": "Prix plancher"
      }
    },
    "viewerModal": {
      "viewOn": "Voir sur",
      "viewInExplorer": "Dans l’explorateur",
      "txDetails": "Détails de la transaction"
    }
  },
  "ApplicationVersion": "v. {{version}}",
  "analytics": {
    "title": "Statistiques",
    "allocation": {
      "title": "Répartition"
    },
    "operations": {
      "title": "Historique des transactions"
    }
  },
  "hedera" : {
    "name" : "Hedera",
    "createHederaAccountHelp" : {
      "text" : "Consultez cet article d’assistance pour",
      "link" : "découvrir comment créer un compte Hedera"
    },
    "currentAddress" : {
      "messageIfVirtual" : "Votre adresse {{name}} n’a pas été confirmée sur votre appareil Ledger. Il est risqué de l’utiliser."
    }
  }
}<|MERGE_RESOLUTION|>--- conflicted
+++ resolved
@@ -1,5 +1,4 @@
 {
-<<<<<<< HEAD
   "common": {
     "cancel": "Annuler",
     "apply": "Appliquer",
@@ -82,93 +81,8 @@
     "seeMore": "Voir plus",
     "moreInfo": "Plus d’informations",
     "buyEth": "Acheter de l’Ethereum",
-    "popular": "Populaire"
-=======
-  "common" : {
-    "cancel" : "Annuler",
-    "apply" : "Appliquer",
-    "seeAll" : "Tout afficher",
-    "back" : "Retour",
-    "delete" : "Effacer",
-    "paste" : "Coller",
-    "yes" : "Oui",
-    "no" : "Non",
-    "gotit" : "Compris",
-    "continue" : "Continuer",
-    "retry" : "Réessayer",
-    "done" : "Terminé",
-    "sortBy" : "Trier par",
-    "signOut" : "Se déconnecter",
-    "search" : "Rechercher",
-    "contactUs" : "Contacter l’Assistance Ledger",
-    "device" : "Appareil",
-    "cryptoAsset" : "Crypto-actif",
-    "skip" : "Passer",
-    "noCryptoFound" : "Aucun crypto-actif trouvé",
-    "needHelp" : "Besoin d’aide ?",
-    "edit" : "Modifier",
-    "editName" : "Modifier le nom",
-    "close" : "Fermer",
-    "confirm" : "Confirmer",
-    "poweredBy" : "Réalisé par ",
-    "received" : "Reçu",
-    "sent" : "Envoyé",
-    "or" : "OU",
-    "rename" : "Renommer",
-    "learnMore" : "En savoir plus",
-    "checkItOut" : "Jeter un œil",
-    "viewDetails" : "Voir les détails",
-    "today" : "Aujourd’hui",
-    "yesterday" : "Hier",
-    "upToDate" : "À jour",
-    "transactionDate" : "Date de la transaction",
-    "outdated" : "Obsolète",
-    "satPerByte" : "sat/bytes",
-    "notAvailable" : "Indisponible",
-    "import" : "Importer",
-    "bluetooth" : "Bluetooth",
-    "usb" : "USB",
-    "add" : "Ajouter",
-    "token" : "Token",
-    "token_plural" : "Tokens",
-    "subaccount" : "Sous-compte",
-    "subaccount_plural" : "Sous-comptes",
-    "forgetDevice" : "Retirer l’appareil",
-    "help" : "Aide",
-    "saveLogs" : "Enregistrer les logs",
-    "sync" : {
-      "ago" : "Synchronisé {{time}}"
-    },
-    "update" : "Mise à jour disponible",
-    "install" : "Installer",
-    "installed" : "Installée",
-    "uninstall" : "Désinstaller",
-    "fromNow" : {
-      "seconds" : "dans une seconde",
-      "seconds_plural" : "dans {{time}} secondes",
-      "minutes" : "dans une minute",
-      "minutes_plural" : "dans {{time}} minutes",
-      "hours" : "dans une heure",
-      "hours_plural" : "dans {{time}} heures",
-      "days" : "dans un jour",
-      "days_plural" : "dans {{time}} jours"
-    },
-    "timeAgo" : {
-      "seconds" : "il y a une seconde",
-      "seconds_plural" : "il y a {{time}} secondes",
-      "minutes" : "il y a une minute",
-      "minutes_plural" : "Il y a {{time}} minutes",
-      "hours" : "il y a une heure",
-      "hours_plural" : "Il y a {{time}} heures",
-      "days" : "hier",
-      "days_plural" : "Il y a {{time}} jours"
-    },
-    "seeMore" : "Voir plus",
-    "moreInfo" : "Plus d’informations",
-    "buyEth" : "Acheter de l’Ethereum",
-    "popular" : "Populaire",
-    "comingSoon" : "Bientôt disponibles"
->>>>>>> dc57bb6b
+    "popular": "Populaire",
+    "comingSoon": "Bientôt disponibles"
   },
   "errors": {
     "countervaluesUnavailable": {
@@ -647,25 +561,11 @@
     "NotSupportedLegacyAddress": {
       "title": "Le format d’adresse Legacy n’est plus pris en charge."
     },
-<<<<<<< HEAD
-    "StellarWrongMemoFormat": {
-      "title": "Format du mémo incorrect"
-    },
     "SourceHasMultiSign": {
       "title": "Désactivez la multisignature pour envoyer des {{currencyName}}."
     },
-    "StellarMemoRecommended": {
-      "title": "Un mémo peut être nécessaire lors de l’envoi à ce bénéficiaire."
-    },
     "StratisDown2021Warning": {
       "description": "La blockchain Stratis a évolué et pourrait ne plus fonctionner correctement. La blockchain Stratis d’origine continuera d’être prise en charge jusqu’au 16 octobre 2021."
-=======
-    "SourceHasMultiSign" : {
-      "title" : "Désactivez la multisignature pour envoyer des {{currencyName}}."
-    },
-    "StratisDown2021Warning" : {
-      "description" : "La blockchain Stratis a évolué et pourrait ne plus fonctionner correctement. La blockchain Stratis d’origine continuera d’être prise en charge jusqu’au 16 octobre 2021."
->>>>>>> dc57bb6b
     },
     "SwapExchangeRateAmountTooLow": {
       "title": "Le montant doit être supérieur à {{minAmountFromFormatted}}"
@@ -738,51 +638,46 @@
     "SolanaTxConfirmationTimeout": {
       "title": "Échec probable de votre transaction. Patientez un instant puis vérifiez l’historique des transactions avant de réessayer."
     },
-<<<<<<< HEAD
     "CardanoMinAmountError": {
-      "title": "Montant minimal d’ADA requis : {{amount}}"
-=======
-    "CardanoMinAmountError" : {
       "title" : "Montant minimal pouvant être envoyé : {{amount}} ADA"
     },
-    "CardanoNotEnoughFunds" : {
+    "CardanoNotEnoughFunds": {
       "title" : "Vérifiez que votre solde est suffisant pour couvrir les frais"
     },
-    "StellarWrongMemoFormat" : {
+    "StellarWrongMemoFormat": {
       "title" : "Format du mémo incorrect"
     },
-    "StellarMemoRecommended" : {
+    "StellarMemoRecommended": {
       "title" : "Un mémo peut être nécessaire lors de l’envoi à ce bénéficiaire."
     },
-    "StellarAssetNotAccepted" : {
+    "StellarAssetNotAccepted": {
       "title" : "Ce bénéficiaire n’a pas encore de trustline avec {{assetCode}}"
     },
-    "StellarAssetRequired" : {
+    "StellarAssetRequired": {
       "title" : "Sélectionnez un actif Stellar avant d’ajouter une trustline"
     },
-    "StellarAssetNotFound" : {
+    "StellarAssetNotFound": {
       "title" : "L’actif Stellar sélectionné n’a pas été trouvé"
     },
-    "StellarNotEnoughNativeBalance" : {
+    "StellarNotEnoughNativeBalance": {
       "title" : "Solde insuffisant",
       "description" : "Veuillez vérifier que vous avez assez de fonds sur votre compte pour couvrir les frais de transaction."
     },
-    "StellarFeeSmallerThanRecommended" : {
+    "StellarFeeSmallerThanRecommended": {
       "title" : "Frais définis inférieurs au montant recommandé"
     },
-    "StellarFeeSmallerThanBase" : {
+    "StellarFeeSmallerThanBase": {
       "title" : "Les frais de transaction minimaux sont de 0,00001 XLM"
     },
-    "StellarNotEnoughNativeBalanceToAddTrustline" : {
+    "StellarNotEnoughNativeBalanceToAddTrustline": {
       "title" : "Solde insuffisant",
       "description" : "Veuillez vérifier que vous avez assez de fonds sur votre compte pour ajouter cette nouvelle trustline."
     },
-    "StellarMuxedAccountNotExist" : {
+    "StellarMuxedAccountNotExist": {
       "title" : "Ce compte Stellar n’existe pas"
     },
-    "StellarSourceHasMultiSign" : {
+    "StellarSourceHasMultiSign": {
       "title" : "Désactivez le multisig pour envoyer des transactions Stellar"
->>>>>>> dc57bb6b
     }
   },
   "bluetooth": {
@@ -956,58 +851,31 @@
       }
     }
   },
-<<<<<<< HEAD
   "ratings": {
     "init": {
-      "title": "Vous aimez Ledger Live ?",
-      "description": "L’app vous plaît ou vous pensez que nous pouvons l’améliorer ? Vos commentaires sont indispensables pour nous.",
+      "title": "Que pensez-vous de l’app ?",
+      "description": "Vos commentaires nous aident à perfectionner Ledger Live.",
       "cta": {
-        "enjoy": "C’est super",
-        "disappointed": "Je suis déçu(e)",
+        "enjoy": "Très satisfait(e)",
+        "disappointed": "Déçu(e)",
         "notNow": "Pas maintenant"
       }
     },
     "enjoy": {
-      "title": "Vous êtes super, vous aussi",
-      "description": "Nous vous invitons à donner votre avis. Votre soutien nous est précieux et nous encourage à développer de nouvelles fonctionnalités.",
+      "title": "Notez l’app",
+      "description": "Nous vous invitons à partager votre avis. Votre soutien nous est précieux et nous encourage à développer de nouvelles fonctionnalités.",
       "cta": {
-        "rate": "Attribuez-nous 5 étoiles",
+        "rate": "Noter 5 étoiles",
         "notNow": "Pas maintenant"
       }
     },
     "disappointed": {
       "title": "Aidez-nous à faire mieux",
-      "description": "Notre mission est d’améliorer l’app, et vos commentaires nous aident à répondre à vos besoins.",
+      "description": "Si vous avez besoin d’aide ou souhaitez être recontacté(e), n’hésitez pas à utiliser notre chat en direct :",
+      "here": "ici",
       "cta": {
         "sendFeedback": "Envoyer un commentaire",
         "notNow": "Pas maintenant"
-=======
-  "ratings" : {
-    "init" : {
-      "title" : "Que pensez-vous de l’app ?",
-      "description" : "Vos commentaires nous aident à perfectionner Ledger Live.",
-      "cta" : {
-        "enjoy" : "Très satisfait(e)",
-        "disappointed" : "Déçu(e)",
-        "notNow" : "Pas maintenant"
-      }
-    },
-    "enjoy" : {
-      "title" : "Notez l’app",
-      "description" : "Nous vous invitons à partager votre avis. Votre soutien nous est précieux et nous encourage à développer de nouvelles fonctionnalités.",
-      "cta" : {
-        "rate" : "Noter 5 étoiles",
-        "notNow" : "Pas maintenant"
-      }
-    },
-    "disappointed" : {
-      "title" : "Aidez-nous à faire mieux",
-      "description" : "Si vous avez besoin d’aide ou souhaitez être recontacté(e), n’hésitez pas à utiliser notre chat en direct :",
-      "here" : "ici",
-      "cta" : {
-        "sendFeedback" : "Envoyer un commentaire",
-        "notNow" : "Pas maintenant"
->>>>>>> dc57bb6b
       }
     },
     "disappointedDone": {
@@ -1165,80 +1033,6 @@
         "desc": "Nous ajoutons des langues supplémentaires afin de faciliter vos premiers pas avec Ledger. L’expérience Ledger sera bientôt entièrement disponible dans plusieurs langues."
       }
     },
-<<<<<<< HEAD
-    "stepSelectDevice": {
-      "title": "Sélectionnez votre appareil",
-      "nanoS": "Nano S",
-      "nanoSP": "Nano S Plus",
-      "nanoX": "Nano X",
-      "blue": "Blue",
-      "chooseDevice": "Choisissez votre appareil"
-    },
-    "stepUseCase": {
-      "title": "Bonjour",
-      "or": "Ou",
-      "firstUse": {
-        "title": "Vous n’avez jamais utilisé votre Nano ?",
-        "subTitle": "Configurer un nouveau Nano",
-        "desc": "Commencez par configurer votre nouvel appareil.",
-        "label": "30 min"
-      },
-      "devicePairing": {
-        "title": "Vous avez déjà une phrase de récupération ?",
-        "label": "Couplage de l’appareil",
-        "subTitle": "Connecter votre Nano",
-        "desc": "Si votre Nano est déjà configuré, connectez-le à l’app."
-      },
-      "desktopSync": {
-        "title": "Vous avez déjà une phrase de récupération ?",
-        "label": "Synchronisation avec un ordinateur",
-        "subTitle": "Synchroniser vos cryptos à partir de Ledger Live pour l’ordinateur",
-        "desc": "Vous utilisez déjà l’app Ledger Live pour l’ordinateur ? Synchronisez-la pour gérer vos cryptos depuis votre smartphone."
-      },
-      "restoreDevice": {
-        "label": "Restauration d’un appareil",
-        "subTitle": "Restaurer une phrase de récupération sur un nouvel appareil",
-        "desc": "Utilisez une phrase de récupération existante pour restaurer vos clés privées sur votre nouveau Nano."
-      },
-      "recovery": "Vous avez déjà une phrase de récupération ?"
-    },
-    "stepNewDevice": {
-      "0": {
-        "label": "Les bases",
-        "title": "Accédez à vos cryptos",
-        "desc": "Vos crypto-actifs sont stockés sur la blockchain. Vous avez besoin d’une clé privée pour y accéder et les gérer.",
-        "action": "Vous n’avez pas de Nano ? Découvrez l’application"
-      },
-      "1": {
-        "label": "Les bases",
-        "title": "Détenez votre clé privée",
-        "desc": "Votre clé privée est stockée dans votre Nano. Vous devez être la seule personne à la posséder pour conserver le contrôle de votre argent."
-      },
-      "2": {
-        "label": "Les bases",
-        "title": "Restez hors ligne",
-        "desc": "Achetez, vendez, gérez, échangez et gagnez des cryptos en toute sécurité sur Ledger Live. Vous devez valider chaque transaction de vos cryptos avec votre Nano."
-      },
-      "3": {
-        "label": "Les bases",
-        "title": "Validez vos transactions",
-        "desc": "Votre Nano est un wallet physique de stockage à froid. Cela signifie que votre clé privée n’est jamais exposée sur Internet, même lorsque vous utilisez Ledger Live."
-      },
-      "4": {
-        "label": "Les bases",
-        "title": "Configurez votre Nano",
-        "desc": "Commencez par configurer les paramètres de votre nouveau Nano."
-      },
-      "cta": "Configurer le Nano",
-      "title": "LES BASES"
-    },
-    "stepSetupDevice": {
-      "start": {
-        "title": "Avant de démarrer la configuration :",
-        "bullets": {
-          "0": {
-            "label": "Comptez 30 minutes et prenez votre temps."
-=======
     "stepSelectDevice" : {
       "title" : "Sélectionnez votre appareil",
       "nanoS" : "Nano S",
@@ -1311,7 +1105,6 @@
         "bullets" : {
           "0" : {
             "label" : "Comptez 30 minutes et prenez votre temps."
->>>>>>> dc57bb6b
           },
           "1": {
             "label": "Prenez un stylo et un papier pour écrire."
@@ -1453,17 +1246,6 @@
             "title": "Faites pareil pour tous les mots."
           }
         },
-<<<<<<< HEAD
-        "cta": "Confirmer votre phrase de récupération",
-        "nextStep": "Étape suivante"
-      },
-      "hideRecoveryPhrase": {
-        "title": "Cacher votre phrase de récupération",
-        "desc": "Votre phrase de récupération est votre seule façon d’accéder à vos cryptos si vous ne pouvez plus utiliser votre Nano. La garder en lieu sûr est crucial.",
-        "bullets": {
-          "0": {
-            "label": "Saisissez ces mots uniquement sur un wallet physique, pas sur un ordinateur ni sur un téléphone."
-=======
         "cta" : "Confirmer votre phrase de récupération",
         "nextStep" : "Étape suivante"
       },
@@ -1473,7 +1255,6 @@
         "bullets" : {
           "0" : {
             "label" : "Saisissez ces mots uniquement sur un wallet physique, pas sur un ordinateur ni sur un téléphone."
->>>>>>> dc57bb6b
           },
           "1": {
             "label": "Ne partagez jamais vos 24 mots avec qui que ce soit. Pas même Ledger."
@@ -1989,25 +1770,6 @@
     "subaccountCount": "+1 sous-compte",
     "subaccountCount_plural": "+{{count}} sous-comptes"
   },
-<<<<<<< HEAD
-  "account": {
-    "tokens": {
-      "contractAddress": "Adresse du contrat",
-      "viewInExplorer": "Dans l’explorateur",
-      "seeMore": "Afficher plus de tokens",
-      "seeLess": "Afficher moins de tokens",
-      "addTokens": "Token",
-      "howTo": "Pour ajouter des comptes de tokens, il vous suffit de <0>les recevoir</0> sur votre <1>adresse {{currency}}</1>.",
-      "algorand": {
-        "contractAddress": "Adresse du contrat",
-        "viewInExplorer": "Dans l’explorateur",
-        "seeMore": "Voir plus d’ASA",
-        "seeLess": "Voir moins d’ASA",
-        "addTokens": "Ajouter des ASA",
-        "howTo": "Vous pouvez ajouter des actifs à votre compte Algorand.",
-        "addAsa": "Ajouter des ASA (actif)",
-        "howAsaWorks": "Le fonctionnement des ASA (actif)"
-=======
   "account" : {
     "tokens" : {
       "contractAddress" : "Adresse du contrat",
@@ -2032,7 +1794,6 @@
         "addTokens" : "Ajouter des actifs",
         "howTo" : "Vous pouvez ajouter des actifs à votre compte Stellar",
         "addAsset" : "Ajouter un actif"
->>>>>>> dc57bb6b
       }
     },
     "subaccounts": {
@@ -2158,31 +1919,6 @@
       }
     }
   },
-<<<<<<< HEAD
-  "accounts": {
-    "title": "Comptes",
-    "importNotification": {
-      "message": "Vos comptes ont bien été importés."
-    },
-    "row": {
-      "syncPending": "Synchronisation...",
-      "upToDate": "Synchronisé",
-      "error": "Erreur",
-      "queued": "En attente",
-      "showTokens": "Afficher {{length}} token",
-      "showTokens_plural": "Afficher {{length}} tokens",
-      "showSubAccounts": "Afficher {{length}} sous-compte",
-      "showSubAccounts_plural": "Afficher {{length}} sous-comptes",
-      "hideTokens": "Masquer le token",
-      "hideTokens_plural": "Masquer les tokens",
-      "hideSubAccounts": "Masquer le sous-compte",
-      "hideSubAccounts_plural": "Masquer les sous-comptes",
-      "algorand": {
-        "showTokens": "Afficher {{length}} ASA",
-        "showTokens_plural": "Afficher {{length}} ASA",
-        "hideTokens": "Cacher l’ASA",
-        "hideTokens_plural": "Cacher l’ASA"
-=======
   "accounts" : {
     "title" : "Comptes",
     "importNotification" : {
@@ -2212,7 +1948,6 @@
         "showTokens_plural" : "Afficher {{length}} actifs",
         "hideTokens" : "Cacher l’actif",
         "hideTokens_plural" : "Cacher les actifs"
->>>>>>> dc57bb6b
       }
     },
     "noResultsFound": "Aucun actif trouvé",
@@ -2357,91 +2092,6 @@
         "desc": "Sélectionnez un crypto-actif pour modifier ses paramètres."
       }
     },
-<<<<<<< HEAD
-    "about": {
-      "title": "À propos",
-      "desc": "Informations, Conditions d’utilisation et Politique de confidentialité de l’app",
-      "appDescription": "Protégez, achetez, vendez, échangez, faites fructifier et gérez vos cryptos avec Ledger Live. La plateforme tout-en-un.",
-      "appVersion": "Version",
-      "termsConditions": "Conditions d’utilisation",
-      "termsConditionsDesc": "En utilisant Ledger Live, vous acceptez nos Conditions d’utilisation.",
-      "privacyPolicy": "Politique de confidentialité",
-      "privacyPolicyDesc": "Découvrez les données personnelles que nous collectons, à quelles fins et comment nous les utilisons.",
-      "liveReview": {
-        "title": "Commentaires",
-        "desc": "Faites-nous part de vos commentaires sur l’app",
-        "ios": "Donnez votre avis dans l’App Store",
-        "android": "Donnez votre avis dans le Google Play Store"
-      }
-    },
-    "help": {
-      "title": "Aide",
-      "header": "Aide",
-      "desc": "En savoir plus sur Ledger Live ou obtenir de l’aide.",
-      "support": "Assistance Ledger",
-      "supportDesc": "En cas de problème, bénéficiez d’une aide pour utiliser Ledger Live avec votre wallet physique.",
-      "configureDevice": "Configurer un appareil",
-      "configureDeviceDesc": "Configurez un nouvel appareil ou restaurez un appareil existant. Vos comptes et paramètres sont conservés.",
-      "clearCache": "Vider le cache",
-      "clearCacheDesc": "Les transactions sur le réseau seront analysées et vos comptes seront recalculés.",
-      "clearCacheModal": "Êtes-vous sûr(e) ?",
-      "clearCacheModalDesc": "Une nouvelle analyse complète des transactions sur le réseau sera effectuée. L’historique des comptes sera reconstruit et les soldes seront recalculés.",
-      "clearCacheButton": "Effacer",
-      "exportLogs": "Enregistrer les logs",
-      "exportLogsDesc": "Sauvegardez les logs de Ledger Live peut être nécessaire à des fins de dépannage.",
-      "hardReset": "Réinitialiser Ledger Live",
-      "hardResetDesc": "Sans effet sur vos actifs. Toutes les données de Ledger Live, y compris les données de comptes, l’historique de vos transactions et paramètres seront effacées. Utilisez votre appareil Ledger pour recharger et gérer vos crypto-actifs dans une app Ledger Live vierge.",
-      "repairDevice": "Réparer son appareil Ledger",
-      "repairDeviceDesc": "En cas de problème lors de la mise à jour de votre appareil (reprise des mises à jour impossible), essayez cela pour réparer votre appareil."
-    },
-    "experimental": {
-      "title": "Fonctionnalités expérimentales",
-      "desc": "Essayez les Fonctionnalités expérimentales et donnez-nous votre avis.",
-      "disclaimer": "Il s’agit de fonctionnalités expérimentales fournies \"telles quelles\" pour notre communauté de passionné(e)s de la tech. Elles peuvent changer, casser ou être retirées à tout moment. En les activant, vous acceptez de les utiliser en toute connaissance de cause."
-    },
-    "developer": {
-      "title": "Développeurs",
-      "desc": "Essayez les fonctionnalités pour développeurs et donnez-nous votre avis.",
-      "customManifest": {
-        "title": "Charger un manifest personnalisé pour Platform"
-      }
-    }
-  },
-  "migrateAccounts": {
-    "banner": "Mise à jour des comptes Ledger Live",
-    "overview": {
-      "headerTitle": "Mise à jour du compte",
-      "title": "Mise à jour des comptes Ledger Live",
-      "subtitle": "Mettez vos comptes à jour pour bénéficier des nouvelles fonctionnalités de Ledger Live.",
-      "notice": "Impossible de mettre à jour {{accountCount}} compte. Veuillez connecter l’appareil associé au compte ci-dessous.",
-      "notice_plural": "Impossible de mettre à jour {{accountCount}} comptes. Veuillez connecter l’appareil associé aux comptes ci-dessous.",
-      "currency": "Mise à jour nécessaire pour 1 compte {{currency}}",
-      "currency_plural": "Mise à jour nécessaire pour {{count}} comptes {{currency}}",
-      "start": "Démarrer la mise à jour",
-      "continue": "Continuer la mise à jour"
-    },
-    "progress": {
-      "headerTitle": "Mise à jour des comptes",
-      "pending": {
-        "title": "Mise à jour de {{currency}} en cours",
-        "subtitle": "Patientez pendant la mise à jour de votre compte."
-      },
-      "notice": {
-        "title": "Mise à jour de {{currency}} incomplète",
-        "subtitle": "Mise à jour des comptes {{currency}} impossible sur cet appareil.",
-        "cta": "Continuer",
-        "ctaNextCurrency": "Continuer avec {{currency}}"
-      },
-      "done": {
-        "title": "Mise à jour de {{currency}} terminée",
-        "subtitle": "Vos comptes {{currency}} ont bien été mis à jour.",
-        "cta": "Continuer",
-        "ctaNextCurrency": "Continuer avec {{currency}}",
-        "ctaDone": "Terminé"
-      },
-      "error": {
-        "cta": "Réessayer"
-=======
     "about" : {
       "title" : "À propos",
       "desc" : "Informations, Conditions d’utilisation et Politique de confidentialité de l’app",
@@ -2563,97 +2213,12 @@
       },
       "error" : {
         "cta" : "Réessayer"
->>>>>>> dc57bb6b
       }
     },
     "connectDevice": {
       "headerTitle": "Connecter l’appareil"
     }
   },
-<<<<<<< HEAD
-  "transfer": {
-    "recipient": {
-      "input": "Entrer l’adresse"
-    },
-    "send": {
-      "title": "Envoyer",
-      "description": "Envoyez des cryptos vers un autre wallet"
-    },
-    "fees": {
-      "title": "Modifier les frais"
-    },
-    "receive": {
-      "title": "Recevoir",
-      "description": "Recevez des cryptos d’un autre wallet",
-      "titleReadOnly": "Adresse non vérifiée",
-      "headerTitle": "Crypto-actif",
-      "titleDevice": "Connecter l’appareil",
-      "verifySkipped": "Vous n’avez pas confirmé votre adresse de bénéficiaire sur votre appareil Ledger. Vérifiez votre adresse {{accountType}} pour une sécurité optimale.",
-      "verifyPending": "Vérifiez que l’adresse {{currencyName}} affichée sur votre appareil Ledger est identique à celle indiquée sur votre téléphone.",
-      "verified": "Adresse confirmée. Si vous l’aviez copiée ou scannée, revérifiez.",
-      "verifyAgain": "Revérifier",
-      "noAccount": "Aucun compte trouvé",
-      "address": "Adresse du compte",
-      "copyAddress": "Copier l’adresse",
-      "shareAddress": "Partager l’adresse",
-      "addressCopied": "Adresse copiée",
-      "taprootWarning": "Vérifiez que l’émetteur prend en charge Taproot",
-      "notSynced": {
-        "text": "Synchronisation",
-        "desc": "Cela peut prendre quelques instants si vous avez un grand nombre de transactions ou une connexion Internet lente."
-      },
-      "readOnly": {
-        "title": "Recevoir",
-        "text": "Restez vigilant(e)",
-        "desc": "Vous êtes sur le point de voir une adresse que vous n’avez pas vérifié. Vérifiez vos adresses sur votre appareil pour une sécurité optimale.",
-        "verify": "Vous n’avez pas vérifié votre adresse {{accountType}}. Vérifiez vos adresses sur votre appareil pour une sécurité optimale."
-      },
-      "noResultsFound": "Aucun crypto-actif trouvé",
-      "noResultsDesc": "Merci de vérifier l’orthographe et réessayer"
-    },
-    "buy": {
-      "title": "Acheter",
-      "description": "Achetez des cryptos en toute sécurité"
-    },
-    "sell": {
-      "title": "Vendre",
-      "description": "Vendez des cryptos en toute sécurité"
-    },
-    "exchange": {
-      "title": "Acheter / Vendre"
-    },
-    "swap": {
-      "title": "Swap",
-      "description": "Échangez une crypto contre une autre",
-      "selectDevice": "Sélectionnez votre appareil.",
-      "broadcasting": "Swap en cours",
-      "loadingFees": "Chargement des frais de réseau…",
-      "landing": {
-        "header": "Swap",
-        "title": "Bienvenue dans le Swap",
-        "whatIsSwap": "Qu’est-ce que le Swap ?",
-        "disclaimer": "Échangez des cryptos directement à partir de votre appareil Ledger. Ce service n’est pas disponible dans certains pays, y compris aux États-Unis."
-      },
-      "unauthorizedRates": {
-        "cta": "Réinitialiser la vérification",
-        "banner": "Réinitialisez le processus et mettez à jour Ledger Live.",
-        "bannerCTA": "Réinitialiser"
-      },
-      "main": {
-        "header": "Swap"
-      },
-      "kyc": {
-        "disclaimer": "J’accepte que mes données de localisation soient partagées avec des tiers à des fins de conformité.",
-        "cta": "Continuer",
-        "wyre": {
-          "title": "Finir la vérification",
-          "subtitle": "LEDGER recueille vos données pour le compte de WYRE et les lui transfère pour réaliser votre vérification d’identité. Consultez notre Politique de confidentialité.",
-          "pending": {
-            "cta": "Continuer",
-            "title": "Vérification soumise pour validation",
-            "subtitle": "Votre vérification a été envoyée et est en attente de validation.",
-            "link": "En savoir plus sur la vérification d’identité"
-=======
   "transfer" : {
     "recipient" : {
       "input" : "Entrer l’adresse"
@@ -2793,7 +2358,6 @@
             "title" : "Vérification soumise pour validation",
             "subtitle" : "Votre vérification a été envoyée et est en attente de validation.",
             "link" : "En savoir plus sur la vérification d’identité"
->>>>>>> dc57bb6b
           },
           "approved": {
             "cta": "Continuer",
@@ -3797,47 +3361,6 @@
     "subtitle": "Merci d’utiliser Ledger Live pour l’ordinateur pour mettre à jour",
     "action": "Mettre à jour"
   },
-<<<<<<< HEAD
-  "FirmwareUpdate": {
-    "title": "Mettre à jour le micrologiciel",
-    "preparing": "Préparation de la mise à jour du micrologiciel... Veuillez garder votre appareil allumé et connecté. Nous vous informerons de la progression de la mise à jour.",
-    "confirmIdentifierText": "Vérifiez que l’identifiant sur votre appareil est le même que l’identifiant affiché ci-dessous. Confirmez et saisissez votre code PIN si demandé.",
-    "pleaseReinstallApps": "Veuillez réinstaller les apps sur votre appareil.",
-    "pleaseConfirmUpdate": "Confirmez la mise à jour sur votre appareil",
-    "finishUpdate": "Terminez la mise à jour sur votre {{deviceName}}",
-    "identifierTitle": "Identifiant :",
-    "pleaseWaitDownload": "Patientez pendant le téléchargement du programme d’installation",
-    "preparingDevice": "Préparation de votre appareil",
-    "pleaseWaitUpdate": "Merci d’attendre que la mise à jour soit terminée.",
-    "waitForFirmwareUpdate": "Attendez la fin de la mise à jour du micrologiciel sur votre appareil",
-    "unlockDeviceWithPin": "Déverrouillez votre appareil avec votre code PIN",
-    "reinstallApps": "Réinstaller les apps",
-    "currentVersionNumber": "Version actuelle",
-    "newVersionNumber": "Nouvelle version",
-    "success": "Micrologiciel mis à jour",
-    "update": "Mettre à jour",
-    "Notifications": {
-      "confirmOnDevice": "Vous devez confirmer sur votre appareil",
-      "preparingUpdate": "Mise à jour en cours. Nous vous informerons quand ce sera terminé.",
-      "installing": "Installation {{progress}} %"
-    },
-    "Installing": {
-      "title": "{{stepName}}...",
-      "subtitle": "Si demandé sur votre appareil, merci d’entrer votre code PIN pour terminer la mise à jour."
-    },
-    "steps": {
-      "osu": "Installation de l’OSU",
-      "flash-mcu": "Mise à jour du MCU",
-      "flash-bootloader": "Mise à jour du Bootloader",
-      "flash": "Mise à jour du micrologiciel de votre appareil",
-      "preparing": "Préparation de la mise à jour",
-      "firmware": "Téléchargement de la mise à jour"
-    },
-    "newVersion": "Nouvelle version {{version}} disponible pour votre {{deviceName}}",
-    "drawerUpdate": {
-      "title": "Mise à jour du micrologiciel",
-      "description": "Mettez à jour le micrologiciel de votre Ledger Nano en le connectant à Ledger Live pour l’ordinateur"
-=======
   "FirmwareUpdate" : {
     "title" : "Mettre à jour le micrologiciel",
     "preparing" : "Préparation de la mise à jour du micrologiciel... Veuillez garder votre appareil allumé et connecté. Nous vous informerons de la progression de la mise à jour.",
@@ -3879,7 +3402,6 @@
       "description" : "Mettez à jour le micrologiciel de votre Ledger Nano en le connectant à Ledger Live pour l’ordinateur",
       "pleaseConnectUsbTitle" : "Câble USB nécessaire",
       "pleaseConnectUsbDescription" : "Connectez votre {{deviceName}} à votre téléphone avec un câble USB pour lancer la mise à jour du micrologiciel."
->>>>>>> dc57bb6b
     }
   },
   "FirmwareUpdateReleaseNotes": {
@@ -4001,13 +3523,6 @@
       }
     }
   },
-<<<<<<< HEAD
-  "celo": {
-    "info": {
-      "available": {
-        "title": "CELO disponible",
-        "description": "Ce montant est disponible."
-=======
   "cardano" : {
     "info" : {
       "balanceDoesNotIncludeRewards" : {
@@ -4020,7 +3535,6 @@
       "available" : {
         "title" : "CELO disponible",
         "description" : "Ce montant est disponible."
->>>>>>> dc57bb6b
       }
     }
   },
@@ -4341,19 +3855,6 @@
       }
     }
   },
-<<<<<<< HEAD
-  "stellar": {
-    "memo": {
-      "title": "Mémo",
-      "warning": "Lorsque vous utilisez un mémo, vérifiez bien le type à utiliser auprès du bénéficiaire."
-    },
-    "memoType": {
-      "MEMO_TEXT": "Texte du mémo",
-      "NO_MEMO": "Aucun mémo",
-      "MEMO_ID": "Identifiant du mémo",
-      "MEMO_HASH": "Hash du mémo",
-      "MEMO_RETURN": "Retour du mémo"
-=======
   "stellar" : {
     "token" : "Actifs",
     "memo" : {
@@ -4408,7 +3909,6 @@
           }
         }
       }
->>>>>>> dc57bb6b
     }
   },
   "polkadot": {
