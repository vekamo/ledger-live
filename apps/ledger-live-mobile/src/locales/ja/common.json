--- conflicted
+++ resolved
@@ -80,12 +80,8 @@
     },
     "seeMore" : "詳細を表示",
     "moreInfo" : "詳細はこちら",
-<<<<<<< HEAD
-    "buyEth" : "Ethereumを購入"
-=======
     "buyEth" : "Ethereumを購入",
     "popular" : "人気"
->>>>>>> 39c4b709
   },
   "errors" : {
     "countervaluesUnavailable" : {
@@ -646,12 +642,9 @@
     },
     "SolanaTxConfirmationTimeout" : {
       "title" : "トランザクションが失敗した可能性があります。しばらく待ってから、取引履歴を確認した上でもう一度やり直してください。"
-<<<<<<< HEAD
-=======
     },
     "CardanoMinAmountError" : {
       "title" : "最低{{amount}} ADA以上必要"
->>>>>>> 39c4b709
     }
   },
   "bluetooth" : {
@@ -659,15 +652,12 @@
     "locationRequiredTitle" : "Bluetooth LEには位置情報が必要です。",
     "locationRequiredMessage" : "AndroidでBluetooth LEデバイスを一覧表示するには、位置情報サービスへのアクセスが必要です。",
     "checkEnabled" : "スマートフォンの設定でBluetoothを有効にしてください。"
-<<<<<<< HEAD
-=======
   },
   "webview" : {
     "noConnectionError" : {
       "title" : "接続なし",
       "description" : "インターネットにアクセスできません。接続を確認して、もう一度やり直してください。"
     }
->>>>>>> 39c4b709
   },
   "location" : {
     "required" : "位置情報サービスが必要です",
@@ -694,187 +684,6 @@
     "confirm" : "サインアウトしてもよろしいですか？",
     "disclaimer" : "すべてのアカウントデータがお使いのスマートフォンから削除されます。",
     "action" : "サインアウトする"
-<<<<<<< HEAD
-  },
-  "auth" : {
-    "failed" : {
-      "biometrics" : {
-        "title" : "{{biometricsType}}によるロック解除に失敗しました",
-        "description" : "パスワードを入力して続行",
-        "authenticate" : "Ledger Liveアプリで認証してください。"
-      },
-      "denied" : "スマートフォン認証に失敗したため、Auth Securityを有効化できませんでした。",
-      "title" : "認証失敗",
-      "buttons" : {
-        "tryAgain" : "再試行",
-        "reset" : "リセット"
-      }
-    },
-    "unlock" : {
-      "biometricsTitle" : "Ledger Liveアプリで認証してください。",
-      "title" : "おかえりなさい",
-      "desc" : "パスワードを入力して続行",
-      "inputPlaceholder" : "パスワードを入力",
-      "login" : "ログイン",
-      "forgotPassword" : "パスワードを忘れた場合"
-    },
-    "addPassword" : {
-      "placeholder" : "パスワードを選択",
-      "title" : "パスワードロック"
-    },
-    "confirmPassword" : {
-      "title" : "パスワードの確認",
-      "placeholder" : "パスワードを確認"
-    },
-    "enableBiometrics" : {
-      "title" : "{{biometricsType}}",
-      "desc" : "{{biometricsType}}でロック解除"
-    }
-  },
-  "reset" : {
-    "title" : "アンインストールしてLedger Liveを再インストールする",
-    "description" : "アカウントと設定を含むLedger Liveのデータを削除するには、スマートフォンからアプリを一旦アンインストールしてから、もう一度インストールし直してください。",
-    "button" : "リセット",
-    "warning" : "Ledger Liveをリセットすると、すべてのアカウントのスワップ取引履歴が消去されます。"
-  },
-  "graph" : {
-    "week" : "1週",
-    "month" : "1月",
-    "year" : "1年",
-    "all" : "全期間"
-  },
-  "carousel" : {
-    "title" : "バナーを閉じますか？",
-    "description" : "新たに発表があった場合はお知らせします。",
-    "confirm" : "確認",
-    "undo" : "元に戻す",
-    "banners" : {
-      "valentine" : {
-        "title" : "バレンタインデー",
-        "description" : "売買手数料割引キャンペーン"
-      },
-      "tour" : {
-        "title" : "ツアーを開始",
-        "description" : "Ledger Liveアプリをチェックして、暗号資産の購入や運用、安全な保管方法を学びましょう",
-        "cta" : "画面をチェックする"
-      },
-      "academy" : {
-        "title" : "Ledger Academy",
-        "description" : "ブロックチェーンに関する全ての知識",
-        "cta" : "画面をチェックする"
-      },
-      "stakeCosmos" : {
-        "title" : "COSMOSをステーキング",
-        "description" : "ATOMをデリゲートして、報酬を獲得しましょう。"
-      },
-      "familyPack" : {
-        "title" : "ファミリーパック",
-        "description" : "ギフトやバックアップに最適なNano S 3パックをお得に購入",
-        "cta" : "今すぐ購入"
-      },
-      "familyPackX" : {
-        "title" : "Ledger Nano Xファミリーパック",
-        "description" : "ギフトやバックアップに最適なNano X 3パックをお得に購入",
-        "cta" : "お得に購入"
-      },
-      "buyCrypto" : {
-        "title" : "暗号資産を購入する",
-        "description" : "パートナーから50種以上の暗号資産を購入する",
-        "cta" : "今すぐ購入"
-      },
-      "swap" : {
-        "title" : "暗号資産をスワップする",
-        "description" : "パートナーを通して100種以上の暗号資産をスワップする",
-        "cta" : "今すぐスワップ"
-      },
-      "algorand" : {
-        "title" : "Algorand",
-        "description" : "トランザクションごとに、報酬としてALGOを獲得できます。"
-      },
-      "sell" : {
-        "title" : "暗号資産を売却する",
-        "description" : "Ledger Liveから直接ビットコインを売却できます。"
-      },
-      "vote" : {
-        "title" : "Ledgerで投票する",
-        "description" : "Ledgerデバイスから直接投票できます。"
-      },
-      "lending" : {
-        "title" : "暗号資産をレンディング",
-        "description" : "Compound Protocolで資産をレンディング"
-      },
-      "blackfriday" : {
-        "title" : "ブラックフライデー",
-        "description" : "プロモーションコード「BLACKFRIDAY20」で40%割引"
-      },
-      "lido" : {
-        "title" : "LidoでETHをステーキングする",
-        "description" : "LidoでETHを安全にステーキングして、報酬を獲得する",
-        "cta" : "今すぐステーキング"
-      },
-      "market" : {
-        "title" : "暗号資産マーケット",
-        "description" : "暗号資産の価格や市場動向をアプリでチェックする",
-        "cta" : "画面をチェックする"
-      }
-    }
-  },
-  "ratings" : {
-    "init" : {
-      "title" : "Ledger Liveをお楽しみいただいていますか?",
-      "description" : "Ledger Liveの改善点等にお気づきでしょうか。弊社にとって、お客様のご意見やご感想は非常に大切です。",
-      "cta" : {
-        "enjoy" : "素晴らしい",
-        "disappointed" : "がっかりした",
-        "notNow" : "後で"
-      }
-    },
-    "enjoy" : {
-      "title" : "大変光栄です。",
-      "description" : "レビューを書いていただけますと幸いです。皆様からのご支援により、より多くの方々に弊社アプリをご利用いただけるほか、様々な新機能を開発・リリースすることが可能になります。",
-      "cta" : {
-        "rate" : "ぜひ弊社に5つ星を",
-        "notNow" : "後で"
-      }
-    },
-    "disappointed" : {
-      "title" : "より良い製品の開発にぜひご協力ください",
-      "description" : "弊社は常に改善に取り組んでいます。お客様の率直なご意見をいただけますと、改善点の正確な把握に非常に役立ちます。",
-      "cta" : {
-        "sendFeedback" : "意見を送る",
-        "notNow" : "後で"
-      }
-    },
-    "disappointedDone" : {
-      "title" : "ご意見ありがとうございます。",
-      "description" : "さらにご意見やご感想をお持ちの場合や、何かお困りの場合は、お気軽にメールでお問い合わせください。 ",
-      "cta" : {
-        "done" : "完了"
-      }
-    }
-  },
-  "buyDevice" : {
-    "0" : {
-      "title" : "大切な資産。正しく管理しましょう。",
-      "desc" : "暗号資産を自分自身で管理して、主導権を握り自由への一歩を踏み出しましょう。"
-    },
-    "1" : {
-      "title" : "DeFiとNFTへアクセス",
-      "desc" : "アプリから直接、信頼できるDeFiアプリケーションで安全に取引。"
-    },
-    "2" : {
-      "title" : "Web3への鍵",
-      "desc" : "Ledgerを使用して、パートナーから主要な暗号資産を安全に購入・売却・スワップすることが可能です。"
-    },
-    "3" : {
-      "title" : "認証済みのセキュリティ",
-      "desc" : "当社の商品は、国家サイバーセキュリティ機関によってセキュリティが認定された、唯一のハードウェアウォレットです。"
-    },
-    "title" : "Ledgerをゲット",
-    "desc" : "業界をリードするセキュリティで暗号資産とNFTを保護",
-    "cta" : "Ledgerを今すぐ購入",
-    "footer" : "既にデバイスを持っており、セットアップを開始可能"
-=======
   },
   "auth" : {
     "failed" : {
@@ -1103,7 +912,6 @@
     "headerTitle" : "購入手続きに成功",
     "title" : "おめでとうございます！",
     "desc" : "注文を処理しています。\nLedgerの受取までもうすぐです。ご注文確認のメールをご確認ください。"
->>>>>>> 39c4b709
   },
   "discover" : {
     "title" : "Discover",
@@ -1128,13 +936,8 @@
   },
   "onboarding" : {
     "stepWelcome" : {
-<<<<<<< HEAD
-      "title" : "最も安全な暗号資産とNFTのウォレット",
-      "subtitle" : "Ledger Liveで、暗号資産とNFTを安全に管理・購入・運用しましょう。",
-=======
       "title" : "ようこそ、Ledgerへ",
       "subtitle" : "デジタルの所有権を安全かつシンプルにします。",
->>>>>>> 39c4b709
       "start" : "はじめに",
       "noDevice" : "デバイスをお持ちでない場合",
       "buy" : "{{fullDeviceName}}を購入",
@@ -1143,11 +946,6 @@
       "privacyLink" : "プライバシーポリシー",
       "and" : "そして"
     },
-<<<<<<< HEAD
-    "postWelcomeStep" : {
-      "title" : "セットアップ",
-      "subtitle" : "Ledgerをセットアップ、または今すぐ購入してください。",
-=======
     "stepDoYouHaveALedgerDevice" : {
       "title" : "Ledgerデバイスをお持ちですか？",
       "subtitle" : "はじめに",
@@ -1158,7 +956,6 @@
       "title" : "ご自由にお選びください",
       "subtitle_yes" : "Ledgerのセットアップを開始、またはアプリをチェックすることが可能です",
       "subtitle_no" : "アプリをチェック、またはNano Xデバイスを購入することが可能です",
->>>>>>> 39c4b709
       "noLedgerLink" : "Ledgerをまだ持っておらず、購入を検討中",
       "setupLedger" : {
         "title" : "Ledgerをセットアップ",
@@ -1166,28 +963,6 @@
       },
       "buyNano" : {
         "title" : "Ledger Nano Xを購入する",
-<<<<<<< HEAD
-        "subtitle" : "Web3への鍵 — 資産の主導権をゲットする"
-      },
-      "discoverLedger" : {
-        "title" : "Ledger Liveについて",
-        "subtitle" : "アプリをチェック"
-      }
-    },
-    "discoverLive" : {
-      "0" : {
-        "title" : "すべての暗号資産のニーズに一箇所で対応",
-        "desc" : "資産のモニタリング・購入・売却・スワップ・運用・管理など、暗号資産を完全に把握しましょう"
-      },
-      "1" : {
-        "title" : "鍵を持たぬ者は暗号資産を持たず",
-        "desc" : "ハードウェアウォレットの使用は、暗号資産を安全に所有して保護するための最善かつ唯一の方法です。"
-      },
-      "2" : {
-        "title" : "お金への権利を取り戻す",
-        "desc" : "Ledger Nano Xは、コインをオフラインで保管・保護します。Ledger Liveアプリと組み合わせて、最大限のセキュリティを確保しながら暗号資産をコントロール可能です。",
-        "cta" : "旅を始める"
-=======
         "subtitle" : "ハードウェアウォレットは、資産を安全に保管するための唯一の方法です "
       },
       "discoverLedger" : {
@@ -1209,7 +984,6 @@
       },
       "3" : {
         "title" : "暗号資産とNFTを安全に保管。"
->>>>>>> 39c4b709
       }
     },
     "stepLanguage" : {
@@ -1757,11 +1531,6 @@
   },
   "learn" : {
     "pageTitle" : "ラーニング",
-<<<<<<< HEAD
-    "noConnection" : "接続なし",
-    "noConnectionDesc" : "インターネットにアクセスできません。接続を確認して、もう一度やり直してください。",
-=======
->>>>>>> 39c4b709
     "sectionShows" : "表示",
     "sectionVideo" : "動画",
     "sectionPodcast" : "ポッドキャスト",
@@ -2090,15 +1859,6 @@
     "claimReward" : {
       "sectionLabel" : "報酬",
       "cta" : "申請"
-<<<<<<< HEAD
-    },
-    "undelegation" : {
-      "sectionLabel" : "デリゲート解除"
-    },
-    "nft" : {
-      "receiveNft" : "NFTを受け取る",
-      "howTo" : "NFTを追加するには、<1>{{currency}}アドレス</1>を使用して<0>受け取る</0>必要があります。"
-=======
     },
     "undelegation" : {
       "sectionLabel" : "デリゲート解除"
@@ -2112,7 +1872,6 @@
         "title" : "トランザクションはありません",
         "subtitle" : "{{assetName}}の購入と受け取りには、デバイスが必要です"
       }
->>>>>>> 39c4b709
     }
   },
   "accounts" : {
@@ -2141,9 +1900,6 @@
       }
     },
     "noResultsFound" : "資産が見つかりません",
-<<<<<<< HEAD
-    "noResultsDesc" : "スペルを確認してから、もう一度お試しください。"
-=======
     "noResultsDesc" : "スペルを確認してから、もう一度お試しください。",
     "readOnly" : {
       "moreCrypto" : {
@@ -2151,7 +1907,6 @@
         "subtitle" : "Ledgerは6000以上のコインやトークンに対応"
       }
     }
->>>>>>> 39c4b709
   },
   "distribution" : {
     "header" : "資産配分",
@@ -2380,20 +2135,12 @@
       "input" : "アドレスを入力"
     },
     "send" : {
-<<<<<<< HEAD
-      "title" : "送付"
-=======
       "title" : "送付",
       "description" : "暗号資産を別のウォレットに送付。"
->>>>>>> 39c4b709
     },
     "fees" : {
       "title" : "手数料を編集"
     },
-<<<<<<< HEAD
-    "receive" : {
-      "title" : "受け取る",
-=======
     "manageCard" : {
       "title" : "CLカードを管理",
       "description" : "CLカードを注文して管理する"
@@ -2401,7 +2148,6 @@
     "receive" : {
       "title" : "受け取る",
       "description" : "暗号資産を別のウォレットから受け取る。",
->>>>>>> 39c4b709
       "titleReadOnly" : "未確認のアドレス",
       "headerTitle" : "暗号資産",
       "titleDevice" : "デバイスを接続",
@@ -2428,8 +2174,6 @@
       "noResultsFound" : "暗号資産が見つかりません",
       "noResultsDesc" : "スペルを確認してから、もう一度お試しください。"
     },
-<<<<<<< HEAD
-=======
     "buy" : {
       "title" : "購入",
       "description" : "暗号資産を現金で安全に購入。"
@@ -2438,16 +2182,12 @@
       "title" : "売却",
       "description" : "暗号資産を安全に売却して現金化。"
     },
->>>>>>> 39c4b709
     "exchange" : {
       "title" : "購入/売却"
     },
     "swap" : {
       "title" : "スワップ",
-<<<<<<< HEAD
-=======
       "description" : "暗号資産を別の暗号資産と交換。",
->>>>>>> 39c4b709
       "selectDevice" : "お使いのデバイスを選択してください",
       "broadcasting" : "スワップをブロードキャスト中",
       "loadingFees" : "ネットワーク手数料を読み込み中…",
@@ -2664,12 +2404,8 @@
     },
     "lending" : {
       "title" : "暗号資産をレンディング（貸し出す）",
-<<<<<<< HEAD
-      "titleTransferTab" : "レンディング",
-=======
       "titleTransferTab" : "報酬獲得",
       "descriptionTransferTab" : "不労所得を得る。",
->>>>>>> 39c4b709
       "actionTitle" : "レンディング",
       "accountActions" : {
         "approve" : "承認",
@@ -3193,24 +2929,17 @@
     },
     "confirmSwap" : {
       "title" : "スワップ処理をデバイス上で確認する",
-<<<<<<< HEAD
-      "alert" : "送付する前に、スワップの詳細をデバイス上で確認してください。アドレスは安全にやりとりされるため、確認の必要はありません。"
-=======
       "alert" : "送付する前に、スワップの詳細をデバイス上で確認してください。アドレスは安全にやりとりされるため、確認の必要はありません。",
       "acceptTerms" : "このトランザクションを検証することにより、私は\n<0><0>{{provider}}</0>の利用規約</0>に同意します"
->>>>>>> 39c4b709
     },
     "confirmSell" : {
       "title" : "売却をデバイスで確認する",
       "alert" : "送金する前に、売却の詳細をデバイス上で確認してください。アドレスは安全にやりとりされるため、確認の必要はありません。"
     },
-<<<<<<< HEAD
-=======
     "confirmFund" : {
       "title" : "資金のトランザクションを確定",
       "alert" : "送付する前に、資金の詳細をデバイス上で確認してください。アドレスは安全にやりとりされるため、確認の必要はありません。"
     },
->>>>>>> 39c4b709
     "button" : {
       "openManager" : "管理画面を開く",
       "openOnboarding" : "デバイスをセットアップ"
@@ -4282,7 +4011,6 @@
       "broadcastSuccessTitle" : "処理が送信されました",
       "broadcastSuccessDescription" : "処理が承認されると、デリゲートのステータスが更新されます。",
       "delegatedTo" : "デリゲート先："
-<<<<<<< HEAD
     }
   },
   "delegation" : {
@@ -4343,68 +4071,6 @@
       "undelegate" : "デリゲート解除"
     }
   },
-=======
-    }
-  },
-  "delegation" : {
-    "overdelegated" : "デリゲート超過",
-    "delegationSendWarnDesc" : "送付額は、デリゲートアカウントから差し引かれます。",
-    "delegationReceiveWarnDesc" : "デリゲートアカウントで受け取った額は、合計ステーキング額に加算されます。これを回避したい場合は、別のアカウントを選択してください。",
-    "iDelegateMy" : "デリゲート：",
-    "undelegateMy" : "デリゲート解除：",
-    "warnUndelegation" : "アカウントのデリゲートが解除されます。",
-    "warnDelegation" : "正しくデリゲートしても、バリデーターからの報酬は保証されません。",
-    "to" : "まで",
-    "from" : "から",
-    "forAnEstYield" : "推定利回り：",
-    "yieldPerYear" : "{{yield}}／年",
-    "yieldInfos" : "利回り率の提供元：",
-    "termsAndPrivacy" : "私は<1>Ledger Live利用規約</1>と<3>プライバシーポリシー</3>を読んだ上で、内容に同意しました。",
-    "delegation" : "デリゲート",
-    "viewDetails" : "詳細を表示",
-    "validator" : "バリデータ",
-    "validatorAddress" : "バリデータのアドレス",
-    "delegatedAccount" : "デリゲート済みアカウント",
-    "duration" : "期間",
-    "transactionID" : "トランザクションID",
-    "receive" : "もっと受け取る",
-    "changeValidator" : "バリデータを変更",
-    "endDelegation" : "デリゲート終了",
-    "durationForDays0" : "たった今",
-    "durationForDays" : "1日間",
-    "durationForDays_plural" : "{{count}}日間",
-    "durationDays0" : "たった今",
-    "durationDays" : "1日間",
-    "durationDays_plural" : "{{count}}日間",
-    "selectValidatorTitle" : "バリデーターを選択",
-    "started" : {
-      "title" : "報酬を獲得する",
-      "description" : "資産をしっかり管理しつつ、Tezosアカウントをサードパーティのバリデーターをデリゲートして、安全に報酬を得ることができます。",
-      "steps" : {
-        "0" : "アカウントをデリゲートしても、アカウントの所有者は変わりません。",
-        "1" : "いつでも、資産を管理することができます。",
-        "2" : "Ledgerデバイスを使って安全にデリゲートできます。"
-      },
-      "cta" : "デリゲートして報酬を得る"
-    },
-    "broadcastSuccessTitle" : {
-      "delegate" : "デリゲートが送信されました。",
-      "undelegate" : "処理が送信されました。"
-    },
-    "broadcastSuccessDescription" : {
-      "delegate" : "デリゲートのトランザクションが正常にブロードキャストされました。バリデータにより異なりますが、約40日後に最初の報酬を受け取ることが可能です。",
-      "undelegate" : "処理が承認された時点で、アカウントのデリゲートは終了します。アカウントはいつでも再びデリゲート可能です。"
-    },
-    "summaryTitle" : "概要",
-    "goToAccount" : "アカウントに移動",
-    "howDelegationWorks" : "デリゲートの仕組み",
-    "actions" : {
-      "redelegate" : "再デリゲート",
-      "collectRewards" : "報酬を受け取る",
-      "undelegate" : "デリゲート解除"
-    }
-  },
->>>>>>> 39c4b709
   "ValidateOnDevice" : {
     "title" : {
       "send" : "送信するには{{productName}}上で操作を確定してください。",
@@ -4477,17 +4143,11 @@
   },
   "exchange" : {
     "buy" : {
-<<<<<<< HEAD
-      "tabTitle" : "購入",
-      "selectCurrency" : "通貨を選択",
-      "selectAccount" : "アカウントを選択",
-=======
       "screenTitle" : "暗号資産を購入",
       "tabTitle" : "購入",
       "selectCurrency" : "通貨を選択",
       "selectAccount" : "アカウントを選択",
       "wantToBuy" : "購入する",
->>>>>>> 39c4b709
       "connectDevice" : "デバイスを接続",
       "title" : "パートナーから暗号資産を購入する",
       "coinifyTitle" : "パートナーから暗号資産を購入する",
@@ -4511,17 +4171,11 @@
       }
     },
     "sell" : {
-<<<<<<< HEAD
-      "tabTitle" : "売却",
-      "selectCurrency" : "通貨を選択",
-      "selectAccount" : "アカウントを選択",
-=======
       "screenTitle" : "暗号資産を売却",
       "tabTitle" : "売却",
       "selectCurrency" : "通貨を選択",
       "selectAccount" : "アカウントを選択",
       "wantToSell" : "売却する",
->>>>>>> 39c4b709
       "connectDevice" : "デバイスを接続",
       "title" : "パートナーで暗号資産を売却する",
       "description" : "Ledgerアカウントから、Coinifyで暗号資産を直接売却し、銀行口座で法定通貨を受け取ることができます。",
@@ -4534,12 +4188,9 @@
     },
     "history" : {
       "tabTitle" : "履歴"
-<<<<<<< HEAD
-=======
     },
     "providerList" : {
       "title" : "プロバイダーを選択"
->>>>>>> 39c4b709
     }
   },
   "banner" : {
