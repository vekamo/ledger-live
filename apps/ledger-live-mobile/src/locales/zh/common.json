{
<<<<<<< HEAD
  "common": {
    "cancel": "取消",
    "apply": "应用",
    "seeAll": "显示全部",
    "back": "返回",
    "delete": "删除",
    "paste": "粘贴",
    "yes": "是",
    "no": "不可以",
    "gotit": "知道了",
    "continue": "继续",
    "retry": "重试",
    "done": "完成",
    "sortBy": "排序方式",
    "signOut": "注销",
    "search": "搜索",
    "contactUs": "联系 Ledger 客服",
    "device": "设备",
    "cryptoAsset": "加密资产",
    "skip": "跳过",
    "noCryptoFound": "未找到加密资产",
    "needHelp": "您是否需要帮助？",
    "edit": "编辑",
    "editName": "编辑名称",
    "close": "关闭",
    "confirm": "确认",
    "poweredBy": "技术支持源自 ",
    "received": "已接收",
    "sent": "已发送",
    "or": "或者",
    "rename": "重命名",
    "learnMore": "了解更多",
    "checkItOut": "一探究竟",
    "viewDetails": "查看详情",
    "today": "今天",
    "yesterday": "昨天",
    "upToDate": "最新",
    "transactionDate": "交易日期",
    "outdated": "已过期",
    "satPerByte": "聪/字节",
    "notAvailable": "缺货",
    "import": "导入",
    "bluetooth": "蓝牙",
    "usb": "USB",
    "add": "添加",
    "token": "Token（代币）",
    "token_plural": "代币",
    "subaccount": "子账户",
    "subaccount_plural": "子账户",
    "forgetDevice": "移除设备",
    "help": "帮助",
    "saveLogs": "保存日志",
    "sync": {
      "ago": "已同步 {{time}}"
    },
    "update": "可用更新",
    "install": "安装",
    "installed": "已安装",
    "uninstall": "卸载",
    "fromNow": {
      "seconds": "在 1 秒内",
      "seconds_plural": "在 {{time}} 秒内",
      "minutes": "在 1 分钟内",
      "minutes_plural": "在 {{time}} 分钟内",
      "hours": "一小时内",
      "hours_plural": "在 {{time}} 小时内",
      "days": "在 1 天内",
      "days_plural": "在 {{time}} 天内"
    },
    "timeAgo": {
      "seconds": "1 秒前",
      "seconds_plural": "{{time}} 秒前",
      "minutes": "1 分钟前",
      "minutes_plural": "{{time}} 分钟前",
      "hours": "1 小时前",
      "hours_plural": "{{time}} 小时前",
      "days": "昨天",
      "days_plural": "{{time}} 天前"
    },
    "seeMore": "查看更多",
    "moreInfo": "更多信息",
    "buyEth": "购买以太坊",
    "popular": "热门"
=======
  "common" : {
    "cancel" : "取消",
    "apply" : "应用",
    "seeAll" : "显示全部",
    "back" : "返回",
    "delete" : "删除",
    "paste" : "粘贴",
    "yes" : "是",
    "no" : "不可以",
    "gotit" : "知道了",
    "continue" : "继续",
    "retry" : "重试",
    "done" : "完成",
    "sortBy" : "排序方式",
    "signOut" : "注销",
    "search" : "搜索",
    "contactUs" : "联系 Ledger 客服",
    "device" : "设备",
    "cryptoAsset" : "加密资产",
    "skip" : "跳过",
    "noCryptoFound" : "未找到加密资产",
    "needHelp" : "您是否需要帮助？",
    "edit" : "编辑",
    "editName" : "编辑名称",
    "close" : "关闭",
    "confirm" : "确认",
    "poweredBy" : "技术支持源自 ",
    "received" : "已接收",
    "sent" : "已发送",
    "or" : "或者",
    "rename" : "重命名",
    "learnMore" : "了解更多",
    "checkItOut" : "一探究竟",
    "viewDetails" : "查看详情",
    "today" : "今天",
    "yesterday" : "昨天",
    "upToDate" : "最新",
    "transactionDate" : "交易日期",
    "outdated" : "已过期",
    "satPerByte" : "聪/字节",
    "notAvailable" : "缺货",
    "import" : "导入",
    "bluetooth" : "蓝牙",
    "usb" : "USB",
    "add" : "添加",
    "token" : "Token（代币）",
    "token_plural" : "代币",
    "subaccount" : "子账户",
    "subaccount_plural" : "子账户",
    "forgetDevice" : "移除设备",
    "help" : "帮助",
    "saveLogs" : "保存日志",
    "sync" : {
      "ago" : "已同步 {{time}}"
    },
    "update" : "可用更新",
    "install" : "安装",
    "installed" : "已安装",
    "uninstall" : "卸载",
    "fromNow" : {
      "seconds" : "在 1 秒内",
      "seconds_plural" : "在 {{time}} 秒内",
      "minutes" : "在 1 分钟内",
      "minutes_plural" : "在 {{time}} 分钟内",
      "hours" : "一小时内",
      "hours_plural" : "在 {{time}} 小时内",
      "days" : "在 1 天内",
      "days_plural" : "在 {{time}} 天内"
    },
    "timeAgo" : {
      "seconds" : "1 秒前",
      "seconds_plural" : "{{time}} 秒前",
      "minutes" : "1 分钟前",
      "minutes_plural" : "{{time}} 分钟前",
      "hours" : "1 小时前",
      "hours_plural" : "{{time}} 小时前",
      "days" : "昨天",
      "days_plural" : "{{time}} 天前"
    },
    "seeMore" : "查看更多",
    "moreInfo" : "更多信息",
    "buyEth" : "购买以太坊",
    "popular" : "热门",
    "comingSoon" : "敬请期待"
>>>>>>> dc57bb6b
  },
  "errors": {
    "countervaluesUnavailable": {
      "title": "我们目前无法为此资产提供对价"
    },
    "AccountAwaitingSendPendingOperations": {
      "title": "此账户有一个待处理的操作",
      "description": "请等待操作完成。"
    },
    "AccountNameRequired": {
      "title": "需要一个账户名",
      "description": "请输入账户名。"
    },
    "AccountNeedResync": {
      "title": "请重试",
      "description": "账户已过期。需要同步"
    },
    "AlgorandASANotOptInInRecipient": {
      "title": "收币人账户没有选择加入所选的 ASA。"
    },
    "BluetoothRequired": {
      "title": "抱歉，蓝牙已禁用",
      "description": "请在您的手机设置中启用蓝牙。({{state}} 状态)"
    },
    "FwUpdateBluetoothNotSupported": {
      "title": "固件更新仅支持有线连接"
    },
    "BtcUnmatchedApp": {
      "title": "这是错误的应用程序",
      "description": "请打开您设备上的 {{managerAppName}} 应用程序。"
    },
    "CantOpenDevice": {
      "title": "抱歉，连接失败",
      "description": "您的 Ledger 设备必须解锁并在范围内才能使用蓝牙。"
    },
    "CantScanQRCode": {
      "title": "无法扫描此二维码：此地址不支持自动验证。"
    },
    "ConnectAppTimeout": {
      "title": "抱歉，未找到设备",
      "description": {
        "ios": {
          "nanoX": "请确保您的 {{productName}} 已解锁，同时已启用蓝牙。"
        },
        "android": {
          "nanoS": "请确保您的 {{productName}} 已解锁，并已连接好数据线。",
          "nanoSP": "请确保您的 {{productName}} 已解锁，并已连接好数据线。",
          "nanoX": "请确保您的 {{productName}} 已解锁，已连接好数据线或已启用蓝牙。"
        }
      }
    },
    "ConnectManagerTimeout": {
      "title": "抱歉，管理器连接失败",
      "description": {
        "ios": {
          "nanoX": "请确保您的 {{productName}} 已解锁，同时已启用蓝牙。"
        },
        "android": {
          "nanoS": "请确保您的 {{productName}} 已解锁，并已连接好数据线。",
          "nanoSP": "请确保您的 {{productName}} 已解锁，并已连接好数据线。",
          "nanoX": "请确保您的 {{productName}} 已解锁，已连接好数据线或已启用蓝牙。"
        }
      }
    },
    "ClaimRewardsFeesWarning": {
      "title": "奖励少于领取奖金的估算费用。",
      "description": ""
    },
    "CompoundLowerAllowanceOfActiveAccountError": {
      "title": "您不能在有活动存款时减少已批准的金额。"
    },
    "CosmosBroadcastCodeInternal": {
      "title": "出了点问题 (Error #1)",
      "description": "请使用下面的按钮保存您的日志，并将其提供给 Ledger 客服。"
    },
    "CosmosBroadcastCodeTxDecode": {
      "title": "出了点问题 (Error #2)",
      "description": "请使用下面的按钮保存您的日志，并将其提供给 Ledger 客服。"
    },
    "CosmosBroadcastCodeInvalidSequence": {
      "title": "无效序列",
      "description": "请再次尝试。"
    },
    "CosmosBroadcastCodeUnauthorized": {
      "title": "未经授权的签名",
      "description": "此账户无权签署此交易。"
    },
    "CosmosBroadcastCodeInsufficientFunds": {
      "title": "资金不足",
      "description": "请确保该账户资金充足。"
    },
    "CosmosBroadcastCodeUnknownRequest": {
      "title": "出了点问题 (Error #6)",
      "description": "请使用下面的按钮保存您的日志，并将其提供给 Ledger 客服。"
    },
    "CosmosBroadcastCodeInvalidAddress": {
      "title": "地址无效",
      "description": "请检查地址，然后重试。"
    },
    "CosmosBroadcastCodeInvalidPubKey": {
      "title": "出了点问题 (Error #8)",
      "description": "请使用下面的按钮保存您的日志，并将其提供给 Ledger 客服。"
    },
    "CosmosBroadcastCodeUnknownAddress": {
      "title": "未知地址",
      "description": "请检查地址，然后重试。"
    },
    "CosmosBroadcastCodeInsufficientCoins": {
      "title": "资金不足",
      "description": "请增加账户上的资金。"
    },
    "CosmosBroadcastCodeInvalidCoins": {
      "title": "出了点问题 (Error #11)",
      "description": "请使用下面的按钮保存您的日志，并将其提供给 Ledger 客服。"
    },
    "CosmosBroadcastCodeOutOfGas": {
      "title": "出了点问题 (Error #12)",
      "description": "请使用下面的按钮保存您的日志，并将其提供给 Ledger 客服。"
    },
    "CosmosBroadcastCodeMemoTooLarge": {
      "title": "Memo 字段过长",
      "description": "请缩减 Memo 文本大小并再次尝试。"
    },
    "CosmosBroadcastCodeInsufficientFee": {
      "title": "出了点问题 (Error #14)",
      "description": "请使用下面的按钮保存您的日志，并将其提供给 Ledger 客服。"
    },
    "CosmosBroadcastCodeTooManySignatures": {
      "title": "出了点问题 (Error #15)",
      "description": "请使用下面的按钮保存您的日志，并将其提供给 Ledger 客服。"
    },
    "CosmosBroadcastCodeGasOverflow": {
      "title": "出了点问题 (Error #16)",
      "description": "请使用下面的按钮保存您的日志，并将其提供给 Ledger 客服。"
    },
    "CosmosBroadcastCodeNoSignatures": {
      "title": "出了点问题 (Error #17)",
      "description": "请使用下面的按钮保存您的日志，并将其提供给 Ledger 客服。"
    },
    "DeviceAppVerifyNotSupported": {
      "title": "打开管理器以更新此应用程序",
      "description": "不支持该应用程序的验证。"
    },
    "DeviceGenuineSocketEarlyClose": {
      "title": "抱歉，请重试 (genuine-close)",
      "description": null
    },
    "DeviceHalted": {
      "title": "请重启您的 Ledger 设备并重试",
      "description": "发生意外错误。请重试。"
    },
    "DeviceNotGenuine": {
      "title": "设备可能不是正版",
      "description": "请使用下面的按钮保存您的日志，并将其提供给 Ledger 客服。"
    },
    "DeviceNameInvalid": {
      "title": "请为设备命名，不可使用“{{invalidCharacters}}”。"
    },
    "DeviceOnDashboardExpected": {
      "title": "设备不在功能面板上",
      "description": "请返回设备的功能面板。"
    },
    "DeviceNotOnboarded": {
      "title": "您的设备尚未准备好使用",
      "description": "在使用 Ledger Live 之前设置您的设备。"
    },
    "DeviceSocketFail": {
      "title": "抱歉，连接失败",
      "description": "请再次尝试。"
    },
    "DeviceSocketNoBulkStatus": {
      "title": "连接失败",
      "description": "请再次尝试。"
    },
    "DeviceSocketNoHandler": {
      "title": "抱歉，连接失败",
      "description": "请再次尝试。"
    },
    "DisconnectedDevice": {
      "title": "设备已断开",
      "description": "Ledger Live 无法连接到您的设备。请重试。"
    },
    "DisconnectedDeviceDuringOperation": {
      "title": "设备已断开",
      "description": "Ledger Live 无法连接到您的设备。请重试。"
    },
    "ETHAddressNonEIP": {
      "title": "无法自动验证。请仔细核对该地址。",
      "description": null
    },
    "EthAppNftNotSupported": {
      "title": "操作不可用于此设备",
      "description": "发送 NFT 功能仅可用于 Nano X。请访问我们的客服平台，以了解如何使用 Nano S 来发送 NFT。"
    },
    "Touch ID Error": {
      "title": "生物特征认证失败",
      "description": "请使用您的密码或重置应用程序。"
    },
    "Error": {
      "title": "{{message}}",
      "description": "出错了。请重试。如果问题依旧存在，请使用下面的按钮保存您的日志，并将其提供给 Ledger 客服。"
    },
    "FeeEstimationFailed": {
      "title": "抱歉，费用估算失败",
      "description": "请尝试手动设置费用 (状态：{{status}})"
    },
    "FeeNotLoaded": {
      "title": "无法加载费率"
    },
    "FeeRequired": {
      "title": "需要费用"
    },
    "FirmwareOrAppUpdateRequired": {
      "title": "需要更新固件或应用程序",
      "description": "请使用管理器卸载所有的应用程序，且在重新安装应用程序之前检查是否有可用的固件更新。"
    },
    "LatestFirmwareVersionRequired": {
      "title": "桌面程序需要设备更新",
      "description": "请在 Ledger Live 桌面程序上更新您的 Nano X 设备固件"
    },
    "GenuineCheckFailed": {
      "title": "设备验证失败",
      "description": "出错了。请重试。如果问题依旧存在，请使用下面的按钮保存您的日志，并将其提供给 Ledger 客服。"
    },
    "HardResetFail": {
      "title": "抱歉，无法重置",
      "description": "请重试。如果问题依旧存在，请使用下面的按钮保存您的日志，并将其提供给 Ledger 客服。"
    },
    "InvalidAddress": {
      "title": "该{{currencyName}} 地址无效"
    },
    "InvalidAddressBecauseAlreadyDelegated": {
      "title": "您的账户已委托给此验证者"
    },
    "InvalidAddressBecauseDestinationIsAlsoSource": {
      "title": "目标账户和源账户不能相同。"
    },
    "InvalidRecipient": {
      "title": "无效的接收方"
    },
    "LatestMCUInstalledError": {
      "title": "对不起，没有可更新的内容",
      "description": "如果设备无法使用，请联系 Ledger 客服。"
    },
    "LedgerAPIError": {
      "title": "抱歉，请重试 (API HTTP {{status}})",
      "description": "呼叫 Ledger API 服务器失败。请重试。"
    },
    "LedgerAPIErrorWithMessage": {
      "title": "{{message}}",
      "description": "请重试。如果问题依旧存在，请使用下面的按钮保存您的日志，并将其提供给 Ledger 客服。"
    },
    "LedgerAPINotAvailable": {
      "title": "抱歉，{{currencyName}} 服务不可用",
      "description": "请重试。如果问题依旧存在，请使用下面的按钮保存您的日志，并将其提供给 Ledger 客服。"
    },
    "ManagerAPIsFail": {
      "title": "抱歉，管理器服务不可用",
      "description": "请检查网络状态。"
    },
    "ManagerAppAlreadyInstalled": {
      "title": "对不起，该应用程序已安装",
      "description": "请检查您的设备上已经安装了哪些应用程序。"
    },
    "ManagerAppRelyOnBTC": {
      "title": "需要安装比特币和以太坊应用程序",
      "description": "请先安装最新版本的比特币和以太坊应用程序。"
    },
    "ManagerDeviceLocked": {
      "title": "您的设备已经锁定",
      "description": "请将设备解锁。"
    },
    "ManagerNotEnoughSpace": {
      "title": "存储空间不足",
      "info": "请卸载一些应用程序，释放空间并安装 {{app}} 应用程序。卸载应用时，您的加密资产保持安全。",
      "description": "卸载应用程序并不会影响您的资产。",
      "continue": "知道了！"
    },
    "ManagerQuitPage": {
      "install": {
        "title": "退出并取消安装？",
        "description": "退出将取消正在进行的应用安装。",
        "stay": "继续安装"
      },
      "uninstall": {
        "title": "退出并取消卸载？",
        "description": "退出将取消应用程序的卸载进程。",
        "stay": "继续卸载"
      },
      "update": {
        "title": "退出并取消更新？",
        "description": "退出将取消正在进行的应用更新。",
        "stay": "继续更新"
      },
      "quit": "退出管理器"
    },
    "ManagerUninstallBTCDep": {
      "title": "抱歉，此应用程序是必需的",
      "description": "最后卸载比特币或以太坊应用程序。"
    },
    "NetworkDown": {
      "title": "抱歉，网络连接似乎已断开",
      "description": "请检查您的网络连接。"
    },
    "NoAddressesFound": {
      "title": "抱歉，没有找到账户",
      "description": "地址计算出错。请重试。如果问题依旧存在，请使用下面的按钮保存您的日志，并将其提供给 Ledger 客服。"
    },
    "NotEnoughBalance": {
      "title": "抱歉，资金不足",
      "description": "请确保该账户资金充足。"
    },
    "NotEnoughGas": {
      "title": "以太币 ETH 不足以支付网络费用",
      "description": "请向您的账户发送一些以太币 ETH 以支付 ERC20 代币交易。"
    },
    "NotEnoughBalanceToDelegate": {
      "title": "余额不足，无法委托"
    },
    "NotEnoughBalanceInParentAccount": {
      "title": "主账户余额不足"
    },
    "QuantityNeedsToBePositive": {
      "title": "数量需至少为 1"
    },
    "NotEnoughSpendableBalance": {
      "title": "余额不能少于 {{minimumAmount}}"
    },
    "NotEnoughBalanceBecauseDestinationNotCreated": {
      "title": "激活接收方地址最少需要 {{minimalAmount}}"
    },
    "PairingFailed": {
      "title": "配对不成功",
      "description": "请重试或参阅我们的蓝牙故障排除文章。"
    },
    "PasswordIncorrect": {
      "title": "密码错误",
      "description": "请再次尝试。"
    },
    "PasswordsDontMatch": {
      "title": "密码不匹配",
      "description": "请再次尝试。"
    },
    "SelectExchangesLoadError": {
      "title": "无法加载",
      "description": "无法加载这些交易所。"
    },
    "SyncError": {
      "title": "同步错误",
      "description": "某些账户无法被同步。"
    },
    "TimeoutError": {
      "title": "抱歉，服务器响应超时",
      "description": "请再次尝试。"
    },
    "TimeoutTagged": {
      "title": "抱歉，服务器响应超时 ({{tag}})",
      "description": "出现超时。"
    },
    "TransactionRefusedOnDevice": {
      "title": "交易被设备端拒绝",
      "description": "请重试。如果问题依旧存在，请使用下面的按钮保存您的日志，并将其提供给 Ledger 客服。"
    },
    "TransportError": {
      "title": "出错了。请重新连接您的设备。",
      "description": "{{message}} 请重试。如果问题依旧存在，请使用下面的按钮保存您的日志，并将其提供给 Ledger 客服。"
    },
    "TransportStatusError": {
      "title": "出错了。请重新连接您的设备。",
      "description": "{{message}} 请重试。如果问题依旧存在，请使用下面的按钮保存您的日志，并将其提供给 Ledger 客服。"
    },
    "TronNoFrozenForBandwidth": {
      "title": "没有可解冻的资产",
      "description": "您没有可解冻的带宽资产。"
    },
    "TronNoFrozenForEnergy": {
      "title": "没有可解冻的资产",
      "description": "您没有可解冻的能量资产。"
    },
    "TronUnfreezeNotExpired": {
      "title": "暂时无法解冻",
      "description": "上次解冻操作后，需要等待 3 天。"
    },
    "TronVoteRequired": {
      "title": "最少需要 1 张选票"
    },
    "TronInvalidVoteCount": {
      "title": "选票格式不正确",
      "description": "仅可使用整数投票。"
    },
    "TronRewardNotAvailable": {
      "title": "奖励尚不能申领。",
      "description": "两次申领需间隔 24 小时。"
    },
    "TronNoReward": {
      "title": "没有可申领的奖励"
    },
    "TronInvalidFreezeAmount": {
      "title": "要冻结的数额不可小于 1"
    },
    "TronSendTrc20ToNewAccountForbidden": {
      "title": "发送 TRC20 到新账户并不会将其激活",
      "description": "若要将其激活，首先发送 TRX 或 TRC10 至该账户。随后它便能接收 TRC20 。"
    },
    "TronUnexpectedFees": {
      "title": "可能会收取额外费用"
    },
    "TronNotEnoughTronPower": {
      "title": "可用票数不足"
    },
    "TronTransactionExpired": {
      "title": "交易超时过期",
      "description": "必须在 30 秒内签署交易。请重试。"
    },
    "TronNotEnoughEnergy": {
      "title": "没有足够能量发送该代币"
    },
    "UpdateYourApp": {
      "title": "需要更新应用程序",
      "description": "请通过管理器卸载并重新安装 {{managerAppName}} 应用程序。"
    },
    "UserRefusedAllowManager": {
      "title": "Manager（管理器）已被在设备上禁用",
      "description": "请在您的设备上启用管理器，然后重试。"
    },
    "UserRefusedAddress": {
      "title": "接收地址被拒",
      "description": "您拒绝了该地址。如有疑问，请使用下面的按钮保存您的日志，并将其提供给 Ledger 客服。"
    },
    "UserRefusedDeviceNameChange": {
      "title": "设备端取消了重命名",
      "description": "您取消了重命名。请重试。"
    },
    "UserRefusedFirmwareUpdate": {
      "title": "设备端取消了固件更新",
      "description": "您取消了固件更新。请重试。如果问题依旧存在，请使用下面的按钮保存您的日志，并将其提供给 Ledger 客服。"
    },
    "UserRefusedOnDevice": {
      "title": "设备端取消了操作",
      "description": "您在设备端拒绝了该操作。"
    },
    "WebsocketConnectionError": {
      "title": "抱歉，连接失败",
      "description": "请改善网络连接并再次尝试 (websocket 错误)"
    },
    "WebsocketConnectionFailed": {
      "title": "抱歉，连接失败",
      "description": "请改善网络连接并再次尝试 (websocket 错误)"
    },
    "WrongDeviceForAccount": {
      "title": "出错了",
      "description": "请检查您的硬件钱包是否设置了与所选账户关联的恢复短语或密码短语。"
    },
    "UnexpectedBootloader": {
      "title": "对不起，您的设备不能处于 Bootloader 启动装载模式",
      "description": "请重启设备，图标显示时不要碰触任何按钮。请重试。如果问题依旧存在，请使用下面的按钮保存您的日志，并将其提供给 Ledger 客服。"
    },
    "UnavailableTezosOriginatedAccountReceive": {
      "title": "无法用子账户接收。请选择主账户。",
      "description": "如果想要接收资金，请使用主账户"
    },
    "UnavailableTezosOriginatedAccountSend": {
      "title": "尚无法从子账户发送",
      "description": "由于近期 Babylon 更新而引入的变化，此功能将在稍后阶段被添加。"
    },
    "AccessDeniedError": {
      "title": "Ledger Live 需要更新",
      "description": "请将 Ledger Live 更新到最新版本，并重新验证您的身份，以便与 Wyre 进行互换"
    },
    "RecommendUndelegation": {
      "title": "请在清空账户之前将其解除委托"
    },
    "RecommendSubAccountsToEmpty": {
      "title": "请先清空所有子账户"
    },
    "NotSupportedLegacyAddress": {
      "title": "不再支持这种传统地址格式"
    },
<<<<<<< HEAD
    "StellarWrongMemoFormat": {
      "title": "Memo 格式错误"
    },
    "SourceHasMultiSign": {
      "title": "请禁用多重签名以发送 {{currencyName}}"
    },
    "StellarMemoRecommended": {
      "title": "发送到该接收方时需要添加 memo"
    },
    "StratisDown2021Warning": {
      "description": "Stratis 区块链已经进化，可能无法正确工作。对原有 Stratis 区块链的技术支持，将会持续到 2021 年 10 月 16 日。"
=======
    "SourceHasMultiSign" : {
      "title" : "请禁用多重签名以发送 {{currencyName}}"
    },
    "StratisDown2021Warning" : {
      "description" : "Stratis 区块链已经进化，可能无法正确工作。对原有 Stratis 区块链的技术支持，将会持续到 2021 年 10 月 16 日。"
>>>>>>> dc57bb6b
    },
    "SwapExchangeRateAmountTooLow": {
      "title": "数额必须高于 {{minAmountFromFormatted}}"
    },
    "SwapExchangeRateAmountTooHigh": {
      "title": "数额必须低于 {{maxAmountFromFormatted}}"
    },
    "SwapGenericAPIError": {
      "title": "汇率过期",
      "description": "您必须在计时结束之前确认互换交易。汇率的有效期有限。"
    },
    "PolkadotElectionClosed": {
      "title": "必须关闭验证者选举"
    },
    "PolkadotNotValidator": {
      "title": "已选的某些地址并非验证者"
    },
    "PolkadotLowBondedBalance": {
      "title": "如果小于 1 DOT，所有绑定的资产都将被解绑"
    },
    "PolkadotNoUnlockedBalance": {
      "title": "您没有已解绑的资产"
    },
    "PolkadotNoNominations": {
      "title": "您没有提名"
    },
    "PolkadotAllFundsWarning": {
      "title": "确保您留有足够的余额，以便缴纳未来的交易费"
    },
    "PolkadotDoMaxSendInstead": {
      "title": "余额不能少于 {{minimumBalance}}发送最大值以清空账户。"
    },
    "PolkadotBondMinimumAmount": {
      "title": "您必须至少绑定 {{minimumBondAmount}}。"
    },
    "PolkadotBondMinimumAmountWarning": {
      "title": "您的已绑定余额不能少于 {{minimumBondBalance}}。"
    },
    "PolkadotMaxUnbonding": {
      "title": "您已超过了解绑限额"
    },
    "PolkadotValidatorsRequired": {
      "title": "您必须至少选择一个验证者"
    },
    "TaprootNotActivated": {
      "title": "Taproot 主网尚未激活"
    },
    "NotEnoughNftOwned": {
      "title": "您已超过可用代币的数量"
    },
    "generic": {
      "title": "{{message}}",
      "description": "出错了。请重试。如果问题依旧存在，请使用下面的按钮保存您的日志，并将其提供给 Ledger 客服。"
    },
    "SolanaAccountNotFunded": {
      "title": "账户没有资金"
    },
    "SolanaAddressOfEd25519": {
      "title": "地址关闭 ed25519 曲线"
    },
    "SolanaMemoIsTooLong": {
      "title": "Memo 标签太长。最大长度为 {{maxLength}}"
    },
    "SolanaUseAllAmountStakeWarning": {
      "title": "确保您有足够的余额剩余，用作未来的交易费"
    },
    "SolanaTxSimulationFailedWhilePendingOp": {
      "title": "您之前的交易尚未处理。请稍等片刻后检查交易记录，然后重试。"
    },
    "SolanaTxConfirmationTimeout": {
      "title": "您的交易可能失败了。请稍等片刻后检查交易记录，然后重试。"
    },
<<<<<<< HEAD
    "CardanoMinAmountError": {
      "title": "至少需要 {{amount}} 个 ADA"
=======
    "CardanoMinAmountError" : {
      "title" : "最小可发送数额为 {{amount}} ADA"
    },
    "CardanoNotEnoughFunds" : {
      "title" : "请确保您的资金足够支付费用"
    },
    "StellarWrongMemoFormat" : {
      "title" : "Memo 格式错误"
    },
    "StellarMemoRecommended" : {
      "title" : "发送到该接收方时需要添加 memo"
    },
    "StellarAssetNotAccepted" : {
      "title" : "此接收人还没有 {{assetCode}} 的信任额度"
    },
    "StellarAssetRequired" : {
      "title" : "应在添加信任额度之前先选择 Stellar（恒星）资产"
    },
    "StellarAssetNotFound" : {
      "title" : "找不到所选的 Stellar（恒星）资产"
    },
    "StellarNotEnoughNativeBalance" : {
      "title" : "抱歉，资金不足",
      "description" : "请确保账户内的资金足够支付交易费用"
    },
    "StellarFeeSmallerThanRecommended" : {
      "title" : "所选费用低于建议费用"
    },
    "StellarFeeSmallerThanBase" : {
      "title" : "最低交易费用为 0.00001 XLM"
    },
    "StellarNotEnoughNativeBalanceToAddTrustline" : {
      "title" : "抱歉，资金不足",
      "description" : "请确保账户内的资金多于新的信任额度"
    },
    "StellarMuxedAccountNotExist" : {
      "title" : "Stellar（恒星）账户不存在"
    },
    "StellarSourceHasMultiSign" : {
      "title" : "要进行 Stellar（恒星）交易，请禁用多重签名"
>>>>>>> dc57bb6b
    }
  },
  "bluetooth": {
    "required": "抱歉，蓝牙似乎被禁用了",
    "locationRequiredTitle": "Bluetooth LE 需要定位",
    "locationRequiredMessage": "Android 安卓系统需要开启定位许可，从而显示 Bluetooth LE 蓝牙低功耗设备列表。",
    "checkEnabled": "请在您手机的设置中启用蓝牙。"
  },
  "webview": {
    "noConnectionError": {
      "title": "无连接",
      "description": "您似乎无法访问互联网。请检查您的连接并重试。"
    }
  },
  "location": {
    "required": "需要定位服务",
    "open": "打开定位设置选项",
    "disabled": "Ledger Live 需要定位服务才能通过蓝牙配对您的设备。",
    "noInfos": "Ledger 并不会获取您的位置信息。"
  },
  "permissions": {
    "open": "打开应用程序权限"
  },
  "fees": {
    "speed": {
      "high": "高",
      "standard": "标准",
      "low": "低",
      "slow": "慢",
      "medium": "中",
      "fast": "快",
      "custom": "自定义",
      "blockCount": "{{blockCount}}个区块"
    }
  },
  "signout": {
    "confirm": "您确定要退出吗？",
    "disclaimer": "您手机上的所有账户数据都将被删除。",
    "action": "退出"
  },
  "auth": {
    "failed": {
      "biometrics": {
        "title": "{{biometricsType}} 解锁失败",
        "description": "请输入您的密码后继续操作",
        "authenticate": "请使用 Ledger Live 应用程序验证身份"
      },
      "denied": "手机身份验证失败，无法启动安全认证。",
      "title": "验证失败",
      "buttons": {
        "tryAgain": "请重试",
        "reset": "重置"
      }
    },
    "unlock": {
      "biometricsTitle": "请使用 Ledger Live 应用程序验证身份",
      "title": "欢迎回来",
      "desc": "请输入您的密码后继续操作",
      "inputPlaceholder": "输入您的密码",
      "login": "登录",
      "forgotPassword": "我忘记了密码"
    },
    "addPassword": {
      "placeholder": "选择您的密码",
      "title": "密码锁"
    },
    "confirmPassword": {
      "title": "确认密码",
      "placeholder": "确认您的密码"
    },
    "enableBiometrics": {
      "title": "{{biometricsType}}",
      "desc": "使用 {{biometricsType}} 解锁"
    }
  },
  "reset": {
    "title": "卸载后重新安装 Ledger Live",
    "description": "请在手机上卸载并重新安装应用程序以删除 Ledger Live 数据，包括账户和设置参数）。",
    "button": "重置",
    "warning": "重置 Ledger Live 将删除您所有账户的互换交易历史。"
  },
  "graph": {
    "week": "1 周",
    "month": "1 月",
    "year": "1 年",
    "all": "全部"
  },
  "carousel": {
    "title": "关闭横幅？",
    "description": "如有任何新通告，我们都会通知您。",
    "confirm": "确认",
    "undo": "撤消",
    "banners": {
      "valentine": {
        "title": "情人节",
        "description": "已降低的买入和卖出费用"
      },
      "tour": {
        "title": "大致了解",
        "description": "探索 Ledger Live 应用程序，了解如何购买、增长和保护您的资产",
        "cta": "浏览"
      },
      "academy": {
        "title": "Ledger 学院",
        "description": "所有您需要了解的关于区块链的一切",
        "cta": "浏览"
      },
      "stakeCosmos": {
        "title": "权益质押 (Stake) COSMOS",
        "description": "将 ATOM 委托出去，今天就赚取奖励。"
      },
      "familyPack": {
        "title": "家庭装",
        "description": "Nano S 三件优惠装，作为礼物或备份设备的完美选择",
        "cta": "立即买入"
      },
      "familyPackX": {
        "title": "Ledger Nano X 家庭套装",
        "description": "Nano X 三件优惠装，作为礼物或备份设备的完美选择",
        "cta": "优惠不可错过！"
      },
      "buyCrypto": {
        "title": "购买加密货币",
        "description": "通过我们的合作伙伴买入 50 余种加密货币",
        "cta": "立即买入"
      },
      "swap": {
        "title": "互换加密货币",
        "description": "通过我们的合作伙伴以全托管互换 100 余种加密货币",
        "cta": "立即互换"
      },
      "algorand": {
        "title": "Algorand",
        "description": "通过每笔交易赚取 ALGO 奖励"
      },
      "sell": {
        "title": "卖出加密货币",
        "description": "从 Ledger Live 直接卖出比特币。"
      },
      "vote": {
        "title": "通过您的 Ledger 投票",
        "description": "直接通过您的 Ledger 钱包投票。"
      },
      "lending": {
        "title": "借出加密货币",
        "description": "按照复利协议贷出资产"
      },
      "blackfriday": {
        "title": "黑色星期五",
        "description": "使用促销码 BLACKFRIDAY20 享受 40% 折扣"
      },
      "lido": {
        "title": "使用 Lido 质押以太币 ETH",
        "description": "用 Lido 安全质押 ETH 以赚取奖励",
        "cta": "立即进行权益质押"
      },
      "market": {
        "title": "加密市场",
        "description": "在应用程序中查看加密价格和市场趋势",
        "cta": "浏览"
      },
      "manageCard": {
        "title": "隆重推出 CL 卡",
        "description": "订购和管理您的由 Ledger 支持的 CL 卡",
        "cta": "了解更多"
      },
      "discoverWeb3": {
        "title": "探索 Web3",
        "description": "在您的设备抵达之前，探索关于 web3 的一切！",
        "cta": "发现"
      }
    }
  },
<<<<<<< HEAD
  "ratings": {
    "init": {
      "title": "喜欢 Ledger Live 吗？",
      "description": "无论您喜欢我们的产品还是觉得我们可以做得更好，我们都非常重视您的反馈。",
      "cta": {
        "enjoy": "做得很棒",
        "disappointed": "我很失望",
        "notNow": "以后再说"
=======
  "ratings" : {
    "init" : {
      "title" : "您觉得我们的应用程序怎么样？",
      "description" : "您的反馈对于改进 Ledger Live 非常重要。",
      "cta" : {
        "enjoy" : "做得很棒",
        "disappointed" : "我很失望",
        "notNow" : "以后再说"
>>>>>>> dc57bb6b
      }
    },
    "enjoy": {
      "title": "您也很优秀",
      "description": "如果您能花些时间给我们写一条评论，我们将不胜感激。您的支持可让更多人了解我们，激励我们推出新的应用程序功能。",
      "cta": {
        "rate": "请给我们 5 星好评",
        "notNow": "以后再说"
      }
    },
<<<<<<< HEAD
    "disappointed": {
      "title": "帮助我们打造更完善的产品",
      "description": "我们希望做得更好，您的真实反馈有助于我们了解有待改进的地方。",
      "cta": {
        "sendFeedback": "发送反馈",
        "notNow": "以后再说"
=======
    "disappointed" : {
      "title" : "帮助我们打造更完善的产品",
      "description" : "如果您需要更多帮助或希望得到我们的回复，请使用在线聊天",
      "here" : "点击此处",
      "cta" : {
        "sendFeedback" : "发送反馈",
        "notNow" : "以后再说"
>>>>>>> dc57bb6b
      }
    },
    "disappointedDone": {
      "title": "感谢您的反馈",
      "description": "如果您想提供更多反馈或需要我们的帮助，请发送电子邮件至 ",
      "cta": {
        "done": "完成"
      }
    }
  },
  "buyDevice": {
    "0": {
      "title": "这是您的资产。您要自己拥有。",
      "desc": "掌控并解锁您自行管理加密资产的自由。"
    },
    "1": {
      "title": "访问 DeFi 和 NFT",
      "desc": "直接从应用程序安全地与我们信任的 Defi 去中心化金融应用程序交互。"
    },
    "2": {
      "title": "您通往 Web3 的钥匙",
      "desc": "您可以用您的 Ledger 安全地通过我们的合作伙伴买入、卖出和互换主要的加密货币。"
    },
    "3": {
      "title": "经核证的安全性",
      "desc": "我们的产品是经由国家网络安全机构安全认证的唯一硬件钱包。"
    },
    "title": "您需要 Ledger 设备",
    "desc": "为了保障安全，Ledger Live 只能搭配设备使用。您需要有设备才能继续。",
    "cta": "立即购买您的 Ledger 设备",
    "footer": "我已经有一个设备了，现在就设置吧",
    "bannerTitle": "确保您的加密货币和 NFT 安全",
    "bannerTitle2": "您需要用 Nano ",
    "bannerSubtitle": "来通过 Ledger 设备进行交易",
    "bannerButtonTitle": "了解 Nano",
    "bannerButtonTitle2": "购买设备",
    "setupCta": "我已经有设备，请设置该设备"
  },
  "postBuyDeviceSetupNanoWall": {
    "title": "收到您的设备了吗？",
    "desc": "收到设备后，您可以立即通过 Ledger Live 开始设置！",
    "cta": "设置我的设备",
    "bannerTitle": "收到了您的设备？",
    "bannerCta": "开始设置",
    "continue": "继续"
  },
  "purchaseDevice": {
    "pageTitle": "购买设备",
    "debugDrawers": {
      "url": {
        "title": "更新 iframe 网址",
        "subtitle": "调试设置",
        "cta": "保存"
      },
      "message": {
        "successTitle": "交易完成",
        "errorTitle": "交易错误",
        "subtitle": "收到消息",
        "type": "类型：{{type}}",
        "deviceId": "设备 ID：{{deviceId}}",
        "price": "价格：{{price}}",
        "currency": "货币：{{currency}}",
        "value": "价值：{{value}}"
      }
    }
  },
  "postBuyDevice": {
    "headerTitle": "购买成功",
    "title": "恭喜",
    "desc": "您的订单正在处理中。\n您将很快收到您的 Ledger。请查收您的电子邮件以确认订单。"
  },
  "discover": {
    "title": "发现",
    "desc": "探索 Ledger Live 中的 Web3 世界",
    "link": "了解更多",
    "sections": {
      "learn": {
        "title": "学习",
        "desc": "了解加密货币、NFT、数字安全等"
      },
      "ledgerApps": {
        "title": "应用程序",
        "desc": "一站式探索 Ledger 合作伙伴应用程序"
      },
      "earn": {
        "title": "赚取",
        "desc": "赚取被动收入并增长加密资产"
      },
      "mint" : {
        "title" : "铸造",
        "desc" : "通过 [ L ] 市场上的独家合作来铸造 NFT"
      }
    },
    "comingSoon": "敬请期待",
    "mostPopular": "最受欢迎"
  },
  "onboarding": {
    "stepWelcome": {
      "title": "欢迎使用 Ledger",
      "subtitle": "我们使数字所有权变得安全而简单。",
      "start": "开始",
      "noDevice": "没有设备？",
      "buy": "购买一个 {{fullDeviceName}}",
      "terms": "点击 \"开始\" 即表示您应允并同意我们的",
      "termsLink": "服务条款",
      "privacyLink": "隐私政策",
      "and": "和"
    },
    "stepDoYouHaveALedgerDevice": {
      "title": "您拥有 Ledger 设备吗？",
      "subtitle": "首要事情",
      "yes": "是的，我有",
      "no": "还没有"
    },
    "postWelcomeStep": {
      "title": "这是您的选择",
      "subtitle_yes": "您可以选择设置您的 Ledger，或者先浏览一下应用程序。",
      "subtitle_no": "您可以选择先看看应用程序，或者购买 Nano X 设备",
      "noLedgerLink": "我没有 Ledger 设备，我想买一个。",
      "setupLedger": {
        "title": "设置我的 Ledger 设备",
        "subtitle": "我们将一步步地引导您来保护您的加密货币和 NFT"
      },
      "buyNano": {
        "title": "购买 Ledger Nano X",
        "subtitle": "硬件钱包是确保您资产安全的唯一途径 "
      },
      "discoverLedger": {
        "title": "探索 Ledger Live",
        "subtitle": "探索应用程序并了解其好处 "
      }
    },
    "discoverLive": {
      "exploreWithoutADevice": "不使用设备探索",
      "buyALedgerNow": "立即购买 Ledger 设备",
      "0": {
        "title": "保护您的所有加密资产。"
      },
      "1": {
        "title": "时刻留意市场动态。"
      },
      "2": {
        "title": "发现应用程序并了解 web3。"
      },
      "3": {
        "title": "保护您的加密货币和 NFT。"
      }
    },
    "stepLanguage": {
      "title": "选择您的语言",
      "cta": "继续",
      "warning": {
        "title": "以英语开始",
        "cta": "知道了！",
        "desc": "为了让大家更好地使用 Ledger，我们正在推出其他语言版本。需要注意的是，Ledger 其他功能目前只有英语版可用。"
      }
    },
    "stepSelectDevice": {
      "title": "选择您的设备",
      "nanoS": "Nano S",
      "nanoSP": "Nano S Plus",
      "nanoX": "Nano X",
      "blue": "Blue",
      "chooseDevice": "选择您的设备"
    },
    "stepUseCase": {
      "title": "您好！",
      "or": "或者",
      "firstUse": {
        "title": "首次使用此 Nano？",
        "subTitle": "设置一个新 Nano",
        "desc": "让我们开始设置您的设备吧！",
        "label": "30 分钟"
      },
      "devicePairing": {
        "title": "已经有了恢复短语？",
        "label": "设备配对",
        "subTitle": "连接您的 Nano",
        "desc": "设备已经设置好了？将其连接到应用程序！"
      },
      "desktopSync": {
        "title": "已经有了恢复短语？",
        "label": "桌面同步",
        "subTitle": "通过您的桌面应用程序同步加密资产",
        "desc": "已经安装了桌面应用程序？将它同步到您的智能手机上来管理您的加密资产。"
      },
      "restoreDevice": {
        "label": "还原设备",
        "subTitle": "在新设备上还原您的恢复短语",
        "desc": "在新的 Nano 设备上使用现有的恢复短语来还原您的私钥！"
      },
      "recovery": "已经有了恢复短语？"
    },
    "stepNewDevice": {
      "0": {
        "label": "基础知识",
        "title": "访问您的加密资产",
        "desc": "您的加密资产存放在区块链中。您需要使用私钥来访问并管理它们。",
        "action": "尚无 Nano？探索应用程序"
      },
      "1": {
        "label": "基础知识",
        "title": "保管好您的私钥",
        "desc": "您的私钥就存放在您的 Nano 中。它必须为您所独有，这样您才能掌控自己的金钱。"
      },
      "2": {
        "label": "基础知识",
        "title": "保持离线状态",
        "desc": "Ledger Live 在确保您的安全性的同时，允许您买入、卖出、管理、交易并赚取加密货币。您将使用您的 Nano 对每一笔交易进行验证。"
      },
      "3": {
        "label": "基础知识",
        "title": "验证交易",
        "desc": "您的 Nano 就像是一个“冷存储”钱包。也就是说，它永远不会把您的私钥曝露在线上，即便是在使用我们的应用程序时。"
      },
      "4": {
        "label": "基础知识",
        "title": "让我们设置您的 Nano 吧！",
        "desc": "首先要设置 Nano 的安全性。"
      },
      "cta": "动手吧！",
      "title": "基础知识"
    },
    "stepSetupDevice": {
      "start": {
        "title": "最佳的开始方式：",
        "bullets": {
          "0": {
            "label": "抽出 30 分钟来做计划。"
          },
          "1": {
            "label": "拿支笔来书写记录。"
          },
          "2": {
            "label": "选择一个安全又安静的地方独处。"
          }
        },
        "cta": "继续",
        "warning": {
          "title": "请注意",
          "desc": "确保按照该应用程序指示的每一步进行操作。",
          "ctaText": "知道了！"
        }
      },
      "setup": {
        "bullets": {
          "0": {
            "title": "启动 Nano",
            "nanoX": {
              "label": "按住黑色按钮 1 秒钟来启动您的设备。"
            },
            "nanoS": {
              "label": "通过连接到手机的 USB 端口来启动您的设备。"
            },
            "nanoSP": {
              "label": "通过连接到手机的 USB 端口来启动您的设备。"
            },
            "blue": {
              "label": "通过连接设备到您手机的 USB 端口并按电源按钮来启动您的设备。"
            }
          },
          "1": {
            "title": "浏览",
            "label": "阅读屏幕上的说明，了解如何使用您的设备。"
          },
          "2": {
            "title": "选择 “Set up as new device” (设置为新设备)",
            "label": "同时按下两个按钮以激活该选项。"
          },
          "3": {
            "title": "按指示操作",
            "label": "返回此处以按照 PIN 识别码的说明操作。"
          }
        },
        "cta": "下一步"
      },
      "pinCode": {
        "title": "PIN code（识别码）",
        "desc": "您的 PIN 识别码是第一层安全保护措施。它能从物理层面保证您安全地访问自己的私钥和 Nano。您的 PIN 识别码的长度必须为 4 至 8 位数。",
        "checkboxDesc": "我明白我必须亲自选择自己的 PIN 识别码并将其隐秘保管。",
        "cta": "设置 PIN 识别码"
      },
      "pinCodeSetup": {
        "bullets": {
          "0": {
            "title": "选择识别码",
            "label": "按左边或右边的按钮来更改数字。同时按两个按钮验证数字。选择 <1> </1> ，确认您的识别码。选择 <2></2>，删除一个数字。",
            "desc": "按左边或右边的按钮来更改数字。同时按两个按钮验证数字。选择 <validIcon></validIcon> ，确认您的识别码。选择 <cancelIcon></cancelIcon> ，删除一个数字。"
          },
          "1": {
            "title": "确认 PIN 识别码",
            "label": "再次输入您的 PIN 识别码以确认。",
            "desc": "再次输入您的 PIN 识别码以确认。"
          }
        },
        "infoModal": {
          "title": "妥善保管您的识别码",
          "bullets": {
            "0": {
              "label": "总是亲自选择识别码。"
            },
            "1": {
              "label": "总是避开他人的视线输入识别码。"
            },
            "2": {
              "label": "如有需要，您可以更改自己的 PIN 识别码。"
            },
            "3": {
              "label": "连续三次输入错误的 PIN 识别码会导致设备重置。"
            },
            "4": {
              "label": "切勿使用过于简单的识别码，例如 0000、123456 或 55555555。"
            },
            "5": {
              "label": "切勿将您的PIN识别码告诉他人。即使是 Ledger 的相关人员也不能除外。"
            },
            "6": {
              "label": "切勿使用非您本人选择的识别码。"
            },
            "7": {
              "label": "切勿将您的识别码保存在电脑或手机上。"
            }
          }
        },
        "cta": "下一步"
      },
      "recoveryPhrase": {
        "title": "恢复短语",
        "desc": "您的恢复短语是备份您私人密钥的由 24 个助记词组成的秘密列表。",
        "desc_1": "Nano 为您生成一个独有的恢复短语。Ledger 不会保存其副本。",
        "cta": "下一步",
        "checkboxDesc": "我明白：如果我丢失了自己的恢复短语，那么一旦我的 Nano 无法使用，也就意味着我将无法访问自己的加密资产。"
      },
      "recoveryPhraseSetup": {
        "infoModal": {
          "title": "恢复短语的作用是什么？",
          "desc": "您的恢复短语就像是一把独一无二的主密钥。您的 Ledger 设备使用它来为您所拥有的每一种加密资产计算私钥。",
          "desc_1": "为了恢复对您加密资产的访问，任何钱包都能通过您的恢复短语算出同样的私钥。",
          "link": "有关恢复短语的更多详情",
          "title_1": "如果我的 Nano 无法使用了该怎么办？",
          "bullets": {
            "0": {
              "label": "获得一个新的硬件钱包。"
            },
            "1": {
              "label": "在 Ledger 应用程序中选择 “Restore recovery phrase on a new device” (在新设备上还原恢复短语)"
            },
            "2": {
              "label": "在您的新设备上输入您的恢复短语从而恢复对您加密资产的访问。"
            }
          }
        },
        "bullets": {
          "0": {
            "title": "取出您的恢复表",
            "label": "取出一张空白的恢复表，该表和 Nano 装在一起。如果您拿到的恢复表已经被填写过，请联系 Ledger 客服。"
          },
          "1": {
            "title": "重复操作以确认所有单词！",
            "label": "在恢复表的位置 1 写下 Nano 上显示的 Word #1 第一个词。然后在您的 Nano 设备上按右键显示 Word #2 第二个词，并将其写在位置 2。",
            "label_1": "重复该操作，确保按正确的顺序和拼写将所有的助记词写下来。按 Nano 上的左键，核对以防出错。"
          },
          "2": {
            "title": "确认您的恢复短语",
            "label": "按右边按钮，让光标滚动并移到 Word #1 第一个词上。核对后同时按下两个按钮进行确认。"
          },
          "3": {
            "title": "重复操作以确认所有单词！"
          }
        },
        "cta": "确认恢复短语",
        "nextStep": "下一步"
      },
      "hideRecoveryPhrase": {
        "title": "保管好您的恢复短语",
        "desc": "如果您的 Nano 无法使用，恢复短语是您访问自己资产的最后机会。因此，您必须将它存放在安全的地方。",
        "bullets": {
          "0": {
            "label": "仅可在硬件钱包上输入这些词，永远不要在电脑或手机上输入。"
          },
          "1": {
            "label": "永远不要将您的 24 个助记词告诉别人，即使是对 Ledger 也不能例外。"
          }
        },
        "cta": "关闭",
        "finalCta": "好的，我完成了！",
        "infoModal": {
          "label": "了解如何保管您的恢复短语",
          "title": "我应该将恢复短语保存在哪里？",
          "bullets": {
            "0": {
              "label": "<bold>切勿</bold>将其输入在电脑、手机或其他设备上。不要对其拍照。"
            },
            "1": {
              "label": "<bold>切勿</bold>将您的 24 个助记词告诉任何人。"
            },
            "2": {
              "label": "<bold>总是</bold>将其保管在隐秘、安全的地方。"
            },
            "3": {
              "label": "Ledger 从来不会要求您提供恢复短语。"
            },
            "4": {
              "label": "如果任何个人或应用程序要求您提供恢复短语，请将其视为骗局！"
            }
          }
        },
        "warning": {
          "title": "游戏开始！",
          "desc": "回答 3 个简单问题，消除您对硬币钱包的常见误解。",
          "cta": "接受测验"
        }
      }
    },
    "stepRecoveryPhrase": {
      "importRecoveryPhrase": {
        "title": "通过恢复短语进行还原",
        "desc": "使用恢复短语还原您的 Nano，从而还原、更换或备份您的 Ledger 硬件钱包。",
        "desc_1": "Nano 将会还原您的私钥，从而令您能够访问并管理自己的加密资产。",
        "cta": "好的，我一切就绪！",
        "warning": {
          "title": "我们只推荐您使用 Ledger 恢复短语",
          "desc": "Ledger 无法保证外部其他方的恢复短语的安全性。如果您的恢复短语不是 Ledger 生成的，我们建议您将您的 Nano 设为新设备。",
          "cta": "知道了！"
        },
        "nextStep": "下一步",
        "bullets": {
          "0": {
            "title": "启动 Nano",
            "nanoX": {
              "label": "按住黑色按钮 1 秒钟来启动您的设备。"
            },
            "nanoS": {
              "label": "通过连接到手机的 USB 端口来启动您的设备。"
            },
            "nanoSP": {
              "label": "通过连接到手机的 USB 端口来启动您的设备。"
            },
            "blue": {
              "label": "通过连接设备到您手机的 USB 端口并按电源按钮来启动您的设备。"
            }
          },
          "1": {
            "title": "浏览",
            "label": "阅读屏幕上的说明，了解如何使用您的设备。"
          },
          "2": {
            "title": "选择 “Restore from recovery phrase” (通过恢复短语进行还原)",
            "label": "同时按下两个按钮以激活该选项。"
          },
          "3": {
            "title": "按指示操作",
            "label": "返回此处以按照 PIN 识别码的说明操作。"
          }
        }
      },
      "existingRecoveryPhrase": {
        "title": "输入您的恢复短语",
        "paragraph1": "您的恢复短语是您在首次设置钱包时备份下来的那份秘密单词列表。",
        "paragraph2": "Ledger 不会保存您恢复短语的副本。",
        "checkboxDesc": "我明白：如果我丢失了自己的恢复短语，那么一旦我的 Nano 无法使用，也就意味着我将无法访问自己的加密资产。",
        "bullets": {
          "0": {
            "title": "拿出您的恢复短语"
          },
          "1": {
            "title": "选择恢复短语的长度",
            "label": "您的恢复短语可以有 12、18 或 24 words (个助记词) 。您必须输入所有的词才能访问您的加密资产。"
          },
          "2": {
            "title": "输入 Word #1 第一个词……",
            "label": "使用左侧或右侧按钮，输入第一个词的首字母。同时按两个按钮验证每个字母。"
          },
          "3": {
            "title": "确认 Word #1 第一个词……",
            "label": "从提示中选中 Word #1 第一个词。同时按下两个按钮予以确认。"
          },
          "4": {
            "title": "重复操作以确认所有单词！"
          }
        },
        "nextStep": "下一步"
      }
    },
    "stepPairNew": {
      "nanoX": {
        "title": "配对您的 Nano",
        "desc": "这是您第一次使用该手机设置您的 Nano。让我们快速配对您的设备。",
        "cta": "来配对我的 Nano"
      },
      "nanoS": {
        "title": "连接您的 Nano",
        "desc": "这是您第一次使用该手机设置您的 Nano。让我们快速连接您的设备。",
        "cta": "来连接我的 Nano"
      },
      "nanoSP": {
        "title": "连接您的 Nano",
        "desc": "这是您第一次使用该手机设置您的 Nano。让我们快速连接您的设备。",
        "cta": "来连接我的 Nano"
      },
      "blue": {
        "title": "连接您的 Blue",
        "desc": "这是您第一次使用该手机设置您的 Blue。让我们快速连接您的设备。",
        "cta": "来连接我的 Blue"
      },
      "infoModal": {
        "title": "在哪里可以找到我的设备名？",
        "desc": "在您的设备上，选择 \"Settings > General > Device name\" (设置 > 通用 > 设备名)。",
        "title_1": "如何设置蓝牙连接？",
        "title_2": "如何在没有蓝牙的情况下使用我的 Nano X？",
        "desc_1": "使用 <1> OTG-数据线</1> 将您的 Ledger Nano X 连接到您的 Android 安卓智能手机上 (不支持 iOS 系统)。使用 Ledger Live 手机版或其他兼容的 (web 网络) 应用程序来管理您的加密资产。",
        "bullets": {
          "0": {
            "label": "确保您智能手机和 Ledger Nano X 上的蓝牙功能已经开启。您的 Ledger Nano X 应该打开功能面板，也就是主界面。"
          },
          "1": {
            "label": "<1>{{Os}}</1>：请确保在手机的设置选项中，为 Ledger Live 开启定位服务。Ledger Live 永远不会使用您的位置信息，这么做是应 {{Os}} 需求以完成蓝牙配对。"
          },
          "2": {
            "label": "如果在蓝牙配对方面遇到问题，请参阅以下文章",
            "link": "解决连接问题。"
          }
        }
      },
      "errorInfoModal": {
        "title": "出错了？",
        "title_1": "我用的是 Android 安卓系统",
        "title_2": "更新 Android 安卓版本",
        "desc": "如果您的 Nano X 遇到蓝牙问题，请删除配对并在手机上忘记 Nano X。然后再次尝试配对。",
        "desc_1": "可能需要稍等片刻才会显示蓝牙配对请求。请确保您在 Nano X 和手机上都验证并确认配对代码。",
        "desc_2": "通过手机的蓝牙设置选项，查看是否已检测到 Ledger Nano X。如果未能检测到，查看是否有开启 Ledger Nano X 的蓝牙。",
        "desc_3": "定位服务",
        "desc_4": "配对时，如果您的手机应用程序无法检测到 Ledger Nano X，请尝试以下解决方案：",
        "desc_5": "如果定位服务未启用，Ledger 手机应用程序会要求您允许定位服务，但是有几款手机并不能很好地检测到这点。请注意 Ledger 手机应用程序永远不会使用您的位置信息，获得该许可只是为了使用 Android 安卓系统的蓝牙功能。",
        "desc_6": "一些用户表示，将手机的 Android 系统版本更新后，解决了连接问题。请查询您的手机供应商是否有可用的更新。",
        "link": "了解更多",
        "bullets": {
          "0": {
            "label": "进入您 Android 安卓手机 Ledger Live 应用程序的系统选项。"
          },
          "1": {
            "label": "允许使用定位服务。"
          },
          "2": {
            "label": "返回手机应用程序。"
          },
          "3": {
            "label": "检查您的 Nano X 是否已被检测到。"
          }
        }
      }
    },
    "stepImportAccounts": {
      "title": "通过桌面应用程序同步加密资产",
      "desc": "如果您已经在 Ledger 桌面应用程序设置好了您的加密资产，就可以通过您的手机完成同步并进行管理。",
      "cta": "我准备好扫描了",
      "bullets": {
        "0": {
          "label": "在桌面应用程序中，选择 <1>设置 > 账户 > 账户导出</1>。"
        },
        "1": {
          "label": "使用您的手机扫描 LiveQR 二维码。"
        },
        "2": {
          "label": "选择需要导入的加密资产账户。"
        }
      },
      "warning": {
        "title": "必须手动完成桌面应用程序和手机应用程序的同步。",
        "desc": "Ledger Live 尊重您的隐私，只会本地存储您的数据。如果您在手机上更改了账户和设置，那么也需要在电脑上做出同样的操作，反之亦然。您的交易数据会和区块链保持同步。",
        "cta": "知道了！"
      }
    },
    "stepSetupPin": {
      "step1": "启动您的 {{fullDeviceName}} 并按照说明操作。",
      "step1-nanoS": "使用 OTG 数据线来将您的 {{fullDeviceName}} 连接到您的手机上。",
      "step2": "同时按下两个按钮，以选择 <1><1>Setup as a new device.</1></1> (设置为新设备)",
      "step2-restore": "同时按下两个按钮，以选择 <1><1>Restore from recovery phrase.</1></1>（通过恢复短语进行还原）",
      "step3": "按左边或右边的按钮以选择数位。同时按下两个按钮以确认。",
      "step4prefix": "选择 ",
      "step4suffix1": " 确认您的 PIN 识别码。",
      "step4suffix2": " 删除末位数字。",
      "modal": {
        "step1": "总是选择<1><1>您自己的</1></1> PIN 识别码",
        "step2": "使用 8 位数以确保更高的安全性",
        "step3": "切勿使用已经设置好 PIN 识别码或恢复短语的设备"
      }
    },
    "stepWriteRecovery": {
      "step1": "在空白恢复表的第 1 栏写下 <1><1>Word #1</1></1> 第一个词",
      "step2": "按右边按钮继续，写下所有的 24 个助记词。",
      "step3": "确认您恢复短语中的每一个词：选中后，同时按下两个按钮对其进行确认。",
      "modal": {
        "step1": "将您的 24 词恢复短语存放在安全、隐秘的地方。",
        "step2": "确保您是唯一拥有该恢复短语的人。",
        "step3": "Ledger 并不保存您的恢复短语。",
        "step4": "切勿使用已经设置好恢复短语和 PIN 识别码的设备。"
      }
    },
    "stepPassword": {
      "desc": "设置一个密码来保护您手机上的 Ledger Live 数据。",
      "descConfigured": "成功启用密码锁",
      "setPassword": "设置密码",
      "modal": {
        "step1": "妥善保管您的密码。切勿告诉他人。",
        "step2": "妥善保管您的密码。如果丢失密码，则意味着需要重置 Ledger Live 并重新加载账户信息。",
        "step3": "重置 Ledger Live 不会影响您的加密资产。"
      }
    },
    "stepFinish": {
      "title": "您的设备已准备就绪！",
      "readOnlyTitle": "一切就绪！",
      "desc": "在您的设备上安装应用程序并管理您的资产组合",
      "cta": "打开 Ledger Live"
    },
    "quizz": {
      "label": "小测验",
      "modal": {
        "success": "恭喜！",
        "fail": "不正确！"
      },
      "coins": {
        "title": "身为 Ledger 用户，我的加密资产存放在：",
        "answers": {
          "correct": "区块链上",
          "wrong": "我的 Nano 上"
        },
        "modal": {
          "text": "您的加密资产一直都存放在区块链中。您的硬件钱包只是持有能够让您访问个人加密资产的私钥。",
          "cta": "下一题"
        }
      },
      "recoveryPhrase": {
        "title": "如果我的恢复短语不再安全或已被泄密……",
        "answers": {
          "correct": "我的加密资产不再安全，我需要将其转移到安全的地方",
          "wrong": "没有问题，Ledger可以向我发送一份副本"
        },
        "modal": {
          "text": "任何知道您恢复短语的人都能盗取您的加密资产。\n如果您将其丢失，必须尽快将您的加密资产转移到安全的地方。",
          "cta": "下一题"
        }
      },
      "privateKey": {
        "title": "当我将我的 Nano 连接到 Ledger 应用程序上，我的私钥是……",
        "answers": {
          "correct": "依旧处于离线状态",
          "wrong": "已短暂连接到网络"
        },
        "modal": {
          "text": "您私钥会一直在您的硬件钱包中保持离线状态。即便将硬件钱包连接到 Ledger 应用程序上，Ledger 应用程序也无法获取您的私钥。您必须在您的设备上手动授权每一笔交易。",
          "cta": "完成测验"
        }
      },
      "final": {
        "successTitle": "已经是位高手！",
        "successText": "您已准备好安全的管理您的加密资产了。只剩下最后一小步！",
        "failTitle": "距成为高手仅一步之遥……",
        "failText": "别担心，Ledger 会全程为您的操作提供指导。很快，您就会对自己加密资产的安全性感到格外舒心。只剩下最后一小步！",
        "cta": "下一步"
      },
      "nextQuestion": "下一题",
      "finish": "完成测验"
    },
    "warning": {
      "recoveryPhrase": {
        "title": "请勿使用非您本人生成的恢复短语。",
        "desc": "您的 Ledger 硬件钱包的 PIN 识别码和恢复短语应该由您本人单独完成初始化操作。如果您收到的设备含有一个已经存在的种子词或一个已经初始化的 PIN 识别码，那么请勿使用该产品，并请联系我们的客服。",
        "supportLink": "联系客服"
      },
      "seed": {
        "title": "请检查包装盒内容",
        "desc": "如果您的{{deviceName}}带有识别码或恢复短语，那么它使用起来并不安全，您应该联系Ledger 客服。",
        "warning": "仅使用您的设备在设置时显示的恢复短语",
        "continueCTA": "继续",
        "contactSupportCTA": "联系客服"
      }
    }
  },
  "tabs": {
    "portfolio": "钱包",
    "accounts": "Account（账户）",
    "transfer": "转移",
    "manager": "我的 Ledger",
    "settings": "设置",
    "platform": "Live 应用程序",
    "discover": "发现",
    "nanoX": "Nano X",
    "market": "Market（市场）",
    "learn": "学习"
  },
  "learn": {
    "pageTitle": "学习",
    "sectionShows": "显示",
    "sectionVideo": "视频",
    "sectionPodcast": "播客",
    "sectionArticles": "文章"
  },
  "portfolio": {
    "totalBalance": "总余额",
    "syncError": "同步错误",
    "syncFailed": "同步失败",
    "syncPending": "正在同步...",
    "transactionsPendingConfirmation": {
      "title": "非同步的余额",
      "desc": "有些交易尚未确认。这些交易将反映在您的余额中，并在确认后可用。"
    },
    "emptyState": {
      "noAppsTitle": "在我的设备上安装应用程序",
      "noAppsDesc": "在 Ledger Live 上添加账户之前，请先安装相关应用程序。前往 Manager（管理器）安装应用程序。",
      "noAccountsTitle": "您没有任何账户…",
      "noAccountsDesc": "请添加账户到您的资产组合。",
      "buttons": {
        "import": "添加资产",
        "buy": "买入",
        "manager": "安装应用程序",
        "managerSecondary": "在我的设备上安装应用程序"
      },
      "addAccounts": {
        "addAccounts": "添加资产",
        "title": "开始",
        "description": "您可以通过我们的合作伙伴购买加密货币或设置您的钱包"
      }
    },
    "noOpState": {
      "title": "尚无操作？",
      "desc": "只需将加密资产发送到您的接收地址并等待应用程序同步。"
    },
    "recommended": {
      "title": "推荐"
    },
    "topGainers": {
      "title": "市场获利者（24 小时）",
      "seeMarket": "显示全部"
    }
  },
  "addAccountsModal": {
    "ctaAdd": "添加账户",
    "ctaImport": "导入桌面应用程序账户",
    "title": "添加加密",
    "description": "您可以选择直接用您的 Ledger 设备添加加密资产，或者从 Ledger Live 桌面版程序导入加密资产。",
    "add": {
      "title": "用您的 Ledger",
      "description": "用您的 Ledger 创建或导入资产"
    },
    "import": {
      "title": "从桌面程序导入",
      "description": "从 Ledger Live 桌面版程序导入资产"
    }
  },
  "byteSize": {
    "bytes": "{{size}} 字节",
    "kbUnit": "{{size}} Kb",
    "mbUnit": "{{size}} Mb"
  },
  "numberCompactNotation": {
    "d": "",
    "K": "k",
    "M": "m",
    "B": "bn",
    "T": "tn",
    "Q": "qa",
    "Qn": "qi"
  },
  "time": {
    "day": "1 天",
    "week": "1 周",
    "month": "1 月",
    "year": "1 年",
    "all": "全部",
    "since": {
      "day": "昨天",
      "week": "过去一周",
      "month": "过去一个月",
      "year": "过去一年"
    }
  },
  "orderOption": {
    "choices": {
      "name|asc": "名称 A-Z",
      "name|desc": "名称 Z-A",
      "balance|asc": "最低余额",
      "balance|desc": "最高余额"
    }
  },
  "operations": {
    "types": {
      "IN": "已接收",
      "NFT_IN": "已收到的 NFT",
      "OUT": "已发送",
      "NFT_OUT": "已发送的 NFT",
      "CREATE": "已创建",
      "REVEAL": "已显示",
      "DELEGATE": "已委托",
      "UNDELEGATE": "已解除委托",
      "REDELEGATE": "已重新委托",
      "VOTE": "已投票",
      "FREEZE": "已冻结",
      "UNFREEZE": "已解冻",
      "REWARD": "已申领的奖励",
      "FEES": "费用",
      "OPT_IN": "选择加入",
      "OPT_OUT": "选择退出",
      "CLOSE_ACCOUNT": "关闭账户",
      "SUPPLY": "已存入",
      "REDEEM": "已提取",
      "APPROVE": "已启用",
      "BOND": "绑定",
      "UNBOND": "解绑",
      "REWARD_PAYOUT": "奖励",
      "SLASH": "Slash 削减惩罚",
      "WITHDRAW_UNBONDED": "提取",
      "NOMINATE": "提名",
      "CHILL": "清除提名",
      "SET_CONTROLLER": "设置控制器"
    }
  },
  "operationDetails": {
    "title": "交易详情",
    "account": "账户",
    "date": "日期",
    "confirmed": "已确认",
    "notConfirmed": "未确认",
    "failed": "已失败",
    "fees": "网络费用",
    "noFees": "无费用",
    "from": "来自",
    "to": "到",
    "identifier": "交易 ID",
    "viewOperation": "在浏览器中查看",
    "whatIsThis": "这是什么操作？",
    "seeAll": "显示全部",
    "seeLess": "显示更少",
    "viewInExplorer": "在浏览器中查看",
    "sending": "发送中……",
    "receiving": "接收中……",
    "tokenOperations": "代币操作",
    "subAccountOperations": "子账户操作",
    "internalOperations": "内部操作",
    "tokenModal": {
      "desc": "此操作与下列代币操作相关"
    },
    "details": "{{ currency }} 详情",
    "extra": {
      "resource": "资源",
      "frozenAmount": "已冻结数额",
      "unfreezeAmount": "解冻数额",
      "address": "地址",
      "votes": "票数 ({{number}})",
      "votesAddress": "<0>{{votes}}</0> 到 <2>{{name}}</2>",
      "validators": "验证者",
      "delegated": "已委托 ({{amount}})",
      "delegatedTo": "已委托给",
      "delegatedAmount": "已委托数额",
      "redelegated": "已重新委托 ({{amount}})",
      "redelegatedFrom": "已重新委托自",
      "redelegatedTo": "已重新委托至",
      "redelegatedAmount": "已重新委托数额",
      "undelegated": "已解除委托 ({{amount}})",
      "undelegatedFrom": "已解除对后者的委托",
      "undelegatedAmount": "已解除委托的数额",
      "rewardFrom": "奖励来自",
      "rewardAmount": "已收集的数额",
      "memo": "Memo",
      "assetId": "资产 ID",
      "rewards": "已赚取的奖励",
      "bondedAmount": "已绑定数额",
      "unbondedAmount": "已解绑数额",
      "withdrawUnbondedAmount": "提取已解绑的数额",
      "palletMethod": "方法",
      "transferAmount": "转移数额",
      "validatorsCount": "验证者 ({{number}})",
      "storageLimit": "存储空间限制",
      "gasLimit": "矿工费限值",
      "id": "Id"
    },
    "multipleAddresses": "为什么有多个地址？",
    "tokenName": "代币名称",
    "collectionContract": "代币合约",
    "tokenId": "代币（NFT）ID",
    "quantity": "数量"
  },
  "operationList": {
    "noOperations": "不作操作",
    "noMoreTransactions": "无其他交易"
  },
  "selectableAccountsList": {
    "deselectAll": "取消全选",
    "selectAll": "全选",
    "tokenCount": "+1 枚代币",
    "tokenCount_plural": "+{{count}} 枚代币",
    "subaccountCount": "+1 个子账户",
    "subaccountCount_plural": "+{{count}} 个子账户"
  },
<<<<<<< HEAD
  "account": {
    "tokens": {
      "contractAddress": "合约地址",
      "viewInExplorer": "在浏览器中查看",
      "seeMore": "显示更多代币",
      "seeLess": "显示更少代币",
      "addTokens": "添加代币",
      "howTo": "要添加代币账户，您需要使用您的 <1>{{currency}} 地址</1> <0>接收资金</0>。",
      "algorand": {
        "contractAddress": "合约地址",
        "viewInExplorer": "在浏览器中查看",
        "seeMore": "显示更多 ASA",
        "seeLess": "显示更少 ASA",
        "addTokens": "添加 ASA",
        "howTo": "您可以将资产添加到您的 Algorand 账户。",
        "addAsa": "添加 ASA (资产)",
        "howAsaWorks": "ASA (资产) 如何运作？"
=======
  "account" : {
    "tokens" : {
      "contractAddress" : "合约地址",
      "viewInExplorer" : "在浏览器中查看",
      "seeMore" : "显示更多代币",
      "seeLess" : "显示更少代币",
      "addTokens" : "添加代币",
      "howTo" : "要添加代币账户，您需要使用您的 <1>{{currency}} 地址</1> <0>接收资金</0>。",
      "algorand" : {
        "contractAddress" : "合约地址",
        "viewInExplorer" : "在浏览器中查看",
        "seeMore" : "显示更多 ASA",
        "seeLess" : "显示更少 ASA",
        "addTokens" : "添加 ASA",
        "howTo" : "您可以将资产添加到您的 Algorand 账户。",
        "addAsa" : "添加 ASA (资产)",
        "howAsaWorks" : "ASA (资产) 如何运作？"
      },
      "stellar" : {
        "seeMore" : "查看更多资产",
        "seeLess" : "查看更少资产",
        "addTokens" : "添加资产",
        "howTo" : "您可以将资产添加到 Stellar（恒星）账户。",
        "addAsset" : "添加资产"
>>>>>>> dc57bb6b
      }
    },
    "subaccounts": {
      "seeMore": "显示更多子账户",
      "seeLess": "显示更少子账户"
    },
    "send": "发送",
    "receive": "接收",
    "buy": "买入",
    "walletconnect": "WalletConnect",
    "stake": "权益质押",
    "sell": "卖出",
    "swap": "互换",
    "manage": "管理",
    "lastTransactions": "最近交易",
    "emptyState": {
      "title": "还没有加密资产？",
      "desc": "确保已安装了 <1><0>{{managerAppName}}</0></1> 应用程序并开始接收。",
      "descWithBuy": "确保已安装了 <1><0>{{managerAppName}}</0></1> 应用程序以用来买入或接收 <3><0>{{currencyTicker}}</0></3>",
      "descToken": "确保已安装 <1><0>{{managerAppName}}</0></1> 应用程序并开始接收 <3><0>{{currencyTicker}}</0></3> and <5><0>{{tokenType}}</0> 代币</5>",
      "buttons": {
        "receiveFunds": "接收",
        "buyCrypto": "买入"
      }
    },
    "settings": {
      "header": "账户设置",
      "title": "编辑账户",
      "advancedLogs": "高级日志",
      "accountName": {
        "title": "账户名",
        "desc": "账户描述",
        "placeholder": "账户名"
      },
      "accountUnits": {
        "title": "编辑单位"
      },
      "unit": {
        "title": "单位",
        "desc": "选择想要显示的单位。"
      },
      "currency": {
        "title": "货币"
      },
      "endpointConfig": {
        "title": "Node（节点）",
        "desc": "要使用的 API 节点"
      },
      "delete": {
        "title": "从资产组合中删除账户",
        "desc": "储存的数据将被删除。",
        "confirmationTitle": "是否确定?",
        "confirmationDesc": "这么做不会影响您的加密资产。以后可随时添加现有账户。",
        "confirmationWarn": "删除此账户将会清除您与它相关的互换交易历史记录。"
      },
      "archive": {
        "title": "存档账户",
        "desc": "该账户将会被存档。"
      },
      "advanced": {
        "title": "高级日志",
        "desc": ""
      }
    },
    "import": {
      "scan": {
        "title": "从桌面程序导入",
        "descTop": {
          "line1": "在 Ledger Live 桌面版程序中，前往：",
          "line2": "设置 > 账户 > 导出账户 > 导出"
        },
        "descBottom": "打开 Ledger Live 桌面版程序并扫描二维码"
      },
      "result": {
        "title": "导入账户",
        "newAccounts": "新账户",
        "updatedAccounts": "已更新的账户",
        "empty": "添加新账户",
        "descEmpty": "<0><0>没有找到账户</0></0>。请重试或返回设置选项",
        "alreadyImported": "已经导入",
        "noAccounts": "没有可导入的账户",
        "unsupported": "不支持",
        "settings": "应用程序设置",
        "includeGeneralSettings": "导入桌面应用程序设置"
      },
      "fallback": {
        "header": "导入账户",
        "title": "启用摄像头",
        "desc": "请在设置中启用摄像头以便扫描二维码。",
        "buttonTitle": "前往设置选项"
      }
    },
    "availableBalance": "可用余额",
    "totalSupplied": "已存金额",
    "tronFrozen": "已冻结",
    "bandwidth": "带宽",
    "energy": "能量",
    "delegatedAssets": "已委托资产",
    "undelegating": "正在解除委托",
    "delegation": {
      "sectionLabel": "委托",
      "addDelegation": "添加委托",
      "info": {
        "title": "赚取奖励",
        "cta": "赚取奖励"
      }
    },
    "claimReward": {
      "sectionLabel": "奖励",
      "cta": "声明"
    },
    "undelegation": {
      "sectionLabel": "解除委托"
    },
    "nft": {
      "receiveNft": "接收 NFT",
      "howTo": "要添加 NFT，您需要使用您的 <1>{{currency}} 地址</1><0>来接收</0>。"
    },
    "readOnly": {
      "noTransaction": {
        "title": "您没有任何交易",
        "subtitle": "您需要有设备才能买入或接收 {{assetName}}"
      }
    }
  },
<<<<<<< HEAD
  "accounts": {
    "title": "Account（账户）",
    "importNotification": {
      "message": "账户导入成功！"
    },
    "row": {
      "syncPending": "正在同步...",
      "upToDate": "已同步",
      "error": "错误",
      "queued": "等待",
      "showTokens": "显示 {{length}} 一种代币",
      "showTokens_plural": "显示 {{length}} 多种代币",
      "showSubAccounts": "显示 {{length}} 一个子账户",
      "showSubAccounts_plural": "显示 {{length}} 多个子账户",
      "hideTokens": "隐藏代币",
      "hideTokens_plural": "隐藏多种代币",
      "hideSubAccounts": "隐藏一个子账户",
      "hideSubAccounts_plural": "隐藏多个子账户",
      "algorand": {
        "showTokens": "显示 {{length}} ASA",
        "showTokens_plural": "显示 {{length}} ASA",
        "hideTokens": "隐藏 ASA",
        "hideTokens_plural": "隐藏 ASA"
=======
  "accounts" : {
    "title" : "Account（账户）",
    "importNotification" : {
      "message" : "账户导入成功！"
    },
    "row" : {
      "syncPending" : "正在同步...",
      "upToDate" : "已同步",
      "error" : "错误",
      "queued" : "等待",
      "showTokens" : "显示 {{length}} 一种代币",
      "showTokens_plural" : "显示 {{length}} 多种代币",
      "showSubAccounts" : "显示 {{length}} 一个子账户",
      "showSubAccounts_plural" : "显示 {{length}} 多个子账户",
      "hideTokens" : "隐藏代币",
      "hideTokens_plural" : "隐藏多种代币",
      "hideSubAccounts" : "隐藏一个子账户",
      "hideSubAccounts_plural" : "隐藏多个子账户",
      "algorand" : {
        "showTokens" : "显示 {{length}} ASA",
        "showTokens_plural" : "显示 {{length}} ASA",
        "hideTokens" : "隐藏 ASA",
        "hideTokens_plural" : "隐藏 ASA"
      },
      "stellar" : {
        "showTokens" : "显示 {{length}} 种资产",
        "showTokens_plural" : "显示 {{length}} 种资产",
        "hideTokens" : "隐藏资产",
        "hideTokens_plural" : "隐藏资产"
>>>>>>> dc57bb6b
      }
    },
    "noResultsFound": "未找到资产。",
    "noResultsDesc": "请检查拼写后重试。",
    "readOnly": {
      "moreCrypto": {
        "title": "+ 其他 6000 多种",
        "subtitle": "Ledger 支持 6000 多种币和代币"
      }
    }
  },
  "distribution": {
    "header": "资产配置",
    "list": "资产配置 ({{count}})",
    "assets": "资产",
    "assets_plural": "多种资产",
    "total": "总余额：",
    "listAccount": "资产配置 ({{count}})",
    "title": "多种资产",
    "moreAssets": "添加更多"
  },
  "help": {
    "gettingStarted": {
      "title": "快速入门",
      "desc": "从这里开始"
    },
    "helpCenter": {
      "title": "Ledger 客服",
      "desc": "获得帮助"
    },
    "ledgerAcademy": {
      "title": "Ledger 学院",
      "desc": "了解加密货币"
    },
    "facebook": {
      "title": "Facebook（脸书）",
      "desc": "为我们的页面点赞"
    },
    "twitter": {
      "title": "Twitter（推特）",
      "desc": "关注我们"
    },
    "github": {
      "title": "GitHub",
      "desc": "查看我们的代码"
    },
    "status": {
      "title": "Ledger 状态",
      "desc": "检查我们的系统状态"
    }
  },
  "settings": {
    "header": "设置",
    "resources": "Ledger 资源",
    "display": {
      "title": "一般条款",
      "desc": "配置 Ledger Live 常规设置。",
      "carousel": "轮播可见性",
      "carouselDesc": "启用资产组合的轮播可见",
      "language": "显示语言",
      "languageDesc": "设置 Ledger Live 显示的语言。",
      "region": "地区",
      "regionDesc": "选择您所在的地区来更新日期、时间和货币的格式。",
      "password": "密码锁",
      "passwordDesc": "设置一个密码来保护您手机上的 Ledger Live 数据。",
      "counterValue": "首选货币",
      "theme": "主题",
      "themeDesc": "设置用户界面主题",
      "themes": {
        "system": "系统",
        "dark": "深黑",
        "light": "亮色",
        "dusk": "暗蓝"
      },
      "counterValueDesc": "选择要查看余额和进行操作的币种",
      "exchange": "汇率提供方",
      "exchangeDesc": "设置比特币到 {{fiat}} 的汇率提供方",
      "stock": "区域性市场指标",
      "stockDesc": "选择西方以绿色来显示市场增长；或选择东方以红色来显示市场增长。",
      "reportErrors": "漏洞报告",
      "reportErrorsDesc": "自动发送报告来帮助 Ledger 改进其产品。",
      "developerMode": "开发者模式",
      "developerModeDesc": "在管理器中显示开发者应用程序并启用 Testnet 测试网应用程序。",
      "analytics": "数据分析",
      "analyticsDesc": "允许数据分析以帮助 Ledger 改善用户体验。",
      "analyticsModal": {
        "title": "分享数据分析",
        "desc": "允许数据分析以帮助 Ledger 改善用户体验",
        "bullet0": "点击量",
        "bullet1": "应用内页面访问量",
        "bullet2": "网页重定向次数",
        "bullet3": "活动次数：发送、接收、锁定等",
        "bullet4": "页尾滚动量",
        "bullet5": "应用程序安装（卸载）次数及版本情况",
        "bullet6": "账户数量、货币和操作情况",
        "bullet7": "总会话和页面会话时长",
        "bullet8": "Ledger 设备类型和固件"
      },
      "technicalData": "技术数据",
      "technicalDataDesc": "Ledger 会自动收集匿名技术数据用于改善用户体验。",
      "technicalDataModal": {
        "title": "技术数据",
        "desc": "Ledger 会自动收集匿名技术数据用于改善用户体验。",
        "bullet1": "匿名唯一的应用程序 ID",
        "bullet2": "Ledger Live 版本、操作系统区域、语言和地区"
      },
      "hideEmptyTokenAccounts": "隐藏空的代币账户",
      "hideEmptyTokenAccountsDesc": "资产页面中所有空的代币账户都将被隐藏。"
    },
    "currencies": {
      "header": "币种",
      "rateProvider": "汇率提供方 ({{currencyTicker}}→BTC)",
      "rateProviderDesc": "选择 {{currencyTicker}} 和比特币的汇率提供方。",
      "confirmationNb": "确认数量",
      "confirmationNbDesc": "设置待批准交易的网络确认数量。",
      "currencySettingsTitle": "{{currencyName}} 设置",
      "placeholder": "没有此资产的设置"
    },
    "accounts": {
      "header": "Account（账户）",
      "title": "Account（账户）",
      "desc": "管理应用程序中显示的资产。",
      "hideTokenCTA": "隐藏代币",
      "showContractCTA": "显示合约",
      "blacklistedTokens": "隐藏代币列表",
      "blacklistedTokensDesc": "进入账户列表，长按某种代币，然后选择“隐藏代币”，就可以隐藏该代币。",
      "blacklistedTokensModal": {
        "title": "隐藏代币",
        "desc": "此操作将隐藏全部 <1><0>{tokenName}</0></1> 账户，您可以使用 <3>设置</3> 再次显示这些账户。",
        "confirm": "隐藏代币"
      },
      "hideNFTCollectionCTA": "隐藏收藏",
      "hiddenNFTCollections": "隐藏的 NFT 藏品",
      "hiddenNFTCollectionsDesc": "通过进入该账户，长按某个收藏，并选择“隐藏收藏”，就可以隐藏该代币。",
      "hideNFTCollectionModal": {
        "title": "隐藏收藏？",
        "desc": "您可以在设置选项中取消隐藏此收藏。"
      },
      "cryptoAssets": {
        "header": "加密资产",
        "title": "加密资产",
        "desc": "选择一种加密资产以编辑其设置。"
      }
    },
    "about": {
      "title": "简介",
      "desc": "应用程序信息、条款和条件、以及隐私政策。",
      "appDescription": "使用 Ledger Live，保护您的加密资产，执行买入、卖出、交易、增长和管理操作。为您提供一站式服务。",
      "appVersion": "版本",
      "termsConditions": "条款与条件",
      "termsConditionsDesc": "使用 Ledger Live 即表示您已接受我们的条款和条件。",
      "privacyPolicy": "隐私政策",
      "privacyPolicyDesc": "查看我们会收集哪些个人资料以及收集的原因和用途。",
      "liveReview": {
        "title": "反馈",
        "desc": "请告诉我们您对应用程序的反馈",
        "ios": "在 App Store（苹果应用商店）内评论",
        "android": "在 Google Play（谷歌应用商店）内评论"
      }
    },
<<<<<<< HEAD
    "help": {
      "title": "帮助",
      "header": "帮助",
      "desc": "详细了解 Ledger Live 以及如何获取帮助",
      "support": "Ledger 客服",
      "supportDesc": "如果遇到问题，使用硬件钱包通过 Ledger Live 获取帮助。",
      "configureDevice": "设置设备",
      "configureDeviceDesc": "设置为新设备或还原现有设备。保留账户和设置信息。",
      "clearCache": "清除缓存",
      "clearCacheDesc": "网络上的交易将被扫描，您的账户将被重新计算。",
      "clearCacheModal": "是否确定?",
      "clearCacheModalDesc": "会重新对网络上的交易进行完整扫描。会重建账户历史记录、重新计算账户余额。",
      "clearCacheButton": "清除",
      "exportLogs": "保存日志",
      "exportLogsDesc": "出于排除故障目的所需，可能需要保存 Ledger Live 日志。",
      "hardReset": "重置 Ledger Live",
      "hardResetDesc": "重置不会影响您的资产。清除 Ledger Live 中的所有数据，包括账户数据、交易历史记录和设置信息。使用您的 Ledger 设备，在清空的 Ledger Live 上重新加载并管理您的加密资产。",
      "repairDevice": "修复您的 Ledger 设备",
      "repairDeviceDesc": "如果更新设备时遇到问题，且无法继续完成更新，您可以尝试修复您的设备。"
    },
    "experimental": {
      "title": "实验性功能",
      "desc": "尝试一下实验性功能，让我们知道您的想法。",
      "disclaimer": "这些是我们以“按现状”为基准提供的实验性功能，以供我们的专业爱好者社区测试。这些功能随时可能会更改、中断或删除。启用这些功能，意味着您同意自行承担使用过程中的风险。"
    },
    "developer": {
      "title": "开发者",
      "desc": "尝试一下开发者功能，让我们知道您的想法。",
      "customManifest": {
        "title": "加载自定义平台清单"
      }
    }
  },
  "migrateAccounts": {
    "banner": "Ledger Live 账户更新",
    "overview": {
      "headerTitle": "账户更新",
      "title": "Ledger Live 账户更新",
      "subtitle": "一旦 Ledger Live 推出新功能，就意味着您的账户需要更新",
      "notice": "{{accountCount}} 账户无法更新。请连接与下方账户关联的设备。",
      "notice_plural": "{{accountCount}} 账户无法更新。请连接与下方账户关联的设备。",
      "currency": "1 个 {{currency}} 账户需要更新",
      "currency_plural": "{{count}} 个 {{currency}} 账户需要更新",
      "start": "开始更新",
      "continue": "继续更新"
    },
    "progress": {
      "headerTitle": "账户更新中",
      "pending": {
        "title": "{{currency}} 正在更新",
        "subtitle": "请等待您的账户完成更新。"
      },
      "notice": {
        "title": "{{currency}} 更新未完成",
        "subtitle": "使用该设备，无法为 {{currency}} 账户更新。",
        "cta": "继续",
        "ctaNextCurrency": "继续使用 {{currency}}"
      },
      "done": {
        "title": "{{currency}} 更新完成",
        "subtitle": "恭喜，您的 {{currency}} 账户已成功更新。",
        "cta": "继续",
        "ctaNextCurrency": "继续使用 {{currency}}",
        "ctaDone": "完成"
      },
      "error": {
        "cta": "重试"
=======
    "notifications" : {
      "title" : "通知",
      "desc" : "管理通知",
      "disabledNotifications" : {
        "title" : "您已禁用通知",
        "desc" : "{{platform}} 阻止了 Ledger Live 发送的通知。要在手机上获得通知，请在手机的设置中开启 Ledger Live 通知。",
        "turnOnNotif" : "开启通知",
        "goToSettings" : "前往系统设置"
      },
      "allowed" : {
        "title" : "允许通知",
        "desc" : "接收关于加密货币、市场趋势等内容的通知"
      },
      "transactions" : {
        "title" : "交易",
        "desc" : "接收或发送加密货币时获得通知"
      },
      "market" : {
        "title" : "市场",
        "desc" : "接收重大市场变化动态"
      },
      "announcement" : {
        "title" : "公告",
        "desc" : "接收重要 Ledger Live 更新"
      },
      "price" : {
        "title" : "价格提醒",
        "desc" : "为您收藏的币种设置价格提醒，以免错过市场波动"
      }
    },
    "help" : {
      "title" : "帮助",
      "header" : "帮助",
      "desc" : "详细了解 Ledger Live 以及如何获取帮助",
      "support" : "Ledger 客服",
      "supportDesc" : "如果遇到问题，使用硬件钱包通过 Ledger Live 获取帮助。",
      "configureDevice" : "设置设备",
      "configureDeviceDesc" : "设置为新设备或还原现有设备。保留账户和设置信息。",
      "clearCache" : "清除缓存",
      "clearCacheDesc" : "网络上的交易将被扫描，您的账户将被重新计算。",
      "clearCacheModal" : "是否确定?",
      "clearCacheModalDesc" : "会重新对网络上的交易进行完整扫描。会重建账户历史记录、重新计算账户余额。",
      "clearCacheButton" : "清除",
      "exportLogs" : "保存日志",
      "exportLogsDesc" : "出于排除故障目的所需，可能需要保存 Ledger Live 日志。",
      "hardReset" : "重置 Ledger Live",
      "hardResetDesc" : "重置不会影响您的资产。清除 Ledger Live 中的所有数据，包括账户数据、交易历史记录和设置信息。使用您的 Ledger 设备，在清空的 Ledger Live 上重新加载并管理您的加密资产。",
      "repairDevice" : "修复您的 Ledger 设备",
      "repairDeviceDesc" : "如果更新设备时遇到问题，且无法继续完成更新，您可以尝试修复您的设备。"
    },
    "experimental" : {
      "title" : "实验性功能",
      "desc" : "尝试一下实验性功能，让我们知道您的想法。",
      "disclaimer" : "这些是我们以“按现状”为基准提供的实验性功能，以供我们的专业爱好者社区测试。这些功能随时可能会更改、中断或删除。启用这些功能，意味着您同意自行承担使用过程中的风险。"
    },
    "developer" : {
      "title" : "开发者",
      "desc" : "尝试一下开发者功能，让我们知道您的想法。",
      "customManifest" : {
        "title" : "加载自定义平台清单"
      }
    }
  },
  "notifications" : {
    "prompt" : {
      "title" : "打开通知",
      "desc" : "获取关于 Ledger Live、Ledger 产品和安全性的重要动态。您可随时决定退出。",
      "allow" : "允许通知",
      "later" : "以后再说"
    }
  },
  "migrateAccounts" : {
    "banner" : "Ledger Live 账户更新",
    "overview" : {
      "headerTitle" : "账户更新",
      "title" : "Ledger Live 账户更新",
      "subtitle" : "一旦 Ledger Live 推出新功能，就意味着您的账户需要更新",
      "notice" : "{{accountCount}} 账户无法更新。请连接与下方账户关联的设备。",
      "notice_plural" : "{{accountCount}} 账户无法更新。请连接与下方账户关联的设备。",
      "currency" : "1 个 {{currency}} 账户需要更新",
      "currency_plural" : "{{count}} 个 {{currency}} 账户需要更新",
      "start" : "开始更新",
      "continue" : "继续更新"
    },
    "progress" : {
      "headerTitle" : "账户更新中",
      "pending" : {
        "title" : "{{currency}} 正在更新",
        "subtitle" : "请等待您的账户完成更新。"
      },
      "notice" : {
        "title" : "{{currency}} 更新未完成",
        "subtitle" : "使用该设备，无法为 {{currency}} 账户更新。",
        "cta" : "继续",
        "ctaNextCurrency" : "继续使用 {{currency}}"
      },
      "done" : {
        "title" : "{{currency}} 更新完成",
        "subtitle" : "恭喜，您的 {{currency}} 账户已成功更新。",
        "cta" : "继续",
        "ctaNextCurrency" : "继续使用 {{currency}}",
        "ctaDone" : "完成"
      },
      "error" : {
        "cta" : "重试"
>>>>>>> dc57bb6b
      }
    },
    "connectDevice": {
      "headerTitle": "连接设备"
    }
  },
<<<<<<< HEAD
  "transfer": {
    "recipient": {
      "input": "输入地址"
    },
    "send": {
      "title": "发送",
      "description": "将加密货币发送到另一个钱包。"
    },
    "fees": {
      "title": "编辑费用"
    },
    "receive": {
      "title": "接收",
      "description": "从另一个钱包接收加密货币。",
      "titleReadOnly": "未经验证的地址",
      "headerTitle": "加密资产",
      "titleDevice": "连接设备",
      "verifySkipped": "您的接收地址没有经过您的 Ledger 设备确认。请验证您的 {{accountType}} 地址以确保安全。",
      "verifyPending": "请核对您 Ledger 设备上显示的 {{currencyName}} 地址，确保其和您手机上显示的地址完全一致。",
      "verified": "地址已确认。如果您进行了复制或扫描，则请再次检查。",
      "verifyAgain": "再次检查",
      "noAccount": "未能找到账户",
      "address": "账户地址",
      "copyAddress": "复制地址",
      "shareAddress": "分享地址",
      "addressCopied": "地址已复制！",
      "taprootWarning": "确保发送方支持 taproot",
      "notSynced": {
        "text": "正在同步",
        "desc": "如果您有多笔交易或者您的网速偏慢，可能需要多花费一些时间。"
      },
      "readOnly": {
        "title": "接收",
        "text": "请注意",
        "desc": "您即将查看一个未经验证的地址。请在设备上验证地址，以确保安全。",
        "verify": "{{accountType}} 的地址未经验证。请在设备上验证地址，以确保安全。"
      },
      "noResultsFound": "未找到加密资产",
      "noResultsDesc": "请检查拼写后重试。"
    },
    "buy": {
      "title": "买入",
      "description": "用现金安全购买加密货币。"
    },
    "sell": {
      "title": "卖出",
      "description": "安全出售加密货币以换取现金。"
    },
    "exchange": {
      "title": "买入 / 卖出"
    },
    "swap": {
      "title": "互换",
      "description": "将加密货币兑换成加密货币。",
      "selectDevice": "选择您的设备",
      "broadcasting": "正在播送互换交易",
      "loadingFees": "正在加载网络费用...",
      "landing": {
        "header": "互换",
        "title": "欢迎使用互换（Swap）",
        "whatIsSwap": "什么是互换（Swap）？",
        "disclaimer": "通过您的 Ledger 设备直接兑换加密货币。该服务在一些国家（包括美国）不可用。"
      },
      "unauthorizedRates": {
        "cta": "重置验证",
        "banner": "请重置您的 KYC 并更新 Live 以便使用 Wyre 进行 swap 互换。",
        "bannerCTA": "重置 KYC"
      },
      "main": {
        "header": "互换"
      },
      "kyc": {
        "disclaimer": "我确认：出于合规目的，我的位置数据将会分享给第三方。",
        "cta": "继续",
        "wyre": {
          "title": "完成您的 KYC",
          "subtitle": "您的信息由 LEDGER 代表收集并传输给 WYRE 用于 KYC 目的。如需了解更多信息，请查看我们的隐私政策",
          "pending": {
            "cta": "继续",
            "title": "KYC 已被提交以供审批",
            "subtitle": "您的 KYC 已被提交，正在等待批准。",
            "link": "了解关于 KYC 的更多信息"
=======
  "transfer" : {
    "recipient" : {
      "input" : "输入地址"
    },
    "send" : {
      "title" : "发送",
      "description" : "将加密货币发送到另一个钱包。"
    },
    "fees" : {
      "title" : "编辑费用"
    },
    "receive" : {
      "title" : "接收",
      "description" : "从另一个钱包接收加密货币。",
      "titleReadOnly" : "未经验证的地址",
      "headerTitle" : "加密资产",
      "titleDevice" : "连接设备",
      "verifySkipped" : "您的接收地址没有经过您的 Ledger 设备确认。请验证您的 {{accountType}} 地址以确保安全。",
      "verifyPending" : "请核对您 Ledger 设备上显示的 {{currencyName}} 地址，确保其和您手机上显示的地址完全一致。",
      "verified" : "地址已确认。如果您进行了复制或扫描，则请再次检查。",
      "verifyAgain" : "再次检查",
      "noAccount" : "未能找到账户",
      "address" : "账户地址",
      "copyAddress" : "复制",
      "shareAddress" : "分享地址",
      "addressCopied" : "已复制",
      "taprootWarning" : "确保发送方支持 taproot",
      "selectCrypto" : {
        "title" : "选择一种加密货币"
      },
      "stepperHeader" : {
        "range" : "步骤 {{currentStep}} 之 {{totalSteps}}",
        "connectDevice" : "连接设备"
      },
      "selectAccount" : {
        "title" : "选择账户",
        "subtitle" : "您的 {{currencyTicker}} 将存入此账户。"
      },
      "addAccount" : {
        "title" : "正在搜索区块链",
        "subtitle" : "正在检查您是否已经拥有 {{currencyTicker}} 账户。",
        "foundAccounts" : "已找到 {{count}} 个账户",
        "stopSynchronization" : "停止同步"
      },
      "verifyAddress" : {
        "title" : "核实地址",
        "subtitle" : "核实设备上显示的地址是否与以下地址一致。确定一致后，可以在您的设备上点击 Approve（批准）。",
        "cancel" : {
          "title" : "您刚刚否认了此地址",
          "subtitle" : "如果是误操作，请点击下方按钮重试。",
          "info" : "如果您确定地址不一致，您的手机可能已被入侵。建议您<0>尽快联系我们。</0>"
        }
      },
      "receiveConfirmation" : {
        "title" : "接收 {{currencyTicker}}",
        "addressVerified" : "地址已核实",
        "verifyAddress" : "点按此处核实您的地址",
        "adviceVerify" : "我们始终建议您使用 Ledger 设备核实地址",
        "sendWarning" : "仅将 {{currencyName}} ({{currencyTicker}}) 发送到此地址。发送其他币种可能会导致永久丢失。"
      },
      "securityVerify" : {
        "title" : "出于安全考虑，我们建议使用 Ledger 设备核实此地址。",
        "subtitle1" : "核实地址可为您提供安全保障。Ledger 设备上显示的地址不会泄露。",
        "subtitle2" : "核实地址可帮助您确认设备上显示的地址与 Ledger Live 中显示的地址相同。",
        "verifyCta" : "验证我的地址",
        "dontVerifyCta" : "不经核实便显示我的地址"
      },
      "securityDontVerify" : {
        "title" : "是否确定?",
        "subtitle" : "将不会核实 Ledger Live 上显示的地址。",
        "doNotRemindAgain" : "不再提醒",
        "no" : "不可以",
        "yes" : "是"
      },
      "toastMessages" : {
        "accountImported" : "我们已为您导入了 {{currencyTicker}} 账户。 ",
        "why" : "告诉我原因。",
        "addressVerified" : "您的地址已核实"
      },
      "additionalInfoModal" : {
        "title" : "我们为什么要导入账户？",
        "subtitle" : "我们检测到您的种子助记词之前已有一个 {{currencyTicker}} 账户。我们为您导入了此账户。",
        "closeCta" : "好，知道了"
      },
      "notSynced" : {
        "text" : "正在同步",
        "desc" : "如果您有多笔交易或者您的网速偏慢，可能需要多花费一些时间。"
      },
      "readOnly" : {
        "title" : "接收",
        "text" : "请注意",
        "desc" : "您即将查看一个未经验证的地址。请在设备上验证地址，以确保安全。",
        "verify" : "{{accountType}} 的地址未经验证。请在设备上验证地址，以确保安全。"
      },
      "noResultsFound" : "未找到加密资产",
      "noResultsDesc" : "请检查拼写后重试。"
    },
    "buy" : {
      "title" : "买入",
      "description" : "用现金安全购买加密货币。"
    },
    "sell" : {
      "title" : "卖出",
      "description" : "安全出售加密货币以换取现金。"
    },
    "exchange" : {
      "title" : "买入 / 卖出"
    },
    "swap" : {
      "title" : "互换",
      "description" : "将加密货币兑换成加密货币。",
      "selectDevice" : "选择您的设备",
      "broadcasting" : "正在播送互换交易",
      "loadingFees" : "正在加载网络费用...",
      "landing" : {
        "header" : "互换",
        "title" : "欢迎使用互换（Swap）",
        "whatIsSwap" : "什么是互换（Swap）？",
        "disclaimer" : "通过您的 Ledger 设备直接兑换加密货币。该服务在一些国家（包括美国）不可用。"
      },
      "unauthorizedRates" : {
        "cta" : "重置验证",
        "banner" : "请重置您的 KYC 并更新 Live 以便使用 Wyre 进行 swap 互换。",
        "bannerCTA" : "重置 KYC"
      },
      "main" : {
        "header" : "互换"
      },
      "kyc" : {
        "disclaimer" : "我确认：出于合规目的，我的位置数据将会分享给第三方。",
        "cta" : "继续",
        "wyre" : {
          "title" : "完成您的 KYC",
          "subtitle" : "您的信息由 LEDGER 代表收集并传输给 WYRE 用于 KYC 目的。如需了解更多信息，请查看我们的隐私政策",
          "pending" : {
            "cta" : "继续",
            "title" : "KYC 已被提交以供审批",
            "subtitle" : "您的 KYC 已被提交，正在等待批准。",
            "link" : "了解关于 KYC 的更多信息"
>>>>>>> dc57bb6b
          },
          "approved": {
            "cta": "继续",
            "title": "KYC 已批准！",
            "subtitle": "您的 KYC 已被提交并已获得批准。",
            "link": "了解关于 KYC 的更多信息"
          },
          "closed": {
            "cta": "重置 KYC",
            "title": "KYC 申请被拒绝",
            "subtitle": "Wyre 拒绝了您为 KYC 目的提供的数据",
            "link": "了解关于 KYC 的更多信息"
          },
          "form": {
            "firstName": "名字",
            "lastName": "姓氏",
            "street1": "街道地址第 1 行",
            "street2": "街道地址第 2 行",
            "city": "城市",
            "state": "州/省/直辖市/自治区",
            "country": "国家/地区",
            "postalCode": "邮政编码",
            "dateOfBirth": "出生日期",
            "firstNamePlaceholder": "输入您的名字",
            "lastNamePlaceholder": "输入您的姓氏",
            "street1Placeholder": "例如：枫树街 13 号",
            "street2Placeholder": "例如：枫树街 13 号",
            "cityPlaceholder": "例如：圣何塞",
            "postalCodePlaceholder": "输入您的 5 位数邮政编码",
            "statePlaceholder": "选择您所在的州",
            "dateOfBirthPlaceholder": "年-月-日",
            "firstNameError": "输入您的名字以继续",
            "lastNameError": "输入您的姓氏以继续",
            "street1Error": "输入您的地址",
            "cityError": "输入您在美国居住的城市",
            "stateError": "选择您所在的州以继续",
            "postalCodeError": "输入一个有效的美国邮政编码",
            "dateOfBirthError": "输入您的出生日期"
          }
        },
        "states": "选择您所在的州"
      },
      "notAvailable": {
        "title": "服务暂时不可用，或在您的国家不可用"
      },
      "payoutModal": {
        "title": "支出费用",
        "description": "支出费用不显示在设备上并被从该数额中扣除。",
        "cta": "关闭"
      },
      "pendingOperation": {
        "description": "您的互换操作已经发送到网络上确认。最多一个小时后，您就可以收到您的 {{targetCurrency}}。",
        "label": "您的 Swap ID：",
        "title": "互换播送成功 ",
        "disclaimer": "请记下您的互换 ID，以便今后有需要时从 {{provider}} 处获得帮助。",
        "cta": "查看详情"
      },
      "tradeMethod": {
        "float": "浮动汇率",
        "floatUnavailable": "此货币对不支持浮动汇率",
        "fixed": "固定汇率",
        "fixedUnavailable": "这对货币不支持固定汇率",
        "floatDesc": "您的数额会根据市场条件而变动。",
        "fixedDesc": "您的金额会保持不变无论市场行情如何变化。固定汇率每 30 秒更新一次",
        "by": "根据",
        "modalTitle": "浮动或固定费率？"
      },
      "form": {
        "validate": "确认互换交易",
        "tab": "兑换",
        "button": "继续",
        "from": "来自",
        "to": "到",
        "source": "来源",
        "target": "目标账户",
        "noAccount": "您没有 {{currency}} 账户。",
        "balance": "余额 <0>123</0>",
        "fromAccount": "选择账户",
        "toAccount": "选择账户",
        "paraswapCTA": "寻找 Paraswap？它已被移动到”发现“选项卡！",
        "quote": "报价",
        "receive": "接收",
        "amount": {
          "useMax": "使用最大值",
          "available": "可用总额"
        },
        "noAsset": {
          "title": "您没有可互换的资产",
          "desc": "购买一些资产后再返回来进行互换"
        },
        "noApp": {
          "title": "未安装 {{appName}} 应用程序",
          "desc": "请前往管理器以安装 {{appName}} 应用程序。",
          "cta": "前往 Manager（管理器）",
          "close": "关闭"
        },
        "noAccounts": {
          "title": "没有 {{ticker}} 可互换",
          "desc": "您的 {{currencyName}} 账户没有余额可互换。",
          "addAccountCta": "添加账户",
          "cta": "关闭"
        },
        "outdatedApp": {
          "title": "应用程序更新可用",
          "desc": "您需要更新 {{appName}} 应用程序。",
          "cta": "前往 Manager（管理器）",
          "close": "关闭"
        },
        "summary": {
          "from": "来自",
          "to": "到",
          "send": "发送",
          "payoutNetworkFees": "支出费用",
          "payoutNetworkFeesTooltip": "该数额不会在您的设备上显示",
          "receive": "数额",
          "receiveFloat": "服务费之前收到的数额",
          "provider": "提供方",
          "method": "费率",
          "fees": "最大费用",
          "disclaimer": {
            "title": "条款与条件",
            "desc": "点击“接受”后，就意味着我认可并接受该服务仅受 <0>{{provider}}</0> 的条款和条件的制约。",
            "tos": "条款和条件",
            "accept": "接受",
            "reject": "关闭"
          }
        }
      },
      "operationDetails": {
        "swapId": "互换 ID",
        "provider": "提供方",
        "date": "日期",
        "from": "来自",
        "fromAmount": "已发送数额",
        "to": "到",
        "toAmount": "待收数额",
        "statusTooltips": {
          "expired": "请使用您的互换 ID 联系互换服务提供方以了解更多详情。",
          "refunded": "请使用您的互换 ID 联系互换服务提供方以了解更多详情。",
          "pending": "请稍候片刻，互换提供方正在处理该交易。",
          "onhold": "请使用您的互换 ID 联系互换服务提供方以解决这一情况。",
          "finished": "您的互换已成功完成"
        }
      },
      "missingApp": {
        "title": "请在您的设备上安装 Exchange 应用程序",
        "description": "前往管理器并安装 Exchange 应用程序以互换资产",
        "button": "前往 Manager（管理器）"
      },
      "outdatedApp": {
        "title": "请更新您设备上的 Exchange 应用程序",
        "description": "前往管理器并更新 Exchange 应用程序以互换资产",
        "button": "前往 Manager（管理器）"
      },
      "emptyState": {
        "title": "没有 {{currency}} 账户",
        "description": "互换 {{currency}} 之前，您需要添加一个账户",
        "CTAButton": "添加账户"
      },
      "history": {
        "tab": "历史记录",
        "disclaimer": "您的互换手机交易没有与 Ledger Live 桌面应用程序同步",
        "exportButton": "导出操作",
        "exportFilename": "互换操作",
        "empty": {
          "title": "您之前的互换会显示在这里",
          "desc": "要么您还未进行过任何互换，亦或 Ledger Live 在此期间被重置了。"
        }
      }
    },
    "swapv2": {
      "form": {
        "summary": {
          "from": "从",
          "to": "到",
          "send": "发送",
          "payoutNetworkFees": "支出费用",
          "payoutNetworkFeesTooltip": "该数额不会在您的设备上显示",
          "receive": "数额",
          "receiveFloat": "服务费之前收到的数额",
          "provider": "提供方",
          "method": "汇率",
          "fees": "费用"
        }
      }
    },
    "lending": {
      "title": "借出加密货币",
      "titleTransferTab": "赚取",
      "descriptionTransferTab": "赚取被动收入。",
      "actionTitle": "借出",
      "accountActions": {
        "approve": "批准",
        "supply": "供应",
        "withdraw": "提取"
      },
      "highFees": {
        "title": "以太坊费用高",
        "description": "由于以太坊网络的拥堵，在发起交易时您可能会面临高昂的费用。"
      },
      "account": {
        "amountSupplied": "已存金额",
        "amountSuppliedTooltip": "向网络贷出的数额",
        "currencyAPY": "货币的年收益率 APY",
        "currencyAPYTooltip": "连续复合存款年度回报率",
        "accruedInterests": "利息余额",
        "accruedInterestsTooltip": "贷出资产产生的利息",
        "interestEarned": "已赚取利息",
        "interestEarnedTooltip": "提取后您赚取的利息",
        "openLoans": "开放借贷",
        "closedLoans": "已关闭的贷款"
      },
      "banners": {
        "needApproval": "账户需要获得您的批准才能贷出资产。",
        "fullyApproved": "该账户完全获得您的批准。您可以根据一定费用来减少贷出金额。",
        "approvedCanReduce": "您已在此账户上批准了 <0>{{value}}</0> 。您可以根据一定费用来减少该数额。",
        "approvedButNotEnough": "您已在此账户上批准了 <0>{{value}}</0> 。",
        "approving": "账户批准一经确认，您便可存入资产。",
        "notEnough": "您必须提高您账户批准贷出的限额。"
      },
      "howDoesLendingWork": "贷出模式如何运作",
      "dashboard": {
        "tabTitle": "功能面板",
        "assetsTitle": "要贷出的资产",
        "accountsTitle": "已批准的账户",
        "emptySateDescription": "您可以从您的以太坊账户直接贷出资产并赚取利息。",
        "apy": "{{value}} 年收益率 APY",
        "activeAccount": {
          "account": "账户",
          "amountSupplied": "已存金额",
          "interestEarned": "已赚取利息",
          "status": "账户状态",
          "EARNING": "收益",
          "ENABLING": "正在批准",
          "INACTIVE": "不活跃",
          "SUPPLYING": "正在供应",
          "approve": "批准",
          "supply": "供应",
          "withdraw": "提取",
          "amountRedeemed": "已提取数额",
          "endDate": "结束日期"
        }
      },
      "closedLoans": {
        "tabTitle": "已关闭的贷款",
        "description": "查看所有已提取的贷款以及所赚取的利息。",
        "cta": "贷出资产"
      },
      "history": {
        "tabTitle": "历史记录",
        "description": "查看您所有贷款交易的历史记录。",
        "cta": "贷出资产"
      },
      "terms": {
        "label": "借出加密货币",
        "title": "按照 Compound 复利协议借出资产",
        "description": "Compound 复利协议允许您在以太坊网络上贷出或借入资产。您可以直接通过您的 Ledger 账户贷出资产并赚取利息。",
        "switchLabel": "我已阅读并同意<0><0>使用条款</0></0>。"
      },
      "info": {
        "1": {
          "label": "步骤 1/3",
          "title": "批准一个账户即允许该协议处理账户的后续借贷。",
          "description": "您需要授权 Compound 复利智能合约将一定数额的资产转移到该协议中。启用一个账户授予该协议处理未来贷款的权限。"
        },
        "2": {
          "label": "步骤 2/3",
          "title": "存入资产以赚取利息。",
          "description": "一旦账户获得批准，您可以选择想要贷出的资产数额，并向该协议发出一个交易。交易一经确认，立即累计利息。"
        },
        "3": {
          "label": "步骤 3/3",
          "title": "随时提取资产。",
          "description": "您可以直接通过您的 Ledger 账户，部分或全部的，随时提取您的资产以及所赚取的利息。",
          "cta": "立即贷出"
        },
        "title": "借出加密货币"
      },
      "noTokenAccount": {
        "info": {
          "title": "您没有一个 {{ name }} 账户。",
          "description": "为了存入资金和借出加密货币，您需要有一个 {{ name }} 账户。请在您的以太坊地址上接收资金。"
        },
        "buttons": {
          "receive": "接收 {{ name }}",
          "buy": "买入 {{ name }}"
        }
      },
      "enable": {
        "info": {
          "title": "该账户未经批准",
          "description": "账户需要获得您的批准才能贷出该资产。",
          "cta": "批准账户"
        },
        "stepperHeader": {
          "selectAccount": "选择账户",
          "enable": "批准",
          "advanced": "高级",
          "amount": "输入数额",
          "summary": "概要",
          "selectDevice": "选择设备",
          "connectDevice": "连接设备",
          "stepRange": "步骤 {{currentStep}} 之 {{totalSteps}}"
        },
        "selectAccount": {
          "enabledAccountsAmount": "您有 {{number}} 个账户已批准 {{amount}}",
          "enabledAccountsAmount_plural": "您有 {{number}} 个账户已批准 {{amount}}",
          "enabledAccountsNoLimit": "您有 {{number}} 个账户已批准了不限额的 {{ currency }}",
          "enabledAccountsNoLimit_plural": "您有 {{number}} 个账户已批准了不限额的 {{ currency }}",
          "noEnabledAccounts": "账户获得您的批准后才能贷出资产。"
        },
        "enable": {
          "summary": "<0>我授权 </0><1> {{contractName}}</1><0> 智能合约访问我的 </0><1> {{accountName}}</1><0> 账户，获得 </0><1> {{amount}}</1><0> 的金额。</0>",
          "limit": "已限额 {{amount}}",
          "noLimit": "无限额 {{assetName}}",
          "contractName": "Compound 复利 {{currencyName}}",
          "advanced": "高级"
        },
        "advanced": {
          "amountLabel": "要批准的额度",
          "amountLabelTooltip": "该额度限制了智能合约的可用数额。",
          "limit": "限额",
          "limited": "已限额",
          "noLimit": "无限额"
        },
        "amount": {
          "totalAvailable": "可用总额"
        },
        "validation": {
          "success": "操作已成功发送",
          "info": "批准已经发送到网络确认。一旦确认，您将能够发放贷款。",
          "extraInfo": "交易可能需要一些时间才能在浏览器中显示和确认。",
          "button": {
            "done": "关闭"
          }
        }
      },
      "supply": {
        "stepperHeader": {
          "amount": "供应",
          "summary": "概要",
          "selectDevice": "选择设备",
          "connectDevice": "连接设备",
          "stepRange": "步骤 {{currentStep}} 之 {{totalSteps}}"
        },
        "amount": {
          "totalAvailable": "可用余额",
          "placeholderMax": "提取最大额度"
        },
        "validation": {
          "success": "存款已成功发送",
          "info": "存款一经网络确认，您就可以开始赚取利息。",
          "extraInfo": "交易可能需要一些时间才能在浏览器中显示和确认。",
          "button": {
            "done": "完成",
            "cta": "查看详情"
          }
        }
      },
      "withdraw": {
        "stepperHeader": {
          "amount": "提取",
          "summary": "概要",
          "selectDevice": "选择设备",
          "connectDevice": "连接设备",
          "stepRange": "步骤 {{currentStep}} 之 {{totalSteps}}"
        },
        "validation": {
          "success": "提款已成功发送",
          "info": "提取一经网络确认，您的资产就会处于可用状态。",
          "button": {
            "done": "完成",
            "cta": "查看详情"
          }
        }
      }
    }
  },
  "sync": {
    "error": "同步错误",
    "loading": "同步"
  },
  "scanning": {
    "loading": "正在搜索设备…"
  },
  "send": {
    "tooMuchUTXOBottomModal": {
      "cta": "继续",
      "description": "由于该账户持有大量硬币，本次交易可能需要花费较长时间来验证和签署。",
      "title": "UTXO 消息"
    },
    "highFeeModal": "请注意，网络费用超过该数额的 <1>10%</1>。是否要继续？",
    "scan": {
      "title": "扫描二维码",
      "descBottom": "请将二维码对准在方框内。",
      "fallback": {
        "header": "扫描二维码",
        "title": "启用摄像头",
        "desc": "请在设置中启用摄像头以便扫描二维码。",
        "buttonTitle": "前往设置选项"
      }
    },
    "stepperHeader": {
      "selectAccount": "要借记的账户",
      "recipientAddress": "接收方地址",
      "selectAmount": "数额",
      "summary": "概要",
      "selectDevice": "选择设备",
      "connectDevice": "连接设备",
      "stepRange": "步骤 {{currentStep}} 之 {{totalSteps}}",
      "quantity": "数量",
      "selectCollection": "收藏",
      "selectNft": "NFT"
    },
    "recipient": {
      "scan": "扫描二维码",
      "enterAddress": "输入地址",
      "input": "输入地址",
      "verifyAddress": "请验证该地址与接收方所提供的一致。"
    },
    "amount": {
      "available": "可用总额",
      "useMax": "使用最大值",
      "loadingNetwork": "正在加载网络费用...",
      "noRateProvider": "缺货",
      "quantityAvailable": "可用数量"
    },
    "summary": {
      "subaccountsWarning": "您需要向此账户充值 {{ currency }} 才能发送此账户的代币",
      "tag": "标签 (可选)",
      "validateTag": "验证标签",
      "total": "总计",
      "amount": "数额",
      "from": "从",
      "to": "到",
      "infoTotalTitle": "总借记",
      "infoTotalDesc": "包含交易数额以及所选的网络费用",
      "gasLimit": "Gas 限值",
      "gasPrice": "Gas 价格",
      "maxFees": "最大费用",
      "validateGasLimit": "验证 gas 限值",
      "fees": "费用",
      "validateFees": "验证费用",
      "customizeFees": "自定义费用",
      "memo": {
        "title": "Memo",
        "type": "Memo 类型",
        "value": "Memo 价值"
      },
      "validateMemo": "验证 Memo",
      "quantity": "数量"
    },
    "validation": {
      "message": "在您的设备上，确认该交易以安全地将其签署。",
      "sent": "交易已发送",
      "amount": "数额",
      "fees": "费用",
      "confirm": "交易一经网络确认，您的账户余额就会更新。",
      "button": {
        "details": "查看详情",
        "retry": "重试"
      }
    },
    "fees": {
      "title": "网络费用",
      "validate": "确认",
      "required": "需要费用",
      "chooseGas": "选择 gas 价格",
      "higherFaster": "较高的 gas 价格意味着更加快速地确认。",
      "edit": {
        "title": "选择单位"
      },
      "networkInfo": "选择该交易包含的网络费用数额。费用数额的多少会影响到该交易的处理速度"
    },
    "verification": {
      "streaming": {
        "accurate": "加载中…… ({{percentage}})",
        "inaccurate": "正在加载……"
      }
    },
    "info": {
      "maxSpendable": {
        "title": "最大可支出数额",
        "description": "最大可支出数额指的是一个账户可通过一个交易发送的总余额。"
      }
    }
  },
  "requestAccount": {
    "stepperHeader": {
      "selectCrypto": "选择加密货币",
      "selectAccount": "选择账户",
      "stepRange": "步骤 {{currentStep}} 之 {{totalSteps}}"
    },
    "selectAccount": {
      "addAccount": "添加 {{currency}} 账户"
    }
  },
  "freeze": {
    "stepperHeader": {
      "info": "赚取奖励",
      "selectAmount": "冻结",
      "summary": "概要",
      "selectDevice": "选择设备",
      "connectDevice": "连接设备",
      "stepRange": "步骤 {{currentStep}} 之 {{totalSteps}}"
    },
    "info": {
      "description": "冻结 TRX 从而安全地赚取奖励，同时依旧掌控您的资产。",
      "steps": {
        "0": "委托出去的资产依旧为您所有。",
        "1": "3 天后您可以解冻您的资产。",
        "2": "使用您的 Ledger 设备安全冻结资产并投票。"
      },
      "howVotingWorks": "如何投票",
      "cta": "继续"
    },
    "amount": {
      "available": "可用总额",
      "noRateProvider": "缺货",
      "infoLabel": "带宽或能量"
    },
    "validation": {
      "message": "总是确认您设备显示的地址和最初给您的地址完全一致。",
      "success": "已冻结资产",
      "amount": "数额",
      "info": "冻结一经网络确认，您就能够开始赚取 {{resource}}。您稍后便可为超级代表投票来同样赚取奖励。",
      "button": {
        "pending": "交易正在验证。",
        "pendingDesc": "投票前请稍等片刻。",
        "vote": "投票",
        "voteTimer": "0:{{time}}",
        "later": "我稍后再投票",
        "retry": "重试"
      }
    }
  },
  "unfreeze": {
    "stepperHeader": {
      "selectAmount": "解冻",
      "summary": "概要",
      "selectDevice": "选择设备",
      "connectDevice": "连接设备",
      "stepRange": "步骤 {{currentStep}} 之 {{totalSteps}}"
    },
    "amount": {
      "title": "选择要解冻的资产类型",
      "info": "解冻会减少您的 {{resource}} 并会取消您的全部投票。",
      "cta": "继续"
    },
    "validation": {
      "success": "您的资产已成功解冻",
      "info": "您的 {{resource}} 点数将被减少，且您的全部投票也将被取消。",
      "button": {
        "done": "完成",
        "cta": "查看详情"
      }
    }
  },
  "claimReward": {
    "stepperHeader": {
      "selectDevice": "选择设备",
      "connectDevice": "连接设备",
      "stepRange": "步骤 {{currentStep}} 之 {{totalSteps}}"
    },
    "validation": {
      "success": "您的奖励已经添加到可用余额中。",
      "button": {
        "done": "完成",
        "cta": "查看详情"
      }
    }
  },
  "vote": {
    "stepperHeader": {
      "selectValidator": "将票投出",
      "castVote": "我的选票",
      "selectDevice": "选择设备",
      "connectDevice": "连接设备",
      "stepRange": "步骤 {{currentStep}} 之 {{totalSteps}}"
    },
    "selectValidator": {},
    "castVotes": {
      "ranking": "排名： <0>{{rank}}</0>",
      "nbOfVotes": "票数 {{amount}}",
      "percentage": "百分比",
      "estYield": "预估收益",
      "addMoreVotes": "添加更多选票",
      "votesRemaining": "剩余票数：<0>{{total}}</0>",
      "maxVotesAvailable": "最大可用票数：<0>{{total}}</0>",
      "voteFor": "投票对象",
      "validateVotes": "验证票数",
      "votesRequired": "所需票数 ",
      "allVotesUsed": "已用所有选票",
      "removeVotes": "删除投票"
    },
    "validation": {
      "message": "总是确认您设备显示的地址和最初给您的地址完全一致。",
      "success": "您的选票已成功投出",
      "info": "",
      "button": {}
    }
  },
  "addAccounts": {
    "supportLinks": {
      "segwit_or_native_segwit": "Segwit 或 Native Segwit 地址格式？"
    },
    "quitConfirmation": {
      "title": "取消添加账户",
      "desc": "您确定要取消添加账户？"
    },
    "imported": "资产添加成功",
    "sections": {
      "importable": {
        "title": "添加现有账户"
      },
      "creatable": {
        "title": "添加新账户"
      },
      "imported": {
        "title": "已经在资产组合中的账户 ({{length}})"
      },
      "migrate": {
        "title": "待更新账户"
      }
    },
    "success": {
      "desc": "查看您的账户或添加其他账户",
      "secondaryCTA": "添加新的资产",
      "cta": "查看您的资产"
    },
    "stopScanning": "停止扫描",
    "retryScanning": "重试扫描",
    "retry": "重试",
    "done": "完成",
    "finalCta": "继续",
    "finalCtaForSwap": "返回到互换",
    "synchronizing": "正在同步",
    "synchronizingDesc": "您的账户正在同步。请耐心等候……",
    "noAccountToCreate": "无法创建 <1><0>{{currencyName}}</></> 账户。重新开始该流程并同步您的账户。",
    "cantCreateAccount": "首先需要用您的 <1><0>{{accountName}}</></> 账户接收资产，否则无法添加新账户。",
    "tokens": {
      "title": "添加代币",
      "createParentCurrencyAccount": "添加 {{parrentCurrencyName}} 账户",
      "erc20": {
        "title": "添加代币",
        "disclaimer": "{{tokenName}} 为 ERC20 代币。\n您可以直接通过以太坊账户接收代币。",
        "learnMore": "了解关于 ERC20 的更多详情"
      },
      "trc10": {
        "title": "添加代币",
        "disclaimer": "{{tokenName}} 为 TRC10 代币。\n您可以直接通过 Tron 波场账户接收代币。",
        "learnMore": "了解关于 TRC10 的更多详情"
      },
      "trc20": {
        "title": "添加代币",
        "disclaimer": "{{tokenName}} 为 TRC20 代币。\n您可以直接通过 Tron 波场账户接收代币。",
        "learnMore": "了解关于 TRC20 的更多详情"
      },
      "bep20": {
        "title": "添加代币",
        "disclaimer": "{{tokenName}} 为 BEP-20 代币。\n您可以直接通过 BNB 币安账户接收代币。",
        "learnMore": "了解关于 BEP-20 的更多详情"
      }
    },
    "showMoreChainType": "更多地址类型",
    "addressTypeInfo": {
      "title": "选择哪种地址类型？",
      "subtitle": "添加新账户",
      "native_segwit": {
        "title": "Native Segwit 地址格式",
        "desc": "全部当中最好的。每笔交易的费用低，错误检测和闪电网络 (Lightning Network) 支持。某些钱包/交易所可能需要添加支持。"
      },
      "segwit": {
        "title": "Segwit 地址格式",
        "desc": "每笔交易的费用比 Native Segwit 高。闪电网络（Lightning Network）支持。大多数钱包都支持。"
      },
      "legacy": {
        "title": "Legacy 地址格式",
        "desc": "{{currency}} 的原始地址格式。每笔交易的费用最高。某些钱包/交易所依旧只支持这种格式。"
      },
      "taproot": {
        "title": "Taproot",
        "desc": "最新的 {{currency}} 网络升级。一旦普及，将提供更好的隐私和更便宜的费用。钱包和交易所仍然仅提供有限的支持。"
      }
    }
  },
  "DeviceAction": {
    "stayInTheAppPlz": "停留在 Ledger Live 应用中，并将您的 Nano X 保持在附近。",
    "allowAppPermission": "在您的设备上打开 {{wording}} 应用程序",
    "allowAppPermissionSubtitleToken": "管理您的 {{token}} 代币",
    "allowManagerPermission": "允许 {{wording}} 在您的设备上运行",
    "loading": "正在加载……",
    "turnOnAndUnlockDevice": "启动并解锁您的设备",
    "connectAndUnlockDevice": "连接并解锁您的设备",
    "unlockDevice": "解锁您的设备",
    "outdated": "应用程序版本过期",
    "outdatedDesc": "您设备上的 {{appName}} 应用程序有可用的重要更新。请前往管理器对其进行更新。",
    "quitApp": "在您的设备上退出该应用程序",
    "appNotInstalled": "请安装 {{appName}} 应用程序",
    "appNotInstalled_plural": "请安装 {{appName}} 应用程序",
    "useAnotherDevice": "使用其他设备",
    "deviceInBootloader": {
      "title": "设备处于 Bootloader（引导加载程序）模式。",
      "description": "点击“Continue”（继续）进行更新。"
    },
    "verifyAddress": {
      "title": "在设备上验证地址",
      "description": "请验证这个将要在 Ledger Live 上显示的 {{currencyName}} 地址与您的 Ledger 设备上显示的地址一致。"
    },
    "confirmSwap": {
      "title": "在设备上确认互换操作",
      "alert": "发送之前请在您的设备上验证互换详情。地址会被安全地交换因此您不必对其进行验证。",
      "acceptTerms": "验证此交易，即表示我接受\n<0><0>{{provider}}</0>的使用条款</0>"
    },
    "confirmSell": {
      "title": "在设备上确认卖出操作",
      "alert": "发送之前请验证卖出详情。地址会被安全地交换因此您不必对其进行验证。"
    },
    "confirmFund": {
      "title": "确认资金交易",
      "alert": "发送资金之前，请先在您的设备上核实资金详情。地址会安全交换，因此您无需进行核实。"
    },
    "button": {
      "openManager": "打开 Manager（管理器）",
      "openOnboarding": "设置设备"
    },
    "installApp": "{{appName}} 应用程序安装 {{percentage}}",
    "installAppDescription": "请耐心等待，直至安装完成",
    "listApps": "正在检查应用程序依存关系",
    "listAppsDescription": "请等待，正在确认您是否安装了所有必需的应用程序"
  },
  "SelectDevice": {
    "title": "配对新设备",
    "bluetooth": {
      "title": "通过蓝牙连接……",
      "label": "自动检测您的 Nano"
    },
    "deviceNotFoundPairNewDevice": "与蓝牙配对",
    "headerDescription": "请确保您的 {{productName}} 处于解锁状态并已开启蓝牙",
    "usb": "... 或插入 USB 数据线",
    "usbLabel": "插入 USB 数据线并在您的设备上输入您的 PIN 识别码",
    "withoutDeviceHeader": "设备不在我身边",
    "withoutDevice": "在不使用我的设备的情况下继续",
    "steps": {
      "connecting": {
        "title": "正在连接 {{deviceName}}",
        "description": {
          "ble": "请确保您的 {{productName}} 处于解锁状态并在范围内",
          "usb": "请确保您的 {{productName}} 处于解锁状态"
        }
      },
      "genuineCheck": {
        "title": "在您的 {{productName}} 上开启 Ledger Manager（管理器）",
        "accept": "请勿关闭您的 Nano X。确保允许 <1>Ledger Manager</1>（管理器）运行。"
      },
      "genuineCheckPending": {
        "title": "正在检查该设备是否为正版……"
      },
      "dashboard": {
        "title": "返回您 {{productName}} 的功能面板"
      },
      "currencyApp": {
        "title": "在您的 {{productName}} 打开 {{managerAppName}} 应用程序",
        "description": "",
        "footer": {
          "appInstalled": "您尚未安装该应用程序",
          "goManager": "前往管理器"
        }
      },
      "accountApp": {
        "title": "在您的 {{productName}} 打开 {{managerAppName}} 应用程序",
        "description": ""
      },
      "receiveVerify": {
        "title": "在设备上验证地址",
        "description": "请核对 Ledger Live 上显示的 {{currencyName}} 地址，确保其和您 Ledger 设备上显示的地址完全一致。",
        "action": "继续"
      },
      "getDeviceName": {
        "title": "同时按下两个按钮来启用读取设备名。"
      },
      "editDeviceName": {
        "title": "同时按下两个按钮来设置设备名。"
      },
      "listApps": {
        "title": "正在加载……"
      }
    }
  },
  "EditDeviceName": {
    "title": "重命名设备",
    "charactersRemaining": "剩余 {{remainingCount}} 个字符",
    "action": "确认"
  },
  "PairDevices": {
    "Paired": {
      "title": "配对成功",
      "desc": "您的 {{productName}} 已经可以配合 Ledger Live 使用。",
      "action": "继续"
    },
    "Pairing": {
      "step1": "核对您手机上显示的代码，确保其和您 {{productName}} 上显示的代码完全一致。",
      "step2": "在您的 {{productName}} 上同时按下两个按钮来进行验证。",
      "title1": "检查匹配的代码",
      "title2": "验证"
    },
    "GenuineCheck": {
      "title": "设备验证查验",
      "accept": "请勿关闭您的 Nano X。确保允许 <1>Ledger Manager</1>（管理器）运行。",
      "info": "此步骤旨在确保您的 Nano 是正版的。"
    },
    "ScanningHeader": {
      "title": "正在寻找设备",
      "desc": "请确保您的 {{productName}} 处于解锁状态并已开启蓝牙。"
    },
    "ScanningTimeout": {
      "title": "抱歉，未找到设备",
      "desc": "请确保您的 {{productName}} 处于解锁状态并已开启蓝牙。"
    },
    "bypassGenuine": "无论如何也要使用",
    "alreadyPaired": "已配对"
  },
  "DeviceItemSummary": {
    "genuine": "您的设备是正版的",
    "genuineFailed": "设备验证<1><0>失败</0></1>"
  },
  "DeviceNameRow": {
    "title": "名称",
    "action": "获取设备名"
  },
  "RemoveDevice": {
    "button": {
      "title": "删除 {{nbDevices}} 设备",
      "title_plural": "删除 {{nbDevices}} 设备"
    }
  },
  "manager": {
    "tabTitle": "我的 Ledger",
    "title": "我的 Ledger",
    "connect": "选择您的设备",
    "appsCatalog": "应用程序目录",
    "installedApps": "已安装的应用程序",
    "noAppNeededForToken": "为 {{tokenName}} 安装 {{appName}} 应用程序",
    "tokenAppDisclaimer": "{{tokenName}} 是使用 {{appName}} 应用程序的 {{tokenType}} 代币。要管理 {{tokenName}}，<1>安装 {{appName}} 应用程序</1> 并发送代币 <3>到您的 {{appName}} 账户</3>。",
    "tokenAppDisclaimerInstalled": "{{tokenName}} 是使用 {{appName}} 应用程序的 {{tokenType}} 代币。要管理 {{tokenName}}，<1>打开 {{appName}} 应用程序</1> 并发送代币 <3>到您的 {{appName}} 账户</3>。",
    "goToAccounts": "前往账户",
    "intallParentApp": "安装 {{appName}} 应用程序",
    "readOnly": {
      "title": "Nano X",
      "description": "使用您的 Ledger Nano X 设置 Ledger Live，从而安装应用程序、创建账户并且随时随地进行安全交易。",
      "question": "您是否有您的 Ledger Nano X？",
      "button": "开始设置 Nano X",
      "noDevice": "没有设备？",
      "buy": "购买 Ledger Nano X"
    },
    "appList": {
      "title": "应用程序目录",
      "loading": "正在加载应用程序……",
      "noApps": "未找到应用程序",
      "searchAppsCatalog": "在目录中搜索应用程序……",
      "searchAppsInstalled": "搜索已安装的应用程序……",
      "noAppsInstalled": "设备未安装相关应用程序",
      "noAppsDescription": "前往应用目录安装应用",
      "noResultsFound": "搜索无结果",
      "noResultsDesc": "请检查拼写后重试。",
      "versionNew": "（新版本{{newVersion}}）",
      "searchApps": "搜索"
    },
    "uninstall": {
      "title": "卸载",
      "subtitle": "卸载全部应用程序",
      "description": "卸载应用程序并不会影响您的加密资产。您可以通过应用程序目录来重新安装应用程序。",
      "uninstallAll": "卸载全部"
    },
    "remove": {
      "title": "移除设备",
      "description": "您确定吗？您随时可以再次添加您的 {{productName}}。",
      "button": "删除"
    },
    "storage": {
      "title": "存储",
      "used": "已用",
      "genuine": "您的设备是正版的",
      "appsInstalled": "<0>{{number}}</0> 个应用程序",
      "appsInstalled_plural": "<0>{{number}}</0> 个应用程序",
      "storageAvailable": "可用",
      "appsToUpdate": "<0>{{number}}</0> 个更新",
      "appsToUpdate_plural": "<0>{{number}} </0>个更新"
    },
    "installSuccess": {
      "title": "应用已成功安装",
      "title_plural": "已成功安装的应用程序",
      "notSupported": "应用程序已成功安装，访问我们的网站来了解关于这些已安装应用的更多信息。",
      "manageAccount": "添加账户",
      "learnMore": "了解更多",
      "later": "以后再做",
      "description": "您现在可以添加您的 {{app}} 账户"
    },
    "firmware": {
      "latest": "固件更新可用",
      "outdated": "设备固件版本太旧而无法更新。请联系 Ledger 客服以获取替代版本。",
      "modalTitle": "仅在桌面版程序上可用的固件更新",
      "modalDesc": "请在您的电脑上下载 Ledger Live，从而更新设备固件。",
      "contactUs": "联系我们"
    },
    "myApps": "我的应用",
    "token": {
      "title": "{{appName}} 枚代币",
      "noAppNeeded": "{{tokenName}} 是使用 {{appName}} 应用程序的代币。没有应用程序可以安装。",
      "installApp": "{{tokenName}} 是使用 {{appName}} 应用程序的代币。安装 {{appName}} 应用程序以管理您的代币。"
    },
    "update": {
      "title": "更新",
      "subtitle": "可用更新",
      "updateAll": "更新"
    }
  },
  "AppAction": {
    "install": {
      "loading": {
        "title": "正在安装 {{appName}}",
        "desc": "请等待 {{appName}} 应用程序完成安装",
        "button": "正在安装……",
        "queued": "排队",
        "button_plural": "正在安装…… {{progressPercentage}}%"
      },
      "done": {
        "title": "应用已成功安装",
        "accounts": "前往账户",
        "description": "您现在可以添加您的 {{app}} 账户"
      },
      "dependency": {
        "title": "需要安装 {{dependency}} 应用程序",
        "description_one": "同样需要安装 {{dependency}} 应用程序，因为 {{app}} 应用程序需要用到该程序。",
        "description_two": "请按继续按钮来安装 {{app}} 和 {{dependency}} 应用程序。"
      },
      "continueInstall": "安装应用程序"
    },
    "update": {
      "title": "{{number}} 个应用程序更新",
      "title_plural": "{{number}} 个应用程序更新",
      "step": "更新步骤 {{step}}：",
      "updateWarn": "更新期间，请勿退出管理器。",
      "progress": "正在更新全部……",
      "button": "全部更新",
      "version": "新版本{{version}}",
      "buttonAction": "可用更新",
      "buttonModal": "更新所有应用程序",
      "loading": "正在更新……",
      "titleModal": "可用更新"
    },
    "uninstall": {
      "loading": {
        "title": "正在卸载 {{appName}}",
        "button": "正在卸载……"
      },
      "done": {
        "title": "已成功将 {{appName}} 从您的 {{productName}} 上卸载"
      },
      "dependency": {
        "title": "其他应用需要用到 {{app}} 应用程序",
        "showAll": "显示待卸载的应用程序",
        "description": "您设备上需要用到 {{app}} 的应用程序也将被卸载。",
        "description_one": "一些应用依赖于 {{app}} 应用程序。",
        "description_two": "一些应用依赖于 {{app}} 应用程序。\n您设备上依赖于 {{app}} 应用的应用程序也会被卸载。"
      },
      "continueUninstall": "卸载 {{app}} 以及其他应用程序"
    },
    "filter": {
      "title": "筛选",
      "all": "全部",
      "installed": "应用程序",
      "not_installed": "未安装",
      "supported": "Live 在线支持",
      "updatable": "可更新的",
      "apply": "应用"
    },
    "sort": {
      "title": "排序",
      "default": "默认",
      "name_asc": "名称 A-Z",
      "name_desc": "名称 Z-A",
      "marketcap_desc": "市值",
      "marketcap": "市值",
      "name": "名称"
    }
  },
  "AuthenticityRow": {
    "title": "验证",
    "subtitle": "正版"
  },
  "RemoveRow": {
    "title": "移除设备"
  },
  "FirmwareVersionRow": {
    "title": "固件版本",
    "subtitle": "{{version}}版本"
  },
  "FirmwareUpdateRow": {
    "title": "固件版本{{version}}可用",
    "subtitle": "请使用 Ledger Live 桌面应用程序更新",
    "action": "更新"
  },
<<<<<<< HEAD
  "FirmwareUpdate": {
    "title": "更新固件",
    "preparing": "正在准备固件更新，请确保设备处于唤醒状态并保持连接。我们会通知您更新进度",
    "confirmIdentifierText": "请确认您设备上的标识符和下方的标识符一致。如果需要，请确认并输入您的 PIN 识别密码。",
    "pleaseReinstallApps": "请在设备上重新安装应用程序。",
    "pleaseConfirmUpdate": "在您的设备上确认更新",
    "finishUpdate": "在您的 {{deviceName}} 上完成更新",
    "identifierTitle": "标识符：",
    "pleaseWaitDownload": "请等待安装程序下载完成",
    "preparingDevice": "正在准备您的设备",
    "pleaseWaitUpdate": "请等待更新完成",
    "waitForFirmwareUpdate": "等待设备上的固件更新完成",
    "unlockDeviceWithPin": "使用识别码解锁您的设备",
    "reinstallApps": "重新安装应用程序。",
    "currentVersionNumber": "当前版本",
    "newVersionNumber": "新版本",
    "success": "固件已更新",
    "update": "更新",
    "Notifications": {
      "confirmOnDevice": "您需要在设备上进行确认",
      "preparingUpdate": "正在传输更新，完成后我们会通知您",
      "installing": "正在安装 {{progress}}%"
    },
    "Installing": {
      "title": "{{stepName}}……",
      "subtitle": "如果设备要求，请输入您的 PIN 识别码完成该流程。"
    },
    "steps": {
      "osu": "正在安装 OSU",
      "flash-mcu": "MCU 正在更新",
      "flash-bootloader": "Bootloader 启动装载程序正在更新",
      "flash": "正在刷机",
      "preparing": "正在准备更新",
      "firmware": "正在下载更新"
    },
    "newVersion": "更新适用于您的 {{deviceName}} 的版本 {{version}}",
    "drawerUpdate": {
      "title": "固件更新",
      "description": "将您的 Ledger Nano 固件连接到桌面板的 Ledger Live 应用程序以更新"
=======
  "FirmwareUpdate" : {
    "title" : "更新固件",
    "preparing" : "正在准备固件更新，请确保设备处于唤醒状态并保持连接。我们会通知您更新进度",
    "confirmIdentifierText" : "请确认您设备上的标识符和下方的标识符一致。如果需要，请确认并输入您的 PIN 识别密码。",
    "pleaseReinstallApps" : "请在设备上重新安装应用程序。",
    "pleaseConfirmUpdate" : "在您的设备上确认更新",
    "finishUpdate" : "在您的 {{deviceName}} 上完成更新",
    "identifierTitle" : "标识符：",
    "pleaseWaitDownload" : "请等待安装程序下载完成",
    "preparingDevice" : "正在准备您的设备",
    "pleaseWaitUpdate" : "请等待更新完成",
    "waitForFirmwareUpdate" : "等待设备上的固件更新完成",
    "unlockDeviceWithPin" : "使用识别码解锁您的设备",
    "reinstallApps" : "重新安装应用程序。",
    "currentVersionNumber" : "当前版本",
    "newVersionNumber" : "新版本",
    "success" : "固件已更新",
    "update" : "更新",
    "Notifications" : {
      "confirmOnDevice" : "您需要在设备上进行确认",
      "preparingUpdate" : "正在传输更新，完成后我们会通知您",
      "installing" : "正在安装 {{progress}}%"
    },
    "Installing" : {
      "title" : "{{stepName}}……",
      "subtitle" : "如果设备要求，请输入您的 PIN 识别码完成该流程。"
    },
    "steps" : {
      "osu" : "正在安装 OSU",
      "flash-mcu" : "MCU 正在更新",
      "flash-bootloader" : "Bootloader 启动装载程序正在更新",
      "flash" : "正在刷机",
      "preparing" : "正在准备更新",
      "firmware" : "正在下载更新"
    },
    "newVersion" : "更新适用于您的 {{deviceName}} 的版本 {{version}}",
    "drawerUpdate" : {
      "title" : "固件更新",
      "description" : "将您的 Ledger Nano 固件连接到桌面板的 Ledger Live 应用程序以更新",
      "pleaseConnectUsbTitle" : "需要使用 USB 线",
      "pleaseConnectUsbDescription" : "要开始固件更新，请使用 USB 线将 {{deviceName}} 插入手机。"
>>>>>>> dc57bb6b
    }
  },
  "FirmwareUpdateReleaseNotes": {
    "introTitle": "更新 {{deviceName}} 到版本 {{version}}",
    "recoveryPhraseBackupInstructions": "预防起见，请确保将您的 24 词恢复短语写在所提供的恢复表中。",
    "confirmRecoveryPhrase": "我有自己的恢复短语",
    "introDescription1": "请注意，您设备上的所有应用程序都会被删除。您可以在固件更新后重新安装这些应用程序。",
    "introDescription2": "该操作不会影响您的加密资产。",
    "action": "继续更新"
  },
  "systemLanguageAvailable": {
    "title": "更改您应用的语言？",
    "description": {
      "newSupport": "好消息！经过我们团队的不懈努力，Ledger Live 现已支持{{language}}。",
      "advice": "您可以随时在设置中改回您的语言。"
    },
    "switchButton": "切换至{{language}}",
    "no": "我不愿意",
    "languages": {
      "en": "English",
      "fr": "法国",
      "ru": "Русский",
      "es": "Español",
      "zh": "中文（简体）",
      "de": "Deutsch"
    }
  },
  "FirmwareUpdateCheckId": {
    "title": "标识符（identifier）",
    "description": "如果您的 {{fullDeviceName}} 上显示了同样的标识符，请同时按下两个按钮："
  },
  "FirmwareUpdateMCU": {
    "title": "重启设备",
    "desc1": "断开设备和电脑的连接。",
    "desc2": "长按左边按钮，连接上 USB 线，等出现 Bootloader 启动装载程序屏幕后，松开按钮。"
  },
  "FirmwareUpdateConfirmation": {
    "title": "固件已更新",
    "description": "前往管理器重新安装您设备上的应用程序。"
  },
  "RepairDevice": {
    "title": "修复",
    "action": "我的设备已经就绪"
  },
  "StepLegacyModal": {
    "description": "导入的账户只能和网络同步，不能在 Ledger Live 的手机版和桌面版之间同步。"
  },
  "algorand": {
    "token": "ASA (资产)",
    "claimRewards": {
      "title": "奖励",
      "button": "声明",
      "stepperHeader": {
        "info": "赚取奖励",
        "starter": "奖励",
        "connectDevice": "连接设备",
        "verification": "验证",
        "stepRange": "步骤 {{currentStep}} 之 {{totalSteps}}"
      },
      "flow": {
        "steps": {
          "info": {
            "description": "将您的 Algo 币委托出去赚取奖励，而资产依然会绝对安全并处于您的掌控之中。",
            "steps": {
              "0": "想要接收奖励，至少要有 1 Algo 的余额。",
              "1": "通过增加账户的余额来增加奖励。",
              "2": "通过该账户进行一笔交易，从而申领奖励。"
            },
            "howItWorks": "奖励机制如何运作",
            "cta": "接收 Algo"
          },
          "starter": {
            "title": "恭喜！您赚取了 {{amount}}。点击继续以申领您的奖励。",
            "howItWorks": "奖励机制如何运作",
            "warning": "您将根据提示向您的账户发出空白交易。通过这种操作，能够以最低的交易费将目前奖励添加到您的余额中。",
            "cta": "继续"
          },
          "verification": {
            "success": {
              "title": "已成功申请奖励！",
              "text": "您的奖励已经添加进您的可用余额中。",
              "cta": "前往账户"
            },
            "pending": {
              "title": "正在播送交易……"
            },
            "broadcastError": "您的交易可能已失败。请在几分钟后查看并在确保您的交易的确没有通过后，才再次重试。"
          }
        }
      }
    },
    "optIn": {
      "stepperHeader": {
        "selectToken": "添加 ASA (资产)",
        "connectDevice": "连接设备",
        "verification": "验证",
        "stepRange": "步骤 {{currentStep}} 之 {{totalSteps}}"
      },
      "flow": {
        "steps": {
          "selectToken": {
            "warning": {
              "title": "资产已添加",
              "description": "您的 Algorand 账户中已经拥有 {{token}} 资产。"
            }
          },
          "verification": {
            "success": {
              "title": "已成功添加 {{token}} 资产！",
              "text": "您现在可以通过您的 Algorand 账户接收和发送 {{token}} 资产。",
              "cta": "查看详情"
            },
            "pending": {
              "title": "正在播送交易……"
            },
            "broadcastError": "您的交易可能已失败。请等待几分钟后再次查看，如果确认交易未成功，则再次尝试。"
          }
        }
      }
    }
  },
<<<<<<< HEAD
  "celo": {
    "info": {
      "available": {
        "title": "CELO 可用",
        "description": "该数额可自由支配。"
=======
  "cardano" : {
    "info" : {
      "balanceDoesNotIncludeRewards" : {
        "title" : "总余额不包括权益质押奖励"
      }
    }
  },
  "celo" : {
    "info" : {
      "available" : {
        "title" : "CELO 可用",
        "description" : "该数额可自由支配。"
>>>>>>> dc57bb6b
      }
    }
  },
  "cosmos": {
    "info": {
      "available": {
        "title": "ATOM 可用",
        "description": "该数额可自由支配。"
      },
      "delegated": {
        "title": "已委托资产",
        "description": "已委托的资产被用于 Cosmos 投票。这是您的总票数。"
      },
      "undelegating": {
        "title": "正在解除委托",
        "description": "解除委托的资产会有 21 天的时间锁，之后才可用。"
      },
      "delegationUnavailable": {
        "title": "委托不可用",
        "description": "您的账户中没有足够的可用余额来开始新的委托。"
      }
    },
    "delegation": {
      "delegationEarn": "您可以通过委托资产赚取 ATOM 奖励。",
      "info": "委托机制如何运作",
      "claimRewards": "申领奖励",
      "claimAvailableRewards": "申领 {{amount}}",
      "header": "委托",
      "Amount": "数额",
      "noRewards": "没有奖励可用",
      "delegate": "委托",
      "undelegate": "解除委托",
      "redelegate": "重新委托",
      "reward": "申领奖励",
      "estYield": "预估收益",
      "totalStake": "质押总额",
      "commission": "佣金",
      "iDelegate": "我委托",
      "stepperHeader": {
        "starter": "赚取奖励",
        "validator": "委托资产",
        "amountSubTitle": "要委托的数额",
        "summary": "概要",
        "verification": "验证",
        "selectDevice": "选择设备",
        "connectDevice": "连接设备",
        "stepRange": "步骤 {{currentStep}} 之 {{totalSteps}}"
      },
      "flow": {
        "steps": {
          "starter": {
            "description": "将您的 ATOM 币委托出去从而安全地赚取奖励，同时依旧掌控您的资产。",
            "steps": {
              "0": "委托出去的资产依旧为您所有。",
              "1": "你需要等待 21 天才能完成解除委托流程。",
              "2": "使用您的 Ledger 设备安全地进行委托。"
            },
            "warning": {
              "description": "请明智地选择验证者：如果验证者表现不当，您可能会不可挽回地损失部分已委托资产。"
            },
            "cta": "继续"
          },
          "validator": {
            "validators": "验证者",
            "myDelegations": "我的委托",
            "cta": "继续",
            "estYield": "预估收益：{{amount}}",
            "totalAvailable": "可用总额：<0>{{amount}}</0>",
            "allAssetsUsed": "已使用所有资产",
            "noResultsFound": "未找到 \"<0>{{search}}</0>\" 验证者",
            "currentAmount": "(+ <0>{{amount}}</0>)"
          },
          "amount": {
            "assetsRemaining": "剩余资产：<0>{{amount}}</0>",
            "allAssetsUsed": "已使用所有资产",
            "minAmount": "最小数额：<0>{{min}}</0>",
            "incorrectAmount": "最大数额：<0>{{max}}</0>",
            "cta": "继续"
          },
          "verification": {
            "success": {
              "title": "您的资产已经成功委托。",
              "text": "交易一经网络确认，您的账户余额就会更新。",
              "cta": "查看详情"
            },
            "pending": {
              "title": "正在播送交易……"
            },
            "broadcastError": "您的交易可能已失败。请稍候片刻并在重试之前查看交易记录。"
          }
        }
      },
      "drawer": {
        "status": "状态",
        "rewards": "奖励",
        "active": "活跃",
        "inactive": "不活跃",
        "completionDate": "完成日期",
        "redelegatedFrom": "已重新委托自"
      }
    },
    "redelegation": {
      "estYield": "预估收益",
      "stepperHeader": {
        "validator": "选择新的验证者",
        "amountSubTitle": "要重新委托的数额",
        "amountTitle": "{{from}} → {{to}}",
        "summary": "概要",
        "selectDevice": "选择设备",
        "connectDevice": "连接设备",
        "stepRange": "步骤 {{currentStep}} 之 {{totalSteps}}"
      },
      "flow": {
        "steps": {
          "validator": {
            "validators": "验证者",
            "myDelegations": "我的委托",
            "cta": "继续",
            "estYield": "预估收益：{{amount}}",
            "totalAvailable": "可用总额：<0>{{amount}}</0>",
            "allAssetsUsed": "已使用所有资产",
            "noResultsFound": "未找到 \"<0>{{search}}</0>\" 验证者"
          },
          "amount": {
            "newRedelegatedBalance": "操作后，<0>{{name}}</0> 的新总额：<0>{{amount}}</0>"
          },
          "verification": {
            "success": {
              "title": "您的资产已成功重新委托",
              "text": "该交易一经网络确认，就会更新您的账户余额。",
              "cta": "查看详情"
            },
            "pending": {
              "title": "正在播送交易……"
            },
            "broadcastError": "您的交易可能已失败。请稍候片刻并在重试之前查看交易记录。"
          }
        }
      }
    },
    "undelegation": {
      "stepperHeader": {
        "amountSubTitle": "要解除委托的数额",
        "summary": "概要",
        "selectDevice": "选择设备",
        "connectDevice": "连接设备",
        "stepRange": "步骤 {{currentStep}} 之 {{totalSteps}}"
      },
      "flow": {
        "steps": {
          "amount": {
            "allAssetsUsed": "所有资产都已解除委托"
          },
          "verification": {
            "success": {
              "title": "您已经将资产成功解除委托",
              "text": "该交易一经网络确认，就会更新您的账户余额。",
              "cta": "查看详情"
            },
            "pending": {
              "title": "正在播送交易……"
            },
            "broadcastError": "您的交易可能已失败。请稍候片刻并在重试之前查看交易记录。"
          }
        }
      }
    },
    "claimRewards": {
      "stepperHeader": {
        "validator": "选择要收集的奖励",
        "method": "申领奖励",
        "summary": "概要",
        "selectDevice": "选择设备",
        "connectDevice": "连接设备",
        "stepRange": "步骤 {{currentStep}} 之 {{totalSteps}}"
      },
      "flow": {
        "steps": {
          "method": {
            "youEarned": "您赚取了",
            "byDelegationAssetsTo": "通过将资产委托给",
            "claimReward": "兑现",
            "claimRewardCompound": "Compound",
            "claimRewardInfo": "它们现在将被申领并被添加到您的可用余额。",
            "claimRewardCompoundInfo": "它们现在将被申领并被自动委托给同一个验证者。",
            "compoundOrCashIn": "复利或兑现？",
            "claimRewardTooltip": "奖励将被添加至可用余额",
            "claimRewardCompoundTooltip": "奖励将被添加至已委托的数额",
            "cta": "继续"
          },
          "verification": {
            "success": {
              "title": "您已成功申领您的奖励。已将其添加到您的可用余额。",
              "titleCompound": "您的奖励已委托给同一个验证者。",
              "text": "该交易一经网络确认，就会更新您的账户余额。",
              "cta": "查看详情"
            },
            "pending": {
              "title": "正在播送交易……"
            },
            "broadcastError": "您的交易可能已失败。请稍候片刻并在重试之前查看交易记录。"
          }
        }
      }
    }
  },
  "tezos": {
    "AccountHeader": {
      "title": "您可以通过将您的账户委托出去，从而赚取奖励",
      "btn": "赚取奖励"
    }
  },
  "tron": {
    "voting": {
      "earnRewars": "赚取奖励",
      "delegationEarn": "您现在可以通过冻结资产和投票来赚取奖励。",
      "howItWorks": "如何投票",
      "startEarning": "赚取奖励",
      "title": "申领奖励",
      "header": "票数 ({{total}})",
      "Amount": "数额",
      "noRewards": "没有奖励可用",
      "votes": {
        "title": "选票",
        "description": "将您的选票投给一名或多名代表，从而开始赚取奖励。",
        "cta": "投票"
      },
      "rewards": {
        "title": "投票奖励",
        "button": "声明"
      },
      "manageVotes": "管理选票",
      "remainingVotes": {
        "title": "您仍有剩余选票",
        "description": "投出您的剩余选票来赚取更多奖励。"
      },
      "flow": {
        "started": {
          "title": "投票",
          "srOrCandidate": "SR 超级代表或候选人？",
          "description": "为一个或多个超级代表投票，从而开始赚取奖励。",
          "button": {
            "continue": "将票投出"
          }
        },
        "selectValidator": {
          "sections": {
            "title": {
              "selected": "已选",
              "superRepresentatives": "超级代表",
              "candidates": "候选人"
            }
          }
        }
      }
    },
    "freeze": {
      "flow": {
        "steps": {
          "starter": {
            "title": "赚取奖励",
            "description": "将 TRX 委托给第三方候选人从而赚取奖励。点击继续按钮以冻结资产并投票。",
            "bullet": {
              "delegate": "委托出去的资产依旧为您所有。",
              "access": "您可以在冻结 3 天后访问您的资产。",
              "ledger": "使用您的 Ledger 设备安全地进行委托。"
            },
            "button": {
              "cta": "继续"
            }
          }
        }
      }
    },
    "manage": {
      "title": "管理 Tron Power 波场能量",
      "freeze": {
        "title": "冻结",
        "description": "冻结 TRX 以赚取带宽或能量。您也可以为超级代表投票。"
      },
      "unfreeze": {
        "title": "解冻",
        "description": "解冻 TRX 以重新将其添加到您的可用余额。您将不再赚取奖励。"
      },
      "vote": {
        "title": "投票",
        "description": "为超级代表投票以赚取奖励。"
      }
    },
    "info": {
      "available": {
        "title": "TRX 可用",
        "description": "该数额可自由支配。"
      },
      "frozen": {
        "title": "已冻结",
        "description": "冻结资产用来为 Tron 投票。这是您的总票数。"
      },
      "bandwidth": {
        "title": "带宽",
        "description": "Bandwidth points 带宽点数是被用来在做交易时取代支付 TRX 波场区块链网络费用的。选用带宽来提高您的日均免费交易量。"
      },
      "energy": {
        "title": "能量",
        "description": "Energy points 能量点数是在执行智能合约时所必需的。如果您并不运行智能合约，则不需要获得能量点数类型的奖励。"
      },
      "claimRewards": {
        "title": "投票奖励",
        "description": "在区块生产期间生成的 TRX 奖励，每 24 小时可申领一次。"
      },
      "superRepresentative": {
        "title": "超级代表 (SR)",
        "description": "超级代表在 TRON 波场区块链社区的治理中发挥着重要作用，能够确保基本功能的运作，例如确保区块生成和记账。"
      },
      "candidates": {
        "title": "候选人",
        "description": "由整个代币持有者社区推选出的 127 名个人。投票每 6 个小时抽样一次。"
      }
    }
  },
<<<<<<< HEAD
  "stellar": {
    "memo": {
      "title": "Memo",
      "warning": "当使用 Memo 标签时，请仔细核对接收方的类型。"
    },
    "memoType": {
      "MEMO_TEXT": "Memo 文本",
      "NO_MEMO": "无 Memo",
      "MEMO_ID": "Memo ID",
      "MEMO_HASH": "Memo Hash 标签哈希",
      "MEMO_RETURN": "Memo 返回"
=======
  "stellar" : {
    "token" : "多种资产",
    "memo" : {
      "title" : "Memo",
      "warning" : "当使用 Memo 标签时，请仔细核对接收方的类型。"
    },
    "memoType" : {
      "MEMO_TEXT" : "Memo 文本",
      "NO_MEMO" : "无 Memo",
      "MEMO_ID" : "Memo ID",
      "MEMO_HASH" : "Memo Hash 标签哈希",
      "MEMO_RETURN" : "Memo 返回"
    },
    "fee" : "网络费用",
    "feeAction" : "更新费用",
    "recommendedFee" : "建议费用",
    "recommenndedFeeInfo" : "您仍可以低于建议的费用提交此交易，但交易可能无法完成",
    "suggested" : "建议",
    "networkCongestion" : "网络拥塞",
    "networkCongestionLevel" : {
      "LOW" : "低",
      "MEDIUM" : "中",
      "HIGH" : "高"
    },
    "assetCode" : "资产代码",
    "assetIssuer" : "资产发行者",
    "addAsset" : {
      "stepperHeader" : {
        "selectAsset" : "添加资产",
        "connectDevice" : "连接设备",
        "verification" : "验证",
        "stepRange" : "步骤 {{currentStep}} 之 {{totalSteps}}"
      },
      "flow" : {
        "steps" : {
          "selectToken" : {
            "warning" : {
              "title" : "资产已添加",
              "description" : "您的 Stellar（恒星）账户中已有 {{token}} 资产。"
            }
          },
          "verification" : {
            "success" : {
              "title" : "已成功添加 {{token}} 资产！",
              "text" : "您现在可以在 Stellar（恒星）账户上接收和发送 {{token}} 资产了。",
              "cta" : "查看详情"
            },
            "pending" : {
              "title" : "正在播送交易……"
            },
            "broadcastError" : "您的交易可能已失败。请在几分钟后查看并在确保您的交易的确没有通过后，才再次重试。"
          }
        }
      }
>>>>>>> dc57bb6b
    }
  },
  "polkadot": {
    "lockedBalance": "已绑定余额",
    "unlockingBalance": "正在解绑余额",
    "unlockedBalance": "已解绑余额",
    "networkFees": "网络费用由 Polkadot 波卡共识协议自动设定，您无法在自己的设备上查看它们。",
    "bondedBalanceBelowMinimum": "您的绑定余额低于当前最小值{{minimumBondBalance}}。你的提名有可能被删除。",
    "info": {
      "available": {
        "title": "DOT 可用",
        "description": "该数额可被随时发送。"
      },
      "locked": {
        "title": "已绑定资产",
        "description": "必须将资产绑定到提名的验证者才能赚取奖励。"
      },
      "unlocking": {
        "title": "正在解绑资产",
        "description": "正在解绑的资产会有 28 天的锁定期，然后才可提取。"
      },
      "unlocked": {
        "title": "已解绑资产",
        "description": "现在可使用提取操作转移已解绑的资产。"
      },
      "electionOpen": {
        "title": "正在推选验证者",
        "description": "正在推选新的验证者。因此，最多 15 分钟后方可进行权益质押操作。"
      },
      "minBondWarning": {
        "title": "绑定量不足",
        "description": "您的绑定余额低于当前允许提名的最小值{0}。您的提名有可能被删除。"
      }
    },
    "nomination": {
      "emptyState": {
        "title": "赚取奖励",
        "description": "您可以通过绑定资产并随后提名您的（某个或多个）验证者来赚取奖励。",
        "info": "提名机制如何运作",
        "cta": "赚取奖励"
      },
      "header": "提名名单",
      "nominate": "提名",
      "chill": "清除提名",
      "setController": "更改控制器",
      "status": "状态",
      "totalStake": "质押总额",
      "amount": "已绑定数额",
      "commission": "佣金",
      "active": "活跃",
      "activeInfo": "该验证者已当选，并正在为您绑定的资产收集奖励。",
      "inactive": "不活跃",
      "inactiveInfo": "该验证者已当选，但是并没有为您绑定的资产收集奖励。",
      "waiting": "落选",
      "waitingInfo": "该验证者落选，因此无法收集奖励。",
      "notValidator": "并非验证者",
      "notValidatorInfo": "该地址不再是一个验证者",
      "elected": "当选",
      "electedInfo": "该验证者当选，正在为它的提名人收集奖励。",
      "nominators": "提名者",
      "nominatorsCount": "{{nominatorsCount}} 个提名者",
      "nominatorsInfo": "在 {{count}} 位提名者的提名下，该验证者目前当选。",
      "oversubscribed": "超额订购 ({{nominatorsCount}})",
      "oversubscribedInfo": "只有绑定数额最高的顶层 {{maxNominatorRewardedPerValidator}} 提名者才可赚取奖励",
      "hasPendingBondOperation": "绑定操作仍在等待确认",
      "externalControllerUnsupported": "这个存储账户由一个单独的账户控制，其地址为 <0>{{controllerAddress}}</0> 。要通过 Ledger Live 质押，您必须将此存储账户设为它自己的控制器。",
      "externalStashUnsupported": "此账户为另一个单独的存储账户的控制器，其地址为 <0>{{stashAddress}}</0> 。要通过 Ledger Live 质押，您必须将您的存储账户设为它自己的控制器。</1>",
      "showInactiveNominations": "显示所有提名 ({{count}})",
      "hideInactiveNominations": "仅显示活跃状态的提名",
      "noActiveNominations": "没有活跃状态的提名。",
      "showAllUnlockings": "显示所有正在解绑的数额 ({{count}})",
      "hideAllUnlockings": "隐藏正在解绑的数额"
    },
    "unlockings": {
      "header": "正在解绑",
      "withdrawUnbonded": "提取已解绑资产",
      "rebond": "重新绑定"
    },
    "manage": {
      "title": "管理资产",
      "bond": {
        "title": "绑定",
        "description": "要赚取奖励，首先要绑定一定数额。其次，必须提名您的 (某个或多个) 验证者。"
      },
      "unbond": {
        "title": "解绑",
        "description": "要让绑定的数额重新可用，首先需要将其解绑。经过 28 天的解绑期后即可将其提取。"
      },
      "withdrawUnbonded": {
        "title": "提取已解绑资产",
        "description": "要将已解绑的数额返还到可用余额中，需要您手动进行提取操作。"
      },
      "nominate": {
        "title": "提名",
        "description": "最多可选择 16 个验证者。确保您的提名对象处于活跃状态，以便赚取奖励。"
      },
      "chill": {
        "title": "清除提名",
        "description": "删除所有的提名对象。您将停止赚取奖励。而您绑定的数额依旧会处于绑定状态。"
      }
    },
    "nominate": {
      "stepperHeader": {
        "validators": "要提名的验证者",
        "selectDevice": "选择设备",
        "connectDevice": "连接设备",
        "stepRange": "步骤 {{currentStep}} 之 {{totalSteps}}"
      },
      "steps": {
        "validators": {
          "myNominations": "我的提名",
          "electedValidators": "当选的验证者",
          "waitingValidators": "未当选的验证者",
          "noResultsFound": "未找到 \"<0>{{search}}</0>\" 验证者",
          "selected": "{{total}} 中已选中了 {{selected}} 个",
          "notValidatorsRemoved": "您提名的 {{count}} 个地址已经不再是验证者。它们将从您的提名交易中自动删除。",
          "maybeChill": "转而清除提名"
        },
        "validation": {
          "success": {
            "title": "您已成功提名验证者。",
            "description": "当您的资产被绑定至您的 (某个或多个) 当选验证者时，您便将开始赚取奖励。"
          }
        }
      }
    },
    "bond": {
      "rewardDestination": {
        "label": "奖励目的地",
        "stash": "可用余额",
        "stashDescription": "奖励被记入您的可用余额。",
        "staked": "已绑定余额",
        "stakedDescription": "奖励被记入您的已绑定余额，以便赚取复利。",
        "optionTitle": "备注",
        "optionDescription": "一旦设定，在此绑定周期内的期权就固定不变。如需更改，请参阅 ",
        "clickableLink": "此处。"
      },
      "stepperHeader": {
        "starter": "赚取奖励",
        "amount": "要绑定的数额",
        "selectDevice": "选择设备",
        "connectDevice": "连接设备",
        "stepRange": "步骤 {{currentStep}} 之 {{totalSteps}}"
      },
      "steps": {
        "starter": {
          "description": "您可通过绑定资产并提名验证者来赚取奖励。",
          "bullet": [
            "您保有对已绑定资产的所有权",
            "使用您的 Ledger 设备进行提名",
            "经过 28 天的解绑期后，资产将会再次可用"
          ],
          "help": "提名机制如何运作",
          "warning": "请明智地选择验证者：如果验证者表现不当，您可能会不可挽回地损失部分已绑定资产。"
        },
        "amount": {
          "availableLabel": "可用",
          "maxLabel": "最大值"
        },
        "confirm": {
          "info": "已绑定的资产可随时被解绑，不过需要 28 天的解绑期。"
        },
        "validation": {
          "success": {
            "title": "资产已成功绑定",
            "description": "一旦网络确认该交易，您就可以提名验证者。",
            "descriptionNominate": "一旦网络确认您的交易，您就可以提名验证者。",
            "nominate": "提名",
            "later": "稍后提名"
          },
          "pending": {
            "title": "交易正待确认",
            "description": "您必须稍候片刻才能提名"
          }
        }
      }
    },
    "rebond": {
      "stepperHeader": {
        "amount": "要重新绑定的数额",
        "selectDevice": "选择设备",
        "connectDevice": "连接设备",
        "stepRange": "步骤 {{currentStep}} 之 {{totalSteps}}"
      },
      "steps": {
        "amount": {
          "availableLabel": "正在解绑",
          "maxLabel": "最大值"
        },
        "confirm": {
          "info": "重新绑定的资产会立刻添加到已绑定数额中。"
        },
        "validation": {
          "success": {
            "title": "资产已重新绑定成功",
            "description": "一旦网络确认该交易，就会更新您的账户余额。"
          }
        }
      }
    },
    "unbond": {
      "stepperHeader": {
        "amount": "要解绑的数额",
        "selectDevice": "选择设备",
        "connectDevice": "连接设备",
        "stepRange": "步骤 {{currentStep}} 之 {{totalSteps}}"
      },
      "steps": {
        "amount": {
          "availableLabel": "已绑定",
          "maxLabel": "最大值"
        },
        "confirm": {
          "info": "经过 28 天的解绑期后即可提取已解绑的资产。"
        },
        "validation": {
          "success": {
            "title": "已成功发送解绑交易",
            "description": "28 天后即可提取已解绑的资产。"
          }
        }
      }
    },
    "simpleOperation": {
      "modes": {
        "withdrawUnbonded": {
          "title": "提取已解绑资产",
          "description": "将已解绑的资产提取到您的可用余额中。"
        },
        "chill": {
          "title": "清除提名",
          "description": "清空所有提名并停止赚取奖励。",
          "info": "已绑定的资产将会保持绑定状态。若您将其解绑，那么它们将在 28 天后可用。"
        },
        "setController": {
          "title": "更改控制器",
          "description": "将您的 Ledger 账户设为它自己的控制器",
          "info": "Ledger Live 不支持在独立的存储和控制器账户上进行操作。"
        }
      },
      "stepperHeader": {
        "info": "信息",
        "selectDevice": "选择设备",
        "connectDevice": "连接设备",
        "stepRange": "步骤 {{currentStep}} 之 {{totalSteps}}"
      },
      "steps": {
        "validation": {
          "success": {
            "title": "已成功发送交易",
            "description": "该交易一经网络确认，您就可以在历史记录中查看到您的操作。"
          }
        }
      }
    }
  },
  "solana": {
    "delegation": {
      "iDelegate": "我委托",
      "iActivate": "我激活",
      "iReactivate": "我重新激活",
      "iDeactivate": "我取消委托",
      "iWithdraw": "我提取",
      "totalStake": "质押总额",
      "commission": "佣金",
      "stakeActivationState": "状态",
      "delegationEarn": "您可以通过委托资产赚取 SOL 奖励。",
      "info": "委托机制是如何运作的",
      "broadcastSuccessTitle": "操作已发送",
      "broadcastSuccessDescription": "交易确认后，委托状态将更新。",
      "delegatedTo": "委托给"
    }
  },
  "delegation": {
    "overdelegated": "过度委托",
    "delegationSendWarnDesc": "发送的数额会从您的委托账户中扣除。",
    "delegationReceiveWarnDesc": "已委托账户收到的数额会被添加到总的质押数额中。若要避免此情况则请选择另一个账户。",
    "iDelegateMy": "我委托我的",
    "undelegateMy": "我解除委托我的",
    "warnUndelegation": "您的账户将被解除委托。",
    "warnDelegation": "将您的投票权委托出去并不能保证从您的验证者获得任何奖励。",
    "to": "到",
    "from": "从",
    "forAnEstYield": "以获得预估收益",
    "yieldPerYear": "{{yield}} / 年",
    "yieldInfos": "收益率提供方",
    "termsAndPrivacy": "我已阅读并接受 <1> Ledger Live 使用条款</1> 和 <3>隐私政策</3>。",
    "delegation": "委托",
    "viewDetails": "查看详情",
    "validator": "验证者",
    "validatorAddress": "验证者地址",
    "delegatedAccount": "已委托账户",
    "duration": "持续时间",
    "transactionID": "交易 ID",
    "receive": "接收更多",
    "changeValidator": "更换验证者",
    "endDelegation": "结束委托",
    "durationForDays0": "就是现在",
    "durationForDays": "一天",
    "durationForDays_plural": "{{count}} 天",
    "durationDays0": "就是现在",
    "durationDays": "1 天",
    "durationDays_plural": "{{count}} 天",
    "selectValidatorTitle": "选择验证者",
    "started": {
      "title": "赚取奖励",
      "description": "将您的 Tezos 账户委托给第三方验证者，从而安全地赚取奖励并依旧掌控您的资产。",
      "steps": {
        "0": "委托出去的账户依旧为您所有。",
        "1": "您可以随时管理您的资产。",
        "2": "使用您的 Ledger 设备安全地进行委托。"
      },
      "cta": "委托以便赚取奖励"
    },
    "broadcastSuccessTitle": {
      "delegate": "委托已发送",
      "undelegate": "操作已发送"
    },
    "broadcastSuccessDescription": {
      "delegate": "委托交易已经成功播送。取决于该验证者的情况，您在约 40 天后应可赚取第一笔奖励。",
      "undelegate": "操作一经确认，您的账户就会结束委托。您随时可以再次委托您的账户。"
    },
    "summaryTitle": "概要",
    "goToAccount": "前往账户",
    "howDelegationWorks": "委托机制如何运作",
    "actions": {
      "redelegate": "重新委托",
      "collectRewards": "收集奖励",
      "undelegate": "解除委托"
    }
  },
  "ValidateOnDevice": {
    "title": {
      "send": "请在您的 {{productName}} 上确认该操作以将其发送出去",
      "freeze": "请在您的设备上确认，以便完成该操作",
      "unfreeze": "请在您的设备上确认，以便完成该操作",
      "claimReward": "请在您的设备上确认，以便完成该操作",
      "vote": "请在您的设备上确认，以便完成该操作",
      "delegate": "请在您的设备上确认，以便完成该操作",
      "redelegate": "请在您的设备上确认，以便完成该操作",
      "undelegate": "请在您的设备上确认，以便完成该操作"
    },
    "warning": "每次都要核对您设备上显示的地址与 {{recipientWording}} 所提供的完全一致",
    "recipientWording": {
      "send": "每次都要核对您设备上显示的地址与接收方所提供给您的完全一致",
      "delegate": "每次都要核对您设备上显示的地址与验证者所提供的地址完全一致",
      "undelegate": "每次都要核对您设备上显示的地址与验证者所提供的地址完全一致",
      "freeze": "每次都要核对您设备上显示的地址与所提供的完全一致",
      "unfreeze": "每次都要核对您设备上显示的地址与所提供的完全一致",
      "claimReward": "每次都要核对您设备上显示的地址与所提供的完全一致",
      "vote": "每次都要核对您设备上显示的地址与所提供的完全一致",
      "erc20": {
        "approve": "发送之前，请在您的设备上核对操作详情。"
      },
      "compound.supply": "发送之前，请在您的设备上核对存入详情。",
      "compound.withdraw": "发送之前，请在您的设备上核对提取详情。"
    },
    "name": "名称",
    "votes": "选票",
    "validator": "验证者",
    "infoWording": {
      "freeze": "冻结的代币会有 3 天的锁定期。",
      "unfreeze": "您的 {{resource}} 点数将被减少，且您的全部投票也将被取消。",
      "claimReward": "每 24 小时可申领一次奖励。",
      "cosmos": {
        "claimReward": "如果已选的验证者有待领取的奖励，它们将被自动申领。",
        "redelegate": "资产解除委托后，需要等待 21 天才能返还到可用余额。",
        "undelegate": "资产解除委托后，需要等待 21 天才能返还到可用余额。"
      },
      "lending": "发送之前，请在您的设备上核对操作详情。"
    },
    "amount": "数额",
    "account": "账户",
    "from": "从",
    "to": "到",
    "redelegationAmount": "已重新委托数额",
    "gas": "Gas",
    "validatorAddress": "验证者地址",
    "rewardAmount": "奖励金额",
    "undelegatedAmount": "已解除委托的数额",
    "memo": "Memo"
  },
  "Terms": {
    "title": "使用条款",
    "read": "阅读使用条款",
    "switchLabel": "我已阅读并同意 <1>服务条款</1>",
    "switchLabelFull": "我已阅读并同意隐私政策。",
    "cta": "进入 Ledger 应用程序",
    "service": "服务条款",
    "subTitle": "请花一些时间查阅我们的服务条款和隐私政策"
  },
  "updatedTerms": {
    "title": "使用条款更新",
    "body": {
      "intro": "您好！我们更新了 Ledger Live 使用条款，目的是让它们更清晰，并反映 Ledger Live 新推出的服务和功能。主要更新集中在：",
      "bulletPoints": [
        "明确哪些服务可用以及它们如何工作",
        "解释服务费用的运作方式",
        "改进我们的通知流程，确保您正确了解我们的使用条款的任何新更改"
      ],
      "agreement": "点击“继续”即表示您同意您已阅读并接受以下使用条款。"
    },
    "link": "使用条款",
    "cta": "继续"
  },
  "exchange": {
    "buy": {
      "screenTitle": "买入加密货币",
      "tabTitle": "买入",
      "selectCurrency": "选择一种货币",
      "selectAccount": "选择账户",
      "wantToBuy": "我想买入",
      "connectDevice": "连接您的设备",
      "title": "通过我们的合作伙伴买入加密货币",
      "coinifyTitle": "通过我们的合作伙伴买入加密货币",
      "description": "通过 Coinify 购买加密资产并直接在您的 Ledger 账户中接收这些资产。",
      "CTAButton": "立即买入",
      "emptyState": {
        "title": "没有 {{currency}} 账户",
        "description": "买入 {{currency}} 之前请先添加一个账户。",
        "CTAButton": "添加账户"
      },
      "skipDeviceVerification": {
        "confirm": "确认",
        "cancel": "取消",
        "address": "{{currency}} 账户地址",
        "warning": "未在 Ledger 设备上确认您的地址。请核对地址以确保安全"
      },
      "bullets": {
        "whereToBuy": "从任何地方买入",
        "cryptoSupported": "支持的加密货币",
        "payWith": "用卡或 SEPA 支付"
      }
    },
    "sell": {
      "screenTitle": "卖出加密货币",
      "tabTitle": "卖出",
      "selectCurrency": "选择一种货币",
      "selectAccount": "选择账户",
      "wantToSell": "我想卖出",
      "connectDevice": "连接您的设备",
      "title": "通过我们的合作伙伴卖出加密资产",
      "description": "直接从您的 Ledger 账户通过 Coinify 卖出加密资产，并在您的银行账户中接收 FIAT 法币。",
      "CTAButton": "立即卖出",
      "emptyState": {
        "title": "没有 {{currency}} 账户",
        "description": "您需要添加一个账户才能卖出 {{currency}}。",
        "CTAButton": "添加账户"
      }
    },
    "history": {
      "tabTitle": "历史记录"
    },
    "providerList": {
      "title": "选择提供商"
    }
  },
  "banner": {
    "exchangeBuyCrypto": {
      "title": "买入加密货币",
      "description": "通过 Coinify 购买加密资产并直接在您的 Ledger 账户中接收这些资产。"
    },
    "swap": {
      "title": "互换加密资产",
      "description": "从您的 Ledger 账户中与我们的合作伙伴直接对加密资产进行互换。"
    }
  },
  "walletconnect": {
    "scan": "扫描 Wallet Connect 二维码",
    "disclaimer": "想要通过您的钱包连接到以下以太坊账户：",
    "reject": "拒绝",
    "connect": "连接",
    "connected": "已连接",
    "disconnected": "已断开连接",
    "warningdisconnected": "在 dApp、WalletConnect 和 Ledger Live 之间出现了连接问题。请稍候片刻或重新发起连接",
    "info": "您现在可以在您的网络浏览器上访问 {{name}} dApp 去中心化应用。",
    "warning": "通过 dApp（去中心化应用）分享接收地址并不安全。在分享地址以接收资金时，要一直使用 Ledger Live。",
    "isconnecting": "正在连接，请稍候……",
    "disconnect": "断开连接",
    "retry": "重试",
    "close": "关闭",
    "message": "消息",
    "messageHash": "Message Hash 消息哈希字符串",
    "domainHash": "Domain Hash 域名哈希字符串",
    "stringHash": "Hash（哈希字符串）",
    "from": "从",
    "successTitle": "消息已签名",
    "successDescription": "您已经签署了从第三方应用程序接收到的消息",
    "stepperHeader": {
      "summary": "概要",
      "selectDevice": "选择设备",
      "connectDevice": "连接设备",
      "stepRange": "步骤 {{currentStep}} 之 {{totalSteps}}"
    },
    "stepVerification": {
      "action": "请在您的设备上确认该操作",
      "accountName": "账户名"
    },
    "deeplinkingTitle": "选择一个以太坊账户",
    "addAccount": "添加新账户"
  },
  "notificationCenter": {
    "title": "通知中心",
    "announcement": "公告",
    "liveStatus": "Ledger Live 状态",
    "groupedToast": {
      "text": "您有 {{count}} 个未读通知",
      "cta": "查看详情"
    },
    "news": {
      "title": "新闻",
      "titleCount": "新闻 ({{count}})",
      "emptyState": {
        "title": "目前没有新闻",
        "desc": "您将在这里找到所有与 Ledger 和 Ledger Live 有关的新闻"
      }
    },
    "status": {
      "title": "状态",
      "ok": {
        "title": "Ledger Live 已启动并正在运行",
        "desc": "<0>遇到问题？请前往我们的</0><1>帮助页面</1>"
      },
      "error": {
        "title": "Ledger Live 正遇到问题"
      }
    }
  },
  "platform": {
    "catalog": {
      "title": "Live 应用目录",
      "branch": {
        "soon": "敬请期待",
        "experimental": "实验性的",
        "debug": "除错"
      },
      "banner": {
        "title": "探索我们的 Live 目录",
        "description": "解锁一个充满加密可能性的新世界。一个能够让您安全地访问包含 DeFi 应用、NFT 在内的所有的智能服务。"
      },
      "twitterBanner": {
        "description": "告诉我们下一个您想要看到的带有哈希标签的服务",
        "tweetText": "下一个 Ledger 应用应该是..."
      },
      "pollCTA": {
        "title": "调查",
        "description": "您想要在 Ledger Live 中看到哪种服务？"
      },
      "developerCTA": {
        "title": "面向开发者",
        "description": "您所需要的将您的应用程序整合到 Ledger Live 的全部信息。"
      }
    },
    "disclaimer": {
      "title": "外部应用",
      "description": "您将被转到一个不由 Ledger 操作的应用程序。",
      "legalAdvice": "这个应用程序不由 Ledger 操作。Ledger 不对此类应用程序的服务质量或造成的任何资金损失负责。\n\n一定要确保仔细核实您的设备上显示的信息。",
      "legalAdviceShort": "Ledger 不对任何资金损失负责。务必确保仔细核实您设备上显示的信息。",
      "checkbox": "不要再提醒我。",
      "CTA": "继续"
    },
    "webPlatformPlayer": {
      "infoPanel": {
        "website": "网站"
      }
    }
  },
  "market": {
    "title": "Market（市场）",
    "filters": {
      "sort": "排序",
      "filter": "筛选",
      "view": {
        "label": "查看",
        "all": "所有币",
        "liveCompatible": "与 Live 兼容",
        "all_label": "所有加密货币",
        "liveCompatible_label": "仅支持 Live"
      },
      "order": {
        "topGainers": "顶尖获利者",
        "market_cap": "排名",
        "market_cap_asc": "排名（市值）升序",
        "market_cap_desc": "排名（市值）降序"
      },
      "currency": "货币",
      "time": "时间",
      "apply": "应用"
    },
    "marketList": {
      "crypto": "加密货币",
      "price": "价格",
      "change": "更改",
      "marketCap": "市值",
      "last7d": "最近 7 天"
    },
    "detailsPage": {
      "holding": "我的账户",
      "priceStatistics": "价格统计",
      "price": "价格",
      "tradingVolume": "交易量",
      "24hLowHight": "24小时低点 / 24小时高点",
      "7dLowHigh": "7天低点 / 7天高点",
      "allTimeHigh": "有史以来最高",
      "allTimeLow": "有史以来最低",
      "marketCapRank": "市值排名",
      "marketCapDominance": "市值主导",
      "supply": "供应",
      "circulatingSupply": "流通供应量",
      "totalSupply": "总供应量",
      "maxSupply": "最大供应量",
      "assetNotSupportedOnLedgerLive": "Ledger Live 尚不支持此资产。"
    },
    "range": {
      "1h": "1 小时",
      "24h": "24 小时",
      "7d": "7 天",
      "30d": "30 天",
      "1y": "1 年"
    },
    "warnings": {
      "connectionError": "连接错误",
      "ledgerUnableToRetrieveData": "Ledger Live 无法检索数据。",
      "checkInternetAndReload": "请检查您的互联网连接并重新加载该页面。",
      "reload": "重新加载",
      "noCryptosFound": "未找到币",
      "noCurrencyFound": "没有找到货币",
      "noSearchResultsFor": "对不起，我们没有找到任何币， <0>{{search}}</0> 。请用另一个关键词重新进行搜索。",
      "noCurrencySearchResultsFor": "对不起，我们没有为<0>{{search}}</0>找到任何货币。请用另一个关键词重新进行搜索。",
      "noSearchResults": "对不起，我们没有找到任何搜索结果。",
      "retrySearchKeyword": "请用另一个关键词重新进行搜索。",
      "retrySearchParams": "请用其他参数重新进行搜索。",
      "trackFavAssets": "追踪您最喜爱的",
      "clickOnStarIcon": "点击资产旁边的星形图标将自动把它们添加到您的收藏夹。",
      "browseAssets": "浏览资产"
    }
  },
  "nft": {
    "account": {
      "seeAllNfts": "查看所有 NFT",
      "seeFewerNfts": "看到更少 NFT"
    },
    "gallery": {
      "allNft": "所有 NFT"
    },
    "viewer": {
      "properties": "属性",
      "description": "描述",
      "tokenContract": "代币地址",
      "tokenContractCopied": "代币地址已复制！",
      "tokenId": "代币 ID",
      "tokenIdCopied": "代币 ID 已复制！",
      "quantity": "数量",
      "attributes": {
        "floorPrice": "底价"
      }
    },
    "viewerModal": {
      "viewOn": "查看",
      "viewInExplorer": "在浏览器中查看",
      "txDetails": "交易详情"
    }
  },
  "ApplicationVersion": "{{version}}版本",
  "analytics": {
    "title": "数据分析",
    "allocation": {
      "title": "配置"
    },
    "operations": {
      "title": "交易历史"
    }
  },
  "hedera" : {
    "name" : "hedera",
    "createHederaAccountHelp" : {
      "text" : "要了解如何创建 Hedera 账户，",
      "link" : "请参考此支持文章"
    },
    "currentAddress" : {
      "messageIfVirtual" : "无法在 Ledger 设备上确认您的 {{name}} 地址。使用需自担风险。"
    }
  }
}<|MERGE_RESOLUTION|>--- conflicted
+++ resolved
@@ -1,89 +1,4 @@
 {
-<<<<<<< HEAD
-  "common": {
-    "cancel": "取消",
-    "apply": "应用",
-    "seeAll": "显示全部",
-    "back": "返回",
-    "delete": "删除",
-    "paste": "粘贴",
-    "yes": "是",
-    "no": "不可以",
-    "gotit": "知道了",
-    "continue": "继续",
-    "retry": "重试",
-    "done": "完成",
-    "sortBy": "排序方式",
-    "signOut": "注销",
-    "search": "搜索",
-    "contactUs": "联系 Ledger 客服",
-    "device": "设备",
-    "cryptoAsset": "加密资产",
-    "skip": "跳过",
-    "noCryptoFound": "未找到加密资产",
-    "needHelp": "您是否需要帮助？",
-    "edit": "编辑",
-    "editName": "编辑名称",
-    "close": "关闭",
-    "confirm": "确认",
-    "poweredBy": "技术支持源自 ",
-    "received": "已接收",
-    "sent": "已发送",
-    "or": "或者",
-    "rename": "重命名",
-    "learnMore": "了解更多",
-    "checkItOut": "一探究竟",
-    "viewDetails": "查看详情",
-    "today": "今天",
-    "yesterday": "昨天",
-    "upToDate": "最新",
-    "transactionDate": "交易日期",
-    "outdated": "已过期",
-    "satPerByte": "聪/字节",
-    "notAvailable": "缺货",
-    "import": "导入",
-    "bluetooth": "蓝牙",
-    "usb": "USB",
-    "add": "添加",
-    "token": "Token（代币）",
-    "token_plural": "代币",
-    "subaccount": "子账户",
-    "subaccount_plural": "子账户",
-    "forgetDevice": "移除设备",
-    "help": "帮助",
-    "saveLogs": "保存日志",
-    "sync": {
-      "ago": "已同步 {{time}}"
-    },
-    "update": "可用更新",
-    "install": "安装",
-    "installed": "已安装",
-    "uninstall": "卸载",
-    "fromNow": {
-      "seconds": "在 1 秒内",
-      "seconds_plural": "在 {{time}} 秒内",
-      "minutes": "在 1 分钟内",
-      "minutes_plural": "在 {{time}} 分钟内",
-      "hours": "一小时内",
-      "hours_plural": "在 {{time}} 小时内",
-      "days": "在 1 天内",
-      "days_plural": "在 {{time}} 天内"
-    },
-    "timeAgo": {
-      "seconds": "1 秒前",
-      "seconds_plural": "{{time}} 秒前",
-      "minutes": "1 分钟前",
-      "minutes_plural": "{{time}} 分钟前",
-      "hours": "1 小时前",
-      "hours_plural": "{{time}} 小时前",
-      "days": "昨天",
-      "days_plural": "{{time}} 天前"
-    },
-    "seeMore": "查看更多",
-    "moreInfo": "更多信息",
-    "buyEth": "购买以太坊",
-    "popular": "热门"
-=======
   "common" : {
     "cancel" : "取消",
     "apply" : "应用",
@@ -168,7 +83,6 @@
     "buyEth" : "购买以太坊",
     "popular" : "热门",
     "comingSoon" : "敬请期待"
->>>>>>> dc57bb6b
   },
   "errors": {
     "countervaluesUnavailable": {
@@ -647,25 +561,11 @@
     "NotSupportedLegacyAddress": {
       "title": "不再支持这种传统地址格式"
     },
-<<<<<<< HEAD
-    "StellarWrongMemoFormat": {
-      "title": "Memo 格式错误"
-    },
-    "SourceHasMultiSign": {
-      "title": "请禁用多重签名以发送 {{currencyName}}"
-    },
-    "StellarMemoRecommended": {
-      "title": "发送到该接收方时需要添加 memo"
-    },
-    "StratisDown2021Warning": {
-      "description": "Stratis 区块链已经进化，可能无法正确工作。对原有 Stratis 区块链的技术支持，将会持续到 2021 年 10 月 16 日。"
-=======
     "SourceHasMultiSign" : {
       "title" : "请禁用多重签名以发送 {{currencyName}}"
     },
     "StratisDown2021Warning" : {
       "description" : "Stratis 区块链已经进化，可能无法正确工作。对原有 Stratis 区块链的技术支持，将会持续到 2021 年 10 月 16 日。"
->>>>>>> dc57bb6b
     },
     "SwapExchangeRateAmountTooLow": {
       "title": "数额必须高于 {{minAmountFromFormatted}}"
@@ -738,10 +638,6 @@
     "SolanaTxConfirmationTimeout": {
       "title": "您的交易可能失败了。请稍等片刻后检查交易记录，然后重试。"
     },
-<<<<<<< HEAD
-    "CardanoMinAmountError": {
-      "title": "至少需要 {{amount}} 个 ADA"
-=======
     "CardanoMinAmountError" : {
       "title" : "最小可发送数额为 {{amount}} ADA"
     },
@@ -782,7 +678,6 @@
     },
     "StellarSourceHasMultiSign" : {
       "title" : "要进行 Stellar（恒星）交易，请禁用多重签名"
->>>>>>> dc57bb6b
     }
   },
   "bluetooth": {
@@ -956,16 +851,6 @@
       }
     }
   },
-<<<<<<< HEAD
-  "ratings": {
-    "init": {
-      "title": "喜欢 Ledger Live 吗？",
-      "description": "无论您喜欢我们的产品还是觉得我们可以做得更好，我们都非常重视您的反馈。",
-      "cta": {
-        "enjoy": "做得很棒",
-        "disappointed": "我很失望",
-        "notNow": "以后再说"
-=======
   "ratings" : {
     "init" : {
       "title" : "您觉得我们的应用程序怎么样？",
@@ -974,7 +859,6 @@
         "enjoy" : "做得很棒",
         "disappointed" : "我很失望",
         "notNow" : "以后再说"
->>>>>>> dc57bb6b
       }
     },
     "enjoy": {
@@ -985,14 +869,6 @@
         "notNow": "以后再说"
       }
     },
-<<<<<<< HEAD
-    "disappointed": {
-      "title": "帮助我们打造更完善的产品",
-      "description": "我们希望做得更好，您的真实反馈有助于我们了解有待改进的地方。",
-      "cta": {
-        "sendFeedback": "发送反馈",
-        "notNow": "以后再说"
-=======
     "disappointed" : {
       "title" : "帮助我们打造更完善的产品",
       "description" : "如果您需要更多帮助或希望得到我们的回复，请使用在线聊天",
@@ -1000,7 +876,6 @@
       "cta" : {
         "sendFeedback" : "发送反馈",
         "notNow" : "以后再说"
->>>>>>> dc57bb6b
       }
     },
     "disappointedDone": {
@@ -1895,25 +1770,6 @@
     "subaccountCount": "+1 个子账户",
     "subaccountCount_plural": "+{{count}} 个子账户"
   },
-<<<<<<< HEAD
-  "account": {
-    "tokens": {
-      "contractAddress": "合约地址",
-      "viewInExplorer": "在浏览器中查看",
-      "seeMore": "显示更多代币",
-      "seeLess": "显示更少代币",
-      "addTokens": "添加代币",
-      "howTo": "要添加代币账户，您需要使用您的 <1>{{currency}} 地址</1> <0>接收资金</0>。",
-      "algorand": {
-        "contractAddress": "合约地址",
-        "viewInExplorer": "在浏览器中查看",
-        "seeMore": "显示更多 ASA",
-        "seeLess": "显示更少 ASA",
-        "addTokens": "添加 ASA",
-        "howTo": "您可以将资产添加到您的 Algorand 账户。",
-        "addAsa": "添加 ASA (资产)",
-        "howAsaWorks": "ASA (资产) 如何运作？"
-=======
   "account" : {
     "tokens" : {
       "contractAddress" : "合约地址",
@@ -1938,7 +1794,6 @@
         "addTokens" : "添加资产",
         "howTo" : "您可以将资产添加到 Stellar（恒星）账户。",
         "addAsset" : "添加资产"
->>>>>>> dc57bb6b
       }
     },
     "subaccounts": {
@@ -2064,31 +1919,6 @@
       }
     }
   },
-<<<<<<< HEAD
-  "accounts": {
-    "title": "Account（账户）",
-    "importNotification": {
-      "message": "账户导入成功！"
-    },
-    "row": {
-      "syncPending": "正在同步...",
-      "upToDate": "已同步",
-      "error": "错误",
-      "queued": "等待",
-      "showTokens": "显示 {{length}} 一种代币",
-      "showTokens_plural": "显示 {{length}} 多种代币",
-      "showSubAccounts": "显示 {{length}} 一个子账户",
-      "showSubAccounts_plural": "显示 {{length}} 多个子账户",
-      "hideTokens": "隐藏代币",
-      "hideTokens_plural": "隐藏多种代币",
-      "hideSubAccounts": "隐藏一个子账户",
-      "hideSubAccounts_plural": "隐藏多个子账户",
-      "algorand": {
-        "showTokens": "显示 {{length}} ASA",
-        "showTokens_plural": "显示 {{length}} ASA",
-        "hideTokens": "隐藏 ASA",
-        "hideTokens_plural": "隐藏 ASA"
-=======
   "accounts" : {
     "title" : "Account（账户）",
     "importNotification" : {
@@ -2118,7 +1948,6 @@
         "showTokens_plural" : "显示 {{length}} 种资产",
         "hideTokens" : "隐藏资产",
         "hideTokens_plural" : "隐藏资产"
->>>>>>> dc57bb6b
       }
     },
     "noResultsFound": "未找到资产。",
@@ -2170,184 +1999,115 @@
       "desc": "检查我们的系统状态"
     }
   },
-  "settings": {
-    "header": "设置",
-    "resources": "Ledger 资源",
-    "display": {
-      "title": "一般条款",
-      "desc": "配置 Ledger Live 常规设置。",
-      "carousel": "轮播可见性",
-      "carouselDesc": "启用资产组合的轮播可见",
-      "language": "显示语言",
-      "languageDesc": "设置 Ledger Live 显示的语言。",
-      "region": "地区",
-      "regionDesc": "选择您所在的地区来更新日期、时间和货币的格式。",
-      "password": "密码锁",
-      "passwordDesc": "设置一个密码来保护您手机上的 Ledger Live 数据。",
-      "counterValue": "首选货币",
-      "theme": "主题",
-      "themeDesc": "设置用户界面主题",
-      "themes": {
-        "system": "系统",
-        "dark": "深黑",
-        "light": "亮色",
-        "dusk": "暗蓝"
-      },
-      "counterValueDesc": "选择要查看余额和进行操作的币种",
-      "exchange": "汇率提供方",
-      "exchangeDesc": "设置比特币到 {{fiat}} 的汇率提供方",
-      "stock": "区域性市场指标",
-      "stockDesc": "选择西方以绿色来显示市场增长；或选择东方以红色来显示市场增长。",
-      "reportErrors": "漏洞报告",
-      "reportErrorsDesc": "自动发送报告来帮助 Ledger 改进其产品。",
-      "developerMode": "开发者模式",
-      "developerModeDesc": "在管理器中显示开发者应用程序并启用 Testnet 测试网应用程序。",
-      "analytics": "数据分析",
-      "analyticsDesc": "允许数据分析以帮助 Ledger 改善用户体验。",
-      "analyticsModal": {
-        "title": "分享数据分析",
-        "desc": "允许数据分析以帮助 Ledger 改善用户体验",
-        "bullet0": "点击量",
-        "bullet1": "应用内页面访问量",
-        "bullet2": "网页重定向次数",
-        "bullet3": "活动次数：发送、接收、锁定等",
-        "bullet4": "页尾滚动量",
-        "bullet5": "应用程序安装（卸载）次数及版本情况",
-        "bullet6": "账户数量、货币和操作情况",
-        "bullet7": "总会话和页面会话时长",
-        "bullet8": "Ledger 设备类型和固件"
-      },
-      "technicalData": "技术数据",
-      "technicalDataDesc": "Ledger 会自动收集匿名技术数据用于改善用户体验。",
-      "technicalDataModal": {
-        "title": "技术数据",
-        "desc": "Ledger 会自动收集匿名技术数据用于改善用户体验。",
-        "bullet1": "匿名唯一的应用程序 ID",
-        "bullet2": "Ledger Live 版本、操作系统区域、语言和地区"
-      },
-      "hideEmptyTokenAccounts": "隐藏空的代币账户",
-      "hideEmptyTokenAccountsDesc": "资产页面中所有空的代币账户都将被隐藏。"
-    },
-    "currencies": {
-      "header": "币种",
-      "rateProvider": "汇率提供方 ({{currencyTicker}}→BTC)",
-      "rateProviderDesc": "选择 {{currencyTicker}} 和比特币的汇率提供方。",
-      "confirmationNb": "确认数量",
-      "confirmationNbDesc": "设置待批准交易的网络确认数量。",
-      "currencySettingsTitle": "{{currencyName}} 设置",
-      "placeholder": "没有此资产的设置"
-    },
-    "accounts": {
-      "header": "Account（账户）",
-      "title": "Account（账户）",
-      "desc": "管理应用程序中显示的资产。",
-      "hideTokenCTA": "隐藏代币",
-      "showContractCTA": "显示合约",
-      "blacklistedTokens": "隐藏代币列表",
-      "blacklistedTokensDesc": "进入账户列表，长按某种代币，然后选择“隐藏代币”，就可以隐藏该代币。",
-      "blacklistedTokensModal": {
-        "title": "隐藏代币",
-        "desc": "此操作将隐藏全部 <1><0>{tokenName}</0></1> 账户，您可以使用 <3>设置</3> 再次显示这些账户。",
-        "confirm": "隐藏代币"
-      },
-      "hideNFTCollectionCTA": "隐藏收藏",
-      "hiddenNFTCollections": "隐藏的 NFT 藏品",
-      "hiddenNFTCollectionsDesc": "通过进入该账户，长按某个收藏，并选择“隐藏收藏”，就可以隐藏该代币。",
-      "hideNFTCollectionModal": {
-        "title": "隐藏收藏？",
-        "desc": "您可以在设置选项中取消隐藏此收藏。"
-      },
-      "cryptoAssets": {
-        "header": "加密资产",
-        "title": "加密资产",
-        "desc": "选择一种加密资产以编辑其设置。"
-      }
-    },
-    "about": {
-      "title": "简介",
-      "desc": "应用程序信息、条款和条件、以及隐私政策。",
-      "appDescription": "使用 Ledger Live，保护您的加密资产，执行买入、卖出、交易、增长和管理操作。为您提供一站式服务。",
-      "appVersion": "版本",
-      "termsConditions": "条款与条件",
-      "termsConditionsDesc": "使用 Ledger Live 即表示您已接受我们的条款和条件。",
-      "privacyPolicy": "隐私政策",
-      "privacyPolicyDesc": "查看我们会收集哪些个人资料以及收集的原因和用途。",
-      "liveReview": {
-        "title": "反馈",
-        "desc": "请告诉我们您对应用程序的反馈",
-        "ios": "在 App Store（苹果应用商店）内评论",
-        "android": "在 Google Play（谷歌应用商店）内评论"
-      }
-    },
-<<<<<<< HEAD
-    "help": {
-      "title": "帮助",
-      "header": "帮助",
-      "desc": "详细了解 Ledger Live 以及如何获取帮助",
-      "support": "Ledger 客服",
-      "supportDesc": "如果遇到问题，使用硬件钱包通过 Ledger Live 获取帮助。",
-      "configureDevice": "设置设备",
-      "configureDeviceDesc": "设置为新设备或还原现有设备。保留账户和设置信息。",
-      "clearCache": "清除缓存",
-      "clearCacheDesc": "网络上的交易将被扫描，您的账户将被重新计算。",
-      "clearCacheModal": "是否确定?",
-      "clearCacheModalDesc": "会重新对网络上的交易进行完整扫描。会重建账户历史记录、重新计算账户余额。",
-      "clearCacheButton": "清除",
-      "exportLogs": "保存日志",
-      "exportLogsDesc": "出于排除故障目的所需，可能需要保存 Ledger Live 日志。",
-      "hardReset": "重置 Ledger Live",
-      "hardResetDesc": "重置不会影响您的资产。清除 Ledger Live 中的所有数据，包括账户数据、交易历史记录和设置信息。使用您的 Ledger 设备，在清空的 Ledger Live 上重新加载并管理您的加密资产。",
-      "repairDevice": "修复您的 Ledger 设备",
-      "repairDeviceDesc": "如果更新设备时遇到问题，且无法继续完成更新，您可以尝试修复您的设备。"
-    },
-    "experimental": {
-      "title": "实验性功能",
-      "desc": "尝试一下实验性功能，让我们知道您的想法。",
-      "disclaimer": "这些是我们以“按现状”为基准提供的实验性功能，以供我们的专业爱好者社区测试。这些功能随时可能会更改、中断或删除。启用这些功能，意味着您同意自行承担使用过程中的风险。"
-    },
-    "developer": {
-      "title": "开发者",
-      "desc": "尝试一下开发者功能，让我们知道您的想法。",
-      "customManifest": {
-        "title": "加载自定义平台清单"
-      }
-    }
-  },
-  "migrateAccounts": {
-    "banner": "Ledger Live 账户更新",
-    "overview": {
-      "headerTitle": "账户更新",
-      "title": "Ledger Live 账户更新",
-      "subtitle": "一旦 Ledger Live 推出新功能，就意味着您的账户需要更新",
-      "notice": "{{accountCount}} 账户无法更新。请连接与下方账户关联的设备。",
-      "notice_plural": "{{accountCount}} 账户无法更新。请连接与下方账户关联的设备。",
-      "currency": "1 个 {{currency}} 账户需要更新",
-      "currency_plural": "{{count}} 个 {{currency}} 账户需要更新",
-      "start": "开始更新",
-      "continue": "继续更新"
-    },
-    "progress": {
-      "headerTitle": "账户更新中",
-      "pending": {
-        "title": "{{currency}} 正在更新",
-        "subtitle": "请等待您的账户完成更新。"
-      },
-      "notice": {
-        "title": "{{currency}} 更新未完成",
-        "subtitle": "使用该设备，无法为 {{currency}} 账户更新。",
-        "cta": "继续",
-        "ctaNextCurrency": "继续使用 {{currency}}"
-      },
-      "done": {
-        "title": "{{currency}} 更新完成",
-        "subtitle": "恭喜，您的 {{currency}} 账户已成功更新。",
-        "cta": "继续",
-        "ctaNextCurrency": "继续使用 {{currency}}",
-        "ctaDone": "完成"
-      },
-      "error": {
-        "cta": "重试"
-=======
+  "settings" : {
+    "header" : "设置",
+    "resources" : "Ledger 资源",
+    "display" : {
+      "title" : "一般条款",
+      "desc" : "配置 Ledger Live 常规设置。",
+      "carousel" : "轮播可见性",
+      "carouselDesc" : "启用资产组合的轮播可见",
+      "language" : "显示语言",
+      "languageDesc" : "设置 Ledger Live 显示的语言。",
+      "region" : "地区",
+      "regionDesc" : "选择您所在的地区来更新日期、时间和货币的格式。",
+      "password" : "密码锁",
+      "passwordDesc" : "设置一个密码来保护您手机上的 Ledger Live 数据。",
+      "counterValue" : "首选货币",
+      "theme" : "主题",
+      "themeDesc" : "设置用户界面主题",
+      "themes" : {
+        "system" : "系统",
+        "dark" : "深黑",
+        "light" : "亮色",
+        "dusk" : "暗蓝"
+      },
+      "counterValueDesc" : "选择要查看余额和进行操作的币种",
+      "exchange" : "汇率提供方",
+      "exchangeDesc" : "设置比特币到 {{fiat}} 的汇率提供方",
+      "stock" : "区域性市场指标",
+      "stockDesc" : "选择西方以绿色来显示市场增长；或选择东方以红色来显示市场增长。",
+      "reportErrors" : "漏洞报告",
+      "reportErrorsDesc" : "自动发送报告来帮助 Ledger 改进其产品。",
+      "developerMode" : "开发者模式",
+      "developerModeDesc" : "在管理器中显示开发者应用程序并启用 Testnet 测试网应用程序。",
+      "analytics" : "数据分析",
+      "analyticsDesc" : "允许数据分析以帮助 Ledger 改善用户体验。",
+      "analyticsModal" : {
+        "title" : "分享数据分析",
+        "desc" : "允许数据分析以帮助 Ledger 改善用户体验",
+        "bullet0" : "点击量",
+        "bullet1" : "应用内页面访问量",
+        "bullet2" : "网页重定向次数",
+        "bullet3" : "活动次数：发送、接收、锁定等",
+        "bullet4" : "页尾滚动量",
+        "bullet5" : "应用程序安装（卸载）次数及版本情况",
+        "bullet6" : "账户数量、货币和操作情况",
+        "bullet7" : "总会话和页面会话时长",
+        "bullet8" : "Ledger 设备类型和固件"
+      },
+      "technicalData" : "技术数据",
+      "technicalDataDesc" : "Ledger 会自动收集匿名技术数据用于改善用户体验。",
+      "technicalDataModal" : {
+        "title" : "技术数据",
+        "desc" : "Ledger 会自动收集匿名技术数据用于改善用户体验。",
+        "bullet1" : "匿名唯一的应用程序 ID",
+        "bullet2" : "Ledger Live 版本、操作系统区域、语言和地区"
+      },
+      "hideEmptyTokenAccounts" : "隐藏空的代币账户",
+      "hideEmptyTokenAccountsDesc" : "资产页面中所有空的代币账户都将被隐藏。"
+    },
+    "currencies" : {
+      "header" : "币种",
+      "rateProvider" : "汇率提供方 ({{currencyTicker}}→BTC)",
+      "rateProviderDesc" : "选择 {{currencyTicker}} 和比特币的汇率提供方。",
+      "confirmationNb" : "确认数量",
+      "confirmationNbDesc" : "设置待批准交易的网络确认数量。",
+      "currencySettingsTitle" : "{{currencyName}} 设置",
+      "placeholder" : "没有此资产的设置"
+    },
+    "accounts" : {
+      "header" : "Account（账户）",
+      "title" : "Account（账户）",
+      "desc" : "管理应用程序中显示的资产。",
+      "hideTokenCTA" : "隐藏代币",
+      "showContractCTA" : "显示合约",
+      "blacklistedTokens" : "隐藏代币列表",
+      "blacklistedTokensDesc" : "进入账户列表，长按某种代币，然后选择“隐藏代币”，就可以隐藏该代币。",
+      "blacklistedTokensModal" : {
+        "title" : "隐藏代币",
+        "desc" : "此操作将隐藏全部 <1><0>{tokenName}</0></1> 账户，您可以使用 <3>设置</3> 再次显示这些账户。",
+        "confirm" : "隐藏代币"
+      },
+      "hideNFTCollectionCTA" : "隐藏收藏",
+      "hiddenNFTCollections" : "隐藏的 NFT 藏品",
+      "hiddenNFTCollectionsDesc" : "通过进入该账户，长按某个收藏，并选择“隐藏收藏”，就可以隐藏该代币。",
+      "hideNFTCollectionModal" : {
+        "title" : "隐藏收藏？",
+        "desc" : "您可以在设置选项中取消隐藏此收藏。"
+      },
+      "cryptoAssets" : {
+        "header" : "加密资产",
+        "title" : "加密资产",
+        "desc" : "选择一种加密资产以编辑其设置。"
+      }
+    },
+    "about" : {
+      "title" : "简介",
+      "desc" : "应用程序信息、条款和条件、以及隐私政策。",
+      "appDescription" : "使用 Ledger Live，保护您的加密资产，执行买入、卖出、交易、增长和管理操作。为您提供一站式服务。",
+      "appVersion" : "版本",
+      "termsConditions" : "条款与条件",
+      "termsConditionsDesc" : "使用 Ledger Live 即表示您已接受我们的条款和条件。",
+      "privacyPolicy" : "隐私政策",
+      "privacyPolicyDesc" : "查看我们会收集哪些个人资料以及收集的原因和用途。",
+      "liveReview" : {
+        "title" : "反馈",
+        "desc" : "请告诉我们您对应用程序的反馈",
+        "ios" : "在 App Store（苹果应用商店）内评论",
+        "android" : "在 Google Play（谷歌应用商店）内评论"
+      }
+    },
     "notifications" : {
       "title" : "通知",
       "desc" : "管理通知",
@@ -2453,97 +2213,12 @@
       },
       "error" : {
         "cta" : "重试"
->>>>>>> dc57bb6b
       }
     },
     "connectDevice": {
       "headerTitle": "连接设备"
     }
   },
-<<<<<<< HEAD
-  "transfer": {
-    "recipient": {
-      "input": "输入地址"
-    },
-    "send": {
-      "title": "发送",
-      "description": "将加密货币发送到另一个钱包。"
-    },
-    "fees": {
-      "title": "编辑费用"
-    },
-    "receive": {
-      "title": "接收",
-      "description": "从另一个钱包接收加密货币。",
-      "titleReadOnly": "未经验证的地址",
-      "headerTitle": "加密资产",
-      "titleDevice": "连接设备",
-      "verifySkipped": "您的接收地址没有经过您的 Ledger 设备确认。请验证您的 {{accountType}} 地址以确保安全。",
-      "verifyPending": "请核对您 Ledger 设备上显示的 {{currencyName}} 地址，确保其和您手机上显示的地址完全一致。",
-      "verified": "地址已确认。如果您进行了复制或扫描，则请再次检查。",
-      "verifyAgain": "再次检查",
-      "noAccount": "未能找到账户",
-      "address": "账户地址",
-      "copyAddress": "复制地址",
-      "shareAddress": "分享地址",
-      "addressCopied": "地址已复制！",
-      "taprootWarning": "确保发送方支持 taproot",
-      "notSynced": {
-        "text": "正在同步",
-        "desc": "如果您有多笔交易或者您的网速偏慢，可能需要多花费一些时间。"
-      },
-      "readOnly": {
-        "title": "接收",
-        "text": "请注意",
-        "desc": "您即将查看一个未经验证的地址。请在设备上验证地址，以确保安全。",
-        "verify": "{{accountType}} 的地址未经验证。请在设备上验证地址，以确保安全。"
-      },
-      "noResultsFound": "未找到加密资产",
-      "noResultsDesc": "请检查拼写后重试。"
-    },
-    "buy": {
-      "title": "买入",
-      "description": "用现金安全购买加密货币。"
-    },
-    "sell": {
-      "title": "卖出",
-      "description": "安全出售加密货币以换取现金。"
-    },
-    "exchange": {
-      "title": "买入 / 卖出"
-    },
-    "swap": {
-      "title": "互换",
-      "description": "将加密货币兑换成加密货币。",
-      "selectDevice": "选择您的设备",
-      "broadcasting": "正在播送互换交易",
-      "loadingFees": "正在加载网络费用...",
-      "landing": {
-        "header": "互换",
-        "title": "欢迎使用互换（Swap）",
-        "whatIsSwap": "什么是互换（Swap）？",
-        "disclaimer": "通过您的 Ledger 设备直接兑换加密货币。该服务在一些国家（包括美国）不可用。"
-      },
-      "unauthorizedRates": {
-        "cta": "重置验证",
-        "banner": "请重置您的 KYC 并更新 Live 以便使用 Wyre 进行 swap 互换。",
-        "bannerCTA": "重置 KYC"
-      },
-      "main": {
-        "header": "互换"
-      },
-      "kyc": {
-        "disclaimer": "我确认：出于合规目的，我的位置数据将会分享给第三方。",
-        "cta": "继续",
-        "wyre": {
-          "title": "完成您的 KYC",
-          "subtitle": "您的信息由 LEDGER 代表收集并传输给 WYRE 用于 KYC 目的。如需了解更多信息，请查看我们的隐私政策",
-          "pending": {
-            "cta": "继续",
-            "title": "KYC 已被提交以供审批",
-            "subtitle": "您的 KYC 已被提交，正在等待批准。",
-            "link": "了解关于 KYC 的更多信息"
-=======
   "transfer" : {
     "recipient" : {
       "input" : "输入地址"
@@ -2683,7 +2358,6 @@
             "title" : "KYC 已被提交以供审批",
             "subtitle" : "您的 KYC 已被提交，正在等待批准。",
             "link" : "了解关于 KYC 的更多信息"
->>>>>>> dc57bb6b
           },
           "approved": {
             "cta": "继续",
@@ -3671,63 +3345,22 @@
       "name": "名称"
     }
   },
-  "AuthenticityRow": {
-    "title": "验证",
-    "subtitle": "正版"
-  },
-  "RemoveRow": {
-    "title": "移除设备"
-  },
-  "FirmwareVersionRow": {
-    "title": "固件版本",
-    "subtitle": "{{version}}版本"
-  },
-  "FirmwareUpdateRow": {
-    "title": "固件版本{{version}}可用",
-    "subtitle": "请使用 Ledger Live 桌面应用程序更新",
-    "action": "更新"
-  },
-<<<<<<< HEAD
-  "FirmwareUpdate": {
-    "title": "更新固件",
-    "preparing": "正在准备固件更新，请确保设备处于唤醒状态并保持连接。我们会通知您更新进度",
-    "confirmIdentifierText": "请确认您设备上的标识符和下方的标识符一致。如果需要，请确认并输入您的 PIN 识别密码。",
-    "pleaseReinstallApps": "请在设备上重新安装应用程序。",
-    "pleaseConfirmUpdate": "在您的设备上确认更新",
-    "finishUpdate": "在您的 {{deviceName}} 上完成更新",
-    "identifierTitle": "标识符：",
-    "pleaseWaitDownload": "请等待安装程序下载完成",
-    "preparingDevice": "正在准备您的设备",
-    "pleaseWaitUpdate": "请等待更新完成",
-    "waitForFirmwareUpdate": "等待设备上的固件更新完成",
-    "unlockDeviceWithPin": "使用识别码解锁您的设备",
-    "reinstallApps": "重新安装应用程序。",
-    "currentVersionNumber": "当前版本",
-    "newVersionNumber": "新版本",
-    "success": "固件已更新",
-    "update": "更新",
-    "Notifications": {
-      "confirmOnDevice": "您需要在设备上进行确认",
-      "preparingUpdate": "正在传输更新，完成后我们会通知您",
-      "installing": "正在安装 {{progress}}%"
-    },
-    "Installing": {
-      "title": "{{stepName}}……",
-      "subtitle": "如果设备要求，请输入您的 PIN 识别码完成该流程。"
-    },
-    "steps": {
-      "osu": "正在安装 OSU",
-      "flash-mcu": "MCU 正在更新",
-      "flash-bootloader": "Bootloader 启动装载程序正在更新",
-      "flash": "正在刷机",
-      "preparing": "正在准备更新",
-      "firmware": "正在下载更新"
-    },
-    "newVersion": "更新适用于您的 {{deviceName}} 的版本 {{version}}",
-    "drawerUpdate": {
-      "title": "固件更新",
-      "description": "将您的 Ledger Nano 固件连接到桌面板的 Ledger Live 应用程序以更新"
-=======
+  "AuthenticityRow" : {
+    "title" : "验证",
+    "subtitle" : "正版"
+  },
+  "RemoveRow" : {
+    "title" : "移除设备"
+  },
+  "FirmwareVersionRow" : {
+    "title" : "固件版本",
+    "subtitle" : "{{version}}版本"
+  },
+  "FirmwareUpdateRow" : {
+    "title" : "固件版本{{version}}可用",
+    "subtitle" : "请使用 Ledger Live 桌面应用程序更新",
+    "action" : "更新"
+  },
   "FirmwareUpdate" : {
     "title" : "更新固件",
     "preparing" : "正在准备固件更新，请确保设备处于唤醒状态并保持连接。我们会通知您更新进度",
@@ -3769,7 +3402,6 @@
       "description" : "将您的 Ledger Nano 固件连接到桌面板的 Ledger Live 应用程序以更新",
       "pleaseConnectUsbTitle" : "需要使用 USB 线",
       "pleaseConnectUsbDescription" : "要开始固件更新，请使用 USB 线将 {{deviceName}} 插入手机。"
->>>>>>> dc57bb6b
     }
   },
   "FirmwareUpdateReleaseNotes": {
@@ -3891,13 +3523,6 @@
       }
     }
   },
-<<<<<<< HEAD
-  "celo": {
-    "info": {
-      "available": {
-        "title": "CELO 可用",
-        "description": "该数额可自由支配。"
-=======
   "cardano" : {
     "info" : {
       "balanceDoesNotIncludeRewards" : {
@@ -3910,7 +3535,6 @@
       "available" : {
         "title" : "CELO 可用",
         "description" : "该数额可自由支配。"
->>>>>>> dc57bb6b
       }
     }
   },
@@ -4231,19 +3855,6 @@
       }
     }
   },
-<<<<<<< HEAD
-  "stellar": {
-    "memo": {
-      "title": "Memo",
-      "warning": "当使用 Memo 标签时，请仔细核对接收方的类型。"
-    },
-    "memoType": {
-      "MEMO_TEXT": "Memo 文本",
-      "NO_MEMO": "无 Memo",
-      "MEMO_ID": "Memo ID",
-      "MEMO_HASH": "Memo Hash 标签哈希",
-      "MEMO_RETURN": "Memo 返回"
-=======
   "stellar" : {
     "token" : "多种资产",
     "memo" : {
@@ -4298,39 +3909,38 @@
           }
         }
       }
->>>>>>> dc57bb6b
-    }
-  },
-  "polkadot": {
-    "lockedBalance": "已绑定余额",
-    "unlockingBalance": "正在解绑余额",
-    "unlockedBalance": "已解绑余额",
-    "networkFees": "网络费用由 Polkadot 波卡共识协议自动设定，您无法在自己的设备上查看它们。",
-    "bondedBalanceBelowMinimum": "您的绑定余额低于当前最小值{{minimumBondBalance}}。你的提名有可能被删除。",
-    "info": {
-      "available": {
-        "title": "DOT 可用",
-        "description": "该数额可被随时发送。"
-      },
-      "locked": {
-        "title": "已绑定资产",
-        "description": "必须将资产绑定到提名的验证者才能赚取奖励。"
-      },
-      "unlocking": {
-        "title": "正在解绑资产",
-        "description": "正在解绑的资产会有 28 天的锁定期，然后才可提取。"
-      },
-      "unlocked": {
-        "title": "已解绑资产",
-        "description": "现在可使用提取操作转移已解绑的资产。"
-      },
-      "electionOpen": {
-        "title": "正在推选验证者",
-        "description": "正在推选新的验证者。因此，最多 15 分钟后方可进行权益质押操作。"
-      },
-      "minBondWarning": {
-        "title": "绑定量不足",
-        "description": "您的绑定余额低于当前允许提名的最小值{0}。您的提名有可能被删除。"
+    }
+  },
+  "polkadot" : {
+    "lockedBalance" : "已绑定余额",
+    "unlockingBalance" : "正在解绑余额",
+    "unlockedBalance" : "已解绑余额",
+    "networkFees" : "网络费用由 Polkadot 波卡共识协议自动设定，您无法在自己的设备上查看它们。",
+    "bondedBalanceBelowMinimum" : "您的绑定余额低于当前最小值{{minimumBondBalance}}。你的提名有可能被删除。",
+    "info" : {
+      "available" : {
+        "title" : "DOT 可用",
+        "description" : "该数额可被随时发送。"
+      },
+      "locked" : {
+        "title" : "已绑定资产",
+        "description" : "必须将资产绑定到提名的验证者才能赚取奖励。"
+      },
+      "unlocking" : {
+        "title" : "正在解绑资产",
+        "description" : "正在解绑的资产会有 28 天的锁定期，然后才可提取。"
+      },
+      "unlocked" : {
+        "title" : "已解绑资产",
+        "description" : "现在可使用提取操作转移已解绑的资产。"
+      },
+      "electionOpen" : {
+        "title" : "正在推选验证者",
+        "description" : "正在推选新的验证者。因此，最多 15 分钟后方可进行权益质押操作。"
+      },
+      "minBondWarning" : {
+        "title" : "绑定量不足",
+        "description" : "您的绑定余额低于当前允许提名的最小值{0}。您的提名有可能被删除。"
       }
     },
     "nomination": {
@@ -4944,42 +4554,32 @@
     "gallery": {
       "allNft": "所有 NFT"
     },
-    "viewer": {
-      "properties": "属性",
-      "description": "描述",
-      "tokenContract": "代币地址",
-      "tokenContractCopied": "代币地址已复制！",
-      "tokenId": "代币 ID",
-      "tokenIdCopied": "代币 ID 已复制！",
-      "quantity": "数量",
-      "attributes": {
-        "floorPrice": "底价"
-      }
-    },
-    "viewerModal": {
-      "viewOn": "查看",
-      "viewInExplorer": "在浏览器中查看",
-      "txDetails": "交易详情"
-    }
-  },
-  "ApplicationVersion": "{{version}}版本",
-  "analytics": {
-    "title": "数据分析",
-    "allocation": {
-      "title": "配置"
-    },
-    "operations": {
-      "title": "交易历史"
-    }
-  },
-  "hedera" : {
-    "name" : "hedera",
-    "createHederaAccountHelp" : {
-      "text" : "要了解如何创建 Hedera 账户，",
-      "link" : "请参考此支持文章"
-    },
-    "currentAddress" : {
-      "messageIfVirtual" : "无法在 Ledger 设备上确认您的 {{name}} 地址。使用需自担风险。"
+    "viewer" : {
+      "properties" : "属性",
+      "description" : "描述",
+      "tokenContract" : "代币地址",
+      "tokenContractCopied" : "代币地址已复制！",
+      "tokenId" : "代币 ID",
+      "tokenIdCopied" : "代币 ID 已复制！",
+      "quantity" : "数量",
+      "attributes" : {
+        "floorPrice" : "底价"
+      }
+    },
+    "viewerModal" : {
+      "viewOn" : "查看",
+      "viewInExplorer" : "在浏览器中查看",
+      "txDetails" : "交易详情"
+    }
+  },
+  "ApplicationVersion" : "{{version}}版本",
+  "analytics" : {
+    "title" : "数据分析",
+    "allocation" : {
+      "title" : "配置"
+    },
+    "operations" : {
+      "title" : "交易历史"
     }
   }
 }