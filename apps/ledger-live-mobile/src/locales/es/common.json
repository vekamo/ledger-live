--- conflicted
+++ resolved
@@ -1,4727 +1,4712 @@
 {
-  "common" : {
-    "cancel" : "Cancelar",
-    "apply" : "Aplicar",
-    "seeAll" : "Ver todo",
-    "back" : "Atrás",
-    "delete" : "Borrar",
-    "paste" : "Pegar",
-    "yes" : "Sí",
-    "no" : "No",
-    "gotit" : "Entendido",
-    "continue" : "Continuar",
-    "retry" : "Reintentar",
-    "done" : "Listo",
-    "sortBy" : "Ordenar por",
-    "signOut" : "Cerrar sesión",
-    "search" : "Buscar",
-    "contactUs" : "Ponte en contacto con el Soporte de Ledger",
-    "device" : "Dispositivo",
-    "cryptoAsset" : "Activo cripto",
-    "skip" : "Omitir",
-    "noCryptoFound" : "No se encontraron activos cripto",
-    "needHelp" : "¿Necesitas ayuda?",
-    "edit" : "Editar",
-    "editName" : "Editar nombre",
-    "close" : "Cerrar",
-    "confirm" : "Confirmar",
-    "poweredBy" : "Desarrollado por ",
-    "received" : "Recibido",
-    "sent" : "Enviado",
-    "or" : "O",
-    "rename" : "Renombrar",
-    "learnMore" : "Más información",
-    "checkItOut" : "Échale un vistazo",
-    "viewDetails" : "Ver detalles",
-    "today" : "Hoy",
-    "yesterday" : "Ayer",
-    "upToDate" : "Actualizado",
-    "transactionDate" : "Fecha de la transacción",
-    "outdated" : "Desactualizado",
-    "satPerByte" : "sat/bytes",
-    "notAvailable" : "No disponible",
-    "import" : "Importar",
-    "bluetooth" : "Bluetooth",
-    "usb" : "USB",
-    "add" : "Agregar",
-    "token" : "Token",
-    "token_plural" : "Tokens",
-    "subaccount" : "Subcuenta",
-    "subaccount_plural" : "Subcuentas",
-    "forgetDevice" : "Quitar dispositivo",
-    "help" : "Ayuda",
-    "saveLogs" : "Guardar registros",
-    "sync" : {
-      "ago" : "Sincronizado {{time}}"
-    },
-    "update" : "Actualización disponible",
-    "install" : "Instalar",
-    "installed" : "Instaladas",
-    "uninstall" : "Desinstalar",
-    "fromNow" : {
-      "seconds" : "en un segundo",
-      "seconds_plural" : "en {{time}} segundos",
-      "minutes" : "en un minuto",
-      "minutes_plural" : "en {{time}} minutos",
-      "hours" : "en una hora",
-      "hours_plural" : "en {{time}} horas",
-      "days" : "en un día",
-      "days_plural" : "en {{time}} días"
-    },
-    "timeAgo" : {
-      "seconds" : "hace un segundo",
-      "seconds_plural" : "hace {{time}} segundos",
-      "minutes" : "hace un minuto",
-      "minutes_plural" : "hace {{time}} minutos",
-      "hours" : "hace una hora",
-      "hours_plural" : "hace {{time}} horas",
-      "days" : "ayer",
-      "days_plural" : "hace {{time}} días"
-    },
-    "seeMore" : "Ver más",
-    "moreInfo" : "Más información",
-    "buyEth" : "Comprar Ethereum",
-    "popular" : "popular",
-    "comingSoon" : "Próximamente"
-  },
-  "errors" : {
-    "countervaluesUnavailable" : {
-      "title" : "No es posible ofrecerte una contraparte para este activo en este momento"
-    },
-    "AccountAwaitingSendPendingOperations" : {
-      "title" : "Hay una operación pendiente para esta cuenta",
-      "description" : "Espera a que finalice la operación."
-    },
-    "AccountNameRequired" : {
-      "title" : "Es necesario un nombre de cuenta",
-      "description" : "Ingresa un nombre de cuenta."
-    },
-    "AccountNeedResync" : {
-      "title" : "Inténtalo de nuevo.",
-      "description" : "La cuenta está desactualizada. Es necesaria una sincronización."
-    },
-    "AlgorandASANotOptInInRecipient" : {
-      "title" : "La cuenta de recepción no ha adherido al ASA seleccionado."
-    },
-    "BluetoothRequired" : {
-      "title" : "Bluetooth está deshabilitado",
-      "description" : "Habilita Bluetooth en los ajustes del teléfono. (estado {{state}})"
-    },
-    "FwUpdateBluetoothNotSupported" : {
-      "title" : "Las actualizaciones de firmware solo se pueden realizar con conexiones cableadas"
-    },
-    "BtcUnmatchedApp" : {
-      "title" : "Esa es la aplicación incorrecta",
-      "description" : "Abre la aplicación {{managerAppName}} en tu dispositivo."
-    },
-    "CantOpenDevice" : {
-      "title" : "La conexión ha fallado",
-      "description" : "Tu dispositivo Ledger debe estar desbloqueado y dentro del alcance para utilizar Bluetooth."
-    },
-    "CantScanQRCode" : {
-      "title" : "No fue posible escanear este código QR: esta dirección no es compatible con la verificación automática."
-    },
-    "ConnectAppTimeout" : {
-      "title" : "No se ha encontrado ningún dispositivo",
-      "description" : {
-        "ios" : {
-          "nanoX" : "Asegúrate de que tu {{productName}} esté desbloqueado y el Bluetooth habilitado."
+  "common": {
+    "cancel": "Cancelar",
+    "apply": "Aplicar",
+    "seeAll": "Ver todo",
+    "back": "Atrás",
+    "delete": "Borrar",
+    "paste": "Pegar",
+    "yes": "Sí",
+    "no": "No",
+    "gotit": "Entendido",
+    "continue": "Continuar",
+    "retry": "Reintentar",
+    "done": "Listo",
+    "sortBy": "Ordenar por",
+    "signOut": "Cerrar sesión",
+    "search": "Buscar",
+    "contactUs": "Ponte en contacto con el Soporte de Ledger",
+    "device": "Dispositivo",
+    "cryptoAsset": "Activo cripto",
+    "skip": "Omitir",
+    "noCryptoFound": "No se encontraron activos cripto",
+    "needHelp": "¿Necesitas ayuda?",
+    "edit": "Editar",
+    "editName": "Editar nombre",
+    "close": "Cerrar",
+    "confirm": "Confirmar",
+    "poweredBy": "Desarrollado por ",
+    "received": "Recibido",
+    "sent": "Enviado",
+    "or": "O",
+    "rename": "Renombrar",
+    "learnMore": "Más información",
+    "checkItOut": "Échale un vistazo",
+    "viewDetails": "Ver detalles",
+    "today": "Hoy",
+    "yesterday": "Ayer",
+    "upToDate": "Actualizado",
+    "transactionDate": "Fecha de la transacción",
+    "outdated": "Desactualizado",
+    "satPerByte": "sat/bytes",
+    "notAvailable": "No disponible",
+    "import": "Importar",
+    "bluetooth": "Bluetooth",
+    "usb": "USB",
+    "add": "Agregar",
+    "token": "Token",
+    "token_plural": "Tokens",
+    "subaccount": "Subcuenta",
+    "subaccount_plural": "Subcuentas",
+    "forgetDevice": "Quitar dispositivo",
+    "help": "Ayuda",
+    "saveLogs": "Guardar registros",
+    "sync": {
+      "ago": "Sincronizado {{time}}"
+    },
+    "update": "Actualización disponible",
+    "install": "Instalar",
+    "installed": "Instaladas",
+    "uninstall": "Desinstalar",
+    "fromNow": {
+      "seconds": "en un segundo",
+      "seconds_plural": "en {{time}} segundos",
+      "minutes": "en un minuto",
+      "minutes_plural": "en {{time}} minutos",
+      "hours": "en una hora",
+      "hours_plural": "en {{time}} horas",
+      "days": "en un día",
+      "days_plural": "en {{time}} días"
+    },
+    "timeAgo": {
+      "seconds": "hace un segundo",
+      "seconds_plural": "hace {{time}} segundos",
+      "minutes": "hace un minuto",
+      "minutes_plural": "hace {{time}} minutos",
+      "hours": "hace una hora",
+      "hours_plural": "hace {{time}} horas",
+      "days": "ayer",
+      "days_plural": "hace {{time}} días"
+    },
+    "seeMore": "Ver más",
+    "moreInfo": "Más información",
+    "buyEth": "Comprar Ethereum",
+    "popular": "popular",
+    "comingSoon": "Próximamente"
+  },
+  "errors": {
+    "countervaluesUnavailable": {
+      "title": "No es posible ofrecerte una contraparte para este activo en este momento"
+    },
+    "AccountAwaitingSendPendingOperations": {
+      "title": "Hay una operación pendiente para esta cuenta",
+      "description": "Espera a que finalice la operación."
+    },
+    "AccountNameRequired": {
+      "title": "Es necesario un nombre de cuenta",
+      "description": "Ingresa un nombre de cuenta."
+    },
+    "AccountNeedResync": {
+      "title": "Inténtalo de nuevo.",
+      "description": "La cuenta está desactualizada. Es necesaria una sincronización."
+    },
+    "AlgorandASANotOptInInRecipient": {
+      "title": "La cuenta de recepción no ha adherido al ASA seleccionado."
+    },
+    "BluetoothRequired": {
+      "title": "Bluetooth está deshabilitado",
+      "description": "Habilita Bluetooth en los ajustes del teléfono. (estado {{state}})"
+    },
+    "FwUpdateBluetoothNotSupported": {
+      "title": "Las actualizaciones de firmware solo se pueden realizar con conexiones cableadas"
+    },
+    "BtcUnmatchedApp": {
+      "title": "Esa es la aplicación incorrecta",
+      "description": "Abre la aplicación {{managerAppName}} en tu dispositivo."
+    },
+    "CantOpenDevice": {
+      "title": "La conexión ha fallado",
+      "description": "Tu dispositivo Ledger debe estar desbloqueado y dentro del alcance para utilizar Bluetooth."
+    },
+    "CantScanQRCode": {
+      "title": "No fue posible escanear este código QR: esta dirección no es compatible con la verificación automática."
+    },
+    "ConnectAppTimeout": {
+      "title": "No se ha encontrado ningún dispositivo",
+      "description": {
+        "ios": {
+          "nanoX": "Asegúrate de que tu {{productName}} esté desbloqueado y el Bluetooth habilitado."
         },
-        "android" : {
-          "nanoS" : "Asegúrate de que tu {{productName}} esté desbloqueado y conectado con el cable.",
-          "nanoSP" : "Asegúrate de que tu {{productName}} esté desbloqueado y conectado con el cable.",
-          "nanoX" : "Asegúrate de que tu {{productName}} esté desbloqueado y conectado con el cable o con el Bluetooth habilitado."
+        "android": {
+          "nanoS": "Asegúrate de que tu {{productName}} esté desbloqueado y conectado con el cable.",
+          "nanoSP": "Asegúrate de que tu {{productName}} esté desbloqueado y conectado con el cable.",
+          "nanoX": "Asegúrate de que tu {{productName}} esté desbloqueado y conectado con el cable o con el Bluetooth habilitado."
         }
       }
     },
-    "ConnectManagerTimeout" : {
-      "title" : "La conexión con Manager ha fallado",
-      "description" : {
-        "ios" : {
-          "nanoX" : "Asegúrate de que tu {{productName}} esté desbloqueado y el Bluetooth habilitado."
+    "ConnectManagerTimeout": {
+      "title": "La conexión con Manager ha fallado",
+      "description": {
+        "ios": {
+          "nanoX": "Asegúrate de que tu {{productName}} esté desbloqueado y el Bluetooth habilitado."
         },
-        "android" : {
-          "nanoS" : "Asegúrate de que tu {{productName}} esté desbloqueado y conectado con el cable.",
-          "nanoSP" : "Asegúrate de que tu {{productName}} esté desbloqueado y conectado con el cable.",
-          "nanoX" : "Asegúrate de que tu {{productName}} esté desbloqueado y conectado con el cable o con el Bluetooth habilitado."
+        "android": {
+          "nanoS": "Asegúrate de que tu {{productName}} esté desbloqueado y conectado con el cable.",
+          "nanoSP": "Asegúrate de que tu {{productName}} esté desbloqueado y conectado con el cable.",
+          "nanoX": "Asegúrate de que tu {{productName}} esté desbloqueado y conectado con el cable o con el Bluetooth habilitado."
         }
       }
     },
-    "ClaimRewardsFeesWarning" : {
-      "title" : "Las recompensas son inferiores a las tarifas estimadas para reclamarlas.",
-      "description" : ""
-    },
-    "CompoundLowerAllowanceOfActiveAccountError" : {
-      "title" : "No es posible reducir el importe aprobado mientras tengas un depósito activo."
-    },
-    "CosmosBroadcastCodeInternal" : {
-      "title" : "Se ha producido un error (Error 1)",
-      "description" : "Guarda tus registros con el botón que aparece a continuación y envíalos al Soporte de Ledger."
-    },
-    "CosmosBroadcastCodeTxDecode" : {
-      "title" : "Se ha producido un error (Error 2)",
-      "description" : "Guarda tus registros con el botón que aparece a continuación y envíalos al Soporte de Ledger."
-    },
-    "CosmosBroadcastCodeInvalidSequence" : {
-      "title" : "Secuencia inválida",
-      "description" : "Inténtalo de nuevo."
-    },
-    "CosmosBroadcastCodeUnauthorized" : {
-      "title" : "Firma no autorizada",
-      "description" : "Esta cuenta no está autorizada a firmar esta transacción."
-    },
-    "CosmosBroadcastCodeInsufficientFunds" : {
-      "title" : "Fondos insuficientes",
-      "description" : "Asegúrate de que la cuenta tenga fondos suficientes."
-    },
-    "CosmosBroadcastCodeUnknownRequest" : {
-      "title" : "Se ha producido un error (Error 6)",
-      "description" : "Guarda tus registros con el botón que aparece a continuación y envíalos al Soporte de Ledger."
-    },
-    "CosmosBroadcastCodeInvalidAddress" : {
-      "title" : "Dirección inválida",
-      "description" : "Comprueba la dirección e inténtalo de nuevo."
-    },
-    "CosmosBroadcastCodeInvalidPubKey" : {
-      "title" : "Se ha producido un error (Error 8)",
-      "description" : "Guarda tus registros con el botón que aparece a continuación y envíalos al Soporte de Ledger."
-    },
-    "CosmosBroadcastCodeUnknownAddress" : {
-      "title" : "Dirección desconocida",
-      "description" : "Comprueba la dirección e inténtalo de nuevo."
-    },
-    "CosmosBroadcastCodeInsufficientCoins" : {
-      "title" : "Fondos insuficientes",
-      "description" : "Aumenta los fondos de la cuenta."
-    },
-    "CosmosBroadcastCodeInvalidCoins" : {
-      "title" : "Se ha producido un error (Error 11)",
-      "description" : "Guarda tus registros con el botón que aparece a continuación y envíalos al Soporte de Ledger."
-    },
-    "CosmosBroadcastCodeOutOfGas" : {
-      "title" : "Se ha producido un error (Error 12)",
-      "description" : "Guarda tus registros con el botón que aparece a continuación y envíalos al Soporte de Ledger."
-    },
-    "CosmosBroadcastCodeMemoTooLarge" : {
-      "title" : "El campo Memo es demasiado largo",
-      "description" : "Reduce el tamaño del texto del Memo e inténtalo de nuevo."
-    },
-    "CosmosBroadcastCodeInsufficientFee" : {
-      "title" : "Se ha producido un error (Error 14)",
-      "description" : "Guarda tus registros con el botón que aparece a continuación y envíalos al Soporte de Ledger."
-    },
-    "CosmosBroadcastCodeTooManySignatures" : {
-      "title" : "Se ha producido un error (Error 15)",
-      "description" : "Guarda tus registros con el botón que aparece a continuación y envíalos al Soporte de Ledger."
-    },
-    "CosmosBroadcastCodeGasOverflow" : {
-      "title" : "Se ha producido un error (Error 16)",
-      "description" : "Guarda tus registros con el botón que aparece a continuación y envíalos al Soporte de Ledger."
-    },
-    "CosmosBroadcastCodeNoSignatures" : {
-      "title" : "Se ha producido un error (Error 17)",
-      "description" : "Guarda tus registros con el botón que aparece a continuación y envíalos al Soporte de Ledger."
-    },
-    "DeviceAppVerifyNotSupported" : {
-      "title" : "Abre Manager para actualizar esta aplicación",
-      "description" : "La verificación de la aplicación no es compatible."
-    },
-    "DeviceGenuineSocketEarlyClose" : {
-      "title" : "Inténtalo de nuevo (genuine-close)",
-      "description" : null
-    },
-    "DeviceHalted" : {
-      "title" : "Reinicia tu dispositivo Ledger e inténtalo de nuevo",
-      "description" : "Se produjo un error inesperado. Inténtalo de nuevo."
-    },
-    "DeviceNotGenuine" : {
-      "title" : "Es posible que el dispositivo no sea original",
-      "description" : "Guarda tus registros con el botón que aparece a continuación y envíalos al Soporte de Ledger."
-    },
-    "DeviceNameInvalid" : {
-      "title" : "Elige un nombre de dispositivo que no contenga '{{invalidCharacters}}'."
-    },
-    "DeviceOnDashboardExpected" : {
-      "title" : "El dispositivo no está en el Dashboard",
-      "description" : "Ingresa de nuevo al Dashboard de tu dispositivo."
-    },
-    "DeviceNotOnboarded" : {
-      "title" : "Tu dispositivo aún no está listo para usar",
-      "description" : "Configura tu dispositivo antes de usarlo con Ledger Live."
-    },
-    "DeviceSocketFail" : {
-      "title" : "La conexión ha fallado",
-      "description" : "Inténtalo de nuevo."
-    },
-    "DeviceSocketNoBulkStatus" : {
-      "title" : "La conexión falló",
-      "description" : "Inténtalo de nuevo."
-    },
-    "DeviceSocketNoHandler" : {
-      "title" : "La conexión ha fallado",
-      "description" : "Inténtalo de nuevo."
-    },
-    "DisconnectedDevice" : {
-      "title" : "Dispositivo desconectado",
-      "description" : "Ledger Live no se pudo conectar a tu dispositivo. Inténtalo de nuevo."
-    },
-    "DisconnectedDeviceDuringOperation" : {
-      "title" : "Dispositivo desconectado",
-      "description" : "Ledger Live no se pudo conectar a tu dispositivo. Inténtalo de nuevo."
-    },
-    "ETHAddressNonEIP" : {
-      "title" : "Verificación automática no disponible: verifica cuidadosamente la dirección.",
-      "description" : null
-    },
-    "EthAppNftNotSupported" : {
-      "title" : "Operación no disponible en este dispositivo",
-      "description" : "La función Enviar NFT sólo está disponible en el Nano X. Visita nuestra plataforma de soporte al cliente para saber cómo enviar NFTs con un Nano S."
-    },
-    "Touch ID Error" : {
-      "title" : "La autenticación biométrica ha fallado",
-      "description" : "Utiliza tu contraseña o restablece la aplicación."
-    },
-    "Error" : {
-      "title" : "{{message}}",
-      "description" : "Algo ha salido mal. Inténtalo de nuevo. Si el problema persiste, guarda los registros con el botón que aparece a continuación y envíalos al Soporte de Ledger."
-    },
-    "FeeEstimationFailed" : {
-      "title" : "El cálculo de tarifas ha fallado",
-      "description" : "Intenta configurar la tarifa manualmente (estado: {{status}})."
-    },
-    "FeeNotLoaded" : {
-      "title" : "No fue posible cargar las tasas de tarifas"
-    },
-    "FeeRequired" : {
-      "title" : "Se requieren tarifas"
-    },
-    "FirmwareOrAppUpdateRequired" : {
-      "title" : "Es necesario actualizar el firmware o la aplicación",
-      "description" : "Utiliza Manager para desinstalar todas las aplicaciones y comprobar si hay alguna actualización de firmware disponible antes de instalarlas de nuevo."
-    },
-    "LatestFirmwareVersionRequired" : {
-      "title" : "Actualización de dispositivo necesaria para Desktop",
-      "description" : "Por favor, actualiza el firmware de tu Nano X en Ledger Live Desktop"
-    },
-    "GenuineCheckFailed" : {
-      "title" : "La autenticación del dispositivo ha fallado",
-      "description" : "Algo ha salido mal. Inténtalo de nuevo. Si el problema persiste, guarda los registros con el botón que aparece a continuación y envíalos al Soporte de Ledger."
-    },
-    "HardResetFail" : {
-      "title" : "No fue posible restablecer",
-      "description" : "Inténtalo de nuevo. Si el problema persiste, guarda los registros con el botón que aparece a continuación y envíalos al Soporte de Ledger."
-    },
-    "InvalidAddress" : {
-      "title" : "Esta no es una dirección de {{currencyName}} válida"
-    },
-    "InvalidAddressBecauseAlreadyDelegated" : {
-      "title" : "Tu cuenta ya está delegada a este validador"
-    },
-    "InvalidAddressBecauseDestinationIsAlsoSource" : {
-      "title" : "Las cuentas de origen y destino no deben ser las mismas."
-    },
-    "InvalidRecipient" : {
-      "title" : "Receptor no válido"
-    },
-    "LanguageInstallRefusedOnDevice" : {
-      "title" : "Se ha rechazado la instalación del idioma en el dispositivo",
-      "description" : "Inténtalo de nuevo. Si el problema persiste, guarda los registros con el botón que aparece a continuación y envíalos al Soporte de Ledger."
-    },
-    "LanguageNotFound" : {
-      "title" : "No se ha encontrado el idioma",
-      "description" : "No se ha encontrado el idioma que estás intentando instalar. Prueba a instalar otro idioma."
-    },
-    "LatestMCUInstalledError" : {
-      "title" : "No hay nada que actualizar",
-      "description" : "Contacta al Soporte de Ledger si no puedes utilizar tu dispositivo."
-    },
-    "LedgerAPIError" : {
-      "title" : "Inténtalo de nuevo ({{status}} de HTTP de API)",
-      "description" : "Llamadas incorrectas al servidor API de Ledger. Inténtalo de nuevo."
-    },
-    "LedgerAPIErrorWithMessage" : {
-      "title" : "{{message}}",
-      "description" : "Inténtalo de nuevo. Si el problema persiste, guarda los registros con el botón que aparece a continuación y envíalos al Soporte de Ledger."
-    },
-    "LedgerAPINotAvailable" : {
-      "title" : "Los servicios de {{currencyName}} no están disponibles",
-      "description" : "Inténtalo de nuevo. Si el problema persiste, guarda los registros con el botón que aparece a continuación y envíalos al Soporte de Ledger."
-    },
-    "ManagerAPIsFail" : {
-      "title" : "Los servicios de Manager no están disponibles",
-      "description" : "Comprueba el estado de la red."
-    },
-    "ManagerAppAlreadyInstalled" : {
-      "title" : "Ya está instalada",
-      "description" : "Comprueba qué aplicaciones están ya instaladas en tu dispositivo."
-    },
-    "ManagerAppRelyOnBTC" : {
-      "title" : "Son necesarias las aplicaciones de Bitcoin y Ethereum",
-      "description" : "Primero instala las aplicaciones de Bitcoin y de Ethereum más recientes."
-    },
-    "ManagerDeviceLocked" : {
-      "title" : "Tu dispositivo está bloqueado",
-      "description" : "Desbloquéalo."
-    },
-    "ManagerNotEnoughSpace" : {
-      "title" : "No queda espacio suficiente",
-      "info" : "Desinstala algunas aplicaciones a fin de liberar espacio para la aplicación {{app}}. Tus activos cripto siguen seguros cuando desinstalas aplicaciones.",
-      "description" : "La desinstalación de aplicaciones no tiene ningún efecto sobre tus activos.",
-      "continue" : "¡Entendido!"
-    },
-    "ManagerQuitPage" : {
-      "install" : {
-        "title" : "¿Salir y cancelar instalaciones?",
-        "description" : "Salir cancelará las instalaciones de aplicación en curso.",
-        "stay" : "Continuar con la instalación"
-      },
-      "uninstall" : {
-        "title" : "¿Salir y cancelar desinstalaciones?",
-        "description" : "Salir cancelará las desinstalaciones de aplicación en curso.",
-        "stay" : "Continuar con la desinstalación"
-      },
-      "update" : {
-        "title" : "¿Salir y cancelar actualizaciones?",
-        "description" : "Salir cancelará las actualizaciones de aplicación en curso.",
-        "stay" : "Continuar con la actualización"
-      },
-      "quit" : "Salir de Manager"
-    },
-    "ManagerUninstallBTCDep" : {
-      "title" : "Esta aplicación es necesaria",
-      "description" : "Desinstala la aplicación Bitcoin o Ethereum en último lugar."
-    },
-    "NetworkDown" : {
-      "title" : "Parece que no hay conexión a Internet",
-      "description" : "Comprueba tu conexión a Internet."
-    },
-    "NoAddressesFound" : {
-      "title" : "No se encontró ninguna cuenta",
-      "description" : "Algo ha salido mal en el cálculo de la dirección. Inténtalo de nuevo. Si el problema persiste, guarda los registros con el botón que se muestra a continuación y envíalos al Soporte de Ledger."
-    },
-    "NotEnoughBalance" : {
-      "title" : "Fondos insuficientes",
-      "description" : "Asegúrate de que la cuenta tenga fondos suficientes."
-    },
-    "NotEnoughGas" : {
-      "title" : "ETH insuficientes para tarifa de red",
-      "description" : "Envía más ETH a tu cuenta para pagar transacciones de token ERC20."
-    },
-    "NotEnoughBalanceToDelegate" : {
-      "title" : "Saldo insuficiente para delegar"
-    },
-    "NotEnoughBalanceInParentAccount" : {
-      "title" : "Saldo insuficiente en la cuenta principal"
-    },
-    "QuantityNeedsToBePositive" : {
-      "title" : "La cantidad debe ser de al menos 1"
-    },
-    "NotEnoughSpendableBalance" : {
-      "title" : "El saldo no puede ser inferior a {{minimumAmount}}"
-    },
-    "NotEnoughBalanceBecauseDestinationNotCreated" : {
-      "title" : "Es necesario un mínimo de {{minimalAmount}} para activar la dirección de recepción"
-    },
-    "PairingFailed" : {
-      "title" : "Emparejamiento fallido",
-      "description" : "Inténtalo de nuevo o consulta nuestro artículo sobre la solución de problemas de Bluetooth."
-    },
-    "PasswordIncorrect" : {
-      "title" : "Contraseña incorrecta",
-      "description" : "Inténtalo de nuevo."
-    },
-    "PasswordsDontMatch" : {
-      "title" : "La contraseña no coincide",
-      "description" : "Inténtalo de nuevo."
-    },
-    "SelectExchangesLoadError" : {
-      "title" : "No es posible cargar",
-      "description" : "No es posible cargar los exchanges."
-    },
-    "SyncError" : {
-      "title" : "Error de sincronización",
-      "description" : "No fue posible sincronizar algunas cuentas."
-    },
-    "TimeoutError" : {
-      "title" : "El servidor ha tardado demasiado en responder",
-      "description" : "Inténtalo de nuevo."
-    },
-    "TimeoutTagged" : {
-      "title" : "El servidor ha tardado demasiado en responder ({{tag}})",
-      "description" : "Se ha agotado el tiempo."
-    },
-    "TransactionRefusedOnDevice" : {
-      "title" : "Transacción rechazada en el dispositivo",
-      "description" : "Inténtalo de nuevo. Si el problema persiste, guarda los registros con el botón que aparece a continuación y envíalos al Soporte de Ledger."
-    },
-    "TransportError" : {
-      "title" : "Se ha producido un error. Vuelve a conectar tu dispositivo.",
-      "description" : "{{message}} Inténtalo de nuevo. Si el problema persiste, guarda los registros con el botón que aparece a continuación y envíalos al Soporte de Ledger."
-    },
-    "TransportStatusError" : {
-      "title" : "Se ha producido un error. Vuelve a conectar tu dispositivo.",
-      "description" : "{{message}} Inténtalo de nuevo. Si el problema persiste, guarda los registros con el botón que aparece a continuación y envíalos al Soporte de Ledger."
-    },
-    "TronNoFrozenForBandwidth" : {
-      "title" : "No hay activos a desinmovilizar",
-      "description" : "No tienes activos de Ancho de banda para desinmovilizar."
-    },
-    "TronNoFrozenForEnergy" : {
-      "title" : "No hay activos a desinmovilizar",
-      "description" : "No tienes activos de Energía para desinmovilizar."
-    },
-    "TronUnfreezeNotExpired" : {
-      "title" : "La desinmovilización todavía no está disponible",
-      "description" : "Espera 3 días a partir de tu última operación de inmovilización."
-    },
-    "TronVoteRequired" : {
-      "title" : "Se necesita al menos 1 voto"
-    },
-    "TronInvalidVoteCount" : {
-      "title" : "El formato de voto es incorrecto",
-      "description" : "Solo puedes votar con números redondos."
-    },
-    "TronRewardNotAvailable" : {
-      "title" : "No es posible reclamar las recompensas todavía",
-      "description" : "Espera 24 horas entre una reclamación y la siguiente."
-    },
-    "TronNoReward" : {
-      "title" : "No hay recompensas que reclamar"
-    },
-    "TronInvalidFreezeAmount" : {
-      "title" : "El importe a inmovilizar no puede ser inferior a 1"
-    },
-    "TronSendTrc20ToNewAccountForbidden" : {
-      "title" : "Enviar TRC20 a una nueva cuenta no la activará",
-      "description" : "Para activarla, envía primero TRX o TRC10 a la cuenta. Luego de ello, ya podrá recibir TRC20."
-    },
-    "TronUnexpectedFees" : {
-      "title" : "Es posible que se apliquen tarifas adicionales"
-    },
-    "TronNotEnoughTronPower" : {
-      "title" : "No hay suficientes votos disponibles"
-    },
-    "TronTransactionExpired" : {
-      "title" : "El tiempo de espera de la transacción ha transcurrido",
-      "description" : "Es necesario firmar las transacciones en menos de 30 segundos. Inténtalo de nuevo."
-    },
-    "TronNotEnoughEnergy" : {
-      "title" : "No hay suficiente Energía para enviar este token"
-    },
-    "UpdateYourApp" : {
-      "title" : "Es necesario actualizar la aplicación",
-      "description" : "Desinstala y vuelve a instalar la aplicación {{managerAppName}} en Manager."
-    },
-    "UserRefusedAllowManager" : {
-      "title" : "Manager deshabilitado en el dispositivo",
-      "description" : "Habilita Manager en tu dispositivo e inténtalo de nuevo."
-    },
-    "UserRefusedAddress" : {
-      "title" : "Dirección de recepción rechazada.",
-      "description" : "Has rechazado la dirección. En caso de duda, guarda los registros con el botón que se muestra a continuación y envíalos al Soporte de Ledger."
-    },
-    "UserRefusedDeviceNameChange" : {
-      "title" : "Cambio de nombre cancelado en el dispositivo",
-      "description" : "Has cancelado el cambio de nombre. Inténtalo de nuevo."
-    },
-    "UserRefusedFirmwareUpdate" : {
-      "title" : "Actualización de firmware cancelada en el dispositivo",
-      "description" : "Has cancelado la actualización del firmware. Inténtalo de nuevo. Si el problema persiste, guarda los registros con el botón que aparece a continuación y envíalos al Soporte de Ledger."
-    },
-    "UserRefusedOnDevice" : {
-      "title" : "Operación cancelada en el dispositivo",
-      "description" : "Has rechazado la operación en el dispositivo."
-    },
-    "WebsocketConnectionError" : {
-      "title" : "La conexión ha fallado",
-      "description" : "Inténtalo de nuevo con una mejor conexión de red (error de websocket)."
-    },
-    "WebsocketConnectionFailed" : {
-      "title" : "La conexión ha fallado",
-      "description" : "Inténtalo de nuevo con una mejor conexión de red (fallo de websocket)."
-    },
-    "WrongDeviceForAccount" : {
-      "title" : "Algo ha salido mal",
-      "description" : "Comprueba que tu billetera de hardware esté configurada con la Frase de recuperación o Passphrase asociada a la cuenta seleccionada."
-    },
-    "UnexpectedBootloader" : {
-      "title" : "Tu dispositivo no debe estar en modo Bootloader",
-      "description" : "Reinicia tu dispositivo sin tocar los botones cuando aparezca el logotipo. Inténtalo de nuevo. Si el problema persiste, guarda los registros con el botón que se muestra a continuación y envíalos al Soporte de Ledger."
-    },
-    "UnavailableTezosOriginatedAccountReceive" : {
-      "title" : "No es posible recibir en subcuentas. Selecciona la cuenta principal.",
-      "description" : "Si deseas recibir fondos, utiliza la cuenta principal"
-    },
-    "UnavailableTezosOriginatedAccountSend" : {
-      "title" : "No es posible enviar aún desde subcuentas",
-      "description" : "Esta característica se agregará en una etapa posterior debido a los cambios introducidos recientemente por la actualización Babylon."
-    },
-    "AccessDeniedError" : {
-      "title" : "Ledger Live requiere de una actualización",
-      "description" : "Actualiza Ledger Live a la última versión y vuelve a verificar tu identidad para permutar con Wyre"
-    },
-    "RecommendUndelegation" : {
-      "title" : "Desdelega la cuenta antes de vaciarla"
-    },
-    "RecommendSubAccountsToEmpty" : {
-      "title" : "Primero vacía las subcuentas"
-    },
-    "NotSupportedLegacyAddress" : {
-      "title" : "Este formato de dirección heredado ya no es compatible"
-    },
-    "SourceHasMultiSign" : {
-      "title" : "Desactiva la multifirma para enviar {{currencyName}}"
-    },
-    "StratisDown2021Warning" : {
-      "description" : "La cadena de bloques Stratis ha evolucionado y es posible que ya no funcione correctamente. La compatibilidad con la cadena de bloques Stratis original se mantendrá hasta el 16 de octubre de 2021."
-    },
-    "SwapExchangeRateAmountTooLow" : {
-      "title" : "El importe debe ser superior a {{minAmountFromFormatted}}"
-    },
-    "SwapExchangeRateAmountTooHigh" : {
-      "title" : "El importe debe ser inferior a {{maxAmountFromFormatted}}"
-    },
-    "SwapGenericAPIError" : {
-      "title" : "La tasa de cambio ha caducado",
-      "description" : "Debes confirmar la permuta antes de que transcurra el tiempo del temporizador. La tasa de cambio es válida durante un tiempo determinado."
-    },
-    "PolkadotElectionClosed" : {
-      "title" : "La elección de los validadores debe estar cerrada"
-    },
-    "PolkadotNotValidator" : {
-      "title" : "Algunas direcciones seleccionadas no son validadores"
-    },
-    "PolkadotLowBondedBalance" : {
-      "title" : "Todos los activos vinculados se desvincularán si < 1 DOT"
-    },
-    "PolkadotNoUnlockedBalance" : {
-      "title" : "No tienes activos desvinculados"
-    },
-    "PolkadotNoNominations" : {
-      "title" : "No tienes nominaciones"
-    },
-    "PolkadotAllFundsWarning" : {
-      "title" : "Asegúrate de que tienes un saldo restante suficiente para cubrir las tarifas de transacciones futuras"
-    },
-    "PolkadotDoMaxSendInstead" : {
-      "title" : "El saldo no puede ser inferior a {{minimumBalance}} Envía el máximo a una cuenta vacía."
-    },
-    "PolkadotBondMinimumAmount" : {
-      "title" : "Tienes que vincular al menos {{minimumBondAmount}}."
-    },
-    "PolkadotBondMinimumAmountWarning" : {
-      "title" : "Tu saldo vinculado tiene que ser al menos de {{minimumBondBalance}}."
-    },
-    "PolkadotMaxUnbonding" : {
-      "title" : "Has superado el límite de desvinculación"
-    },
-    "PolkadotValidatorsRequired" : {
-      "title" : "Debes seleccionar al menos un validador"
-    },
-    "TaprootNotActivated" : {
-      "title" : "La red principal de Taproot no está activada aún"
-    },
-    "NotEnoughNftOwned" : {
-      "title" : "Has superado la cantidad de tokens disponibles"
-    },
-    "generic" : {
-      "title" : "{{message}}",
-      "description" : "Algo ha salido mal. Inténtalo de nuevo. Si el problema persiste, guarda los registros con el botón que aparece a continuación y envíalos al Soporte de Ledger."
-    },
-    "SolanaAccountNotFunded" : {
-      "title" : "Cuenta sin fondos"
-    },
-    "SolanaAddressOfEd25519" : {
-      "title" : "Dirección fuera de la curva ed25519"
-    },
-    "SolanaMemoIsTooLong" : {
-      "title" : "El Memo es demasiado largo. La longitud máxima es {{maxLength}}"
-    },
-    "SolanaUseAllAmountStakeWarning" : {
-      "title" : "Asegúrate de que tu saldo restante es suficiente para cubrir las tarifas de transacciones futuras"
-    },
-    "SolanaTxSimulationFailedWhilePendingOp" : {
-      "title" : "Tu transacción anterior todavía no se ha procesado. Espera un momento y comprueba el historial de transacciones antes de intentarlo de nuevo."
-    },
-    "SolanaTxConfirmationTimeout" : {
-      "title" : "Tu transacción puede haber fallado. Espera un momento y comprueba el historial de transacciones antes de intentarlo de nuevo."
-    },
-    "CardanoMinAmountError" : {
-      "title" : "Tienes que enviar un mínimo de {{amount}} ADA"
-    },
-    "CardanoNotEnoughFunds" : {
-      "title" : "Asegúrate de tener fondos suficientes para pagar las tarifas"
-    },
-    "StellarWrongMemoFormat" : {
-      "title" : "El formato de Memo es incorrecto"
-    },
-    "StellarMemoRecommended" : {
-      "title" : "Es posible que sea necesario un Memo al enviar a este receptor"
-    },
-    "StellarAssetNotAccepted" : {
-      "title" : "Este receptor aún no tiene ninguna trustline para {{assetCode}}."
-    },
-    "StellarAssetRequired" : {
-      "title" : "Hay que seleccionar un activo Stellar para poder añadir una trustline."
-    },
-    "StellarAssetNotFound" : {
-      "title" : "No se ha podido encontrar el activo Stellar seleccionado."
-    },
-    "StellarNotEnoughNativeBalance" : {
-      "title" : "Fondos insuficientes",
-      "description" : "Asegúrate de que la cuenta tenga fondos suficientes para cubrir la tarifa de transacción."
-    },
-    "StellarFeeSmallerThanRecommended" : {
-      "title" : "La tarifa seleccionada es inferior a la tarifa recomendada."
-    },
-    "StellarFeeSmallerThanBase" : {
-      "title" : "La tarifa mínima de transacción es de 0,00001 XLM."
-    },
-    "StellarNotEnoughNativeBalanceToAddTrustline" : {
-      "title" : "Fondos insuficientes",
-      "description" : "Asegúrate de que la cuenta tenga fondos suficientes para cubrir la nueva trustline."
-    },
-    "StellarMuxedAccountNotExist" : {
-      "title" : "La cuenta de Stellar no existe."
-    },
-    "StellarSourceHasMultiSign" : {
-      "title" : "Desactiva la multifirma para realizar transacciones de Stellar."
-    }
-  },
-  "bluetooth" : {
-    "required" : "Parece que tu Bluetooth está deshabilitado",
-    "locationRequiredTitle" : "La ubicación es necesaria para Bluetooth LE",
-    "locationRequiredMessage" : "Es necesario otorgar permisos de ubicación de Android para mostrar los dispositivos de Bluetooth LE.",
-    "checkEnabled" : "Habilita Bluetooth en los ajustes del teléfono."
-  },
-  "webview" : {
-    "noConnectionError" : {
-      "title" : "No hay conexión",
-      "description" : "Parece que no tienes acceso a Internet. Comprueba tu conexión e inténtalo de nuevo."
-    }
-  },
-  "location" : {
-    "required" : "Son necesarios los servicios de ubicación",
-    "open" : "Abrir ajustes de ubicación",
-    "disabled" : "Ledger Live necesita servicios de ubicación para emparejar tu dispositivo mediante Bluetooth.",
-    "noInfos" : "Ledger no accederá a tu información de ubicación."
-  },
-  "permissions" : {
-    "open" : "Abrir permisos de aplicación"
-  },
-  "fees" : {
-    "speed" : {
-      "high" : "Alta",
-      "standard" : "Estándar",
-      "low" : "Baja",
-      "slow" : "lenta",
-      "medium" : "media",
-      "fast" : "rápida",
-      "custom" : "Personalizada",
-      "blockCount" : "{{blockCount}} bloques"
-    }
-  },
-  "signout" : {
-    "confirm" : "¿Deseas cerrar la sesión?",
-    "disclaimer" : "Se eliminarán todos los datos de cuentas de tu teléfono.",
-    "action" : "Cerrar sesión"
-  },
-  "auth" : {
-    "failed" : {
-      "biometrics" : {
-        "title" : "El bloqueo por {{biometricsType}} ha fallado",
-        "description" : "Ingresa tu contraseña para continuar",
-        "authenticate" : "Autentica con la aplicación Ledger Live"
-      },
-      "denied" : "No se ha habilitado Auth Security porque falló la autenticación de tu teléfono.",
-      "title" : "La autenticación ha fallado",
-      "buttons" : {
-        "tryAgain" : "Inténtalo de nuevo",
-        "reset" : "Restablecer"
-      }
-    },
-    "unlock" : {
-      "biometricsTitle" : "Autentica con la aplicación Ledger Live",
-      "title" : "Bienvenidos",
-      "desc" : "Ingresa tu contraseña para continuar",
-      "inputPlaceholder" : "Escribe tu contraseña",
-      "login" : "Inicia sesión",
-      "forgotPassword" : "He perdido mi contraseña"
-    },
-    "addPassword" : {
-      "placeholder" : "Elige la contraseña",
-      "title" : "Bloqueo por contraseña"
-    },
-    "confirmPassword" : {
-      "title" : "Confirmar contraseña",
-      "placeholder" : "Confirma tu contraseña"
-    },
-    "enableBiometrics" : {
-      "title" : "{{biometricsType}}",
-      "desc" : "Desbloquear con {{biometricsType}}"
-    }
-  },
-  "reset" : {
-    "title" : "Desinstala y vuelve a instalar Ledger Live",
-    "description" : "Desinstala y luego vuelve la instalar la aplicación en tu teléfono para eliminar los datos de Ledger Live, incluidas las cuentas y los ajustes.",
-    "button" : "Restablecer",
-    "warning" : "Restablecer Ledger Live borrará tu historial de transacciones de permuta de todas tus cuentas."
-  },
-  "graph" : {
-    "week" : "1S",
-    "month" : "1M",
-    "year" : "1A",
-    "all" : "TODO"
-  },
-  "carousel" : {
-    "title" : "¿Cerrar el banner?",
-    "description" : "Te informaremos de cualquier nuevo anuncio.",
-    "confirm" : "Confirmar",
-    "undo" : "Deshacer",
-    "banners" : {
-      "valentine" : {
-        "title" : "Día de San Valentín",
-        "description" : "Tarifas reducidas en la compra y la venta"
-      },
-      "tour" : {
-        "title" : "Haz un recorrido",
-        "description" : "Explora la aplicación Ledger Live y descubre cómo comprar, hacer crecer y proteger tus activos",
-        "cta" : "Examinar"
-      },
-      "academy" : {
-        "title" : "Ledger Academy",
-        "description" : "Todo lo que debes saber acerca de la cadena de bloques",
-        "cta" : "Examinar"
-      },
-      "stakeCosmos" : {
-        "title" : "Participación con COSMOS",
-        "description" : "Delega tus recompensas ganadas con ATOM hoy."
-      },
-      "familyPack" : {
-        "title" : "Paquete familiar",
-        "description" : "Paquetes de 3 Nano S con descuento, perfecto para regalos o como respaldo",
-        "cta" : "Comprar ahora"
-      },
-      "familyPackX" : {
-        "title" : "Paquete familiar Nano X Ledger",
-        "description" : "Paquete de 3 Nano X con descuento, perfecto para regalos o como respaldo",
-        "cta" : "Ahorra ahora"
-      },
-      "buyCrypto" : {
-        "title" : "Comprar cripto",
-        "description" : "Compra más de 50 criptomonedas a través de nuestros socios",
-        "cta" : "Comprar ahora"
-      },
-      "swap" : {
-        "title" : "Permutar cripto",
-        "description" : "Permuta más de 100 criptomonedas con custodia completa con nuestros socios",
-        "cta" : "Permutar ahora"
-      },
-      "algorand" : {
-        "title" : "Algorand",
-        "description" : "Recibe recompensas ALGO con cada transacción."
-      },
-      "sell" : {
-        "title" : "Vender cripto",
-        "description" : "Vende Bitcoin directamente desde Ledger Live."
-      },
-      "vote" : {
-        "title" : "Vota con tu Ledger",
-        "description" : "Vota directamente desde tu billetera Ledger."
-      },
-      "lending" : {
-        "title" : "Prestar cripto",
-        "description" : "Presta activos sobre el protocolo Compound"
-      },
-      "blackfriday" : {
-        "title" : "BLACK FRIDAY",
-        "description" : "Disfruta de un 40 % de descuento con el código de promoción BLACKFRIDAY20"
-      },
-      "lido" : {
-        "title" : "Participar con ETH mediante Lido",
-        "description" : "Gana recompensas al poner en participación ETH de forma segura con Lido",
-        "cta" : "Poner en participación ahora"
-      },
-      "market" : {
-        "title" : "Mercados cripto",
-        "description" : "Verifica los precios de las cripto y las tendencias del mercado directamente desde la aplicación",
-        "cta" : "Examinar"
-      },
-      "manageCard" : {
-        "title" : "Presentamos la Tarjeta CL",
-        "description" : "Pide y gestiona tu Tarjeta CL con tecnología de Ledger",
-        "cta" : "Más información"
-      },
-      "discoverWeb3" : {
-        "title" : "Descubre la Web3",
-        "description" : "¡Descúbrelo todo sobre la Web3 mientras llega tu dispositivo!",
-        "cta" : "Discover"
-      }
-    }
-  },
-  "ratings" : {
-    "init" : {
-      "title" : "¿Qué te parece nuestra aplicación?",
-      "description" : "Tus comentarios son importantes para mejorar Ledger Live.",
-      "cta" : {
-        "enjoy" : "Es genial",
-        "disappointed" : "Me ha decepcionado",
-        "notNow" : "Ahora no"
-      }
-    },
-    "enjoy" : {
-      "title" : "Tú también eres genial",
-      "description" : "Te agradeceríamos mucho si pudieras dedicar un momento a dejarnos una reseña. Tu aportación nos ayuda a llegar a más personas y nos motiva a desarrollar nuevas funciones a la aplicación.",
-      "cta" : {
-        "rate" : "Danos 5 estrellas",
-        "notNow" : "Ahora no"
-      }
-    },
-    "disappointed" : {
-      "title" : "Ayúdanos a construir un producto mejor para ti",
-      "description" : "Si necesitas más ayuda o quieres que nos pongamos en contacto contigo, usa nuestro chat",
-      "here" : "aquí",
-      "cta" : {
-        "sendFeedback" : "Enviar comentarios",
-        "notNow" : "Ahora no"
-      }
-    },
-    "disappointedDone" : {
-      "title" : "Gracias por tus comentarios",
-      "description" : "Si quieres enviarnos más comentarios o necesitas ayuda, envíanos un correo electrónico a ",
-      "cta" : {
-        "done" : "Listo"
-      }
-    }
-  },
-  "buyDevice" : {
-    "0" : {
-      "title" : "Es tu dinero. Toma el control.",
-      "desc" : "Toma el mando y desbloquea la libertad de administrar tus cripto por tu cuenta."
-    },
-    "1" : {
-      "title" : "Accede a DeFi y NFTs",
-      "desc" : "Interactúa de forma segura con nuestras aplicaciones DeFi confiables directamente desde la aplicación."
-    },
-    "2" : {
-      "title" : "Tu acceso a la Web3",
-      "desc" : "Puedes comprar, vender y permutar las principales criptomonedas de nuestros socios de forma segura con tu Ledger."
-    },
-    "3" : {
-      "title" : "Seguridad certificada",
-      "desc" : "Nuestros productos son las únicas billeteras de hardware con seguridad certificada por agencias nacionales de seguridad cibernética."
-    },
-    "title" : "Necesitas un Ledger",
-    "desc" : "Por motivos de seguridad, Ledger Live solo se puede usar en conjunto con un dispositivo físico. Necesitas un dispositivo para poder continuar.",
-    "cta" : "Compra tu Ledger ahora",
-    "footer" : "Ya tengo un dispositivo, deseo configurarlo ahora",
-    "bannerTitle" : "Mantén a salvo tus criptomonedas y NFTs",
-    "bannerTitle2" : "Necesitarás un Nano para operar",
-    "bannerSubtitle" : "con un dispositivo Ledger",
-    "bannerButtonTitle" : "Descubre el Nano",
-    "bannerButtonTitle2" : "Compra un dispositivo",
-    "setupCta" : "Ya tengo un dispositivo y quiero configurarlo"
-  },
-  "postBuyDeviceSetupNanoWall" : {
-    "title" : "¿Has recibido tu dispositivo?",
-    "desc" : "En cuanto recibas tu dispositivo, podrás comenzar a configurarlo a través de Ledger Live.",
-    "cta" : "Configurar mi dispositivo",
-    "bannerTitle" : "¿Has recibido tu dispositivo?",
-    "bannerCta" : "Iniciar la configuración",
-    "continue" : "Continuar"
-  },
-  "purchaseDevice" : {
-    "pageTitle" : "Comprar dispositivo",
-    "debugDrawers" : {
-      "url" : {
-        "title" : "Actualizar URL de iframe",
-        "subtitle" : "Ajustes de depuración",
-        "cta" : "Guardar"
-      },
-      "message" : {
-        "successTitle" : "Transacción finalizada",
-        "errorTitle" : "Error de transacción",
-        "subtitle" : "Mensaje recibido",
-        "type" : "Tipo: {{type}}",
-        "deviceId" : "ID del dispositivo: {{deviceId}}",
-        "price" : "Precio: {{price}}",
-        "currency" : "Divisa: {{currency}}",
-        "value" : "Valor: {{value}}"
-      }
-    }
-  },
-  "postBuyDevice" : {
-    "headerTitle" : "Compra exitosa",
-    "title" : "¡Enhorabuena!",
-    "desc" : "Tu pedido está en proceso.\nRecibirás tu Ledger pronto. Busca la confirmación de tu pedido en tu correo electrónico."
-  },
-  "discover" : {
-    "title" : "Discover",
-    "desc" : "Explora el mundo de la web3 incorporado dentro de Ledger Live",
-    "link" : "Más información",
-    "sections" : {
-      "learn" : {
-        "title" : "Información",
-        "desc" : "Obtén información sobre las cripto, los NFTs, la seguridad digital y mucho más"
-      },
-      "ledgerApps" : {
-        "title" : "Aplicaciones",
-        "desc" : "Explorar las aplicaciones de los socios de Ledger desde un solo lugar"
-      },
-      "earn" : {
-        "title" : "Gana",
-        "desc" : "Gana ingresos pasivos y haz crecer tus activos cripto"
-      },
-      "mint" : {
-        "title" : "Acuñar",
-        "desc" : "Acuña NFTs de colaboraciones exclusivas en [ L ] Market"
-      }
-    },
-    "comingSoon" : "próximamente",
-    "mostPopular" : "LO MÁS POPULAR"
-  },
-  "onboarding" : {
-    "stepWelcome" : {
-      "title" : "Bienvenidos a Ledger",
-      "subtitle" : "Hacemos que poseer activos digitales sea seguro y simple.",
-      "start" : "Comenzar",
-      "noDevice" : "¿No tienes un dispositivo?",
-      "buy" : "Compra un {{fullDeviceName}}",
-      "terms" : "Al tocar “Empezar” otorgas tu consentimiento y aceptas nuestros ",
-      "termsLink" : "Términos del Servicio",
-      "privacyLink" : "Política de Privacidad",
-      "and" : "Y"
-    },
-    "stepDoYouHaveALedgerDevice" : {
-      "title" : "¿Tienes un Ledger?",
-      "subtitle" : "Lo primero es lo primero",
-      "yes" : "Sí",
-      "no" : "No todavía"
-    },
-    "postWelcomeStep" : {
-      "title" : "Tú eliges",
-      "subtitle_yes" : "Puedes elegir configurar tu Ledger o darle un vistazo a la aplicación primero.",
-      "subtitle_no" : "Puedes elegir darle un vistazo a la aplicación primero o comprar un Nano X",
-      "noLedgerLink" : "No tengo un Ledger y me gustaría comprar uno",
-      "setupLedger" : {
-        "title" : "Configurar mi Ledger",
-        "subtitle" : "Te guiaremos paso a paso para proteger tus criptomonedas y NFTs"
-      },
-      "buyNano" : {
-        "title" : "Compra un Ledger Nano X",
-        "subtitle" : "Una billetera de hardware es la única forma de garantizar que tus activos estén protegidos "
-      },
-      "discoverLedger" : {
-        "title" : "Explora Ledger Live",
-        "subtitle" : "Explora la aplicación y conoce sus ventajas "
-      }
-    },
-    "discoverLive" : {
-      "exploreWithoutADevice" : "Explora sin necesidad de un dispositivo",
-      "buyALedgerNow" : "Compra ahora un Ledger",
-      "0" : {
-        "title" : "Protege todos tus activos cripto."
-      },
-      "1" : {
-        "title" : "Presta atención a los mercados."
-      },
-      "2" : {
-        "title" : "Descubre aplicaciones y aprende más sobre la Web3."
-      },
-      "3" : {
-        "title" : "Mantén tus cripto y NFTs a buen recaudo."
-      }
-    },
-    "stepLanguage" : {
-      "title" : "Elige tu idioma",
-      "cta" : "Continuar",
-      "warning" : {
-        "title" : "Comenzar en español",
-        "cta" : "¡Entendido!",
-        "desc" : "Estamos añadiendo idiomas adicionales para ayudarte a aprender a utilizar Ledger. Ten en cuenta que actualmente el resto de la experiencia Ledger solo está disponible en inglés."
-      }
-    },
-    "stepSelectDevice" : {
-      "title" : "Selecciona tu dispositivo",
-      "nanoS" : "Nano S",
-      "nanoSP" : "Nano S Plus",
-      "nanoX" : "Nano X",
-      "blue" : "Blue",
-      "chooseDevice" : "Elige tu dispositivo"
-    },
-    "stepUseCase" : {
-      "title" : "¡Hola!",
-      "or" : "O",
-      "firstUse" : {
-        "title" : "¿Es la primera vez que utilizas tu Nano?",
-        "subTitle" : "Configurar un nuevo Nano",
-        "desc" : "¡Comencemos y configuremos tu dispositivo!",
-        "label" : "30 min."
-      },
-      "devicePairing" : {
-        "title" : "¿Ya tienes una Frase de recuperación?",
-        "label" : "Emparejamiento del dispositivo",
-        "subTitle" : "Conecta tu Nano",
-        "desc" : "¿Tu dispositivo ya está configurado? ¡Conéctalo a tu aplicación!"
-      },
-      "desktopSync" : {
-        "title" : "¿Ya tienes una Frase de recuperación?",
-        "label" : "Sincronización con PC",
-        "subTitle" : "Sincroniza tus cripto desde tu aplicación Desktop",
-        "desc" : "¿Ya tienes la aplicación Desktop? ¡Sincronízala para administrar tus cripto desde tu teléfono!"
-      },
-      "restoreDevice" : {
-        "label" : "Restaurar dispositivo",
-        "subTitle" : "Restaura tu Frase de recuperación a un nuevo dispositivo",
-        "desc" : "¡Utiliza una Frase de recuperación existente para restaurar tus claves privadas a un nuevo Nano!"
-      },
-      "recovery" : "¿Ya tienes una Frase de recuperación?"
-    },
-    "stepNewDevice" : {
-      "0" : {
-        "label" : "Nociones básicas",
-        "title" : "Accede a tus cripto",
-        "desc" : "Tus activos cripto se almacenan en la cadena de bloques. Necesitas una clave privada para acceder a ellos y administrarlos.",
-        "action" : "¿No tienes un Nano? Descubre la aplicación"
-      },
-      "1" : {
-        "label" : "Nociones básicas",
-        "title" : "No compartas tu clave privada",
-        "desc" : "Tu clave privada se almacena dentro de tu Nano. Debes ser su único propietario para poder mantener el control sobre tu dinero."
-      },
-      "2" : {
-        "label" : "Nociones básicas",
-        "title" : "Mantente sin conexión",
-        "desc" : "Ledger Live te permite comprar, vender, administrar, intercambiar y ganar cripto con seguridad. Deberás validar cada transacción cripto con tu Nano."
-      },
-      "3" : {
-        "label" : "Nociones básicas",
-        "title" : "Validar transacciones",
-        "desc" : "Tu Nano funciona como una billetera de “almacenamiento en frío”. Esto significa que tu clave privada nunca queda expuesta, ni siquiera cuando utilizas la aplicación mientras estás conectado a Internet."
-      },
-      "4" : {
-        "label" : "Nociones básicas",
-        "title" : "¡Vamos a configurar tu Nano!",
-        "desc" : "Empezaremos por configurar la seguridad de tu Nano."
-      },
-      "cta" : "¡Vamos!",
-      "title" : "Nociones básicas"
-    },
-    "stepSetupDevice" : {
-      "start" : {
-        "title" : "Esta es la mejor manera de hacerlo:",
-        "bullets" : {
-          "0" : {
-            "label" : "Dedícale unos 30 minutos, tómate tu tiempo."
+    "ClaimRewardsFeesWarning": {
+      "title": "Las recompensas son inferiores a las tarifas estimadas para reclamarlas.",
+      "description": ""
+    },
+    "CompoundLowerAllowanceOfActiveAccountError": {
+      "title": "No es posible reducir el importe aprobado mientras tengas un depósito activo."
+    },
+    "CosmosBroadcastCodeInternal": {
+      "title": "Se ha producido un error (Error 1)",
+      "description": "Guarda tus registros con el botón que aparece a continuación y envíalos al Soporte de Ledger."
+    },
+    "CosmosBroadcastCodeTxDecode": {
+      "title": "Se ha producido un error (Error 2)",
+      "description": "Guarda tus registros con el botón que aparece a continuación y envíalos al Soporte de Ledger."
+    },
+    "CosmosBroadcastCodeInvalidSequence": {
+      "title": "Secuencia inválida",
+      "description": "Inténtalo de nuevo."
+    },
+    "CosmosBroadcastCodeUnauthorized": {
+      "title": "Firma no autorizada",
+      "description": "Esta cuenta no está autorizada a firmar esta transacción."
+    },
+    "CosmosBroadcastCodeInsufficientFunds": {
+      "title": "Fondos insuficientes",
+      "description": "Asegúrate de que la cuenta tenga fondos suficientes."
+    },
+    "CosmosBroadcastCodeUnknownRequest": {
+      "title": "Se ha producido un error (Error 6)",
+      "description": "Guarda tus registros con el botón que aparece a continuación y envíalos al Soporte de Ledger."
+    },
+    "CosmosBroadcastCodeInvalidAddress": {
+      "title": "Dirección inválida",
+      "description": "Comprueba la dirección e inténtalo de nuevo."
+    },
+    "CosmosBroadcastCodeInvalidPubKey": {
+      "title": "Se ha producido un error (Error 8)",
+      "description": "Guarda tus registros con el botón que aparece a continuación y envíalos al Soporte de Ledger."
+    },
+    "CosmosBroadcastCodeUnknownAddress": {
+      "title": "Dirección desconocida",
+      "description": "Comprueba la dirección e inténtalo de nuevo."
+    },
+    "CosmosBroadcastCodeInsufficientCoins": {
+      "title": "Fondos insuficientes",
+      "description": "Aumenta los fondos de la cuenta."
+    },
+    "CosmosBroadcastCodeInvalidCoins": {
+      "title": "Se ha producido un error (Error 11)",
+      "description": "Guarda tus registros con el botón que aparece a continuación y envíalos al Soporte de Ledger."
+    },
+    "CosmosBroadcastCodeOutOfGas": {
+      "title": "Se ha producido un error (Error 12)",
+      "description": "Guarda tus registros con el botón que aparece a continuación y envíalos al Soporte de Ledger."
+    },
+    "CosmosBroadcastCodeMemoTooLarge": {
+      "title": "El campo Memo es demasiado largo",
+      "description": "Reduce el tamaño del texto del Memo e inténtalo de nuevo."
+    },
+    "CosmosBroadcastCodeInsufficientFee": {
+      "title": "Se ha producido un error (Error 14)",
+      "description": "Guarda tus registros con el botón que aparece a continuación y envíalos al Soporte de Ledger."
+    },
+    "CosmosBroadcastCodeTooManySignatures": {
+      "title": "Se ha producido un error (Error 15)",
+      "description": "Guarda tus registros con el botón que aparece a continuación y envíalos al Soporte de Ledger."
+    },
+    "CosmosBroadcastCodeGasOverflow": {
+      "title": "Se ha producido un error (Error 16)",
+      "description": "Guarda tus registros con el botón que aparece a continuación y envíalos al Soporte de Ledger."
+    },
+    "CosmosBroadcastCodeNoSignatures": {
+      "title": "Se ha producido un error (Error 17)",
+      "description": "Guarda tus registros con el botón que aparece a continuación y envíalos al Soporte de Ledger."
+    },
+    "DeviceAppVerifyNotSupported": {
+      "title": "Abre Manager para actualizar esta aplicación",
+      "description": "La verificación de la aplicación no es compatible."
+    },
+    "DeviceGenuineSocketEarlyClose": {
+      "title": "Inténtalo de nuevo (genuine-close)",
+      "description": null
+    },
+    "DeviceHalted": {
+      "title": "Reinicia tu dispositivo Ledger e inténtalo de nuevo",
+      "description": "Se produjo un error inesperado. Inténtalo de nuevo."
+    },
+    "DeviceNotGenuine": {
+      "title": "Es posible que el dispositivo no sea original",
+      "description": "Guarda tus registros con el botón que aparece a continuación y envíalos al Soporte de Ledger."
+    },
+    "DeviceNameInvalid": {
+      "title": "Elige un nombre de dispositivo que no contenga '{{invalidCharacters}}'."
+    },
+    "DeviceOnDashboardExpected": {
+      "title": "El dispositivo no está en el Dashboard",
+      "description": "Ingresa de nuevo al Dashboard de tu dispositivo."
+    },
+    "DeviceNotOnboarded": {
+      "title": "Tu dispositivo aún no está listo para usar",
+      "description": "Configura tu dispositivo antes de usarlo con Ledger Live."
+    },
+    "DeviceSocketFail": {
+      "title": "La conexión ha fallado",
+      "description": "Inténtalo de nuevo."
+    },
+    "DeviceSocketNoBulkStatus": {
+      "title": "La conexión falló",
+      "description": "Inténtalo de nuevo."
+    },
+    "DeviceSocketNoHandler": {
+      "title": "La conexión ha fallado",
+      "description": "Inténtalo de nuevo."
+    },
+    "DisconnectedDevice": {
+      "title": "Dispositivo desconectado",
+      "description": "Ledger Live no se pudo conectar a tu dispositivo. Inténtalo de nuevo."
+    },
+    "DisconnectedDeviceDuringOperation": {
+      "title": "Dispositivo desconectado",
+      "description": "Ledger Live no se pudo conectar a tu dispositivo. Inténtalo de nuevo."
+    },
+    "ETHAddressNonEIP": {
+      "title": "Verificación automática no disponible: verifica cuidadosamente la dirección.",
+      "description": null
+    },
+    "EthAppNftNotSupported": {
+      "title": "Operación no disponible en este dispositivo",
+      "description": "La función Enviar NFT sólo está disponible en el Nano X. Visita nuestra plataforma de soporte al cliente para saber cómo enviar NFTs con un Nano S."
+    },
+    "Touch ID Error": {
+      "title": "La autenticación biométrica ha fallado",
+      "description": "Utiliza tu contraseña o restablece la aplicación."
+    },
+    "Error": {
+      "title": "{{message}}",
+      "description": "Algo ha salido mal. Inténtalo de nuevo. Si el problema persiste, guarda los registros con el botón que aparece a continuación y envíalos al Soporte de Ledger."
+    },
+    "FeeEstimationFailed": {
+      "title": "El cálculo de tarifas ha fallado",
+      "description": "Intenta configurar la tarifa manualmente (estado: {{status}})."
+    },
+    "FeeNotLoaded": {
+      "title": "No fue posible cargar las tasas de tarifas"
+    },
+    "FeeRequired": {
+      "title": "Se requieren tarifas"
+    },
+    "FirmwareOrAppUpdateRequired": {
+      "title": "Es necesario actualizar el firmware o la aplicación",
+      "description": "Utiliza Manager para desinstalar todas las aplicaciones y comprobar si hay alguna actualización de firmware disponible antes de instalarlas de nuevo."
+    },
+    "LatestFirmwareVersionRequired": {
+      "title": "Actualización de dispositivo necesaria para Desktop",
+      "description": "Por favor, actualiza el firmware de tu Nano X en Ledger Live Desktop"
+    },
+    "GenuineCheckFailed": {
+      "title": "La autenticación del dispositivo ha fallado",
+      "description": "Algo ha salido mal. Inténtalo de nuevo. Si el problema persiste, guarda los registros con el botón que aparece a continuación y envíalos al Soporte de Ledger."
+    },
+    "HardResetFail": {
+      "title": "No fue posible restablecer",
+      "description": "Inténtalo de nuevo. Si el problema persiste, guarda los registros con el botón que aparece a continuación y envíalos al Soporte de Ledger."
+    },
+    "InvalidAddress": {
+      "title": "Esta no es una dirección de {{currencyName}} válida"
+    },
+    "InvalidAddressBecauseAlreadyDelegated": {
+      "title": "Tu cuenta ya está delegada a este validador"
+    },
+    "InvalidAddressBecauseDestinationIsAlsoSource": {
+      "title": "Las cuentas de origen y destino no deben ser las mismas."
+    },
+    "InvalidRecipient": {
+      "title": "Receptor no válido"
+    },
+    "LanguageInstallRefusedOnDevice": {
+      "title": "Se ha rechazado la instalación del idioma en el dispositivo",
+      "description": "Inténtalo de nuevo. Si el problema persiste, guarda los registros con el botón que aparece a continuación y envíalos al Soporte de Ledger."
+    },
+    "LanguageNotFound": {
+      "title": "No se ha encontrado el idioma",
+      "description": "No se ha encontrado el idioma que estás intentando instalar. Prueba a instalar otro idioma."
+    },
+    "LatestMCUInstalledError": {
+      "title": "No hay nada que actualizar",
+      "description": "Contacta al Soporte de Ledger si no puedes utilizar tu dispositivo."
+    },
+    "LedgerAPIError": {
+      "title": "Inténtalo de nuevo ({{status}} de HTTP de API)",
+      "description": "Llamadas incorrectas al servidor API de Ledger. Inténtalo de nuevo."
+    },
+    "LedgerAPIErrorWithMessage": {
+      "title": "{{message}}",
+      "description": "Inténtalo de nuevo. Si el problema persiste, guarda los registros con el botón que aparece a continuación y envíalos al Soporte de Ledger."
+    },
+    "LedgerAPINotAvailable": {
+      "title": "Los servicios de {{currencyName}} no están disponibles",
+      "description": "Inténtalo de nuevo. Si el problema persiste, guarda los registros con el botón que aparece a continuación y envíalos al Soporte de Ledger."
+    },
+    "ManagerAPIsFail": {
+      "title": "Los servicios de Manager no están disponibles",
+      "description": "Comprueba el estado de la red."
+    },
+    "ManagerAppAlreadyInstalled": {
+      "title": "Ya está instalada",
+      "description": "Comprueba qué aplicaciones están ya instaladas en tu dispositivo."
+    },
+    "ManagerAppRelyOnBTC": {
+      "title": "Son necesarias las aplicaciones de Bitcoin y Ethereum",
+      "description": "Primero instala las aplicaciones de Bitcoin y de Ethereum más recientes."
+    },
+    "ManagerDeviceLocked": {
+      "title": "Tu dispositivo está bloqueado",
+      "description": "Desbloquéalo."
+    },
+    "ManagerNotEnoughSpace": {
+      "title": "No queda espacio suficiente",
+      "info": "Desinstala algunas aplicaciones a fin de liberar espacio para la aplicación {{app}}. Tus activos cripto siguen seguros cuando desinstalas aplicaciones.",
+      "description": "La desinstalación de aplicaciones no tiene ningún efecto sobre tus activos.",
+      "continue": "¡Entendido!"
+    },
+    "ManagerQuitPage": {
+      "install": {
+        "title": "¿Salir y cancelar instalaciones?",
+        "description": "Salir cancelará las instalaciones de aplicación en curso.",
+        "stay": "Continuar con la instalación"
+      },
+      "uninstall": {
+        "title": "¿Salir y cancelar desinstalaciones?",
+        "description": "Salir cancelará las desinstalaciones de aplicación en curso.",
+        "stay": "Continuar con la desinstalación"
+      },
+      "update": {
+        "title": "¿Salir y cancelar actualizaciones?",
+        "description": "Salir cancelará las actualizaciones de aplicación en curso.",
+        "stay": "Continuar con la actualización"
+      },
+      "quit": "Salir de Manager"
+    },
+    "ManagerUninstallBTCDep": {
+      "title": "Esta aplicación es necesaria",
+      "description": "Desinstala la aplicación Bitcoin o Ethereum en último lugar."
+    },
+    "NetworkDown": {
+      "title": "Parece que no hay conexión a Internet",
+      "description": "Comprueba tu conexión a Internet."
+    },
+    "NoAddressesFound": {
+      "title": "No se encontró ninguna cuenta",
+      "description": "Algo ha salido mal en el cálculo de la dirección. Inténtalo de nuevo. Si el problema persiste, guarda los registros con el botón que se muestra a continuación y envíalos al Soporte de Ledger."
+    },
+    "NotEnoughBalance": {
+      "title": "Fondos insuficientes",
+      "description": "Asegúrate de que la cuenta tenga fondos suficientes."
+    },
+    "NotEnoughGas": {
+      "title": "ETH insuficientes para tarifa de red",
+      "description": "Envía más ETH a tu cuenta para pagar transacciones de token ERC20."
+    },
+    "NotEnoughBalanceToDelegate": {
+      "title": "Saldo insuficiente para delegar"
+    },
+    "NotEnoughBalanceInParentAccount": {
+      "title": "Saldo insuficiente en la cuenta principal"
+    },
+    "QuantityNeedsToBePositive": {
+      "title": "La cantidad debe ser de al menos 1"
+    },
+    "NotEnoughSpendableBalance": {
+      "title": "El saldo no puede ser inferior a {{minimumAmount}}"
+    },
+    "NotEnoughBalanceBecauseDestinationNotCreated": {
+      "title": "Es necesario un mínimo de {{minimalAmount}} para activar la dirección de recepción"
+    },
+    "PairingFailed": {
+      "title": "Emparejamiento fallido",
+      "description": "Inténtalo de nuevo o consulta nuestro artículo sobre la solución de problemas de Bluetooth."
+    },
+    "PasswordIncorrect": {
+      "title": "Contraseña incorrecta",
+      "description": "Inténtalo de nuevo."
+    },
+    "PasswordsDontMatch": {
+      "title": "La contraseña no coincide",
+      "description": "Inténtalo de nuevo."
+    },
+    "SelectExchangesLoadError": {
+      "title": "No es posible cargar",
+      "description": "No es posible cargar los exchanges."
+    },
+    "SyncError": {
+      "title": "Error de sincronización",
+      "description": "No fue posible sincronizar algunas cuentas."
+    },
+    "TimeoutError": {
+      "title": "El servidor ha tardado demasiado en responder",
+      "description": "Inténtalo de nuevo."
+    },
+    "TimeoutTagged": {
+      "title": "El servidor ha tardado demasiado en responder ({{tag}})",
+      "description": "Se ha agotado el tiempo."
+    },
+    "TransactionRefusedOnDevice": {
+      "title": "Transacción rechazada en el dispositivo",
+      "description": "Inténtalo de nuevo. Si el problema persiste, guarda los registros con el botón que aparece a continuación y envíalos al Soporte de Ledger."
+    },
+    "TransportError": {
+      "title": "Se ha producido un error. Vuelve a conectar tu dispositivo.",
+      "description": "{{message}} Inténtalo de nuevo. Si el problema persiste, guarda los registros con el botón que aparece a continuación y envíalos al Soporte de Ledger."
+    },
+    "TransportStatusError": {
+      "title": "Se ha producido un error. Vuelve a conectar tu dispositivo.",
+      "description": "{{message}} Inténtalo de nuevo. Si el problema persiste, guarda los registros con el botón que aparece a continuación y envíalos al Soporte de Ledger."
+    },
+    "TronNoFrozenForBandwidth": {
+      "title": "No hay activos a desinmovilizar",
+      "description": "No tienes activos de Ancho de banda para desinmovilizar."
+    },
+    "TronNoFrozenForEnergy": {
+      "title": "No hay activos a desinmovilizar",
+      "description": "No tienes activos de Energía para desinmovilizar."
+    },
+    "TronUnfreezeNotExpired": {
+      "title": "La desinmovilización todavía no está disponible",
+      "description": "Espera 3 días a partir de tu última operación de inmovilización."
+    },
+    "TronVoteRequired": {
+      "title": "Se necesita al menos 1 voto"
+    },
+    "TronInvalidVoteCount": {
+      "title": "El formato de voto es incorrecto",
+      "description": "Solo puedes votar con números redondos."
+    },
+    "TronRewardNotAvailable": {
+      "title": "No es posible reclamar las recompensas todavía",
+      "description": "Espera 24 horas entre una reclamación y la siguiente."
+    },
+    "TronNoReward": {
+      "title": "No hay recompensas que reclamar"
+    },
+    "TronInvalidFreezeAmount": {
+      "title": "El importe a inmovilizar no puede ser inferior a 1"
+    },
+    "TronSendTrc20ToNewAccountForbidden": {
+      "title": "Enviar TRC20 a una nueva cuenta no la activará",
+      "description": "Para activarla, envía primero TRX o TRC10 a la cuenta. Luego de ello, ya podrá recibir TRC20."
+    },
+    "TronUnexpectedFees": {
+      "title": "Es posible que se apliquen tarifas adicionales"
+    },
+    "TronNotEnoughTronPower": {
+      "title": "No hay suficientes votos disponibles"
+    },
+    "TronTransactionExpired": {
+      "title": "El tiempo de espera de la transacción ha transcurrido",
+      "description": "Es necesario firmar las transacciones en menos de 30 segundos. Inténtalo de nuevo."
+    },
+    "TronNotEnoughEnergy": {
+      "title": "No hay suficiente Energía para enviar este token"
+    },
+    "UpdateYourApp": {
+      "title": "Es necesario actualizar la aplicación",
+      "description": "Desinstala y vuelve a instalar la aplicación {{managerAppName}} en Manager."
+    },
+    "UserRefusedAllowManager": {
+      "title": "Manager deshabilitado en el dispositivo",
+      "description": "Habilita Manager en tu dispositivo e inténtalo de nuevo."
+    },
+    "UserRefusedAddress": {
+      "title": "Dirección de recepción rechazada.",
+      "description": "Has rechazado la dirección. En caso de duda, guarda los registros con el botón que se muestra a continuación y envíalos al Soporte de Ledger."
+    },
+    "UserRefusedDeviceNameChange": {
+      "title": "Cambio de nombre cancelado en el dispositivo",
+      "description": "Has cancelado el cambio de nombre. Inténtalo de nuevo."
+    },
+    "UserRefusedFirmwareUpdate": {
+      "title": "Actualización de firmware cancelada en el dispositivo",
+      "description": "Has cancelado la actualización del firmware. Inténtalo de nuevo. Si el problema persiste, guarda los registros con el botón que aparece a continuación y envíalos al Soporte de Ledger."
+    },
+    "UserRefusedOnDevice": {
+      "title": "Operación cancelada en el dispositivo",
+      "description": "Has rechazado la operación en el dispositivo."
+    },
+    "WebsocketConnectionError": {
+      "title": "La conexión ha fallado",
+      "description": "Inténtalo de nuevo con una mejor conexión de red (error de websocket)."
+    },
+    "WebsocketConnectionFailed": {
+      "title": "La conexión ha fallado",
+      "description": "Inténtalo de nuevo con una mejor conexión de red (fallo de websocket)."
+    },
+    "WrongDeviceForAccount": {
+      "title": "Algo ha salido mal",
+      "description": "Comprueba que tu billetera de hardware esté configurada con la Frase de recuperación o Passphrase asociada a la cuenta seleccionada."
+    },
+    "UnexpectedBootloader": {
+      "title": "Tu dispositivo no debe estar en modo Bootloader",
+      "description": "Reinicia tu dispositivo sin tocar los botones cuando aparezca el logotipo. Inténtalo de nuevo. Si el problema persiste, guarda los registros con el botón que se muestra a continuación y envíalos al Soporte de Ledger."
+    },
+    "UnavailableTezosOriginatedAccountReceive": {
+      "title": "No es posible recibir en subcuentas. Selecciona la cuenta principal.",
+      "description": "Si deseas recibir fondos, utiliza la cuenta principal"
+    },
+    "UnavailableTezosOriginatedAccountSend": {
+      "title": "No es posible enviar aún desde subcuentas",
+      "description": "Esta característica se agregará en una etapa posterior debido a los cambios introducidos recientemente por la actualización Babylon."
+    },
+    "AccessDeniedError": {
+      "title": "Ledger Live requiere de una actualización",
+      "description": "Actualiza Ledger Live a la última versión y vuelve a verificar tu identidad para permutar con Wyre"
+    },
+    "RecommendUndelegation": {
+      "title": "Desdelega la cuenta antes de vaciarla"
+    },
+    "RecommendSubAccountsToEmpty": {
+      "title": "Primero vacía las subcuentas"
+    },
+    "NotSupportedLegacyAddress": {
+      "title": "Este formato de dirección heredado ya no es compatible"
+    },
+    "SourceHasMultiSign": {
+      "title": "Desactiva la multifirma para enviar {{currencyName}}"
+    },
+    "StratisDown2021Warning": {
+      "description": "La cadena de bloques Stratis ha evolucionado y es posible que ya no funcione correctamente. La compatibilidad con la cadena de bloques Stratis original se mantendrá hasta el 16 de octubre de 2021."
+    },
+    "SwapExchangeRateAmountTooLow": {
+      "title": "El importe debe ser superior a {{minAmountFromFormatted}}"
+    },
+    "SwapExchangeRateAmountTooHigh": {
+      "title": "El importe debe ser inferior a {{maxAmountFromFormatted}}"
+    },
+    "SwapGenericAPIError": {
+      "title": "La tasa de cambio ha caducado",
+      "description": "Debes confirmar la permuta antes de que transcurra el tiempo del temporizador. La tasa de cambio es válida durante un tiempo determinado."
+    },
+    "PolkadotElectionClosed": {
+      "title": "La elección de los validadores debe estar cerrada"
+    },
+    "PolkadotNotValidator": {
+      "title": "Algunas direcciones seleccionadas no son validadores"
+    },
+    "PolkadotLowBondedBalance": {
+      "title": "Todos los activos vinculados se desvincularán si < 1 DOT"
+    },
+    "PolkadotNoUnlockedBalance": {
+      "title": "No tienes activos desvinculados"
+    },
+    "PolkadotNoNominations": {
+      "title": "No tienes nominaciones"
+    },
+    "PolkadotAllFundsWarning": {
+      "title": "Asegúrate de que tienes un saldo restante suficiente para cubrir las tarifas de transacciones futuras"
+    },
+    "PolkadotDoMaxSendInstead": {
+      "title": "El saldo no puede ser inferior a {{minimumBalance}} Envía el máximo a una cuenta vacía."
+    },
+    "PolkadotBondMinimumAmount": {
+      "title": "Tienes que vincular al menos {{minimumBondAmount}}."
+    },
+    "PolkadotBondMinimumAmountWarning": {
+      "title": "Tu saldo vinculado tiene que ser al menos de {{minimumBondBalance}}."
+    },
+    "PolkadotMaxUnbonding": {
+      "title": "Has superado el límite de desvinculación"
+    },
+    "PolkadotValidatorsRequired": {
+      "title": "Debes seleccionar al menos un validador"
+    },
+    "TaprootNotActivated": {
+      "title": "La red principal de Taproot no está activada aún"
+    },
+    "NotEnoughNftOwned": {
+      "title": "Has superado la cantidad de tokens disponibles"
+    },
+    "generic": {
+      "title": "{{message}}",
+      "description": "Algo ha salido mal. Inténtalo de nuevo. Si el problema persiste, guarda los registros con el botón que aparece a continuación y envíalos al Soporte de Ledger."
+    },
+    "SolanaAccountNotFunded": {
+      "title": "Cuenta sin fondos"
+    },
+    "SolanaAddressOfEd25519": {
+      "title": "Dirección fuera de la curva ed25519"
+    },
+    "SolanaMemoIsTooLong": {
+      "title": "El Memo es demasiado largo. La longitud máxima es {{maxLength}}"
+    },
+    "SolanaUseAllAmountStakeWarning": {
+      "title": "Asegúrate de que tu saldo restante es suficiente para cubrir las tarifas de transacciones futuras"
+    },
+    "SolanaTxSimulationFailedWhilePendingOp": {
+      "title": "Tu transacción anterior todavía no se ha procesado. Espera un momento y comprueba el historial de transacciones antes de intentarlo de nuevo."
+    },
+    "SolanaTxConfirmationTimeout": {
+      "title": "Tu transacción puede haber fallado. Espera un momento y comprueba el historial de transacciones antes de intentarlo de nuevo."
+    },
+    "CardanoMinAmountError": {
+      "title": "Tienes que enviar un mínimo de {{amount}} ADA"
+    },
+    "CardanoNotEnoughFunds": {
+      "title": "Asegúrate de tener fondos suficientes para pagar las tarifas"
+    },
+    "StellarWrongMemoFormat": {
+      "title": "El formato de Memo es incorrecto"
+    },
+    "StellarMemoRecommended": {
+      "title": "Es posible que sea necesario un Memo al enviar a este receptor"
+    },
+    "StellarAssetNotAccepted": {
+      "title": "Este receptor aún no tiene ninguna trustline para {{assetCode}}."
+    },
+    "StellarAssetRequired": {
+      "title": "Hay que seleccionar un activo Stellar para poder añadir una trustline."
+    },
+    "StellarAssetNotFound": {
+      "title": "No se ha podido encontrar el activo Stellar seleccionado."
+    },
+    "StellarNotEnoughNativeBalance": {
+      "title": "Fondos insuficientes",
+      "description": "Asegúrate de que la cuenta tenga fondos suficientes para cubrir la tarifa de transacción."
+    },
+    "StellarFeeSmallerThanRecommended": {
+      "title": "La tarifa seleccionada es inferior a la tarifa recomendada."
+    },
+    "StellarFeeSmallerThanBase": {
+      "title": "La tarifa mínima de transacción es de 0,00001 XLM."
+    },
+    "StellarNotEnoughNativeBalanceToAddTrustline": {
+      "title": "Fondos insuficientes",
+      "description": "Asegúrate de que la cuenta tenga fondos suficientes para cubrir la nueva trustline."
+    },
+    "StellarMuxedAccountNotExist": {
+      "title": "La cuenta de Stellar no existe."
+    },
+    "StellarSourceHasMultiSign": {
+      "title": "Desactiva la multifirma para realizar transacciones de Stellar."
+    }
+  },
+  "bluetooth": {
+    "required": "Parece que tu Bluetooth está deshabilitado",
+    "locationRequiredTitle": "La ubicación es necesaria para Bluetooth LE",
+    "locationRequiredMessage": "Es necesario otorgar permisos de ubicación de Android para mostrar los dispositivos de Bluetooth LE.",
+    "checkEnabled": "Habilita Bluetooth en los ajustes del teléfono."
+  },
+  "webview": {
+    "noConnectionError": {
+      "title": "No hay conexión",
+      "description": "Parece que no tienes acceso a Internet. Comprueba tu conexión e inténtalo de nuevo."
+    }
+  },
+  "location": {
+    "required": "Son necesarios los servicios de ubicación",
+    "open": "Abrir ajustes de ubicación",
+    "disabled": "Ledger Live necesita servicios de ubicación para emparejar tu dispositivo mediante Bluetooth.",
+    "noInfos": "Ledger no accederá a tu información de ubicación."
+  },
+  "permissions": {
+    "open": "Abrir permisos de aplicación"
+  },
+  "fees": {
+    "speed": {
+      "high": "Alta",
+      "standard": "Estándar",
+      "low": "Baja",
+      "slow": "lenta",
+      "medium": "media",
+      "fast": "rápida",
+      "custom": "Personalizada",
+      "blockCount": "{{blockCount}} bloques"
+    }
+  },
+  "signout": {
+    "confirm": "¿Deseas cerrar la sesión?",
+    "disclaimer": "Se eliminarán todos los datos de cuentas de tu teléfono.",
+    "action": "Cerrar sesión"
+  },
+  "auth": {
+    "failed": {
+      "biometrics": {
+        "title": "El bloqueo por {{biometricsType}} ha fallado",
+        "description": "Ingresa tu contraseña para continuar",
+        "authenticate": "Autentica con la aplicación Ledger Live"
+      },
+      "denied": "No se ha habilitado Auth Security porque falló la autenticación de tu teléfono.",
+      "title": "La autenticación ha fallado",
+      "buttons": {
+        "tryAgain": "Inténtalo de nuevo",
+        "reset": "Restablecer"
+      }
+    },
+    "unlock": {
+      "biometricsTitle": "Autentica con la aplicación Ledger Live",
+      "title": "Bienvenidos",
+      "desc": "Ingresa tu contraseña para continuar",
+      "inputPlaceholder": "Escribe tu contraseña",
+      "login": "Inicia sesión",
+      "forgotPassword": "He perdido mi contraseña"
+    },
+    "addPassword": {
+      "placeholder": "Elige la contraseña",
+      "title": "Bloqueo por contraseña"
+    },
+    "confirmPassword": {
+      "title": "Confirmar contraseña",
+      "placeholder": "Confirma tu contraseña"
+    },
+    "enableBiometrics": {
+      "title": "{{biometricsType}}",
+      "desc": "Desbloquear con {{biometricsType}}"
+    }
+  },
+  "reset": {
+    "title": "Desinstala y vuelve a instalar Ledger Live",
+    "description": "Desinstala y luego vuelve la instalar la aplicación en tu teléfono para eliminar los datos de Ledger Live, incluidas las cuentas y los ajustes.",
+    "button": "Restablecer",
+    "warning": "Restablecer Ledger Live borrará tu historial de transacciones de permuta de todas tus cuentas."
+  },
+  "graph": {
+    "week": "1S",
+    "month": "1M",
+    "year": "1A",
+    "all": "TODO"
+  },
+  "carousel": {
+    "title": "¿Cerrar el banner?",
+    "description": "Te informaremos de cualquier nuevo anuncio.",
+    "confirm": "Confirmar",
+    "undo": "Deshacer",
+    "banners": {
+      "valentine": {
+        "title": "Día de San Valentín",
+        "description": "Tarifas reducidas en la compra y la venta"
+      },
+      "tour": {
+        "title": "Haz un recorrido",
+        "description": "Explora la aplicación Ledger Live y descubre cómo comprar, hacer crecer y proteger tus activos",
+        "cta": "Examinar"
+      },
+      "academy": {
+        "title": "Ledger Academy",
+        "description": "Todo lo que debes saber acerca de la cadena de bloques",
+        "cta": "Examinar"
+      },
+      "stakeCosmos": {
+        "title": "Participación con COSMOS",
+        "description": "Delega tus recompensas ganadas con ATOM hoy."
+      },
+      "familyPack": {
+        "title": "Paquete familiar",
+        "description": "Paquetes de 3 Nano S con descuento, perfecto para regalos o como respaldo",
+        "cta": "Comprar ahora"
+      },
+      "familyPackX": {
+        "title": "Paquete familiar Nano X Ledger",
+        "description": "Paquete de 3 Nano X con descuento, perfecto para regalos o como respaldo",
+        "cta": "Ahorra ahora"
+      },
+      "buyCrypto": {
+        "title": "Comprar cripto",
+        "description": "Compra más de 50 criptomonedas a través de nuestros socios",
+        "cta": "Comprar ahora"
+      },
+      "swap": {
+        "title": "Permutar cripto",
+        "description": "Permuta más de 100 criptomonedas con custodia completa con nuestros socios",
+        "cta": "Permutar ahora"
+      },
+      "algorand": {
+        "title": "Algorand",
+        "description": "Recibe recompensas ALGO con cada transacción."
+      },
+      "sell": {
+        "title": "Vender cripto",
+        "description": "Vende Bitcoin directamente desde Ledger Live."
+      },
+      "vote": {
+        "title": "Vota con tu Ledger",
+        "description": "Vota directamente desde tu billetera Ledger."
+      },
+      "lending": {
+        "title": "Prestar cripto",
+        "description": "Presta activos sobre el protocolo Compound"
+      },
+      "blackfriday": {
+        "title": "BLACK FRIDAY",
+        "description": "Disfruta de un 40 % de descuento con el código de promoción BLACKFRIDAY20"
+      },
+      "lido": {
+        "title": "Participar con ETH mediante Lido",
+        "description": "Gana recompensas al poner en participación ETH de forma segura con Lido",
+        "cta": "Poner en participación ahora"
+      },
+      "market": {
+        "title": "Mercados cripto",
+        "description": "Verifica los precios de las cripto y las tendencias del mercado directamente desde la aplicación",
+        "cta": "Examinar"
+      },
+      "manageCard": {
+        "title": "Presentamos la Tarjeta CL",
+        "description": "Pide y gestiona tu Tarjeta CL con tecnología de Ledger",
+        "cta": "Más información"
+      },
+      "discoverWeb3": {
+        "title": "Descubre la Web3",
+        "description": "¡Descúbrelo todo sobre la Web3 mientras llega tu dispositivo!",
+        "cta": "Discover"
+      }
+    }
+  },
+  "ratings": {
+    "init": {
+      "title": "¿Qué te parece nuestra aplicación?",
+      "description": "Tus comentarios son importantes para mejorar Ledger Live.",
+      "cta": {
+        "enjoy": "Es genial",
+        "disappointed": "Me ha decepcionado",
+        "notNow": "Ahora no"
+      }
+    },
+    "enjoy": {
+      "title": "Tú también eres genial",
+      "description": "Te agradeceríamos mucho si pudieras dedicar un momento a dejarnos una reseña. Tu aportación nos ayuda a llegar a más personas y nos motiva a desarrollar nuevas funciones a la aplicación.",
+      "cta": {
+        "rate": "Danos 5 estrellas",
+        "notNow": "Ahora no"
+      }
+    },
+    "disappointed": {
+      "title": "Ayúdanos a construir un producto mejor para ti",
+      "description": "Si necesitas más ayuda o quieres que nos pongamos en contacto contigo, usa nuestro chat",
+      "here": "aquí",
+      "cta": {
+        "sendFeedback": "Enviar comentarios",
+        "notNow": "Ahora no"
+      }
+    },
+    "disappointedDone": {
+      "title": "Gracias por tus comentarios",
+      "description": "Si quieres enviarnos más comentarios o necesitas ayuda, envíanos un correo electrónico a ",
+      "cta": {
+        "done": "Listo"
+      }
+    }
+  },
+  "buyDevice": {
+    "0": {
+      "title": "Es tu dinero. Toma el control.",
+      "desc": "Toma el mando y desbloquea la libertad de administrar tus cripto por tu cuenta."
+    },
+    "1": {
+      "title": "Accede a DeFi y NFTs",
+      "desc": "Interactúa de forma segura con nuestras aplicaciones DeFi confiables directamente desde la aplicación."
+    },
+    "2": {
+      "title": "Tu acceso a la Web3",
+      "desc": "Puedes comprar, vender y permutar las principales criptomonedas de nuestros socios de forma segura con tu Ledger."
+    },
+    "3": {
+      "title": "Seguridad certificada",
+      "desc": "Nuestros productos son las únicas billeteras de hardware con seguridad certificada por agencias nacionales de seguridad cibernética."
+    },
+    "title": "Necesitas un Ledger",
+    "desc": "Por motivos de seguridad, Ledger Live solo se puede usar en conjunto con un dispositivo físico. Necesitas un dispositivo para poder continuar.",
+    "cta": "Compra tu Ledger ahora",
+    "footer": "Ya tengo un dispositivo, deseo configurarlo ahora",
+    "bannerTitle": "Mantén a salvo tus criptomonedas y NFTs",
+    "bannerTitle2": "Necesitarás un Nano para operar",
+    "bannerSubtitle": "con un dispositivo Ledger",
+    "bannerButtonTitle": "Descubre el Nano",
+    "bannerButtonTitle2": "Compra un dispositivo",
+    "setupCta": "Ya tengo un dispositivo y quiero configurarlo"
+  },
+  "postBuyDeviceSetupNanoWall": {
+    "title": "¿Has recibido tu dispositivo?",
+    "desc": "En cuanto recibas tu dispositivo, podrás comenzar a configurarlo a través de Ledger Live.",
+    "cta": "Configurar mi dispositivo",
+    "bannerTitle": "¿Has recibido tu dispositivo?",
+    "bannerCta": "Iniciar la configuración",
+    "continue": "Continuar"
+  },
+  "purchaseDevice": {
+    "pageTitle": "Comprar dispositivo",
+    "debugDrawers": {
+      "url": {
+        "title": "Actualizar URL de iframe",
+        "subtitle": "Ajustes de depuración",
+        "cta": "Guardar"
+      },
+      "message": {
+        "successTitle": "Transacción finalizada",
+        "errorTitle": "Error de transacción",
+        "subtitle": "Mensaje recibido",
+        "type": "Tipo: {{type}}",
+        "deviceId": "ID del dispositivo: {{deviceId}}",
+        "price": "Precio: {{price}}",
+        "currency": "Divisa: {{currency}}",
+        "value": "Valor: {{value}}"
+      }
+    }
+  },
+  "postBuyDevice": {
+    "headerTitle": "Compra exitosa",
+    "title": "¡Enhorabuena!",
+    "desc": "Tu pedido está en proceso.\nRecibirás tu Ledger pronto. Busca la confirmación de tu pedido en tu correo electrónico."
+  },
+  "discover": {
+    "title": "Discover",
+    "desc": "Explora el mundo de la web3 incorporado dentro de Ledger Live",
+    "link": "Más información",
+    "sections": {
+      "learn": {
+        "title": "Información",
+        "desc": "Obtén información sobre las cripto, los NFTs, la seguridad digital y mucho más"
+      },
+      "ledgerApps": {
+        "title": "Aplicaciones",
+        "desc": "Explorar las aplicaciones de los socios de Ledger desde un solo lugar"
+      },
+      "earn": {
+        "title": "Gana",
+        "desc": "Gana ingresos pasivos y haz crecer tus activos cripto"
+      },
+      "mint": {
+        "title": "Acuñar",
+        "desc": "Acuña NFTs de colaboraciones exclusivas en [ L ] Market"
+      }
+    },
+    "comingSoon": "próximamente",
+    "mostPopular": "LO MÁS POPULAR"
+  },
+  "onboarding": {
+    "stepWelcome": {
+      "title": "Bienvenidos a Ledger",
+      "subtitle": "Hacemos que poseer activos digitales sea seguro y simple.",
+      "start": "Comenzar",
+      "noDevice": "¿No tienes un dispositivo?",
+      "buy": "Compra un {{fullDeviceName}}",
+      "terms": "Al tocar “Empezar” otorgas tu consentimiento y aceptas nuestros ",
+      "termsLink": "Términos del Servicio",
+      "privacyLink": "Política de Privacidad",
+      "and": "Y"
+    },
+    "stepDoYouHaveALedgerDevice": {
+      "title": "¿Tienes un Ledger?",
+      "subtitle": "Lo primero es lo primero",
+      "yes": "Sí",
+      "no": "No todavía"
+    },
+    "postWelcomeStep": {
+      "title": "Tú eliges",
+      "subtitle_yes": "Puedes elegir configurar tu Ledger o darle un vistazo a la aplicación primero.",
+      "subtitle_no": "Puedes elegir darle un vistazo a la aplicación primero o comprar un Nano X",
+      "noLedgerLink": "No tengo un Ledger y me gustaría comprar uno",
+      "setupLedger": {
+        "title": "Configurar mi Ledger",
+        "subtitle": "Te guiaremos paso a paso para proteger tus criptomonedas y NFTs"
+      },
+      "buyNano": {
+        "title": "Compra un Ledger Nano X",
+        "subtitle": "Una billetera de hardware es la única forma de garantizar que tus activos estén protegidos "
+      },
+      "discoverLedger": {
+        "title": "Explora Ledger Live",
+        "subtitle": "Explora la aplicación y conoce sus ventajas "
+      }
+    },
+    "discoverLive": {
+      "exploreWithoutADevice": "Explora sin necesidad de un dispositivo",
+      "buyALedgerNow": "Compra ahora un Ledger",
+      "0": {
+        "title": "Protege todos tus activos cripto."
+      },
+      "1": {
+        "title": "Presta atención a los mercados."
+      },
+      "2": {
+        "title": "Descubre aplicaciones y aprende más sobre la Web3."
+      },
+      "3": {
+        "title": "Mantén tus cripto y NFTs a buen recaudo."
+      }
+    },
+    "stepLanguage": {
+      "title": "Elige tu idioma",
+      "cta": "Continuar",
+      "warning": {
+        "title": "Comenzar en español",
+        "cta": "¡Entendido!",
+        "desc": "Estamos añadiendo idiomas adicionales para ayudarte a aprender a utilizar Ledger. Ten en cuenta que actualmente el resto de la experiencia Ledger solo está disponible en inglés."
+      }
+    },
+    "stepSelectDevice": {
+      "title": "Selecciona tu dispositivo",
+      "nanoS": "Nano S",
+      "nanoSP": "Nano S Plus",
+      "nanoX": "Nano X",
+      "blue": "Blue",
+      "chooseDevice": "Elige tu dispositivo"
+    },
+    "stepUseCase": {
+      "title": "¡Hola!",
+      "or": "O",
+      "firstUse": {
+        "title": "¿Es la primera vez que utilizas tu Nano?",
+        "subTitle": "Configurar un nuevo Nano",
+        "desc": "¡Comencemos y configuremos tu dispositivo!",
+        "label": "30 min."
+      },
+      "devicePairing": {
+        "title": "¿Ya tienes una Frase de recuperación?",
+        "label": "Emparejamiento del dispositivo",
+        "subTitle": "Conecta tu Nano",
+        "desc": "¿Tu dispositivo ya está configurado? ¡Conéctalo a tu aplicación!"
+      },
+      "desktopSync": {
+        "title": "¿Ya tienes una Frase de recuperación?",
+        "label": "Sincronización con PC",
+        "subTitle": "Sincroniza tus cripto desde tu aplicación Desktop",
+        "desc": "¿Ya tienes la aplicación Desktop? ¡Sincronízala para administrar tus cripto desde tu teléfono!"
+      },
+      "restoreDevice": {
+        "label": "Restaurar dispositivo",
+        "subTitle": "Restaura tu Frase de recuperación a un nuevo dispositivo",
+        "desc": "¡Utiliza una Frase de recuperación existente para restaurar tus claves privadas a un nuevo Nano!"
+      },
+      "recovery": "¿Ya tienes una Frase de recuperación?"
+    },
+    "stepNewDevice": {
+      "0": {
+        "label": "Nociones básicas",
+        "title": "Accede a tus cripto",
+        "desc": "Tus activos cripto se almacenan en la cadena de bloques. Necesitas una clave privada para acceder a ellos y administrarlos.",
+        "action": "¿No tienes un Nano? Descubre la aplicación"
+      },
+      "1": {
+        "label": "Nociones básicas",
+        "title": "No compartas tu clave privada",
+        "desc": "Tu clave privada se almacena dentro de tu Nano. Debes ser su único propietario para poder mantener el control sobre tu dinero."
+      },
+      "2": {
+        "label": "Nociones básicas",
+        "title": "Mantente sin conexión",
+        "desc": "Ledger Live te permite comprar, vender, administrar, intercambiar y ganar cripto con seguridad. Deberás validar cada transacción cripto con tu Nano."
+      },
+      "3": {
+        "label": "Nociones básicas",
+        "title": "Validar transacciones",
+        "desc": "Tu Nano funciona como una billetera de “almacenamiento en frío”. Esto significa que tu clave privada nunca queda expuesta, ni siquiera cuando utilizas la aplicación mientras estás conectado a Internet."
+      },
+      "4": {
+        "label": "Nociones básicas",
+        "title": "¡Vamos a configurar tu Nano!",
+        "desc": "Empezaremos por configurar la seguridad de tu Nano."
+      },
+      "cta": "¡Vamos!",
+      "title": "Nociones básicas"
+    },
+    "stepSetupDevice": {
+      "start": {
+        "title": "Esta es la mejor manera de hacerlo:",
+        "bullets": {
+          "0": {
+            "label": "Dedícale unos 30 minutos, tómate tu tiempo."
           },
-          "1" : {
-            "label" : "Busca lápiz y papel."
+          "1": {
+            "label": "Busca lápiz y papel."
           },
-          "2" : {
-            "label" : "Elige un entorno seguro y tranquilo en el que puedas estar a solas."
+          "2": {
+            "label": "Elige un entorno seguro y tranquilo en el que puedas estar a solas."
           }
         },
-        "cta" : "Continuar",
-        "warning" : {
-          "title" : "Por favor, ten cuidado",
-          "desc" : "Asegúrate de seguir las instrucciones de esta aplicación para cada etapa del proceso.",
-          "ctaText" : "¡Entendido!"
+        "cta": "Continuar",
+        "warning": {
+          "title": "Por favor, ten cuidado",
+          "desc": "Asegúrate de seguir las instrucciones de esta aplicación para cada etapa del proceso.",
+          "ctaText": "¡Entendido!"
         }
       },
-      "setup" : {
-        "bullets" : {
-          "0" : {
-            "title" : "Encendido del Nano",
-            "nanoX" : {
-              "label" : "Enciende tu dispositivo presionando el botón negro durante 1 segundo."
+      "setup": {
+        "bullets": {
+          "0": {
+            "title": "Encendido del Nano",
+            "nanoX": {
+              "label": "Enciende tu dispositivo presionando el botón negro durante 1 segundo."
             },
-            "nanoS" : {
-              "label" : "Enciende tu dispositivo conectándolo al puerto USB de tu teléfono."
+            "nanoS": {
+              "label": "Enciende tu dispositivo conectándolo al puerto USB de tu teléfono."
             },
-            "nanoSP" : {
-              "label" : "Enciende tu dispositivo conectándolo al puerto USB de tu teléfono."
+            "nanoSP": {
+              "label": "Enciende tu dispositivo conectándolo al puerto USB de tu teléfono."
             },
-            "blue" : {
-              "label" : "Enciende tu dispositivo conectándolo al puerto USB de tu teléfono y presionando el botón de encendido."
+            "blue": {
+              "label": "Enciende tu dispositivo conectándolo al puerto USB de tu teléfono y presionando el botón de encendido."
             }
           },
-          "1" : {
-            "title" : "Examinar",
-            "label" : "Aprende a interactuar con tu dispositivo mediante las instrucciones en pantalla."
+          "1": {
+            "title": "Examinar",
+            "label": "Aprende a interactuar con tu dispositivo mediante las instrucciones en pantalla."
           },
-          "2" : {
-            "title" : "Selecciona “Set up as new device”",
-            "label" : "Presiona ambos botones simultáneamente para validar la selección."
+          "2": {
+            "title": "Selecciona “Set up as new device”",
+            "label": "Presiona ambos botones simultáneamente para validar la selección."
           },
-          "3" : {
-            "title" : "Sigue las instrucciones",
-            "label" : "Vuelve aquí para seguir las instrucciones con respecto a tu código PIN."
+          "3": {
+            "title": "Sigue las instrucciones",
+            "label": "Vuelve aquí para seguir las instrucciones con respecto a tu código PIN."
           }
         },
-        "cta" : "Siguiente paso"
-      },
-      "pinCode" : {
-        "title" : "Código PIN",
-        "desc" : "Tu código PIN es la primera capa de seguridad. Protege físicamente el acceso a tu Nano y a tus claves privadas. Tu código PIN debe tener entre 4 y 8 dígitos.",
-        "checkboxDesc" : "Comprendo que debo elegir mi código PIN por mi cuenta y mantenerlo en secreto.",
-        "cta" : "Establecer un código PIN"
-      },
-      "pinCodeSetup" : {
-        "bullets" : {
-          "0" : {
-            "title" : "Elige un código PIN",
-            "label" : "Presiona el botón izquierdo o derecho para cambiar números. Presiona ambos botones para confirmar un número. Selecciona <0></0> para confirmar tu código PIN. Selecciona <1></1> para borrar un número.",
-            "desc" : "Presiona el botón izquierdo o derecho para cambiar números. Presiona ambos botones para confirmar un número. Selecciona <validIcon></validIcon>para confirmar tu código PIN. Selecciona <cancelIcon></cancelIcon>para borrar un número."
+        "cta": "Siguiente paso"
+      },
+      "pinCode": {
+        "title": "Código PIN",
+        "desc": "Tu código PIN es la primera capa de seguridad. Protege físicamente el acceso a tu Nano y a tus claves privadas. Tu código PIN debe tener entre 4 y 8 dígitos.",
+        "checkboxDesc": "Comprendo que debo elegir mi código PIN por mi cuenta y mantenerlo en secreto.",
+        "cta": "Establecer un código PIN"
+      },
+      "pinCodeSetup": {
+        "bullets": {
+          "0": {
+            "title": "Elige un código PIN",
+            "label": "Presiona el botón izquierdo o derecho para cambiar números. Presiona ambos botones para confirmar un número. Selecciona <0></0> para confirmar tu código PIN. Selecciona <1></1> para borrar un número.",
+            "desc": "Presiona el botón izquierdo o derecho para cambiar números. Presiona ambos botones para confirmar un número. Selecciona <validIcon></validIcon>para confirmar tu código PIN. Selecciona <cancelIcon></cancelIcon>para borrar un número."
           },
-          "1" : {
-            "title" : "Confirma código PIN",
-            "label" : "Ingresa tu código PIN para confirmarlo.",
-            "desc" : "Ingresa tu código PIN para confirmarlo."
+          "1": {
+            "title": "Confirma código PIN",
+            "label": "Ingresa tu código PIN para confirmarlo.",
+            "desc": "Ingresa tu código PIN para confirmarlo."
           }
         },
-        "infoModal" : {
-          "title" : "Protege tu código PIN",
-          "bullets" : {
-            "0" : {
-              "label" : "Elige siempre por tu cuenta el código PIN."
+        "infoModal": {
+          "title": "Protege tu código PIN",
+          "bullets": {
+            "0": {
+              "label": "Elige siempre por tu cuenta el código PIN."
             },
-            "1" : {
-              "label" : "Ingresa siempre tu código PIN sin que nadie lo vea."
+            "1": {
+              "label": "Ingresa siempre tu código PIN sin que nadie lo vea."
             },
-            "2" : {
-              "label" : "Si es necesario, puedes modificar tu código PIN."
+            "2": {
+              "label": "Si es necesario, puedes modificar tu código PIN."
             },
-            "3" : {
-              "label" : "El dispositivo se reiniciará si introduces tres veces seguidas un código PIN incorrecto."
+            "3": {
+              "label": "El dispositivo se reiniciará si introduces tres veces seguidas un código PIN incorrecto."
             },
-            "4" : {
-              "label" : "Nunca utilices un código PIN sencillo como 0000, 123456 o 55555555."
+            "4": {
+              "label": "Nunca utilices un código PIN sencillo como 0000, 123456 o 55555555."
             },
-            "5" : {
-              "label" : "Nunca compartas tu código PIN con nadie. Ni siquiera con Ledger."
+            "5": {
+              "label": "Nunca compartas tu código PIN con nadie. Ni siquiera con Ledger."
             },
-            "6" : {
-              "label" : "Nunca utilices un código PIN que no hayas elegido tú personalmente."
+            "6": {
+              "label": "Nunca utilices un código PIN que no hayas elegido tú personalmente."
             },
-            "7" : {
-              "label" : "Nunca almacenes tu código PIN en una PC o un teléfono."
+            "7": {
+              "label": "Nunca almacenes tu código PIN en una PC o un teléfono."
             }
           }
         },
-        "cta" : "Siguiente paso"
-      },
-      "recoveryPhrase" : {
-        "title" : "Frase de recuperación",
-        "desc" : "Tu Frase de recuperación es una lista secreta de 24 Palabras que genera una copia de respaldo de tus claves privadas.",
-        "desc_1" : "Tu Nano genera una Frase de recuperación única. Ledger no conserva copias de la misma.",
-        "cta" : "Siguiente paso",
-        "checkboxDesc" : "Comprendo que si pierdo la Frase de recuperación no podré acceder a mis cripto en caso de no tener acceso a mi Nano."
-      },
-      "recoveryPhraseSetup" : {
-        "infoModal" : {
-          "title" : "¿Cómo funciona una Frase de recuperación?",
-          "desc" : "Tu Frase de recuperación funciona como una llave maestra única. Tu dispositivo Ledger la utiliza para calcular las claves privadas de cada activo cripto que posees.",
-          "desc_1" : "Para restaurar el acceso a tus cripto, cualquier billetera puede calcular las mismas claves privadas a partir de tu Frase de recuperación.",
-          "link" : "Más información acerca del funcionamiento de la Frase de recuperación",
-          "title_1" : "¿Qué pasa si pierdo el acceso a mi Nano?",
-          "bullets" : {
-            "0" : {
-              "label" : "Utiliza una billetera de hardware distinta."
+        "cta": "Siguiente paso"
+      },
+      "recoveryPhrase": {
+        "title": "Frase de recuperación",
+        "desc": "Tu Frase de recuperación es una lista secreta de 24 Palabras que genera una copia de respaldo de tus claves privadas.",
+        "desc_1": "Tu Nano genera una Frase de recuperación única. Ledger no conserva copias de la misma.",
+        "cta": "Siguiente paso",
+        "checkboxDesc": "Comprendo que si pierdo la Frase de recuperación no podré acceder a mis cripto en caso de no tener acceso a mi Nano."
+      },
+      "recoveryPhraseSetup": {
+        "infoModal": {
+          "title": "¿Cómo funciona una Frase de recuperación?",
+          "desc": "Tu Frase de recuperación funciona como una llave maestra única. Tu dispositivo Ledger la utiliza para calcular las claves privadas de cada activo cripto que posees.",
+          "desc_1": "Para restaurar el acceso a tus cripto, cualquier billetera puede calcular las mismas claves privadas a partir de tu Frase de recuperación.",
+          "link": "Más información acerca del funcionamiento de la Frase de recuperación",
+          "title_1": "¿Qué pasa si pierdo el acceso a mi Nano?",
+          "bullets": {
+            "0": {
+              "label": "Utiliza una billetera de hardware distinta."
             },
-            "1" : {
-              "label" : "Selecciona “Restore recovery phrase on a new device” en la aplicación Ledger."
+            "1": {
+              "label": "Selecciona “Restore recovery phrase on a new device” en la aplicación Ledger."
             },
-            "2" : {
-              "label" : "Ingresa tu Frase de recuperación en tu nuevo dispositivo para restaurar el acceso a tus cripto."
+            "2": {
+              "label": "Ingresa tu Frase de recuperación en tu nuevo dispositivo para restaurar el acceso a tus cripto."
             }
           }
         },
-        "bullets" : {
-          "0" : {
-            "title" : "Busca tu Hoja de recuperación (Recovery sheet)",
-            "label" : "Elige una Hoja de recuperación en blanco, de las incluidas con tu Nano. Si las Hojas de Recuperación incluidas no están en blanco, ponte en contacto con el Soporte de Ledger."
+        "bullets": {
+          "0": {
+            "title": "Busca tu Hoja de recuperación (Recovery sheet)",
+            "label": "Elige una Hoja de recuperación en blanco, de las incluidas con tu Nano. Si las Hojas de Recuperación incluidas no están en blanco, ponte en contacto con el Soporte de Ledger."
           },
-          "1" : {
-            "title" : "¡Repite lo mismo con todas las Palabras!",
-            "label" : "Escribe la “Word #1” que aparece en la pantalla de tu Nano en la posición 1 de tu Hoja de recuperación. A continuación, presiona el botón derecho de tu Nano para mostrar la “Word #2” y escríbela en la posición 2.",
-            "label_1" : "Repite este proceso para todas las Palabras, respetando cuidadosamente el orden y la ortografía. Presiona el botón izquierdo de tu Nano para volver a la Palabra anterior y comprobar si has cometido algún error."
+          "1": {
+            "title": "¡Repite lo mismo con todas las Palabras!",
+            "label": "Escribe la “Word #1” que aparece en la pantalla de tu Nano en la posición 1 de tu Hoja de recuperación. A continuación, presiona el botón derecho de tu Nano para mostrar la “Word #2” y escríbela en la posición 2.",
+            "label_1": "Repite este proceso para todas las Palabras, respetando cuidadosamente el orden y la ortografía. Presiona el botón izquierdo de tu Nano para volver a la Palabra anterior y comprobar si has cometido algún error."
           },
-          "2" : {
-            "title" : "Confirma tu Frase de recuperación",
-            "label" : "Desplázate por las Palabras con el botón derecho hasta que encuentres la “Word #1”. Valida presionando ambos botones."
+          "2": {
+            "title": "Confirma tu Frase de recuperación",
+            "label": "Desplázate por las Palabras con el botón derecho hasta que encuentres la “Word #1”. Valida presionando ambos botones."
           },
-          "3" : {
-            "title" : "¡Repite lo mismo con todas las Palabras!"
+          "3": {
+            "title": "¡Repite lo mismo con todas las Palabras!"
           }
         },
-        "cta" : "Confirma tu Frase de recuperación",
-        "nextStep" : "Siguiente paso"
-      },
-      "hideRecoveryPhrase" : {
-        "title" : "Oculta tu Frase de recuperación",
-        "desc" : "Tu Frase de recuperación es la única manera de recuperar tus cripto, en caso de no ser posible utilizar tu Nano. Debes conservarla en un lugar seguro.",
-        "bullets" : {
-          "0" : {
-            "label" : "Ingresa estas Palabras únicamente en una billetera de hardware, no en PCs, ni en teléfonos."
+        "cta": "Confirma tu Frase de recuperación",
+        "nextStep": "Siguiente paso"
+      },
+      "hideRecoveryPhrase": {
+        "title": "Oculta tu Frase de recuperación",
+        "desc": "Tu Frase de recuperación es la única manera de recuperar tus cripto, en caso de no ser posible utilizar tu Nano. Debes conservarla en un lugar seguro.",
+        "bullets": {
+          "0": {
+            "label": "Ingresa estas Palabras únicamente en una billetera de hardware, no en PCs, ni en teléfonos."
           },
-          "1" : {
-            "label" : "Nunca compartas tus 24 Palabras con nadie, ni siquiera con Ledger."
+          "1": {
+            "label": "Nunca compartas tus 24 Palabras con nadie, ni siquiera con Ledger."
           }
         },
-        "cta" : "Cerrar",
-        "finalCta" : "Bien, ¡he terminado!",
-        "infoModal" : {
-          "label" : "Aprende cómo ocultarla",
-          "title" : "¿Dónde debo guardar mi Frase de recuperación?",
-          "bullets" : {
-            "0" : {
-              "label" : "<bold>NUNCA</bold> lo ingreses en una PC, teléfono o cualquier otro dispositivo. No le tomes fotografías."
+        "cta": "Cerrar",
+        "finalCta": "Bien, ¡he terminado!",
+        "infoModal": {
+          "label": "Aprende cómo ocultarla",
+          "title": "¿Dónde debo guardar mi Frase de recuperación?",
+          "bullets": {
+            "0": {
+              "label": "<bold>NUNCA</bold> lo ingreses en una PC, teléfono o cualquier otro dispositivo. No le tomes fotografías."
             },
-            "1" : {
-              "label" : "<bold>NUNCA</bold> compartas tus 24 Palabras con NADIE."
+            "1": {
+              "label": "<bold>NUNCA</bold> compartas tus 24 Palabras con NADIE."
             },
-            "2" : {
-              "label" : "Guárdala <bold>EN TODO MOMENTO</bold> en un lugar seguro, fuera de la vista."
+            "2": {
+              "label": "Guárdala <bold>EN TODO MOMENTO</bold> en un lugar seguro, fuera de la vista."
             },
-            "3" : {
-              "label" : "Ledger nunca te pedirá tu Frase de recuperación."
+            "3": {
+              "label": "Ledger nunca te pedirá tu Frase de recuperación."
             },
-            "4" : {
-              "label" : "Si alguien (o alguna aplicación) te la pide, ¡tiene fines deshonestos!"
+            "4": {
+              "label": "Si alguien (o alguna aplicación) te la pide, ¡tiene fines deshonestos!"
             }
           }
         },
-        "warning" : {
-          "title" : "¡Hora de jugar!",
-          "desc" : "Responde a 3 sencillas preguntas para evitar algunos errores comunes acerca de tu billetera de hardware.",
-          "cta" : "Resuelve el cuestionario"
+        "warning": {
+          "title": "¡Hora de jugar!",
+          "desc": "Responde a 3 sencillas preguntas para evitar algunos errores comunes acerca de tu billetera de hardware.",
+          "cta": "Resuelve el cuestionario"
         }
       }
     },
-    "stepRecoveryPhrase" : {
-      "importRecoveryPhrase" : {
-        "title" : "Restaurar a partir de Frase de recuperación",
-        "desc" : "Restaura tu Nano a partir de tu Frase de recuperación para restaurar, reemplazar o hacer una copia de seguridad de tu billetera de hardware Ledger.",
-        "desc_1" : "Tu Nano restaurará tus claves privadas y podrás acceder a tus cripto y administrarlas.",
-        "cta" : "De acuerdo, ¡todo listo!",
-        "warning" : {
-          "title" : "Recomendamos utilizar únicamente Frases de recuperación generadas por Ledger",
-          "desc" : "Ledger no puede garantizar la seguridad de las Frases de recuperación ajenas a Ledger. Te recomendamos configurar tu Nano como un dispositivo nuevo si tu Frase de recuperación no ha sido generada por Ledger.",
-          "cta" : "¡Entendido!"
+    "stepRecoveryPhrase": {
+      "importRecoveryPhrase": {
+        "title": "Restaurar a partir de Frase de recuperación",
+        "desc": "Restaura tu Nano a partir de tu Frase de recuperación para restaurar, reemplazar o hacer una copia de seguridad de tu billetera de hardware Ledger.",
+        "desc_1": "Tu Nano restaurará tus claves privadas y podrás acceder a tus cripto y administrarlas.",
+        "cta": "De acuerdo, ¡todo listo!",
+        "warning": {
+          "title": "Recomendamos utilizar únicamente Frases de recuperación generadas por Ledger",
+          "desc": "Ledger no puede garantizar la seguridad de las Frases de recuperación ajenas a Ledger. Te recomendamos configurar tu Nano como un dispositivo nuevo si tu Frase de recuperación no ha sido generada por Ledger.",
+          "cta": "¡Entendido!"
         },
-        "nextStep" : "Siguiente paso",
-        "bullets" : {
-          "0" : {
-            "title" : "Encendido del Nano",
-            "nanoX" : {
-              "label" : "Enciende tu dispositivo presionando el botón negro durante 1 segundo."
+        "nextStep": "Siguiente paso",
+        "bullets": {
+          "0": {
+            "title": "Encendido del Nano",
+            "nanoX": {
+              "label": "Enciende tu dispositivo presionando el botón negro durante 1 segundo."
             },
-            "nanoS" : {
-              "label" : "Enciende tu dispositivo conectándolo al puerto USB de tu teléfono."
+            "nanoS": {
+              "label": "Enciende tu dispositivo conectándolo al puerto USB de tu teléfono."
             },
-            "nanoSP" : {
-              "label" : "Enciende tu dispositivo conectándolo al puerto USB de tu teléfono."
+            "nanoSP": {
+              "label": "Enciende tu dispositivo conectándolo al puerto USB de tu teléfono."
             },
-            "blue" : {
-              "label" : "Enciende tu dispositivo conectándolo al puerto USB de tu teléfono y presionando el botón de encendido."
+            "blue": {
+              "label": "Enciende tu dispositivo conectándolo al puerto USB de tu teléfono y presionando el botón de encendido."
             }
           },
-          "1" : {
-            "title" : "Examinar",
-            "label" : "Aprende a interactuar con tu dispositivo mediante las instrucciones en pantalla."
+          "1": {
+            "title": "Examinar",
+            "label": "Aprende a interactuar con tu dispositivo mediante las instrucciones en pantalla."
           },
-          "2" : {
-            "title" : "Selecciona “Restore from recovery phrase”",
-            "label" : "Presiona ambos botones simultáneamente para validar la selección."
+          "2": {
+            "title": "Selecciona “Restore from recovery phrase”",
+            "label": "Presiona ambos botones simultáneamente para validar la selección."
           },
-          "3" : {
-            "title" : "Sigue las instrucciones",
-            "label" : "Vuelve aquí para seguir las instrucciones con respecto a tu código PIN."
+          "3": {
+            "title": "Sigue las instrucciones",
+            "label": "Vuelve aquí para seguir las instrucciones con respecto a tu código PIN."
           }
         }
       },
-      "existingRecoveryPhrase" : {
-        "title" : "Ingresa tu Frase de recuperación",
-        "paragraph1" : "Tu Frase de recuperación es la lista secreta de Palabras de la que se guardó una copia de seguridad cuando configuraste tu billetera por primera vez.",
-        "paragraph2" : "Ledger no conserva copias de tu Frase de recuperación.",
-        "checkboxDesc" : "Comprendo que, si pierdo mi Frase de recuperación, no podré acceder a mis cripto en caso de que pierda acceso a mi Nano.",
-        "bullets" : {
-          "0" : {
-            "title" : "Toma tu Frase de recuperación"
+      "existingRecoveryPhrase": {
+        "title": "Ingresa tu Frase de recuperación",
+        "paragraph1": "Tu Frase de recuperación es la lista secreta de Palabras de la que se guardó una copia de seguridad cuando configuraste tu billetera por primera vez.",
+        "paragraph2": "Ledger no conserva copias de tu Frase de recuperación.",
+        "checkboxDesc": "Comprendo que, si pierdo mi Frase de recuperación, no podré acceder a mis cripto en caso de que pierda acceso a mi Nano.",
+        "bullets": {
+          "0": {
+            "title": "Toma tu Frase de recuperación"
           },
-          "1" : {
-            "title" : "Selecciona la cantidad de Palabras de la Frase de recuperación",
-            "label" : "Tus Frases de recuperación pueden tener 12, 18 o 24 Palabras. Debes ingresar todas las Palabras para acceder a tus cripto."
+          "1": {
+            "title": "Selecciona la cantidad de Palabras de la Frase de recuperación",
+            "label": "Tus Frases de recuperación pueden tener 12, 18 o 24 Palabras. Debes ingresar todas las Palabras para acceder a tus cripto."
           },
-          "2" : {
-            "title" : "Ingresa la Word #1...",
-            "label" : "Ingresa las primeras letras de la Palabra 1, seleccionándolas con el botón derecho o izquierdo. Presiona ambos botones para confirmar cada letra."
+          "2": {
+            "title": "Ingresa la Word #1...",
+            "label": "Ingresa las primeras letras de la Palabra 1, seleccionándolas con el botón derecho o izquierdo. Presiona ambos botones para confirmar cada letra."
           },
-          "3" : {
-            "title" : "Confirma la Word #1...",
-            "label" : "Elige la Palabra 1 de entre las sugeridas. Presiona ambos botones para validarla."
+          "3": {
+            "title": "Confirma la Word #1...",
+            "label": "Elige la Palabra 1 de entre las sugeridas. Presiona ambos botones para validarla."
           },
-          "4" : {
-            "title" : "¡Repite lo mismo con todas las Palabras!"
+          "4": {
+            "title": "¡Repite lo mismo con todas las Palabras!"
           }
         },
-        "nextStep" : "Siguiente paso"
-      }
-    },
-    "stepPairNew" : {
-      "nanoX" : {
-        "title" : "Emparejar tu Nano",
-        "desc" : "Esta es la primera vez que configuras tu Nano con este teléfono. Conectemos rápidamente tu dispositivo.",
-        "cta" : "Emparejemos mi Nano"
-      },
-      "nanoS" : {
-        "title" : "Conecta tu Nano",
-        "desc" : "Esta es la primera vez que configuras tu Nano con este teléfono. Conectemos rápidamente tu dispositivo.",
-        "cta" : "Vamos a conectar mi Nano"
-      },
-      "nanoSP" : {
-        "title" : "Conecta tu Nano",
-        "desc" : "Esta es la primera vez que configuras tu Nano con este teléfono. Conectemos rápidamente tu dispositivo.",
-        "cta" : "Vamos a conectar mi Nano"
-      },
-      "blue" : {
-        "title" : "Conecta tu Blue",
-        "desc" : "Esta es la primera vez que configuras tu Blue con este teléfono. Conectemos rápidamente tu dispositivo.",
-        "cta" : "Vamos a conectar mi Blue"
-      },
-      "infoModal" : {
-        "title" : "¿Dónde puedo encontrar el nombre de mi dispositivo?",
-        "desc" : "En tu dispositivo, selecciona “Settings > General > Device name”.",
-        "title_1" : "¿Cómo configurar una conexión Bluetooth?",
-        "title_2" : "¿Cómo utilizo mi Nano X sin Bluetooth?",
-        "desc_1" : "Utiliza un <1>cable OTG</1> para conectar tu Ledger Nano X a tu smartphone Android (no compatible con iOS). Gestiona tus cripto con Ledger Live Mobile o cualquier otra aplicación (web) compatible.",
-        "bullets" : {
-          "0" : {
-            "label" : "Asegúrate de que el Bluetooth está activado en tu teléfono y en tu Ledger Nano X. Tu Ledger Nano X debe estar en el Dashboard, la ventana de inicio principal."
+        "nextStep": "Siguiente paso"
+      }
+    },
+    "stepPairNew": {
+      "nanoX": {
+        "title": "Emparejar tu Nano",
+        "desc": "Esta es la primera vez que configuras tu Nano con este teléfono. Conectemos rápidamente tu dispositivo.",
+        "cta": "Emparejemos mi Nano"
+      },
+      "nanoS": {
+        "title": "Conecta tu Nano",
+        "desc": "Esta es la primera vez que configuras tu Nano con este teléfono. Conectemos rápidamente tu dispositivo.",
+        "cta": "Vamos a conectar mi Nano"
+      },
+      "nanoSP": {
+        "title": "Conecta tu Nano",
+        "desc": "Esta es la primera vez que configuras tu Nano con este teléfono. Conectemos rápidamente tu dispositivo.",
+        "cta": "Vamos a conectar mi Nano"
+      },
+      "blue": {
+        "title": "Conecta tu Blue",
+        "desc": "Esta es la primera vez que configuras tu Blue con este teléfono. Conectemos rápidamente tu dispositivo.",
+        "cta": "Vamos a conectar mi Blue"
+      },
+      "infoModal": {
+        "title": "¿Dónde puedo encontrar el nombre de mi dispositivo?",
+        "desc": "En tu dispositivo, selecciona “Settings > General > Device name”.",
+        "title_1": "¿Cómo configurar una conexión Bluetooth?",
+        "title_2": "¿Cómo utilizo mi Nano X sin Bluetooth?",
+        "desc_1": "Utiliza un <1>cable OTG</1> para conectar tu Ledger Nano X a tu smartphone Android (no compatible con iOS). Gestiona tus cripto con Ledger Live Mobile o cualquier otra aplicación (web) compatible.",
+        "bullets": {
+          "0": {
+            "label": "Asegúrate de que el Bluetooth está activado en tu teléfono y en tu Ledger Nano X. Tu Ledger Nano X debe estar en el Dashboard, la ventana de inicio principal."
           },
-          "1" : {
-            "label" : "<1>{{Os}}</1>:Asegúrate de que los servicios de localización están activados en los ajustes de tu teléfono para Ledger Live. letter Live nunca utiliza tu información de localización, sino que es un requerimiento para Bluetooth en {{Os}}."
+          "1": {
+            "label": "<1>{{Os}}</1>:Asegúrate de que los servicios de localización están activados en los ajustes de tu teléfono para Ledger Live. letter Live nunca utiliza tu información de localización, sino que es un requerimiento para Bluetooth en {{Os}}."
           },
-          "2" : {
-            "label" : "Si tienes algún problema de emparejamiento mediante Bluetooth, por favor consulta el siguiente artículo",
-            "link" : "Solucionar problemas de conexión."
+          "2": {
+            "label": "Si tienes algún problema de emparejamiento mediante Bluetooth, por favor consulta el siguiente artículo",
+            "link": "Solucionar problemas de conexión."
           }
         }
       },
-      "errorInfoModal" : {
-        "title" : "¿Algo salió mal?",
-        "title_1" : "Tengo un Android",
-        "title_2" : "Actualiza la versión de Android",
-        "desc" : "Si tienes problemas de Bluetooth con tu Nano X, por favor borra ese emparejamiento y olvida el dispositivo Nano X en tu teléfono. A continuación, intenta emparejarlo de nuevo.",
-        "desc_1" : "Puede transcurrir algo de tiempo antes de que se muestre la solicitud de emparejamiento de Bluetooth. Asegúrate de verificar y confirmar el código de emparejamiento, tanto en tu Nano X como en tu teléfono.",
-        "desc_2" : "Comprueba en los ajustes de Bluetooth de tu teléfono si Ledger Nano X fue detectado. Si no fue detectado, comprueba si está activado el Bluetooth en tu Ledger Nano X.",
-        "desc_3" : "Servicios de ubicación",
-        "desc_4" : "Si tu aplicación Mobile no detecta el Ledger Nano X al intentar emparejarlo, por favor prueba con lo siguiente:",
-        "desc_5" : "La aplicación Ledger Mobile te solicita que permitas la activación de los servicios de ubicación si no están ya activados, aunque en algunos modelos de teléfono esto no siempre se detecta correctamente. Por favor, ten en cuenta que la aplicación Ledger Mobile nunca utiliza tu información de ubicación y que este permiso es necesario simplemente para Bluetooth en Android.",
-        "desc_6" : "Algunos usuarios informan que solucionaron sus problemas de conexión actualizando la versión de Android instalada en su teléfono a una más nueva. Por favor, consulta al fabricante de tu teléfono si existe una actualización disponible.",
-        "link" : "Más información",
-        "bullets" : {
-          "0" : {
-            "label" : "Ingresa a las opciones del sistema de la aplicación Ledger Live en tu teléfono Android."
+      "errorInfoModal": {
+        "title": "¿Algo salió mal?",
+        "title_1": "Tengo un Android",
+        "title_2": "Actualiza la versión de Android",
+        "desc": "Si tienes problemas de Bluetooth con tu Nano X, por favor borra ese emparejamiento y olvida el dispositivo Nano X en tu teléfono. A continuación, intenta emparejarlo de nuevo.",
+        "desc_1": "Puede transcurrir algo de tiempo antes de que se muestre la solicitud de emparejamiento de Bluetooth. Asegúrate de verificar y confirmar el código de emparejamiento, tanto en tu Nano X como en tu teléfono.",
+        "desc_2": "Comprueba en los ajustes de Bluetooth de tu teléfono si Ledger Nano X fue detectado. Si no fue detectado, comprueba si está activado el Bluetooth en tu Ledger Nano X.",
+        "desc_3": "Servicios de ubicación",
+        "desc_4": "Si tu aplicación Mobile no detecta el Ledger Nano X al intentar emparejarlo, por favor prueba con lo siguiente:",
+        "desc_5": "La aplicación Ledger Mobile te solicita que permitas la activación de los servicios de ubicación si no están ya activados, aunque en algunos modelos de teléfono esto no siempre se detecta correctamente. Por favor, ten en cuenta que la aplicación Ledger Mobile nunca utiliza tu información de ubicación y que este permiso es necesario simplemente para Bluetooth en Android.",
+        "desc_6": "Algunos usuarios informan que solucionaron sus problemas de conexión actualizando la versión de Android instalada en su teléfono a una más nueva. Por favor, consulta al fabricante de tu teléfono si existe una actualización disponible.",
+        "link": "Más información",
+        "bullets": {
+          "0": {
+            "label": "Ingresa a las opciones del sistema de la aplicación Ledger Live en tu teléfono Android."
           },
-          "1" : {
-            "label" : "Permite el uso de los servicios de ubicación."
+          "1": {
+            "label": "Permite el uso de los servicios de ubicación."
           },
-          "2" : {
-            "label" : "Vuelve a la aplicación Mobile."
+          "2": {
+            "label": "Vuelve a la aplicación Mobile."
           },
-          "3" : {
-            "label" : "Comprueba si detecta tu Nano X."
+          "3": {
+            "label": "Comprueba si detecta tu Nano X."
           }
         }
       }
     },
-    "stepImportAccounts" : {
-      "title" : "Sincroniza tus cripto desde la PC",
-      "desc" : "Si ya tienes tus cripto configuradas en la aplicación Ledger Desktop, puedes sincronizarlas para administrarlas desde tu teléfono.",
-      "cta" : "Estoy listo para escanear",
-      "bullets" : {
-        "0" : {
-          "label" : "Dentro de la aplicación Desktop, selecciona<1>Ajustes > Cuentas > Exportar cuenta</1>"
+    "stepImportAccounts": {
+      "title": "Sincroniza tus cripto desde la PC",
+      "desc": "Si ya tienes tus cripto configuradas en la aplicación Ledger Desktop, puedes sincronizarlas para administrarlas desde tu teléfono.",
+      "cta": "Estoy listo para escanear",
+      "bullets": {
+        "0": {
+          "label": "Dentro de la aplicación Desktop, selecciona<1>Ajustes > Cuentas > Exportar cuenta</1>"
         },
-        "1" : {
-          "label" : "Escanea el código LiveQR con tu teléfono."
+        "1": {
+          "label": "Escanea el código LiveQR con tu teléfono."
         },
-        "2" : {
-          "label" : "Selecciona las cuentas de cripto a importar."
+        "2": {
+          "label": "Selecciona las cuentas de cripto a importar."
         }
       },
-      "warning" : {
-        "title" : "Es necesario sincronizar manualmente tus aplicaciones Desktop y Mobile.",
-        "desc" : "Ledger Live respeta tu privacidad y almacena tus datos de manera local. Si cambias las cuentas y la configuración en tu teléfono, deberás hacer lo mismo en tu PC y viceversa. Tus transacciones se mantienen sincronizadas con la cadena de bloques.",
-        "cta" : "¡Entendido!"
-      }
-    },
-    "stepSetupPin" : {
-      "step1" : "Enciende tu {{fullDeviceName}} y sigue las instrucciones.",
-      "step1-nanoS" : "Conecta tu {{fullDeviceName}} a tu teléfono por medio de un cable OTG.",
-      "step2" : "Presiona ambos botones al mismo tiempo para seleccionar <1><1>Setup as a new device (Configurar como nuevo dispositivo).</1></1>",
-      "step2-restore" : "Presiona ambos botones al mismo tiempo para seleccionar <1><1>Restore from recovery phrase (Restaurar con Frase de recuperación).",
-      "step3" : "Presiona el botón izquierdo o derecho para seleccionar un dígito. Presiona los dos botones a la vez para confirmar.",
-      "step4prefix" : "Seleccionar ",
-      "step4suffix1" : " para confirmar tu PIN.",
-      "step4suffix2" : " para borrar el último dígito.",
-      "modal" : {
-        "step1" : "Siempre elige <1><1>tu propio</1></1> PIN",
-        "step2" : "Utiliza 8 dígitos para mayor seguridad",
-        "step3" : "No utilices nunca un dispositivo con un PIN o una Frase de recuperación ya configurados"
-      }
-    },
-    "stepWriteRecovery" : {
-      "step1" : "Escribe la <1><1>Word #1</1></1> en la posición 1 de una Hoja de recuperación en blanco",
-      "step2" : "Presiona el botón derecho y continúa escribiendo las 24 Palabras.",
-      "step3" : "Confirma cada Palabra de la Frase de recuperación: selecciónala presionando ambos botones a la vez.",
-      "modal" : {
-        "step1" : "Guarda la Frase de recuperación de 24 Palabras en un lugar seguro, fuera de la vista.",
-        "step2" : "Asegúrate de que seas el único que tenga acceso a la Frase de recuperación.",
-        "step3" : "Ledger no guarda tu Frase de recuperación.",
-        "step4" : "No utilices nunca un dispositivo con una Frase de recuperación o un PIN ya configurados."
-      }
-    },
-    "stepPassword" : {
-      "desc" : "Elige una contraseña para proteger los datos de Ledger Live en el teléfono.",
-      "descConfigured" : "Bloqueo de contraseña habilitado correctamente",
-      "setPassword" : "Elige la contraseña",
-      "modal" : {
-        "step1" : "Mantén a salvo tu contraseña. No la compartas.",
-        "step2" : "Mantén a salvo tu contraseña. Si la pierdes, deberás reiniciar Ledger Live y agregar las cuentas nuevamente.",
-        "step3" : "Restablecer Ledger Live no afecta de ninguna manera a tus activos cripto."
-      }
-    },
-    "stepFinish" : {
-      "title" : "¡Tu dispositivo está listo!",
-      "readOnlyTitle" : "¡Todo listo!",
-      "desc" : "Instala aplicaciones en el dispositivo y administra tu Portfolio",
-      "cta" : "Abrir Ledger Live"
-    },
-    "quizz" : {
-      "label" : "Cuestionario",
-      "modal" : {
-        "success" : "¡Bien hecho!",
-        "fail" : "¡Incorrecto!"
-      },
-      "coins" : {
-        "title" : "Como usuario de Ledger, mis criptomonedas se almacenan:",
-        "answers" : {
-          "correct" : "En la cadena de bloques",
-          "wrong" : "En mi Nano"
+      "warning": {
+        "title": "Es necesario sincronizar manualmente tus aplicaciones Desktop y Mobile.",
+        "desc": "Ledger Live respeta tu privacidad y almacena tus datos de manera local. Si cambias las cuentas y la configuración en tu teléfono, deberás hacer lo mismo en tu PC y viceversa. Tus transacciones se mantienen sincronizadas con la cadena de bloques.",
+        "cta": "¡Entendido!"
+      }
+    },
+    "stepSetupPin": {
+      "step1": "Enciende tu {{fullDeviceName}} y sigue las instrucciones.",
+      "step1-nanoS": "Conecta tu {{fullDeviceName}} a tu teléfono por medio de un cable OTG.",
+      "step2": "Presiona ambos botones al mismo tiempo para seleccionar <1><1>Setup as a new device (Configurar como nuevo dispositivo).</1></1>",
+      "step2-restore": "Presiona ambos botones al mismo tiempo para seleccionar <1><1>Restore from recovery phrase (Restaurar con Frase de recuperación).",
+      "step3": "Presiona el botón izquierdo o derecho para seleccionar un dígito. Presiona los dos botones a la vez para confirmar.",
+      "step4prefix": "Seleccionar ",
+      "step4suffix1": " para confirmar tu PIN.",
+      "step4suffix2": " para borrar el último dígito.",
+      "modal": {
+        "step1": "Siempre elige <1><1>tu propio</1></1> PIN",
+        "step2": "Utiliza 8 dígitos para mayor seguridad",
+        "step3": "No utilices nunca un dispositivo con un PIN o una Frase de recuperación ya configurados"
+      }
+    },
+    "stepWriteRecovery": {
+      "step1": "Escribe la <1><1>Word #1</1></1> en la posición 1 de una Hoja de recuperación en blanco",
+      "step2": "Presiona el botón derecho y continúa escribiendo las 24 Palabras.",
+      "step3": "Confirma cada Palabra de la Frase de recuperación: selecciónala presionando ambos botones a la vez.",
+      "modal": {
+        "step1": "Guarda la Frase de recuperación de 24 Palabras en un lugar seguro, fuera de la vista.",
+        "step2": "Asegúrate de que seas el único que tenga acceso a la Frase de recuperación.",
+        "step3": "Ledger no guarda tu Frase de recuperación.",
+        "step4": "No utilices nunca un dispositivo con una Frase de recuperación o un PIN ya configurados."
+      }
+    },
+    "stepPassword": {
+      "desc": "Elige una contraseña para proteger los datos de Ledger Live en el teléfono.",
+      "descConfigured": "Bloqueo de contraseña habilitado correctamente",
+      "setPassword": "Elige la contraseña",
+      "modal": {
+        "step1": "Mantén a salvo tu contraseña. No la compartas.",
+        "step2": "Mantén a salvo tu contraseña. Si la pierdes, deberás reiniciar Ledger Live y agregar las cuentas nuevamente.",
+        "step3": "Restablecer Ledger Live no afecta de ninguna manera a tus activos cripto."
+      }
+    },
+    "stepFinish": {
+      "title": "¡Tu dispositivo está listo!",
+      "readOnlyTitle": "¡Todo listo!",
+      "desc": "Instala aplicaciones en el dispositivo y administra tu Portfolio",
+      "cta": "Abrir Ledger Live"
+    },
+    "quizz": {
+      "label": "Cuestionario",
+      "modal": {
+        "success": "¡Bien hecho!",
+        "fail": "¡Incorrecto!"
+      },
+      "coins": {
+        "title": "Como usuario de Ledger, mis criptomonedas se almacenan:",
+        "answers": {
+          "correct": "En la cadena de bloques",
+          "wrong": "En mi Nano"
         },
-        "modal" : {
-          "text" : "Tus criptomonedas siempre se almacenan en la cadena de bloques. Tu billetera de hardware solo contiene tu clave privada, que te da acceso a tus criptomonedas.",
-          "cta" : "Siguiente pregunta"
+        "modal": {
+          "text": "Tus criptomonedas siempre se almacenan en la cadena de bloques. Tu billetera de hardware solo contiene tu clave privada, que te da acceso a tus criptomonedas.",
+          "cta": "Siguiente pregunta"
         }
       },
-      "recoveryPhrase" : {
-        "title" : "Si mi Frase de recuperación deja de ser secreta o estar protegida...",
-        "answers" : {
-          "correct" : "Mis criptomonedas ya no están seguras y debo transferirlas a un lugar seguro",
-          "wrong" : "Ningún problema, Ledger me manda una copia"
+      "recoveryPhrase": {
+        "title": "Si mi Frase de recuperación deja de ser secreta o estar protegida...",
+        "answers": {
+          "correct": "Mis criptomonedas ya no están seguras y debo transferirlas a un lugar seguro",
+          "wrong": "Ningún problema, Ledger me manda una copia"
         },
-        "modal" : {
-          "text" : "Cualquier persona que conozca tu Frase de recuperación puede robar tus activos cripto.\nSi la pierdes, debes transferir rápidamente tus criptomonedas a un lugar seguro.",
-          "cta" : "Siguiente pregunta"
+        "modal": {
+          "text": "Cualquier persona que conozca tu Frase de recuperación puede robar tus activos cripto.\nSi la pierdes, debes transferir rápidamente tus criptomonedas a un lugar seguro.",
+          "cta": "Siguiente pregunta"
         }
       },
-      "privateKey" : {
-        "title" : "Cuando conecto mi Nano a la aplicación Ledger, mi clave privada...",
-        "answers" : {
-          "correct" : "Sigue sin conectarse a Internet",
-          "wrong" : "Se conecta brevemente a Internet"
+      "privateKey": {
+        "title": "Cuando conecto mi Nano a la aplicación Ledger, mi clave privada...",
+        "answers": {
+          "correct": "Sigue sin conectarse a Internet",
+          "wrong": "Se conecta brevemente a Internet"
         },
-        "modal" : {
-          "text" : "Tus claves privadas siempre permanecen sin conexión en tu billetera de hardware. Incluso al conectarse a tu Nano, la aplicación de Ledger no puede acceder a tus claves privadas. Siempre tendrás que autorizar físicamente cada transacción desde tu dispositivo.",
-          "cta" : "Terminar cuestionario"
+        "modal": {
+          "text": "Tus claves privadas siempre permanecen sin conexión en tu billetera de hardware. Incluso al conectarse a tu Nano, la aplicación de Ledger no puede acceder a tus claves privadas. Siempre tendrás que autorizar físicamente cada transacción desde tu dispositivo.",
+          "cta": "Terminar cuestionario"
         }
       },
-      "final" : {
-        "successTitle" : "¡Ya tienes nivel de profesional!",
-        "successText" : "Está todo listo para que administres de forma segura tus cripto. ¡Solo te queda un breve paso!",
-        "failTitle" : "Pronto tendrás nivel de profesional...",
-        "failText" : "No te preocupes, Ledger está aquí para guiarte en este proceso. Pronto te sentirás con completa seguridad con respecto a la protección de tus criptomonedas. ¡Solo te queda un breve paso!",
-        "cta" : "Siguiente paso"
-      },
-      "nextQuestion" : "Siguiente pregunta",
-      "finish" : "Terminar cuestionario"
-    },
-    "warning" : {
-      "recoveryPhrase" : {
-        "title" : "No utilices una Frase de recuperación que no hayas generado tú mismo.",
-        "desc" : "Tú y solo tú debes inicializar el código PIN y la Frase de recuperación de la billetera de hardware Ledger. Si has recibido un dispositivo con una Frase semilla existente o un código PIN ya inicializado, no utilices el producto y ponte en contacto con el Soporte.",
-        "supportLink" : "Ponte en contacto con Soporte"
-      },
-      "seed" : {
-        "title" : "Por favor, verifica los contenidos de la caja",
-        "desc" : "Si tu {{deviceName}} ya tiene un código PIN o una Frase de recuperación, no es seguro usarlo y deberías ponerte en contacto con el Soporte de Ledger.",
-        "warning" : "Usa solo la Frase de recuperación que haya generado tu dispositivo al configurarlo por primera vez",
-        "continueCTA" : "Continuar",
-        "contactSupportCTA" : "Ponte en contacto con Soporte"
-      }
-    }
-  },
-  "blePairingFlow" : {
-    "scanning" : {
-      "withProductName" : {
-<<<<<<< HEAD
-        "title" : "Looking for your {{productName}}",
-        "description" : "Please make sure your {{productName}} is unlocked and Bluetooth is enabled"
-      },
-      "withoutProductName" : {
-        "title" : "Buscando dispositivos",
-        "description" : "Please make sure your device is switched on, unlocked, and bluetooth is enabled"
-=======
-        "title" : "Buscando tu {{productName}}",
-        "description" : "Asegúrate de que tu {{productName}} esté desbloqueado y el Bluetooth habilitado"
-      },
-      "withoutProductName" : {
-        "title" : "Buscando dispositivos",
-        "description" : "Asegúrate de que tu dispositivo esté encendido y desbloqueado, y de que el Bluetooth esté habilitado"
->>>>>>> c7fef602
-      },
-      "alreadyPaired" : "Ya emparejado"
-    },
-    "pairing" : {
-      "success" : {
-<<<<<<< HEAD
-        "title" : "Paired with {{deviceName}}"
-      },
-      "loading" : {
-        "title" : "Pairing with {{deviceName}}",
-        "subtitle" : "Confirm the code on your {{productName}}"
-      },
-      "error" : {
-        "title" : "Pairing unsucessful",
-        "subtitle" : "Looks like something went wrong! Check that your bluetooth is on and your {{productName}} is nearby",
-=======
-        "title" : "Emparejado con {{deviceName}}"
-      },
-      "loading" : {
-        "title" : "Emparejando con {{deviceName}}",
-        "subtitle" : "Confirma el código en tu {{productName}}"
-      },
-      "error" : {
-        "title" : "Emparejamiento fallido",
-        "subtitle" : "Parece que algo ha salido mal. Comprueba que el Bluetooth esté activado y tu {{productName}} esté cerca",
->>>>>>> c7fef602
-        "retryCta" : "Inténtalo de nuevo"
-      }
-    }
-  },
-  "tabs" : {
-    "portfolio" : "Billetera",
-    "accounts" : "Cuentas",
-    "transfer" : "Transferir",
-    "manager" : "Mi Ledger",
-    "settings" : "Ajustes",
-    "platform" : "Aplicaciones de Live",
-    "discover" : "Discover",
-    "nanoX" : "Nano X",
-    "market" : "Mercado",
-    "learn" : "Información"
-  },
-  "learn" : {
-    "pageTitle" : "Información",
-    "sectionShows" : "Muestra",
-    "sectionVideo" : "Vídeo",
-    "sectionPodcast" : "Podcast",
-    "sectionArticles" : "Artículos"
-  },
-  "portfolio" : {
-    "totalBalance" : "Saldo total",
-    "syncError" : "Error de sincronización",
-    "syncFailed" : "La sincronización ha fallado",
-    "syncPending" : "Sincronizando...",
-    "transactionsPendingConfirmation" : {
-      "title" : "Saldo no sincronizado",
-      "desc" : "Algunas transacciones aún no están confirmadas. Las mismas se reflejarán en tu saldo y quedarán disponibles después de ser confirmadas."
-    },
-    "emptyState" : {
-      "noAppsTitle" : "Instalar una aplicación en mi dispositivo",
-      "noAppsDesc" : "Instala las aplicaciones en tu dispositivo antes de agregar cuentas en Ledger Live. Ingresa a Manager para instalar las aplicaciones.",
-      "noAccountsTitle" : "No tienes ninguna cuenta…",
-      "noAccountsDesc" : "Agrega cuentas a tu Portfolio.",
-      "buttons" : {
-        "import" : "Añadir activo",
-        "buy" : "Comprar",
-        "manager" : "Instalar aplicaciones",
-        "managerSecondary" : "Instalar aplicaciones en mi dispositivo"
-      },
-      "addAccounts" : {
-        "addAccounts" : "Añadir activo",
-        "title" : "Comenzar",
-        "description" : "Puedes comprar criptomonedas a nuestros socios o configurar tu billetera"
-      }
-    },
-    "noOpState" : {
-      "title" : "¿Aún no tienes operaciones?",
-      "desc" : "Simplemente envía activos cripto a la dirección de destino y espera a que se sincronice la aplicación."
-    },
-    "recommended" : {
-      "title" : "Recomendado"
-    },
-    "topGainers" : {
-      "title" : "Ganadores del mercado (24H)",
-      "seeMarket" : "Ver todo"
-    }
-  },
-  "addAccountsModal" : {
-    "ctaAdd" : "Agregar cuentas",
-    "ctaImport" : "Importar cuentas desde Desktop",
-    "title" : "Agregar criptomonedas",
-    "description" : "Puedes elegir añadir cripto directamente desde tu Ledger, o importarlas desde Ledger Live Desktop.",
-    "add" : {
-      "title" : "Con tu Ledger",
-      "description" : "Crea o importa activos con tu Ledger"
-    },
-    "import" : {
-      "title" : "Importar desde Desktop",
-      "description" : "Importar activos desde Ledger Live Desktop"
-    }
-  },
-  "byteSize" : {
-    "bytes" : "{{size}} bytes",
-    "kbUnit" : "{{size}} Kb",
-    "mbUnit" : "{{size}} Mb"
-  },
-  "numberCompactNotation" : {
-    "d" : "",
-    "K" : "k",
-    "M" : "M",
-    "B" : "1000m",
-    "T" : "bll",
-    "Q" : "1000bll",
-    "Qn" : "trll"
-  },
-  "time" : {
-    "day" : "1 D",
-    "week" : "1 S",
-    "month" : "1 M",
-    "year" : "1 A",
-    "all" : "Todas",
-    "since" : {
-      "day" : "día anterior",
-      "week" : "semana anterior",
-      "month" : "mes anterior",
-      "year" : "año anterior"
-    }
-  },
-  "orderOption" : {
-    "choices" : {
-      "name|asc" : "Nombre A-Z",
-      "name|desc" : "Nombre Z-A",
-      "balance|asc" : "Saldo más bajo",
-      "balance|desc" : "Saldo más alto"
-    }
-  },
-  "operations" : {
-    "types" : {
-      "IN" : "Recibido",
-      "NFT_IN" : "NFT Recibido",
-      "OUT" : "Enviado",
-      "NFT_OUT" : "NFT Enviado",
-      "CREATE" : "Creado",
-      "REVEAL" : "Revelado",
-      "DELEGATE" : "Delegado",
-      "UNDELEGATE" : "Desdelegado",
-      "REDELEGATE" : "Redelegado",
-      "VOTE" : "Votado",
-      "FREEZE" : "Inmovilizado",
-      "UNFREEZE" : "Desinmovilizado",
-      "REWARD" : "Recompensa reclamada",
-      "FEES" : "Tarifas",
-      "OPT_IN" : "Adherir",
-      "OPT_OUT" : "No adherir",
-      "CLOSE_ACCOUNT" : "Cerrar cuenta",
-      "SUPPLY" : "Depositado",
-      "REDEEM" : "Retirado",
-      "APPROVE" : "Habilitado",
-      "BOND" : "Vincular",
-      "UNBOND" : "Desvincular",
-      "REWARD_PAYOUT" : "Recompensa",
-      "SLASH" : "Penalización",
-      "WITHDRAW_UNBONDED" : "Retiro",
-      "NOMINATE" : "Nominación",
-      "CHILL" : "Borrar nominaciones",
-      "SET_CONTROLLER" : "Definir controlador",
-      "ACTIVATE" : "Activado",
-      "LOCK" : "Bloqueado",
-      "UNLOCK" : "Desbloqueado",
-      "REVOKE" : "Revocado",
-      "REGISTER" : "Registrado",
-      "WITHDRAW" : "Retirado"
-    }
-  },
-  "operationDetails" : {
-    "title" : "Detalles de las transacciones",
-    "account" : "Cuenta",
-    "date" : "Fecha",
-    "confirmed" : "Confirmada",
-    "notConfirmed" : "No confirmada",
-    "failed" : "Fallida",
-    "fees" : "Tarifas de red",
-    "noFees" : "Sin tarifas",
-    "from" : "De",
-    "to" : "A",
-    "identifier" : "ID de la transacción",
-    "viewOperation" : "Ver en el explorador",
-    "whatIsThis" : "¿Qué es esta operación?",
-    "seeAll" : "Ver todo",
-    "seeLess" : "Ver menos",
-    "viewInExplorer" : "Ver en el explorador",
-    "sending" : "Enviando...",
-    "receiving" : "Recibiendo...",
-    "tokenOperations" : "Operaciones de token",
-    "subAccountOperations" : "Operaciones de subcuenta",
-    "internalOperations" : "Operaciones internas",
-    "tokenModal" : {
-      "desc" : "Esta operación está relacionada con las siguientes operaciones de token"
-    },
-    "details" : "Detalles de {{ currency }}",
-    "extra" : {
-      "resource" : "Recurso",
-      "frozenAmount" : "Importe inmovilizado",
-      "unfreezeAmount" : "Desinmovilizar importe",
-      "address" : "Dirección",
-      "votes" : "Votos ({{number}})",
-      "votesAddress" : "<0>{{votes}}</0> para <2>{{name}}</2>",
-      "validators" : "Validadores",
-      "delegated" : "Delegados ({{amount}})",
-      "delegatedTo" : "Delegados a",
-      "delegatedAmount" : "Importe delegado",
-      "redelegated" : "Redelegados ({{amount}})",
-      "redelegatedFrom" : "Redelegados desde",
-      "redelegatedTo" : "Redelegados a",
-      "redelegatedAmount" : "Importe redelegado",
-      "undelegated" : "Desdelegado ({{amount}})",
-      "undelegatedFrom" : "Desdelegado de",
-      "undelegatedAmount" : "Importe desdelegado",
-      "rewardFrom" : "Recompensa de",
-      "rewardAmount" : "Importe obtenido",
-      "memo" : "Memo",
-      "assetId" : "ID de activo",
-      "rewards" : "Recompensas recibidas",
-      "bondedAmount" : "Importe vinculado",
-      "unbondedAmount" : "Importe desvinculado",
-      "withdrawUnbondedAmount" : "Retirar importe desvinculado",
-      "palletMethod" : "Método",
-      "transferAmount" : "Transferir importe",
-      "validatorsCount" : "Validadores ({{number}})",
-      "storageLimit" : "Límite de almacenamiento",
-      "gasLimit" : "Límite de gas",
-      "id" : "Id",
-      "autoClaimedRewards" : "Recompensas Autoreclamadas"
-    },
-    "multipleAddresses" : "¿Por qué hay múltiples direcciones?",
-    "tokenName" : "Nombre del token",
-    "collectionContract" : "Contrato del token",
-    "tokenId" : "ID del token (NFT)",
-    "quantity" : "Cantidad"
-  },
-  "operationList" : {
-    "noOperations" : "Sin operaciones",
-    "noMoreTransactions" : "No hay otras transacciones"
-  },
-  "selectableAccountsList" : {
-    "deselectAll" : "Deseleccionar todo",
-    "selectAll" : "Seleccionar todo",
-    "tokenCount" : "+1 token",
-    "tokenCount_plural" : "+{{count}} tokens",
-    "subaccountCount" : "+1 subcuenta",
-    "subaccountCount_plural" : "+{{count}} subcuentas"
-  },
-  "account" : {
-    "subHeader" : {
-      "moreInfo" : "Más información",
-      "cardTitle" : "Con tecnología de {{team}}",
-      "drawer" : {
-        "title" : "integración con {{family}}",
-        "subTitle" : "La integración con {{family}} ha sido realizada por el equipo {{team}}",
-        "description" : "Ledger Live es una plataforma de código abierto.",
-        "description2" : "Los desarrolladores de todo el mundo pueden integrar con Ledger Live",
-        "description3" : "Esta integración ha sido llevada adelante por {{team}} en colaboración con Ledger"
-      }
-    },
-    "tokens" : {
-      "contractAddress" : "Dirección del contrato",
-      "viewInExplorer" : "Ver en el explorador",
-      "seeMore" : "Mostrar más tokens",
-      "seeLess" : "Mostrar menos tokens",
-      "addTokens" : "Agregar token",
-      "howTo" : "Para agregar cuentas de token, necesitas <0>recibir fondos</0> utilizando tu <1>dirección de {{currency}}</1>.",
-      "algorand" : {
-        "contractAddress" : "Dirección del contrato",
-        "viewInExplorer" : "Ver en el explorador",
-        "seeMore" : "Ver más ASA",
-        "seeLess" : "Ver menos ASA",
-        "addTokens" : "Agregar ASA",
-        "howTo" : "Puedes agregar activos a la cuenta Algorand.",
-        "addAsa" : "Agregar ASA (activo)",
-        "howAsaWorks" : "¿Cómo funciona ASA (activo)?"
-      },
-      "stellar" : {
-        "seeMore" : "Ver más activos",
-        "seeLess" : "Ver menos activos",
-        "addTokens" : "Agregar activos",
-        "howTo" : "Puedes agregar activos a tu cuenta de Stellar.",
-        "addAsset" : "Añadir activo"
-      }
-    },
-    "subaccounts" : {
-      "seeMore" : "Ver más subcuentas",
-      "seeLess" : "Ver menos subcuentas"
-    },
-    "send" : "Enviar",
-    "receive" : "Recibir",
-    "buy" : "Comprar",
-    "walletconnect" : "WalletConnect",
-    "stake" : "Participar",
-    "sell" : "Vender",
-    "swap" : "Permutar",
-    "manage" : "Administrar",
-    "lastTransactions" : "Transacciones más recientes",
-    "emptyState" : {
-      "title" : "¿Aún no tienes activos cripto?",
-      "desc" : "Verifica que la aplicación <1><0>{{managerAppName}}</0></1> esté instalada para comenzar a recibir",
-      "descWithBuy" : "Asegúrate de que la aplicación <1><0>{{managerAppName}}</0></1> esté instalada para poder comprar o recibir <3><0>{{currencyTicker}}</0></3>",
-      "descToken" : "Verifica que la aplicación <1><0>{{managerAppName}}</0></1> esté instalada y comienza a recibir <3><0>{{currencyTicker}}</0></3> y tokens <5><0>{{tokenType}}</0></5>",
-      "buttons" : {
-        "receiveFunds" : "Recibir",
-        "buyCrypto" : "Comprar"
-      }
-    },
-    "settings" : {
-      "header" : "Ajustes de cuenta",
-      "title" : "Editar cuenta",
-      "advancedLogs" : "Registros avanzados",
-      "accountName" : {
-        "title" : "Nombre de la cuenta",
-        "desc" : "Descripción de la cuenta",
-        "placeholder" : "Nombre de la cuenta"
-      },
-      "accountUnits" : {
-        "title" : "Editar unidades"
-      },
-      "unit" : {
-        "title" : "Unidad",
-        "desc" : "Elige la unidad a mostrar."
-      },
-      "currency" : {
-        "title" : "Divisa"
-      },
-      "endpointConfig" : {
-        "title" : "Nodo",
-        "desc" : "El nodo API a utilizar"
-      },
-      "delete" : {
-        "title" : "Eliminar cuenta del Portfolio",
-        "desc" : "Se eliminarán los datos guardados.",
-        "confirmationTitle" : "¿Deseas continuar?",
-        "confirmationDesc" : "Esto no tiene ningún efecto sobre tus activos cripto. Siempre puedes agregar cuentas existentes más adelante.",
-        "confirmationWarn" : "Eliminar esta cuenta borrará el historial de transacciones de permuta asociado a dicha cuenta."
-      },
-      "archive" : {
-        "title" : "Archivar cuenta",
-        "desc" : "Se archivará esta cuenta."
-      },
-      "advanced" : {
-        "title" : "Registros avanzados",
-        "desc" : ""
-      }
-    },
-    "import" : {
-      "scan" : {
-        "title" : "Importar desde Desktop",
-        "descTop" : {
-          "line1" : "En Ledger Live Desktop, ingresa a:",
-          "line2" : "Ajustes > Cuentas > Exportar cuentas > Exportar"
+      "final": {
+        "successTitle": "¡Ya tienes nivel de profesional!",
+        "successText": "Está todo listo para que administres de forma segura tus cripto. ¡Solo te queda un breve paso!",
+        "failTitle": "Pronto tendrás nivel de profesional...",
+        "failText": "No te preocupes, Ledger está aquí para guiarte en este proceso. Pronto te sentirás con completa seguridad con respecto a la protección de tus criptomonedas. ¡Solo te queda un breve paso!",
+        "cta": "Siguiente paso"
+      },
+      "nextQuestion": "Siguiente pregunta",
+      "finish": "Terminar cuestionario"
+    },
+    "warning": {
+      "recoveryPhrase": {
+        "title": "No utilices una Frase de recuperación que no hayas generado tú mismo.",
+        "desc": "Tú y solo tú debes inicializar el código PIN y la Frase de recuperación de la billetera de hardware Ledger. Si has recibido un dispositivo con una Frase semilla existente o un código PIN ya inicializado, no utilices el producto y ponte en contacto con el Soporte.",
+        "supportLink": "Ponte en contacto con Soporte"
+      },
+      "seed": {
+        "title": "Por favor, verifica los contenidos de la caja",
+        "desc": "Si tu {{deviceName}} ya tiene un código PIN o una Frase de recuperación, no es seguro usarlo y deberías ponerte en contacto con el Soporte de Ledger.",
+        "warning": "Usa solo la Frase de recuperación que haya generado tu dispositivo al configurarlo por primera vez",
+        "continueCTA": "Continuar",
+        "contactSupportCTA": "Ponte en contacto con Soporte"
+      }
+    }
+  },
+  "blePairingFlow": {
+    "scanning": {
+      "withProductName": {
+        "title": "Buscando tu {{productName}}",
+        "description": "Asegúrate de que tu {{productName}} esté desbloqueado y el Bluetooth habilitado"
+      },
+      "withoutProductName": {
+        "title": "Buscando dispositivos",
+        "description": "Asegúrate de que tu dispositivo esté encendido y desbloqueado, y de que el Bluetooth esté habilitado"
+      },
+      "alreadyPaired": "Ya emparejado"
+    },
+    "pairing": {
+      "success": {
+        "title": "Emparejado con {{deviceName}}"
+      },
+      "loading": {
+        "title": "Emparejando con {{deviceName}}",
+        "subtitle": "Confirma el código en tu {{productName}}"
+      },
+      "error": {
+        "title": "Emparejamiento fallido",
+        "subtitle": "Parece que algo ha salido mal. Comprueba que el Bluetooth esté activado y tu {{productName}} esté cerca",
+        "retryCta": "Inténtalo de nuevo"
+      }
+    }
+  },
+  "tabs": {
+    "portfolio": "Billetera",
+    "accounts": "Cuentas",
+    "transfer": "Transferir",
+    "manager": "Mi Ledger",
+    "settings": "Ajustes",
+    "platform": "Aplicaciones de Live",
+    "discover": "Discover",
+    "nanoX": "Nano X",
+    "market": "Mercado",
+    "learn": "Información"
+  },
+  "learn": {
+    "pageTitle": "Información",
+    "sectionShows": "Muestra",
+    "sectionVideo": "Vídeo",
+    "sectionPodcast": "Podcast",
+    "sectionArticles": "Artículos"
+  },
+  "portfolio": {
+    "totalBalance": "Saldo total",
+    "syncError": "Error de sincronización",
+    "syncFailed": "La sincronización ha fallado",
+    "syncPending": "Sincronizando...",
+    "transactionsPendingConfirmation": {
+      "title": "Saldo no sincronizado",
+      "desc": "Algunas transacciones aún no están confirmadas. Las mismas se reflejarán en tu saldo y quedarán disponibles después de ser confirmadas."
+    },
+    "emptyState": {
+      "noAppsTitle": "Instalar una aplicación en mi dispositivo",
+      "noAppsDesc": "Instala las aplicaciones en tu dispositivo antes de agregar cuentas en Ledger Live. Ingresa a Manager para instalar las aplicaciones.",
+      "noAccountsTitle": "No tienes ninguna cuenta…",
+      "noAccountsDesc": "Agrega cuentas a tu Portfolio.",
+      "buttons": {
+        "import": "Añadir activo",
+        "buy": "Comprar",
+        "manager": "Instalar aplicaciones",
+        "managerSecondary": "Instalar aplicaciones en mi dispositivo"
+      },
+      "addAccounts": {
+        "addAccounts": "Añadir activo",
+        "title": "Comenzar",
+        "description": "Puedes comprar criptomonedas a nuestros socios o configurar tu billetera"
+      }
+    },
+    "noOpState": {
+      "title": "¿Aún no tienes operaciones?",
+      "desc": "Simplemente envía activos cripto a la dirección de destino y espera a que se sincronice la aplicación."
+    },
+    "recommended": {
+      "title": "Recomendado"
+    },
+    "topGainers": {
+      "title": "Ganadores del mercado (24H)",
+      "seeMarket": "Ver todo"
+    }
+  },
+  "addAccountsModal": {
+    "ctaAdd": "Agregar cuentas",
+    "ctaImport": "Importar cuentas desde Desktop",
+    "title": "Agregar criptomonedas",
+    "description": "Puedes elegir añadir cripto directamente desde tu Ledger, o importarlas desde Ledger Live Desktop.",
+    "add": {
+      "title": "Con tu Ledger",
+      "description": "Crea o importa activos con tu Ledger"
+    },
+    "import": {
+      "title": "Importar desde Desktop",
+      "description": "Importar activos desde Ledger Live Desktop"
+    }
+  },
+  "byteSize": {
+    "bytes": "{{size}} bytes",
+    "kbUnit": "{{size}} Kb",
+    "mbUnit": "{{size}} Mb"
+  },
+  "numberCompactNotation": {
+    "d": "",
+    "K": "k",
+    "M": "M",
+    "B": "1000m",
+    "T": "bll",
+    "Q": "1000bll",
+    "Qn": "trll"
+  },
+  "time": {
+    "day": "1 D",
+    "week": "1 S",
+    "month": "1 M",
+    "year": "1 A",
+    "all": "Todas",
+    "since": {
+      "day": "día anterior",
+      "week": "semana anterior",
+      "month": "mes anterior",
+      "year": "año anterior"
+    }
+  },
+  "orderOption": {
+    "choices": {
+      "name|asc": "Nombre A-Z",
+      "name|desc": "Nombre Z-A",
+      "balance|asc": "Saldo más bajo",
+      "balance|desc": "Saldo más alto"
+    }
+  },
+  "operations": {
+    "types": {
+      "IN": "Recibido",
+      "NFT_IN": "NFT Recibido",
+      "OUT": "Enviado",
+      "NFT_OUT": "NFT Enviado",
+      "CREATE": "Creado",
+      "REVEAL": "Revelado",
+      "DELEGATE": "Delegado",
+      "UNDELEGATE": "Desdelegado",
+      "REDELEGATE": "Redelegado",
+      "VOTE": "Votado",
+      "FREEZE": "Inmovilizado",
+      "UNFREEZE": "Desinmovilizado",
+      "REWARD": "Recompensa reclamada",
+      "FEES": "Tarifas",
+      "OPT_IN": "Adherir",
+      "OPT_OUT": "No adherir",
+      "CLOSE_ACCOUNT": "Cerrar cuenta",
+      "SUPPLY": "Depositado",
+      "REDEEM": "Retirado",
+      "APPROVE": "Habilitado",
+      "BOND": "Vincular",
+      "UNBOND": "Desvincular",
+      "REWARD_PAYOUT": "Recompensa",
+      "SLASH": "Penalización",
+      "WITHDRAW_UNBONDED": "Retiro",
+      "NOMINATE": "Nominación",
+      "CHILL": "Borrar nominaciones",
+      "SET_CONTROLLER": "Definir controlador",
+      "ACTIVATE": "Activado",
+      "LOCK": "Bloqueado",
+      "UNLOCK": "Desbloqueado",
+      "REVOKE": "Revocado",
+      "REGISTER": "Registrado",
+      "WITHDRAW": "Retirado"
+    }
+  },
+  "operationDetails": {
+    "title": "Detalles de las transacciones",
+    "account": "Cuenta",
+    "date": "Fecha",
+    "confirmed": "Confirmada",
+    "notConfirmed": "No confirmada",
+    "failed": "Fallida",
+    "fees": "Tarifas de red",
+    "noFees": "Sin tarifas",
+    "from": "De",
+    "to": "A",
+    "identifier": "ID de la transacción",
+    "viewOperation": "Ver en el explorador",
+    "whatIsThis": "¿Qué es esta operación?",
+    "seeAll": "Ver todo",
+    "seeLess": "Ver menos",
+    "viewInExplorer": "Ver en el explorador",
+    "sending": "Enviando...",
+    "receiving": "Recibiendo...",
+    "tokenOperations": "Operaciones de token",
+    "subAccountOperations": "Operaciones de subcuenta",
+    "internalOperations": "Operaciones internas",
+    "tokenModal": {
+      "desc": "Esta operación está relacionada con las siguientes operaciones de token"
+    },
+    "details": "Detalles de {{ currency }}",
+    "extra": {
+      "resource": "Recurso",
+      "frozenAmount": "Importe inmovilizado",
+      "unfreezeAmount": "Desinmovilizar importe",
+      "address": "Dirección",
+      "votes": "Votos ({{number}})",
+      "votesAddress": "<0>{{votes}}</0> para <2>{{name}}</2>",
+      "validators": "Validadores",
+      "delegated": "Delegados ({{amount}})",
+      "delegatedTo": "Delegados a",
+      "delegatedAmount": "Importe delegado",
+      "redelegated": "Redelegados ({{amount}})",
+      "redelegatedFrom": "Redelegados desde",
+      "redelegatedTo": "Redelegados a",
+      "redelegatedAmount": "Importe redelegado",
+      "undelegated": "Desdelegado ({{amount}})",
+      "undelegatedFrom": "Desdelegado de",
+      "undelegatedAmount": "Importe desdelegado",
+      "rewardFrom": "Recompensa de",
+      "rewardAmount": "Importe obtenido",
+      "memo": "Memo",
+      "assetId": "ID de activo",
+      "rewards": "Recompensas recibidas",
+      "bondedAmount": "Importe vinculado",
+      "unbondedAmount": "Importe desvinculado",
+      "withdrawUnbondedAmount": "Retirar importe desvinculado",
+      "palletMethod": "Método",
+      "transferAmount": "Transferir importe",
+      "validatorsCount": "Validadores ({{number}})",
+      "storageLimit": "Límite de almacenamiento",
+      "gasLimit": "Límite de gas",
+      "id": "Id",
+      "autoClaimedRewards": "Recompensas Autoreclamadas"
+    },
+    "multipleAddresses": "¿Por qué hay múltiples direcciones?",
+    "tokenName": "Nombre del token",
+    "collectionContract": "Contrato del token",
+    "tokenId": "ID del token (NFT)",
+    "quantity": "Cantidad"
+  },
+  "operationList": {
+    "noOperations": "Sin operaciones",
+    "noMoreTransactions": "No hay otras transacciones"
+  },
+  "selectableAccountsList": {
+    "deselectAll": "Deseleccionar todo",
+    "selectAll": "Seleccionar todo",
+    "tokenCount": "+1 token",
+    "tokenCount_plural": "+{{count}} tokens",
+    "subaccountCount": "+1 subcuenta",
+    "subaccountCount_plural": "+{{count}} subcuentas"
+  },
+  "account": {
+    "subHeader": {
+      "moreInfo": "Más información",
+      "cardTitle": "Con tecnología de {{team}}",
+      "drawer": {
+        "title": "integración con {{family}}",
+        "subTitle": "La integración con {{family}} ha sido realizada por el equipo {{team}}",
+        "description": "Ledger Live es una plataforma de código abierto.",
+        "description2": "Los desarrolladores de todo el mundo pueden integrar con Ledger Live",
+        "description3": "Esta integración ha sido llevada adelante por {{team}} en colaboración con Ledger"
+      }
+    },
+    "tokens": {
+      "contractAddress": "Dirección del contrato",
+      "viewInExplorer": "Ver en el explorador",
+      "seeMore": "Mostrar más tokens",
+      "seeLess": "Mostrar menos tokens",
+      "addTokens": "Agregar token",
+      "howTo": "Para agregar cuentas de token, necesitas <0>recibir fondos</0> utilizando tu <1>dirección de {{currency}}</1>.",
+      "algorand": {
+        "contractAddress": "Dirección del contrato",
+        "viewInExplorer": "Ver en el explorador",
+        "seeMore": "Ver más ASA",
+        "seeLess": "Ver menos ASA",
+        "addTokens": "Agregar ASA",
+        "howTo": "Puedes agregar activos a la cuenta Algorand.",
+        "addAsa": "Agregar ASA (activo)",
+        "howAsaWorks": "¿Cómo funciona ASA (activo)?"
+      },
+      "stellar": {
+        "seeMore": "Ver más activos",
+        "seeLess": "Ver menos activos",
+        "addTokens": "Agregar activos",
+        "howTo": "Puedes agregar activos a tu cuenta de Stellar.",
+        "addAsset": "Añadir activo"
+      }
+    },
+    "subaccounts": {
+      "seeMore": "Ver más subcuentas",
+      "seeLess": "Ver menos subcuentas"
+    },
+    "send": "Enviar",
+    "receive": "Recibir",
+    "buy": "Comprar",
+    "walletconnect": "WalletConnect",
+    "stake": "Participar",
+    "sell": "Vender",
+    "swap": "Permutar",
+    "manage": "Administrar",
+    "lastTransactions": "Transacciones más recientes",
+    "emptyState": {
+      "title": "¿Aún no tienes activos cripto?",
+      "desc": "Verifica que la aplicación <1><0>{{managerAppName}}</0></1> esté instalada para comenzar a recibir",
+      "descWithBuy": "Asegúrate de que la aplicación <1><0>{{managerAppName}}</0></1> esté instalada para poder comprar o recibir <3><0>{{currencyTicker}}</0></3>",
+      "descToken": "Verifica que la aplicación <1><0>{{managerAppName}}</0></1> esté instalada y comienza a recibir <3><0>{{currencyTicker}}</0></3> y tokens <5><0>{{tokenType}}</0></5>",
+      "buttons": {
+        "receiveFunds": "Recibir",
+        "buyCrypto": "Comprar"
+      }
+    },
+    "settings": {
+      "header": "Ajustes de cuenta",
+      "title": "Editar cuenta",
+      "advancedLogs": "Registros avanzados",
+      "accountName": {
+        "title": "Nombre de la cuenta",
+        "desc": "Descripción de la cuenta",
+        "placeholder": "Nombre de la cuenta"
+      },
+      "accountUnits": {
+        "title": "Editar unidades"
+      },
+      "unit": {
+        "title": "Unidad",
+        "desc": "Elige la unidad a mostrar."
+      },
+      "currency": {
+        "title": "Divisa"
+      },
+      "endpointConfig": {
+        "title": "Nodo",
+        "desc": "El nodo API a utilizar"
+      },
+      "delete": {
+        "title": "Eliminar cuenta del Portfolio",
+        "desc": "Se eliminarán los datos guardados.",
+        "confirmationTitle": "¿Deseas continuar?",
+        "confirmationDesc": "Esto no tiene ningún efecto sobre tus activos cripto. Siempre puedes agregar cuentas existentes más adelante.",
+        "confirmationWarn": "Eliminar esta cuenta borrará el historial de transacciones de permuta asociado a dicha cuenta."
+      },
+      "archive": {
+        "title": "Archivar cuenta",
+        "desc": "Se archivará esta cuenta."
+      },
+      "advanced": {
+        "title": "Registros avanzados",
+        "desc": ""
+      }
+    },
+    "import": {
+      "scan": {
+        "title": "Importar desde Desktop",
+        "descTop": {
+          "line1": "En Ledger Live Desktop, ingresa a:",
+          "line2": "Ajustes > Cuentas > Exportar cuentas > Exportar"
         },
-        "descBottom" : "Abre Ledger Live Desktop y Escanea el Código QR"
-      },
-      "result" : {
-        "title" : "Importar cuentas",
-        "newAccounts" : "Nuevas cuentas",
-        "updatedAccounts" : "Cuentas actualizadas",
-        "empty" : "Agregar cuenta nueva",
-        "descEmpty" : "No se encontró <0><0>ninguna cuenta</0></0> Intenta de nuevo, o vuelve a la Configuración",
-        "alreadyImported" : "Ya importada",
-        "noAccounts" : "No hay nada para importar",
-        "unsupported" : "No compatible",
-        "settings" : "Ajustes de aplicación",
-        "includeGeneralSettings" : "Importar configuración de Desktop"
-      },
-      "fallback" : {
-        "header" : "Importar cuenta",
-        "title" : "Habilitar cámara",
-        "desc" : "Dentro de Ajustes, habilita la cámara para escanear códigos QR.",
-        "buttonTitle" : "Ir a Ajustes"
-      }
-    },
-    "availableBalance" : "Saldo disponible",
-    "totalSupplied" : "Importe depositado",
-    "tronFrozen" : "Inmovilizado",
-    "bandwidth" : "Ancho de banda",
-    "energy" : "Energía",
-    "delegatedAssets" : "Activos delegados",
-    "undelegating" : "Desdelegando",
-    "delegation" : {
-      "sectionLabel" : "Delegaciones",
-      "addDelegation" : "Agregar delegación",
-      "info" : {
-        "title" : "Recibir recompensas",
-        "cta" : "Recibir recompensas"
-      }
-    },
-    "claimReward" : {
-      "sectionLabel" : "Recompensas",
-      "cta" : "Reclamar"
-    },
-    "undelegation" : {
-      "sectionLabel" : "Desdelegaciones"
-    },
-    "nft" : {
-      "receiveNft" : "Recibir NFT",
-      "howTo" : "Para agregar NFTs, debes <0>recibirlos</0> utilizando tu <1>dirección de {{currency}}</1>."
-    },
-    "readOnly" : {
-      "noTransaction" : {
-        "title" : "No tienes ninguna transacción",
-        "subtitle" : "Necesitas un dispositivo para poder comprar o recibir {{assetName}}"
-      }
-    },
-    "banner" : {
-      "redelegation" : {
-        "description" : "Por si no lo sabías, el validador de Ledger pone en participación con una comisión inferior a la del validador que estás utilizando.",
-        "cta" : "Redelegar"
-      },
-      "delegation" : {
-        "description" : "Por si no lo sabías, el validador de Ledger pone en participación tus {{asset}} con una comisión baja.",
-        "cta" : "Comienza a poner en participación ahora"
-      }
-    }
-  },
-  "accounts" : {
-    "title" : "Cuentas",
-    "importNotification" : {
-      "message" : "¡Tus cuentas han sido importadas correctamente!"
-    },
-    "row" : {
-      "syncPending" : "Sincronizando...",
-      "upToDate" : "Sincronizado",
-      "error" : "Error",
-      "queued" : "Esperando",
-      "showTokens" : "Mostrar {{length}} token",
-      "showTokens_plural" : "Mostrar {{length}} tokens",
-      "showSubAccounts" : "Mostrar {{length}} subcuenta",
-      "showSubAccounts_plural" : "Mostrar {{length}} subcuentas",
-      "hideTokens" : "Ocultar token",
-      "hideTokens_plural" : "Ocultar tokens",
-      "hideSubAccounts" : "Ocultar subcuenta",
-      "hideSubAccounts_plural" : "Ocultar subcuentas",
-      "algorand" : {
-        "showTokens" : "Mostrar {{length}} ASA",
-        "showTokens_plural" : "Mostrar {{length}} ASA",
-        "hideTokens" : "Ocultar ASA",
-        "hideTokens_plural" : "Ocultar ASA"
-      },
-      "stellar" : {
-        "showTokens" : "Mostrar {{length}} activo",
-        "showTokens_plural" : "Mostrar {{length}} activos",
-        "hideTokens" : "Ocultar activo",
-        "hideTokens_plural" : "Ocultar activos"
-      }
-    },
-    "noResultsFound" : "No se encontraron activos",
-    "noResultsDesc" : "Verifica la ortografía e inténtalo de nuevo",
-    "readOnly" : {
-      "moreCrypto" : {
-        "title" : "Y otras 6000 más",
-        "subtitle" : "Ledger es compatible con más de 6000 monedas y tokens"
-      }
-    }
-  },
-  "distribution" : {
-    "header" : "Asignación de activos",
-    "list" : "Asignación de activos ({{count}})",
-    "assets" : "activo",
-    "assets_plural" : "activos",
-    "total" : "Saldo total:",
-    "listAccount" : "Asignación de activos ({{count}})",
-    "title" : "Activos",
-    "moreAssets" : "Agregar más"
-  },
-  "help" : {
-    "gettingStarted" : {
-      "title" : "Primeros pasos",
-      "desc" : "Comenzar aquí"
-    },
-    "helpCenter" : {
-      "title" : "Soporte de Ledger",
-      "desc" : "Obtener ayuda"
-    },
-    "ledgerAcademy" : {
-      "title" : "Ledger Academy",
-      "desc" : "Aprende acerca de las criptomonedas"
-    },
-    "facebook" : {
-      "title" : "Facebook",
-      "desc" : "Dale “me gusta” a nuestra página"
-    },
-    "twitter" : {
-      "title" : "Twitter",
-      "desc" : "Síguenos"
-    },
-    "github" : {
-      "title" : "GitHub",
-      "desc" : "Revisa nuestro código"
-    },
-    "status" : {
-      "title" : "Estado de Ledger",
-      "desc" : "Comprueba el estado de nuestro sistema"
-    }
-  },
-  "settings" : {
-    "header" : "Ajustes",
-    "resources" : "Recursos de Ledger",
-    "display" : {
-      "title" : "General",
-      "desc" : "Configura los ajustes generales de Ledger Live.",
-      "carousel" : "Visibilidad del carrusel",
-      "carouselDesc" : "Muestra u oculta el carrusel en el Portfolio",
-      "language" : "Idioma",
-      "languageDesc" : "Configura el idioma de Ledger Live.",
-      "region" : "Región",
-      "regionDesc" : "Elige tu región para actualizar el formato de fecha, hora y moneda.",
-      "password" : "Bloqueo por contraseña",
-      "passwordDesc" : "Elige una contraseña para proteger los datos de Ledger Live en el teléfono.",
-      "counterValue" : "Divisa preferida",
-      "theme" : "Tema",
-      "themeDesc" : "Elige el tema de la IU de la aplicación",
-      "themes" : {
-        "system" : "Sistema",
-        "dark" : "Oscuro",
-        "light" : "Claro",
-        "dusk" : "Atardecer"
-      },
-      "counterValueDesc" : "Elige la divisa para los saldos y operaciones.",
-      "exchange" : "Proveedor de tasa",
-      "exchangeDesc" : "Definir el proveedor de tasa de cambio de Bitcoin a {{fiat}}",
-      "stock" : "Indicador de mercado regional",
-      "stockDesc" : "Elige Occidental para mostrar los aumentos de mercado en verde u Oriental para mostrarlos en rojo.",
-      "reportErrors" : "Informes de errores",
-      "reportErrorsDesc" : "Envía automáticamente informes para ayudar a Ledger a mejorar sus productos.",
-      "developerMode" : "Modo de desarrollador",
-      "developerModeDesc" : "Muestra las aplicaciones de desarrollador en Manager y habilita las aplicaciones Testnet.",
-      "analytics" : "Análisis",
-      "analyticsDesc" : "Habilita los análisis para ayudar a Ledger a mejorar la experiencia de usuario.",
-      "analyticsModal" : {
-        "title" : "Compartir análisis",
-        "desc" : "Habilita los análisis para ayudar a Ledger a mejorar la experiencia de usuario",
-        "bullet0" : "Clics",
-        "bullet1" : "Visitas a páginas en la aplicación",
-        "bullet2" : "Redirigir a la página web",
-        "bullet3" : "Acciones: enviar, recibir, bloquear, etc.",
-        "bullet4" : "Desplazamiento al final de la página",
-        "bullet5" : "Instalación/desinstalación de la aplicación y versión",
-        "bullet6" : "Cantidad de cuentas, divisas y operaciones",
-        "bullet7" : "Duración global y de sesión de la página",
-        "bullet8" : "Tipo de dispositivo y firmware de Ledger"
-      },
-      "technicalData" : "Datos técnicos",
-      "technicalDataDesc" : "Ledger recopilará automáticamente datos técnicos anonimizados para mejorar la experiencia de usuario.",
-      "technicalDataModal" : {
-        "title" : "Datos técnicos",
-        "desc" : "Ledger recopilará automáticamente datos técnicos anonimizados para mejorar la experiencia de usuario.",
-        "bullet1" : "ID de aplicación único anónimo",
-        "bullet2" : "Versión de Ledger Live, región del SO, idioma y región"
-      },
-      "hideEmptyTokenAccounts" : "Ocultar cuentas de tokens sin saldo",
-      "hideEmptyTokenAccountsDesc" : "Se ocultarán todas las cuentas de token vacías en la página de Activos."
-    },
-    "currencies" : {
-      "header" : "Divisas",
-      "rateProvider" : "Proveedor de la tasa ({{currencyTicker}}→BTC)",
-      "rateProviderDesc" : "Elige el proveedor de la tasa entre {{currencyTicker}} y Bitcoin.",
-      "confirmationNb" : "Cantidad de confirmaciones",
-      "confirmationNbDesc" : "Define la cantidad de confirmaciones de red necesarias para que se apruebe una transacción.",
-      "currencySettingsTitle" : "Ajustes de {{currencyName}}",
-      "placeholder" : "No hay ajustes para este activo"
-    },
-    "accounts" : {
-      "header" : "Cuentas",
-      "title" : "Cuentas",
-      "desc" : "Administrar visualización de activos en la aplicación.",
-      "hideTokenCTA" : "Ocultar token",
-      "showContractCTA" : "Mostrar contrato",
-      "blacklistedTokens" : "Ocultar lista de tokens",
-      "blacklistedTokensDesc" : "Puedes ocultar los tokens ingresando la lista de cuentas, haciendo luego un toque prolongado sobre el token y seleccionando “Ocultar Token”.",
-      "blacklistedTokensModal" : {
-        "title" : "Ocultar token",
-        "desc" : "Esta acción ocultará todas las cuentas de <1><0>{tokenName}</0></1>. Puedes volver a mostrarlas desde <3>Ajustes > Cuentas</3>.",
-        "confirm" : "Ocultar token"
-      },
-      "hideNFTCollectionCTA" : "Ocultar Colección",
-      "hiddenNFTCollections" : "Colecciones de NFTs ocultas",
-      "hiddenNFTCollectionsDesc" : "Puedes ocultar los tokens ingresando a la cuenta, haciendo luego un toque prolongado sobre una colección y seleccionando “Ocultar Colección ”.",
-      "hideNFTCollectionModal" : {
-        "title" : "¿Ocultar Colección?",
-        "desc" : "Puedes elegir mostrar esta colección en las opciones de ajustes."
-      },
-      "cryptoAssets" : {
-        "header" : "Activos cripto",
-        "title" : "Activos cripto",
-        "desc" : "Selecciona un activo cripto para editar su configuración."
-      }
-    },
-    "about" : {
-      "title" : "Información",
-      "desc" : "Información, términos y condiciones y política de privacidad de la aplicación.",
-      "appDescription" : "Con Ledger Live, protege, compra, vende, intercambia, haz crecer y administra tus criptomonedas. Todo desde un único lugar.",
-      "appVersion" : "Versión",
-      "termsConditions" : "Términos y condiciones",
-      "termsConditionsDesc" : "Al utilizar Ledger Live, consideramos que aceptas nuestros términos y condiciones.",
-      "privacyPolicy" : "Política de privacidad",
-      "privacyPolicyDesc" : "Visualiza qué datos personales se recopilan, por qué y cómo se utilizan.",
-      "liveReview" : {
-        "title" : "Feedback",
-        "desc" : "Envíanos tus comentarios sobre la aplicación",
-        "ios" : "Reseñar en App Store",
-        "android" : "Reseñar en Google Play Store"
-      }
-    },
-    "notifications" : {
-      "title" : "Notificaciones",
-      "desc" : "Gestiona tus notificaciones",
-      "disabledNotifications" : {
-        "title" : "Tienes las notificaciones desactivadas",
-        "desc" : "{{platform}} está bloqueando las notificaciones de Ledger Live. Para recibir las notificaciones en tu teléfono, ve a los ajustes de tu dispositivo y activa las notificaciones de Ledger Live.",
-        "turnOnNotif" : "Activar notificaciones",
-        "goToSettings" : "Ir a los ajustes del sistema"
-      },
-      "allowed" : {
-        "title" : "Permitir notificaciones",
-        "desc" : "Recibe notificaciones sobre tus cripto, las tendencias del mercado y mucho más."
-      },
-      "transactions" : {
-        "title" : "Transacciones",
-        "desc" : "Recibe notificaciones cuando envíes o recibas cripto."
-      },
-      "market" : {
-        "title" : "Mercado",
-        "desc" : "Recibe novedades de cambios significativos del mercado"
-      },
-      "announcement" : {
-        "title" : "Anuncios",
-        "desc" : "Recibe novedades importantes sobre Ledger Live"
-      },
-      "price" : {
-        "title" : "Alertas de precios",
-        "desc" : "Define alertas de precio para tus monedas favoritas y no te perderás ni un movimiento del mercado"
-      }
-    },
-    "help" : {
-      "title" : "Ayuda",
-      "header" : "Ayuda",
-      "desc" : "Aprende más sobre Ledger Live o cómo obtener ayuda.",
-      "support" : "Soporte de Ledger",
-      "supportDesc" : "Si tienes un problema, obtén ayuda mediante Ledger Live usando tu billetera de hardware.",
-      "configureDevice" : "Configurar un dispositivo",
-      "configureDeviceDesc" : "Configura un nuevo dispositivo o restaura uno existente. Las cuentas y las configuraciones se conservan.",
-      "clearCache" : "Borrar caché",
-      "clearCacheDesc" : "Se analizarán las transacciones en la red, y tus cuentas se volverán a calcular.",
-      "clearCacheModal" : "¿Deseas continuar?",
-      "clearCacheModalDesc" : "Se realizará un nuevo y completo análisis de las transacciones en la red. Se reconstruirán los historiales de las cuentas y se volverán a calcular los saldos.",
-      "clearCacheButton" : "Borrar",
-      "exportLogs" : "Guardar registros",
-      "exportLogsDesc" : "Puede ser necesario guardar los registros de Ledger Live para solucionar problemas.",
-      "hardReset" : "Restablecer Ledger Live",
-      "hardResetDesc" : "Esto no tiene ningún impacto sobre tus activos. Borra todos los datos de Ledger Live, incluidos los datos de cuentas, historial de transacciones y ajustes. Utiliza tu dispositivo Ledger para volver a cargar y administrar tus activos cripto a un Ledger Live vacío.",
-      "repairDevice" : "Repara tu dispositivo Ledger",
-      "repairDeviceDesc" : "Si encuentras algún problema al actualizar tu dispositivo y no puedes reanudar las actualizaciones, puedes probar lo siguiente para reparar tu dispositivo."
-    },
-    "experimental" : {
-      "title" : "Funciones experimentales",
-      "desc" : "Prueba las funciones experimentales y dinos qué te parecen.",
-      "disclaimer" : "Estas son funciones experimentales que ofrecemos “tal como están” para que nuestra comunidad de expertos tecnológicos las pruebe. Es posible que fallen, sufran cambios o sean eliminadas en cualquier momento. Al habilitarlas, aceptas usarlas bajo tu responsabilidad."
-    },
-    "developer" : {
-      "title" : "Desarrollador",
-      "desc" : "Prueba las funciones experimentales y envíanos tu opinión.",
-      "customManifest" : {
-        "title" : "Cargar manifiesto de plataforma personalizada"
-      }
-    },
-    "debug" : {
-      "featureFlagsTitle" : "Marcas de funciones definidas que se usan en Ledger Live",
-      "featureFlagsDesc" : "Los valores anulados se restablecerán si se vuelve a iniciar la aplicación. Solo se aceptarán las cadenas JSON válidas.",
-      "featureFlagsOverride" : "Anular",
-      "featureFlagsEdit" : "Editar",
-      "featureFlagsRestore" : "Restaurar",
-      "featureFlagsDisplayValue" : "Mostrar valor",
-      "featureFlagsHideValue" : "Ocultar valor"
-    }
-  },
-  "notifications" : {
-    "prompt" : {
-      "title" : "Activar las notificaciones",
-      "desc" : "Recibe las novedades importantes sobre Ledger Live y los productos y la seguridad de Ledger. Puedes cancelar la suscripción en cualquier momento.",
-      "allow" : "Permitir notificaciones",
-      "later" : "Quizás más tarde"
-    }
-  },
-  "migrateAccounts" : {
-    "banner" : "Actualización de cuentas de Ledger Live",
-    "overview" : {
-      "headerTitle" : "Actualización de cuenta",
-      "title" : "Actualización de cuentas de Ledger Live",
-      "subtitle" : "Si hay nuevas funciones de Ledger Live, eso significa que debes actualizar tus cuentas.",
-      "notice" : "No fue posible actualizar {{accountCount}} cuenta. Conecta el dispositivo asociado a la cuenta siguiente.",
-      "notice_plural" : "No fue posible actualizar {{accountCount}} cuentas. Conecta el dispositivo asociado a las cuentas siguientes.",
-      "currency" : "Es necesario actualizar 1 cuenta de {{currency}}",
-      "currency_plural" : "Es necesario actualizar {{count}} cuentas de {{currency}}",
-      "start" : "Iniciar actualización",
-      "continue" : "Continuar con la actualización"
-    },
-    "progress" : {
-      "headerTitle" : "Actualizando cuentas",
-      "pending" : {
-        "title" : "Actualización de {{currency}} en curso",
-        "subtitle" : "Espera a que se actualice tu cuenta."
-      },
-      "notice" : {
-        "title" : "Actualización de {{currency}} incompleta",
-        "subtitle" : "No fue posible actualizar cuentas de {{currency}} mediante este dispositivo.",
-        "cta" : "Continuar",
-        "ctaNextCurrency" : "Continuar con {{currency}}"
-      },
-      "done" : {
-        "title" : "Actualización de {{currency}} completa",
-        "subtitle" : "¡Enhorabuena! Tus cuentas de {{currency}} se han actualizado correctamente.",
-        "cta" : "Continuar",
-        "ctaNextCurrency" : "Continuar con {{currency}}",
-        "ctaDone" : "Listo"
-      },
-      "error" : {
-        "cta" : "Reintentar"
-      }
-    },
-    "connectDevice" : {
-      "headerTitle" : "Conectar dispositivo"
-    }
-  },
-  "transfer" : {
-    "recipient" : {
-      "input" : "Ingresar dirección"
-    },
-    "send" : {
-      "title" : "Enviar",
-      "description" : "Envía cripto a otra billetera."
-    },
-    "fees" : {
-      "title" : "Editar tarifas"
-    },
-    "receive" : {
-      "title" : "Recibir",
-      "description" : "Recibe criptomonedas de otra billetera.",
-      "titleReadOnly" : "Dirección no verificada",
-      "headerTitle" : "Activo cripto",
-      "titleDevice" : "Conectar dispositivo",
-      "verifySkipped" : "Tu dirección de recepción no ha sido confirmada en el dispositivo Ledger. Verifica tu dirección de {{accountType}} para mayor protección.",
-      "verifyPending" : "Verifica que la dirección de {{currencyName}} que aparece en tu dispositivo Ledger coincida exactamente con la que aparece en el teléfono.",
-      "verified" : "Dirección confirmada. Verifícala de nuevo, si la has copiado o escaneado.",
-      "verifyAgain" : "Verifícala de nuevo",
-      "noAccount" : "No se han encontrado cuentas.",
-      "address" : "Dirección de la cuenta",
-      "copyAddress" : "Copiar",
-      "shareAddress" : "Compartir dirección",
-      "addressCopied" : "Copiado",
-      "taprootWarning" : "Asegúrate de que el remitente soporta Taproot",
-      "selectCrypto" : {
-        "title" : "Selecciona una cripto"
-      },
-      "stepperHeader" : {
-        "range" : "Paso {{currentStep}} de {{totalSteps}}",
-        "connectDevice" : "Conectar dispositivo"
-      },
-      "selectAccount" : {
-        "title" : "Selecciona una cuenta",
-        "subtitle" : "Tus {{currencyTicker}} se depositarán en esta cuenta."
-      },
-      "addAccount" : {
-        "title" : "Buscando en la cadena de bloques",
-        "subtitle" : "Comprobando si ya tienes cuentas de {{currencyTicker}}.",
-        "foundAccounts" : "Se han encontrado {{count}} cuentas",
-        "stopSynchronization" : "Detener sincronización"
-      },
-      "verifyAddress" : {
-        "title" : "Verifica la dirección",
-        "subtitle" : "Verifica que la dirección que se muestra en tu dispositivo es la misma que figura a continuación. Una vez que lo hayas comprobado, haz clic en Approve (Aprobar) en tu dispositivo.",
-        "cancel" : {
-          "title" : "Acabas de rechazar esta dirección",
-          "subtitle" : "Si lo has hecho por error, puedes hacer clic en el siguiente botón para volver a intentarlo.",
-          "info" : "Si tienes la certeza de que las direcciones no son las mismas, es posible que tu teléfono se haya visto afectado. Te recomendamos que <0>te pongas en contacto con nosotros lo antes posible.</0>"
+        "descBottom": "Abre Ledger Live Desktop y Escanea el Código QR"
+      },
+      "result": {
+        "title": "Importar cuentas",
+        "newAccounts": "Nuevas cuentas",
+        "updatedAccounts": "Cuentas actualizadas",
+        "empty": "Agregar cuenta nueva",
+        "descEmpty": "No se encontró <0><0>ninguna cuenta</0></0> Intenta de nuevo, o vuelve a la Configuración",
+        "alreadyImported": "Ya importada",
+        "noAccounts": "No hay nada para importar",
+        "unsupported": "No compatible",
+        "settings": "Ajustes de aplicación",
+        "includeGeneralSettings": "Importar configuración de Desktop"
+      },
+      "fallback": {
+        "header": "Importar cuenta",
+        "title": "Habilitar cámara",
+        "desc": "Dentro de Ajustes, habilita la cámara para escanear códigos QR.",
+        "buttonTitle": "Ir a Ajustes"
+      }
+    },
+    "availableBalance": "Saldo disponible",
+    "totalSupplied": "Importe depositado",
+    "tronFrozen": "Inmovilizado",
+    "bandwidth": "Ancho de banda",
+    "energy": "Energía",
+    "delegatedAssets": "Activos delegados",
+    "undelegating": "Desdelegando",
+    "delegation": {
+      "sectionLabel": "Delegaciones",
+      "addDelegation": "Agregar delegación",
+      "info": {
+        "title": "Recibir recompensas",
+        "cta": "Recibir recompensas"
+      }
+    },
+    "claimReward": {
+      "sectionLabel": "Recompensas",
+      "cta": "Reclamar"
+    },
+    "undelegation": {
+      "sectionLabel": "Desdelegaciones"
+    },
+    "nft": {
+      "receiveNft": "Recibir NFT",
+      "howTo": "Para agregar NFTs, debes <0>recibirlos</0> utilizando tu <1>dirección de {{currency}}</1>."
+    },
+    "readOnly": {
+      "noTransaction": {
+        "title": "No tienes ninguna transacción",
+        "subtitle": "Necesitas un dispositivo para poder comprar o recibir {{assetName}}"
+      }
+    },
+    "banner": {
+      "redelegation": {
+        "description": "Por si no lo sabías, el validador de Ledger pone en participación con una comisión inferior a la del validador que estás utilizando.",
+        "cta": "Redelegar"
+      },
+      "delegation": {
+        "description": "Por si no lo sabías, el validador de Ledger pone en participación tus {{asset}} con una comisión baja.",
+        "cta": "Comienza a poner en participación ahora"
+      }
+    }
+  },
+  "accounts": {
+    "title": "Cuentas",
+    "importNotification": {
+      "message": "¡Tus cuentas han sido importadas correctamente!"
+    },
+    "row": {
+      "syncPending": "Sincronizando...",
+      "upToDate": "Sincronizado",
+      "error": "Error",
+      "queued": "Esperando",
+      "showTokens": "Mostrar {{length}} token",
+      "showTokens_plural": "Mostrar {{length}} tokens",
+      "showSubAccounts": "Mostrar {{length}} subcuenta",
+      "showSubAccounts_plural": "Mostrar {{length}} subcuentas",
+      "hideTokens": "Ocultar token",
+      "hideTokens_plural": "Ocultar tokens",
+      "hideSubAccounts": "Ocultar subcuenta",
+      "hideSubAccounts_plural": "Ocultar subcuentas",
+      "algorand": {
+        "showTokens": "Mostrar {{length}} ASA",
+        "showTokens_plural": "Mostrar {{length}} ASA",
+        "hideTokens": "Ocultar ASA",
+        "hideTokens_plural": "Ocultar ASA"
+      },
+      "stellar": {
+        "showTokens": "Mostrar {{length}} activo",
+        "showTokens_plural": "Mostrar {{length}} activos",
+        "hideTokens": "Ocultar activo",
+        "hideTokens_plural": "Ocultar activos"
+      }
+    },
+    "noResultsFound": "No se encontraron activos",
+    "noResultsDesc": "Verifica la ortografía e inténtalo de nuevo",
+    "readOnly": {
+      "moreCrypto": {
+        "title": "Y otras 6000 más",
+        "subtitle": "Ledger es compatible con más de 6000 monedas y tokens"
+      }
+    }
+  },
+  "distribution": {
+    "header": "Asignación de activos",
+    "list": "Asignación de activos ({{count}})",
+    "assets": "activo",
+    "assets_plural": "activos",
+    "total": "Saldo total:",
+    "listAccount": "Asignación de activos ({{count}})",
+    "title": "Activos",
+    "moreAssets": "Agregar más"
+  },
+  "help": {
+    "gettingStarted": {
+      "title": "Primeros pasos",
+      "desc": "Comenzar aquí"
+    },
+    "helpCenter": {
+      "title": "Soporte de Ledger",
+      "desc": "Obtener ayuda"
+    },
+    "ledgerAcademy": {
+      "title": "Ledger Academy",
+      "desc": "Aprende acerca de las criptomonedas"
+    },
+    "facebook": {
+      "title": "Facebook",
+      "desc": "Dale “me gusta” a nuestra página"
+    },
+    "twitter": {
+      "title": "Twitter",
+      "desc": "Síguenos"
+    },
+    "github": {
+      "title": "GitHub",
+      "desc": "Revisa nuestro código"
+    },
+    "status": {
+      "title": "Estado de Ledger",
+      "desc": "Comprueba el estado de nuestro sistema"
+    }
+  },
+  "settings": {
+    "header": "Ajustes",
+    "resources": "Recursos de Ledger",
+    "display": {
+      "title": "General",
+      "desc": "Configura los ajustes generales de Ledger Live.",
+      "carousel": "Visibilidad del carrusel",
+      "carouselDesc": "Muestra u oculta el carrusel en el Portfolio",
+      "language": "Idioma",
+      "languageDesc": "Configura el idioma de Ledger Live.",
+      "region": "Región",
+      "regionDesc": "Elige tu región para actualizar el formato de fecha, hora y moneda.",
+      "password": "Bloqueo por contraseña",
+      "passwordDesc": "Elige una contraseña para proteger los datos de Ledger Live en el teléfono.",
+      "counterValue": "Divisa preferida",
+      "theme": "Tema",
+      "themeDesc": "Elige el tema de la IU de la aplicación",
+      "themes": {
+        "system": "Sistema",
+        "dark": "Oscuro",
+        "light": "Claro",
+        "dusk": "Atardecer"
+      },
+      "counterValueDesc": "Elige la divisa para los saldos y operaciones.",
+      "exchange": "Proveedor de tasa",
+      "exchangeDesc": "Definir el proveedor de tasa de cambio de Bitcoin a {{fiat}}",
+      "stock": "Indicador de mercado regional",
+      "stockDesc": "Elige Occidental para mostrar los aumentos de mercado en verde u Oriental para mostrarlos en rojo.",
+      "reportErrors": "Informes de errores",
+      "reportErrorsDesc": "Envía automáticamente informes para ayudar a Ledger a mejorar sus productos.",
+      "developerMode": "Modo de desarrollador",
+      "developerModeDesc": "Muestra las aplicaciones de desarrollador en Manager y habilita las aplicaciones Testnet.",
+      "analytics": "Análisis",
+      "analyticsDesc": "Habilita los análisis para ayudar a Ledger a mejorar la experiencia de usuario.",
+      "analyticsModal": {
+        "title": "Compartir análisis",
+        "desc": "Habilita los análisis para ayudar a Ledger a mejorar la experiencia de usuario",
+        "bullet0": "Clics",
+        "bullet1": "Visitas a páginas en la aplicación",
+        "bullet2": "Redirigir a la página web",
+        "bullet3": "Acciones: enviar, recibir, bloquear, etc.",
+        "bullet4": "Desplazamiento al final de la página",
+        "bullet5": "Instalación/desinstalación de la aplicación y versión",
+        "bullet6": "Cantidad de cuentas, divisas y operaciones",
+        "bullet7": "Duración global y de sesión de la página",
+        "bullet8": "Tipo de dispositivo y firmware de Ledger"
+      },
+      "technicalData": "Datos técnicos",
+      "technicalDataDesc": "Ledger recopilará automáticamente datos técnicos anonimizados para mejorar la experiencia de usuario.",
+      "technicalDataModal": {
+        "title": "Datos técnicos",
+        "desc": "Ledger recopilará automáticamente datos técnicos anonimizados para mejorar la experiencia de usuario.",
+        "bullet1": "ID de aplicación único anónimo",
+        "bullet2": "Versión de Ledger Live, región del SO, idioma y región"
+      },
+      "hideEmptyTokenAccounts": "Ocultar cuentas de tokens sin saldo",
+      "hideEmptyTokenAccountsDesc": "Se ocultarán todas las cuentas de token vacías en la página de Activos."
+    },
+    "currencies": {
+      "header": "Divisas",
+      "rateProvider": "Proveedor de la tasa ({{currencyTicker}}→BTC)",
+      "rateProviderDesc": "Elige el proveedor de la tasa entre {{currencyTicker}} y Bitcoin.",
+      "confirmationNb": "Cantidad de confirmaciones",
+      "confirmationNbDesc": "Define la cantidad de confirmaciones de red necesarias para que se apruebe una transacción.",
+      "currencySettingsTitle": "Ajustes de {{currencyName}}",
+      "placeholder": "No hay ajustes para este activo"
+    },
+    "accounts": {
+      "header": "Cuentas",
+      "title": "Cuentas",
+      "desc": "Administrar visualización de activos en la aplicación.",
+      "hideTokenCTA": "Ocultar token",
+      "showContractCTA": "Mostrar contrato",
+      "blacklistedTokens": "Ocultar lista de tokens",
+      "blacklistedTokensDesc": "Puedes ocultar los tokens ingresando la lista de cuentas, haciendo luego un toque prolongado sobre el token y seleccionando “Ocultar Token”.",
+      "blacklistedTokensModal": {
+        "title": "Ocultar token",
+        "desc": "Esta acción ocultará todas las cuentas de <1><0>{tokenName}</0></1>. Puedes volver a mostrarlas desde <3>Ajustes > Cuentas</3>.",
+        "confirm": "Ocultar token"
+      },
+      "hideNFTCollectionCTA": "Ocultar Colección",
+      "hiddenNFTCollections": "Colecciones de NFTs ocultas",
+      "hiddenNFTCollectionsDesc": "Puedes ocultar los tokens ingresando a la cuenta, haciendo luego un toque prolongado sobre una colección y seleccionando “Ocultar Colección ”.",
+      "hideNFTCollectionModal": {
+        "title": "¿Ocultar Colección?",
+        "desc": "Puedes elegir mostrar esta colección en las opciones de ajustes."
+      },
+      "cryptoAssets": {
+        "header": "Activos cripto",
+        "title": "Activos cripto",
+        "desc": "Selecciona un activo cripto para editar su configuración."
+      }
+    },
+    "about": {
+      "title": "Información",
+      "desc": "Información, términos y condiciones y política de privacidad de la aplicación.",
+      "appDescription": "Con Ledger Live, protege, compra, vende, intercambia, haz crecer y administra tus criptomonedas. Todo desde un único lugar.",
+      "appVersion": "Versión",
+      "termsConditions": "Términos y condiciones",
+      "termsConditionsDesc": "Al utilizar Ledger Live, consideramos que aceptas nuestros términos y condiciones.",
+      "privacyPolicy": "Política de privacidad",
+      "privacyPolicyDesc": "Visualiza qué datos personales se recopilan, por qué y cómo se utilizan.",
+      "liveReview": {
+        "title": "Feedback",
+        "desc": "Envíanos tus comentarios sobre la aplicación",
+        "ios": "Reseñar en App Store",
+        "android": "Reseñar en Google Play Store"
+      }
+    },
+    "notifications": {
+      "title": "Notificaciones",
+      "desc": "Gestiona tus notificaciones",
+      "disabledNotifications": {
+        "title": "Tienes las notificaciones desactivadas",
+        "desc": "{{platform}} está bloqueando las notificaciones de Ledger Live. Para recibir las notificaciones en tu teléfono, ve a los ajustes de tu dispositivo y activa las notificaciones de Ledger Live.",
+        "turnOnNotif": "Activar notificaciones",
+        "goToSettings": "Ir a los ajustes del sistema"
+      },
+      "allowed": {
+        "title": "Permitir notificaciones",
+        "desc": "Recibe notificaciones sobre tus cripto, las tendencias del mercado y mucho más."
+      },
+      "transactions": {
+        "title": "Transacciones",
+        "desc": "Recibe notificaciones cuando envíes o recibas cripto."
+      },
+      "market": {
+        "title": "Mercado",
+        "desc": "Recibe novedades de cambios significativos del mercado"
+      },
+      "announcement": {
+        "title": "Anuncios",
+        "desc": "Recibe novedades importantes sobre Ledger Live"
+      },
+      "price": {
+        "title": "Alertas de precios",
+        "desc": "Define alertas de precio para tus monedas favoritas y no te perderás ni un movimiento del mercado"
+      }
+    },
+    "help": {
+      "title": "Ayuda",
+      "header": "Ayuda",
+      "desc": "Aprende más sobre Ledger Live o cómo obtener ayuda.",
+      "support": "Soporte de Ledger",
+      "supportDesc": "Si tienes un problema, obtén ayuda mediante Ledger Live usando tu billetera de hardware.",
+      "configureDevice": "Configurar un dispositivo",
+      "configureDeviceDesc": "Configura un nuevo dispositivo o restaura uno existente. Las cuentas y las configuraciones se conservan.",
+      "clearCache": "Borrar caché",
+      "clearCacheDesc": "Se analizarán las transacciones en la red, y tus cuentas se volverán a calcular.",
+      "clearCacheModal": "¿Deseas continuar?",
+      "clearCacheModalDesc": "Se realizará un nuevo y completo análisis de las transacciones en la red. Se reconstruirán los historiales de las cuentas y se volverán a calcular los saldos.",
+      "clearCacheButton": "Borrar",
+      "exportLogs": "Guardar registros",
+      "exportLogsDesc": "Puede ser necesario guardar los registros de Ledger Live para solucionar problemas.",
+      "hardReset": "Restablecer Ledger Live",
+      "hardResetDesc": "Esto no tiene ningún impacto sobre tus activos. Borra todos los datos de Ledger Live, incluidos los datos de cuentas, historial de transacciones y ajustes. Utiliza tu dispositivo Ledger para volver a cargar y administrar tus activos cripto a un Ledger Live vacío.",
+      "repairDevice": "Repara tu dispositivo Ledger",
+      "repairDeviceDesc": "Si encuentras algún problema al actualizar tu dispositivo y no puedes reanudar las actualizaciones, puedes probar lo siguiente para reparar tu dispositivo."
+    },
+    "experimental": {
+      "title": "Funciones experimentales",
+      "desc": "Prueba las funciones experimentales y dinos qué te parecen.",
+      "disclaimer": "Estas son funciones experimentales que ofrecemos “tal como están” para que nuestra comunidad de expertos tecnológicos las pruebe. Es posible que fallen, sufran cambios o sean eliminadas en cualquier momento. Al habilitarlas, aceptas usarlas bajo tu responsabilidad."
+    },
+    "developer": {
+      "title": "Desarrollador",
+      "desc": "Prueba las funciones experimentales y envíanos tu opinión.",
+      "customManifest": {
+        "title": "Cargar manifiesto de plataforma personalizada"
+      }
+    },
+    "debug": {
+      "featureFlagsTitle": "Marcas de funciones definidas que se usan en Ledger Live",
+      "featureFlagsDesc": "Los valores anulados se restablecerán si se vuelve a iniciar la aplicación. Solo se aceptarán las cadenas JSON válidas.",
+      "featureFlagsOverride": "Anular",
+      "featureFlagsEdit": "Editar",
+      "featureFlagsRestore": "Restaurar",
+      "featureFlagsDisplayValue": "Mostrar valor",
+      "featureFlagsHideValue": "Ocultar valor"
+    }
+  },
+  "notifications": {
+    "prompt": {
+      "title": "Activar las notificaciones",
+      "desc": "Recibe las novedades importantes sobre Ledger Live y los productos y la seguridad de Ledger. Puedes cancelar la suscripción en cualquier momento.",
+      "allow": "Permitir notificaciones",
+      "later": "Quizás más tarde"
+    }
+  },
+  "migrateAccounts": {
+    "banner": "Actualización de cuentas de Ledger Live",
+    "overview": {
+      "headerTitle": "Actualización de cuenta",
+      "title": "Actualización de cuentas de Ledger Live",
+      "subtitle": "Si hay nuevas funciones de Ledger Live, eso significa que debes actualizar tus cuentas.",
+      "notice": "No fue posible actualizar {{accountCount}} cuenta. Conecta el dispositivo asociado a la cuenta siguiente.",
+      "notice_plural": "No fue posible actualizar {{accountCount}} cuentas. Conecta el dispositivo asociado a las cuentas siguientes.",
+      "currency": "Es necesario actualizar 1 cuenta de {{currency}}",
+      "currency_plural": "Es necesario actualizar {{count}} cuentas de {{currency}}",
+      "start": "Iniciar actualización",
+      "continue": "Continuar con la actualización"
+    },
+    "progress": {
+      "headerTitle": "Actualizando cuentas",
+      "pending": {
+        "title": "Actualización de {{currency}} en curso",
+        "subtitle": "Espera a que se actualice tu cuenta."
+      },
+      "notice": {
+        "title": "Actualización de {{currency}} incompleta",
+        "subtitle": "No fue posible actualizar cuentas de {{currency}} mediante este dispositivo.",
+        "cta": "Continuar",
+        "ctaNextCurrency": "Continuar con {{currency}}"
+      },
+      "done": {
+        "title": "Actualización de {{currency}} completa",
+        "subtitle": "¡Enhorabuena! Tus cuentas de {{currency}} se han actualizado correctamente.",
+        "cta": "Continuar",
+        "ctaNextCurrency": "Continuar con {{currency}}",
+        "ctaDone": "Listo"
+      },
+      "error": {
+        "cta": "Reintentar"
+      }
+    },
+    "connectDevice": {
+      "headerTitle": "Conectar dispositivo"
+    }
+  },
+  "transfer": {
+    "recipient": {
+      "input": "Ingresar dirección"
+    },
+    "send": {
+      "title": "Enviar",
+      "description": "Envía cripto a otra billetera."
+    },
+    "fees": {
+      "title": "Editar tarifas"
+    },
+    "receive": {
+      "title": "Recibir",
+      "description": "Recibe criptomonedas de otra billetera.",
+      "titleReadOnly": "Dirección no verificada",
+      "headerTitle": "Activo cripto",
+      "titleDevice": "Conectar dispositivo",
+      "verifySkipped": "Tu dirección de recepción no ha sido confirmada en el dispositivo Ledger. Verifica tu dirección de {{accountType}} para mayor protección.",
+      "verifyPending": "Verifica que la dirección de {{currencyName}} que aparece en tu dispositivo Ledger coincida exactamente con la que aparece en el teléfono.",
+      "verified": "Dirección confirmada. Verifícala de nuevo, si la has copiado o escaneado.",
+      "verifyAgain": "Verifícala de nuevo",
+      "noAccount": "No se han encontrado cuentas.",
+      "address": "Dirección de la cuenta",
+      "copyAddress": "Copiar",
+      "shareAddress": "Compartir dirección",
+      "addressCopied": "Copiado",
+      "taprootWarning": "Asegúrate de que el remitente soporta Taproot",
+      "selectCrypto": {
+        "title": "Selecciona una cripto"
+      },
+      "stepperHeader": {
+        "range": "Paso {{currentStep}} de {{totalSteps}}",
+        "connectDevice": "Conectar dispositivo"
+      },
+      "selectAccount": {
+        "title": "Selecciona una cuenta",
+        "subtitle": "Tus {{currencyTicker}} se depositarán en esta cuenta."
+      },
+      "addAccount": {
+        "title": "Buscando en la cadena de bloques",
+        "subtitle": "Comprobando si ya tienes cuentas de {{currencyTicker}}.",
+        "foundAccounts": "Se han encontrado {{count}} cuentas",
+        "stopSynchronization": "Detener sincronización"
+      },
+      "verifyAddress": {
+        "title": "Verifica la dirección",
+        "subtitle": "Verifica que la dirección que se muestra en tu dispositivo es la misma que figura a continuación. Una vez que lo hayas comprobado, haz clic en Approve (Aprobar) en tu dispositivo.",
+        "cancel": {
+          "title": "Acabas de rechazar esta dirección",
+          "subtitle": "Si lo has hecho por error, puedes hacer clic en el siguiente botón para volver a intentarlo.",
+          "info": "Si tienes la certeza de que las direcciones no son las mismas, es posible que tu teléfono se haya visto afectado. Te recomendamos que <0>te pongas en contacto con nosotros lo antes posible.</0>"
         }
       },
-      "receiveConfirmation" : {
-        "title" : "Recibir {{currencyTicker}}",
-        "addressVerified" : "Dirección verificada",
-        "verifyAddress" : "Toca aquí para verificar tu dirección",
-        "adviceVerify" : "Siempre recomendamos verificar la dirección con el dispositivo Ledger.",
-        "sendWarning" : "Envía solamente {{currencyName}} ({{currencyTicker}}) a esta dirección. El envío de cualquier otra moneda puede suponer una pérdida permanente."
-      },
-      "securityVerify" : {
-        "title" : "Por motivos de seguridad, te recomendamos que verifiques esta dirección con tu dispositivo Ledger.",
-        "subtitle1" : "La verificación de tu dirección te ofrece seguridad. No es posible modificar con un ataque la dirección que aparece en tu dispositivo Ledger.",
-        "subtitle2" : "Si verificas la dirección, podrás confirmar si la dirección que aparece en tu dispositivo es la misma que aparece en Ledger Live.",
-        "verifyCta" : "Verificar mi dirección",
-        "dontVerifyCta" : "Mostrar mi dirección sin verificarla"
-      },
-      "securityDontVerify" : {
-        "title" : "¿Deseas continuar?",
-        "subtitle" : "La dirección que se muestre en Ledger Live no se verificará.",
-        "doNotRemindAgain" : "No volver a recordármelo",
-        "no" : "No",
-        "yes" : "Sí"
-      },
-      "toastMessages" : {
-        "accountImported" : "Hemos importado una cuenta de {{currencyTicker}} por ti. ",
-        "why" : "Quiero saber por qué.",
-        "addressVerified" : "Tu dirección se ha verificado"
-      },
-      "additionalInfoModal" : {
-        "title" : "¿Por qué hemos importado una cuenta?",
-        "subtitle" : "Hemos detectado que previamente tenías una cuenta de {{currencyTicker}} en tu semilla. Hemos importado esa cuenta por ti.",
-        "closeCta" : "Entendido"
-      },
-      "notSynced" : {
-        "text" : "Sincronizando",
-        "desc" : "Esto puede tardar un tiempo si tienes muchas transacciones o una conexión a Internet lenta."
-      },
-      "readOnly" : {
-        "title" : "Recibir",
-        "text" : "Por favor, ten cuidado",
-        "desc" : "Estás a punto de ver una dirección que no ha sido verificada. Verifica las direcciones en el dispositivo para mayor seguridad.",
-        "verify" : "No se ha verificado la dirección de {{accountType}}. Verifica las direcciones en el dispositivo para mayor seguridad."
-      },
-      "noResultsFound" : "No se encontraron activos cripto",
-      "noResultsDesc" : "Verifica la ortografía e inténtalo de nuevo"
-    },
-    "buy" : {
-      "title" : "Comprar",
-      "description" : "Compra criptomonedas de forma segura con dinero en efectivo."
-    },
-    "sell" : {
-      "title" : "Vender",
-      "description" : "Vende criptomonedas de forma segura a cambio de dinero en efectivo."
-    },
-    "exchange" : {
-      "title" : "Comprar / Vender"
-    },
-    "swap" : {
-      "title" : "Permutar",
-      "description" : "Cambia una criptomoneda por otra.",
-      "selectDevice" : "Selecciona tu dispositivo",
-      "broadcasting" : "Transmitiendo la permuta",
-      "loadingFees" : "Cargando tarifas de red...",
-      "landing" : {
-        "header" : "Permutar",
-        "title" : "Bienvenido a Permutar",
-        "whatIsSwap" : "¿Qué es la permuta?",
-        "disclaimer" : "Intercambia cripto directamente desde tu dispositivo Ledger. Este servicio no está disponible en algunos países, entre ellos, Estados Unidos."
-      },
-      "unauthorizedRates" : {
-        "cta" : "Restablece la verificación",
-        "banner" : "Restablece tu KYC y actualiza Live para permutar con Wyre.",
-        "bannerCTA" : "Restablecer KYC"
-      },
-      "main" : {
-        "header" : "Permutar"
-      },
-      "kyc" : {
-        "disclaimer" : "Acepto que mis datos de ubicación sean compartidos con terceros con fines de cumplimiento normativo.",
-        "cta" : "Continuar",
-        "wyre" : {
-          "title" : "Completar tu KYC",
-          "subtitle" : "LEDGER recopila tu información en nombre de WYRE y se la transfiere a WYRE con fines de KYC. Para obtener más información, revisa nuestra Política de Privacidad.",
-          "pending" : {
-            "cta" : "Continuar",
-            "title" : "KYC enviado para su aprobación",
-            "subtitle" : "Tu KYC ha sido enviado y está en espera de aprobación.",
-            "link" : "Más información sobre KYC"
+      "receiveConfirmation": {
+        "title": "Recibir {{currencyTicker}}",
+        "addressVerified": "Dirección verificada",
+        "verifyAddress": "Toca aquí para verificar tu dirección",
+        "adviceVerify": "Siempre recomendamos verificar la dirección con el dispositivo Ledger.",
+        "sendWarning": "Envía solamente {{currencyName}} ({{currencyTicker}}) a esta dirección. El envío de cualquier otra moneda puede suponer una pérdida permanente."
+      },
+      "securityVerify": {
+        "title": "Por motivos de seguridad, te recomendamos que verifiques esta dirección con tu dispositivo Ledger.",
+        "subtitle1": "La verificación de tu dirección te ofrece seguridad. No es posible modificar con un ataque la dirección que aparece en tu dispositivo Ledger.",
+        "subtitle2": "Si verificas la dirección, podrás confirmar si la dirección que aparece en tu dispositivo es la misma que aparece en Ledger Live.",
+        "verifyCta": "Verificar mi dirección",
+        "dontVerifyCta": "Mostrar mi dirección sin verificarla"
+      },
+      "securityDontVerify": {
+        "title": "¿Deseas continuar?",
+        "subtitle": "La dirección que se muestre en Ledger Live no se verificará.",
+        "doNotRemindAgain": "No volver a recordármelo",
+        "no": "No",
+        "yes": "Sí"
+      },
+      "toastMessages": {
+        "accountImported": "Hemos importado una cuenta de {{currencyTicker}} por ti. ",
+        "why": "Quiero saber por qué.",
+        "addressVerified": "Tu dirección se ha verificado"
+      },
+      "additionalInfoModal": {
+        "title": "¿Por qué hemos importado una cuenta?",
+        "subtitle": "Hemos detectado que previamente tenías una cuenta de {{currencyTicker}} en tu semilla. Hemos importado esa cuenta por ti.",
+        "closeCta": "Entendido"
+      },
+      "notSynced": {
+        "text": "Sincronizando",
+        "desc": "Esto puede tardar un tiempo si tienes muchas transacciones o una conexión a Internet lenta."
+      },
+      "readOnly": {
+        "title": "Recibir",
+        "text": "Por favor, ten cuidado",
+        "desc": "Estás a punto de ver una dirección que no ha sido verificada. Verifica las direcciones en el dispositivo para mayor seguridad.",
+        "verify": "No se ha verificado la dirección de {{accountType}}. Verifica las direcciones en el dispositivo para mayor seguridad."
+      },
+      "noResultsFound": "No se encontraron activos cripto",
+      "noResultsDesc": "Verifica la ortografía e inténtalo de nuevo"
+    },
+    "buy": {
+      "title": "Comprar",
+      "description": "Compra criptomonedas de forma segura con dinero en efectivo."
+    },
+    "sell": {
+      "title": "Vender",
+      "description": "Vende criptomonedas de forma segura a cambio de dinero en efectivo."
+    },
+    "exchange": {
+      "title": "Comprar / Vender"
+    },
+    "swap": {
+      "title": "Permutar",
+      "description": "Cambia una criptomoneda por otra.",
+      "selectDevice": "Selecciona tu dispositivo",
+      "broadcasting": "Transmitiendo la permuta",
+      "loadingFees": "Cargando tarifas de red...",
+      "landing": {
+        "header": "Permutar",
+        "title": "Bienvenido a Permutar",
+        "whatIsSwap": "¿Qué es la permuta?",
+        "disclaimer": "Intercambia cripto directamente desde tu dispositivo Ledger. Este servicio no está disponible en algunos países, entre ellos, Estados Unidos."
+      },
+      "unauthorizedRates": {
+        "cta": "Restablece la verificación",
+        "banner": "Restablece tu KYC y actualiza Live para permutar con Wyre.",
+        "bannerCTA": "Restablecer KYC"
+      },
+      "main": {
+        "header": "Permutar"
+      },
+      "kyc": {
+        "disclaimer": "Acepto que mis datos de ubicación sean compartidos con terceros con fines de cumplimiento normativo.",
+        "cta": "Continuar",
+        "wyre": {
+          "title": "Completar tu KYC",
+          "subtitle": "LEDGER recopila tu información en nombre de WYRE y se la transfiere a WYRE con fines de KYC. Para obtener más información, revisa nuestra Política de Privacidad.",
+          "pending": {
+            "cta": "Continuar",
+            "title": "KYC enviado para su aprobación",
+            "subtitle": "Tu KYC ha sido enviado y está en espera de aprobación.",
+            "link": "Más información sobre KYC"
           },
-          "approved" : {
-            "cta" : "Continuar",
-            "title" : "¡KYC aprobado!",
-            "subtitle" : "Tu KYC ha sido enviado y ha sido aprobado.",
-            "link" : "Más información sobre KYC"
+          "approved": {
+            "cta": "Continuar",
+            "title": "¡KYC aprobado!",
+            "subtitle": "Tu KYC ha sido enviado y ha sido aprobado.",
+            "link": "Más información sobre KYC"
           },
-          "closed" : {
-            "cta" : "Restablecer KYC",
-            "title" : "Solicitud de KYC rechazada",
-            "subtitle" : "Wyre ha rechazado los datos que has proporcionado para fines de KYC",
-            "link" : "Más información sobre KYC"
+          "closed": {
+            "cta": "Restablecer KYC",
+            "title": "Solicitud de KYC rechazada",
+            "subtitle": "Wyre ha rechazado los datos que has proporcionado para fines de KYC",
+            "link": "Más información sobre KYC"
           },
-          "form" : {
-            "firstName" : "Nombre",
-            "lastName" : "Apellidos",
-            "street1" : "Dirección postal línea 1",
-            "street2" : "Dirección postal línea 2",
-            "city" : "Ciudad",
-            "state" : "Provincia",
-            "country" : "País",
-            "postalCode" : "Código postal",
-            "dateOfBirth" : "Fecha de nacimiento",
-            "firstNamePlaceholder" : "Ingresa tu nombre",
-            "lastNamePlaceholder" : "Ingresa tu apellido",
-            "street1Placeholder" : "Ejemplo: Calle Maple, 13",
-            "street2Placeholder" : "Ejemplo: Calle Maple, 13",
-            "cityPlaceholder" : "Ejemplo: San José",
-            "postalCodePlaceholder" : "Ingresa tu código postal de 5 dígitos",
-            "statePlaceholder" : "Selecciona tu estado",
-            "dateOfBirthPlaceholder" : "AAAA-MM-DD",
-            "firstNameError" : "Ingresa tu nombre para continuar",
-            "lastNameError" : "Ingresa tu apellido para continuar",
-            "street1Error" : "Ingresa tu dirección",
-            "cityError" : "Ingresa la ciudad en la que vives en EE.UU.",
-            "stateError" : "Selecciona tu estado para continuar",
-            "postalCodeError" : "Ingresa un código postal de EE.UU. válido",
-            "dateOfBirthError" : "Ingresa tu fecha de nacimiento"
+          "form": {
+            "firstName": "Nombre",
+            "lastName": "Apellidos",
+            "street1": "Dirección postal línea 1",
+            "street2": "Dirección postal línea 2",
+            "city": "Ciudad",
+            "state": "Provincia",
+            "country": "País",
+            "postalCode": "Código postal",
+            "dateOfBirth": "Fecha de nacimiento",
+            "firstNamePlaceholder": "Ingresa tu nombre",
+            "lastNamePlaceholder": "Ingresa tu apellido",
+            "street1Placeholder": "Ejemplo: Calle Maple, 13",
+            "street2Placeholder": "Ejemplo: Calle Maple, 13",
+            "cityPlaceholder": "Ejemplo: San José",
+            "postalCodePlaceholder": "Ingresa tu código postal de 5 dígitos",
+            "statePlaceholder": "Selecciona tu estado",
+            "dateOfBirthPlaceholder": "AAAA-MM-DD",
+            "firstNameError": "Ingresa tu nombre para continuar",
+            "lastNameError": "Ingresa tu apellido para continuar",
+            "street1Error": "Ingresa tu dirección",
+            "cityError": "Ingresa la ciudad en la que vives en EE.UU.",
+            "stateError": "Selecciona tu estado para continuar",
+            "postalCodeError": "Ingresa un código postal de EE.UU. válido",
+            "dateOfBirthError": "Ingresa tu fecha de nacimiento"
           }
         },
-        "states" : "Selecciona tu estado"
-      },
-      "notAvailable" : {
-        "title" : "Servicio no disponible temporalmente, o no disponible en tu país"
-      },
-      "payoutModal" : {
-        "title" : "Tarifas de pago",
-        "description" : "Las tarifas de pago no se muestran en el dispositivo y se restan del importe.",
-        "cta" : "Cerrar"
-      },
-      "pendingOperation" : {
-        "description" : "Tu operación de permuta ha sido enviada a la red para su confirmación. Puede transcurrir hasta una hora antes de que recibas tus {{targetCurrency}}.",
-        "label" : "Tu ID de Permuta:",
-        "title" : "Transmisión exitosa de permuta ",
-        "disclaimer" : "Toma nota del número de ID de permuta, en caso de que necesites ayuda del Soporte de {{provider}} más adelante.",
-        "cta" : "Ver detalles"
-      },
-      "tradeMethod" : {
-        "float" : "Tasa variable",
-        "floatUnavailable" : "La tasa variable no es compatible con este par",
-        "fixed" : "Tasa fija",
-        "fixedUnavailable" : "La tasa fija no es compatible con este par",
-        "floatDesc" : "Tu importe puede cambiar en función de las condiciones del mercado.",
-        "fixedDesc" : "Tu importe se mantendrá igual independientemente de los cambios del mercado. La tasa fija se actualiza cada 30 segundos",
-        "by" : "Por",
-        "modalTitle" : "¿Tasa fija o variable?"
-      },
-      "form" : {
-        "validate" : "Confirmar transacción de permuta",
-        "tab" : "Cambia",
-        "button" : "Continuar",
-        "from" : "De",
-        "to" : "A",
-        "source" : "Origen",
-        "target" : "Cuenta de destino",
-        "noAccount" : "No tienes ninguna cuenta de {{currency}}",
-        "balance" : "Saldo <0>123</0>",
-        "fromAccount" : "Seleccionar cuenta",
-        "toAccount" : "Seleccionar cuenta",
-        "paraswapCTA" : "¿Buscas Paraswap? ¡Está en a la pestaña Discover!",
-        "quote" : "Cotización",
-        "receive" : "Recibir",
-        "amount" : {
-          "useMax" : "Utilizar máx",
-          "available" : "Total disponible"
+        "states": "Selecciona tu estado"
+      },
+      "notAvailable": {
+        "title": "Servicio no disponible temporalmente, o no disponible en tu país"
+      },
+      "payoutModal": {
+        "title": "Tarifas de pago",
+        "description": "Las tarifas de pago no se muestran en el dispositivo y se restan del importe.",
+        "cta": "Cerrar"
+      },
+      "pendingOperation": {
+        "description": "Tu operación de permuta ha sido enviada a la red para su confirmación. Puede transcurrir hasta una hora antes de que recibas tus {{targetCurrency}}.",
+        "label": "Tu ID de Permuta:",
+        "title": "Transmisión exitosa de permuta ",
+        "disclaimer": "Toma nota del número de ID de permuta, en caso de que necesites ayuda del Soporte de {{provider}} más adelante.",
+        "cta": "Ver detalles"
+      },
+      "tradeMethod": {
+        "float": "Tasa variable",
+        "floatUnavailable": "La tasa variable no es compatible con este par",
+        "fixed": "Tasa fija",
+        "fixedUnavailable": "La tasa fija no es compatible con este par",
+        "floatDesc": "Tu importe puede cambiar en función de las condiciones del mercado.",
+        "fixedDesc": "Tu importe se mantendrá igual independientemente de los cambios del mercado. La tasa fija se actualiza cada 30 segundos",
+        "by": "Por",
+        "modalTitle": "¿Tasa fija o variable?"
+      },
+      "form": {
+        "validate": "Confirmar transacción de permuta",
+        "tab": "Cambia",
+        "button": "Continuar",
+        "from": "De",
+        "to": "A",
+        "source": "Origen",
+        "target": "Cuenta de destino",
+        "noAccount": "No tienes ninguna cuenta de {{currency}}",
+        "balance": "Saldo <0>123</0>",
+        "fromAccount": "Seleccionar cuenta",
+        "toAccount": "Seleccionar cuenta",
+        "paraswapCTA": "¿Buscas Paraswap? ¡Está en a la pestaña Discover!",
+        "quote": "Cotización",
+        "receive": "Recibir",
+        "amount": {
+          "useMax": "Utilizar máx",
+          "available": "Total disponible"
         },
-        "noAsset" : {
-          "title" : "No tienes activos para permutar",
-          "desc" : "Compra algunos y vuelve a permutar"
+        "noAsset": {
+          "title": "No tienes activos para permutar",
+          "desc": "Compra algunos y vuelve a permutar"
         },
-        "noApp" : {
-          "title" : "Aplicación {{appName}} no instalada",
-          "desc" : "Ingresa a Manager para instalar la aplicación {{appName}}.",
-          "cta" : "Ir a Manager",
-          "close" : "Cerrar"
+        "noApp": {
+          "title": "Aplicación {{appName}} no instalada",
+          "desc": "Ingresa a Manager para instalar la aplicación {{appName}}.",
+          "cta": "Ir a Manager",
+          "close": "Cerrar"
         },
-        "noAccounts" : {
-          "title" : "No hay {{ticker}} a permutar",
-          "desc" : "Tus cuentas de {{currencyName}} no tienen saldo para permutar.",
-          "addAccountCta" : "Agregar cuenta",
-          "cta" : "Cerrar"
+        "noAccounts": {
+          "title": "No hay {{ticker}} a permutar",
+          "desc": "Tus cuentas de {{currencyName}} no tienen saldo para permutar.",
+          "addAccountCta": "Agregar cuenta",
+          "cta": "Cerrar"
         },
-        "outdatedApp" : {
-          "title" : "Actualización de aplicación disponible",
-          "desc" : "Debes actualizar la aplicación {{appName}}.",
-          "cta" : "Ir a Manager",
-          "close" : "Cerrar"
+        "outdatedApp": {
+          "title": "Actualización de aplicación disponible",
+          "desc": "Debes actualizar la aplicación {{appName}}.",
+          "cta": "Ir a Manager",
+          "close": "Cerrar"
         },
-        "summary" : {
-          "from" : "De",
-          "to" : "A",
-          "send" : "Enviar",
-          "payoutNetworkFees" : "Tarifas de pago",
-          "payoutNetworkFeesTooltip" : "Este importe no se mostrará en el dispositivo",
-          "receive" : "Importe",
-          "receiveFloat" : "Importe a recibir antes de aplicar las tarifas de servicios",
-          "provider" : "Proveedor",
-          "method" : "Tasa",
-          "fees" : "Tarifas máx",
-          "disclaimer" : {
-            "title" : "Términos y condiciones",
-            "desc" : "Al hacer clic en \"Aceptar\", reconozco y acepto que este servicio está regulado exclusivamente por los Términos y Condiciones de <0>{{provider}}</0>",
-            "tos" : "Términos y Condiciones",
-            "accept" : "Aceptar",
-            "reject" : "Cerrar"
+        "summary": {
+          "from": "De",
+          "to": "A",
+          "send": "Enviar",
+          "payoutNetworkFees": "Tarifas de pago",
+          "payoutNetworkFeesTooltip": "Este importe no se mostrará en el dispositivo",
+          "receive": "Importe",
+          "receiveFloat": "Importe a recibir antes de aplicar las tarifas de servicios",
+          "provider": "Proveedor",
+          "method": "Tasa",
+          "fees": "Tarifas máx",
+          "disclaimer": {
+            "title": "Términos y condiciones",
+            "desc": "Al hacer clic en \"Aceptar\", reconozco y acepto que este servicio está regulado exclusivamente por los Términos y Condiciones de <0>{{provider}}</0>",
+            "tos": "Términos y Condiciones",
+            "accept": "Aceptar",
+            "reject": "Cerrar"
           }
         }
       },
-      "operationDetails" : {
-        "swapId" : "ID de permuta",
-        "provider" : "Proveedor",
-        "date" : "Fecha",
-        "from" : "De",
-        "fromAmount" : "Importe enviado",
-        "to" : "A",
-        "toAmount" : "Importe a recibir",
-        "statusTooltips" : {
-          "expired" : "Contacta con el proveedor de permuta mediante tu ID de permuta para obtener más información.",
-          "refunded" : "Contacta con el proveedor de permuta mediante tu ID de permuta para obtener más información.",
-          "pending" : "Espera mientras el proveedor de permuta procesa la transacción.",
-          "onhold" : "Contacta con el proveedor de permuta mediante tu ID de permuta para resolver la situación.",
-          "finished" : "Tu permuta se ha completado correctamente."
+      "operationDetails": {
+        "swapId": "ID de permuta",
+        "provider": "Proveedor",
+        "date": "Fecha",
+        "from": "De",
+        "fromAmount": "Importe enviado",
+        "to": "A",
+        "toAmount": "Importe a recibir",
+        "statusTooltips": {
+          "expired": "Contacta con el proveedor de permuta mediante tu ID de permuta para obtener más información.",
+          "refunded": "Contacta con el proveedor de permuta mediante tu ID de permuta para obtener más información.",
+          "pending": "Espera mientras el proveedor de permuta procesa la transacción.",
+          "onhold": "Contacta con el proveedor de permuta mediante tu ID de permuta para resolver la situación.",
+          "finished": "Tu permuta se ha completado correctamente."
         }
       },
-      "missingApp" : {
-        "title" : "Instala la aplicación Exchange en tu dispositivo",
-        "description" : "Ingresa a Manager e instala la aplicación Exchange para permutar activos",
-        "button" : "Ir a Manager"
-      },
-      "outdatedApp" : {
-        "title" : "Actualiza la aplicación Exchange en tu dispositivo",
-        "description" : "Ingresa a Manager y actualiza la aplicación Exchange para permutar activos",
-        "button" : "Ir a Manager"
-      },
-      "emptyState" : {
-        "title" : "No hay cuentas de {{currency}}",
-        "description" : "Debes agregar una cuenta antes de poder permutar {{currency}}",
-        "CTAButton" : "Agregar cuenta"
-      },
-      "history" : {
-        "tab" : "Historial",
-        "disclaimer" : "Tus transacciones de permuta en Mobile no están sincronizadas con Ledger Live Desktop",
-        "exportButton" : "Exportar operaciones",
-        "exportFilename" : "Operaciones de permuta",
-        "empty" : {
-          "title" : "Tus permutas anteriores aparecerán aquí",
-          "desc" : "No has hecho ninguna permuta todavía o Ledger Live ha sido restablecido en el interín."
+      "missingApp": {
+        "title": "Instala la aplicación Exchange en tu dispositivo",
+        "description": "Ingresa a Manager e instala la aplicación Exchange para permutar activos",
+        "button": "Ir a Manager"
+      },
+      "outdatedApp": {
+        "title": "Actualiza la aplicación Exchange en tu dispositivo",
+        "description": "Ingresa a Manager y actualiza la aplicación Exchange para permutar activos",
+        "button": "Ir a Manager"
+      },
+      "emptyState": {
+        "title": "No hay cuentas de {{currency}}",
+        "description": "Debes agregar una cuenta antes de poder permutar {{currency}}",
+        "CTAButton": "Agregar cuenta"
+      },
+      "history": {
+        "tab": "Historial",
+        "disclaimer": "Tus transacciones de permuta en Mobile no están sincronizadas con Ledger Live Desktop",
+        "exportButton": "Exportar operaciones",
+        "exportFilename": "Operaciones de permuta",
+        "empty": {
+          "title": "Tus permutas anteriores aparecerán aquí",
+          "desc": "No has hecho ninguna permuta todavía o Ledger Live ha sido restablecido en el interín."
         }
       }
     },
-    "swapv2" : {
-      "form" : {
-        "summary" : {
-          "from" : "De",
-          "to" : "A",
-          "send" : "Enviar",
-          "payoutNetworkFees" : "Tarifas de pago",
-          "payoutNetworkFeesTooltip" : "Este importe no se mostrará en el dispositivo",
-          "receive" : "Importe",
-          "receiveFloat" : "Importe a recibir antes de aplicar las tarifas de servicios",
-          "provider" : "Proveedor",
-          "method" : "Tasa",
-          "fees" : "Tarifas"
+    "swapv2": {
+      "form": {
+        "summary": {
+          "from": "De",
+          "to": "A",
+          "send": "Enviar",
+          "payoutNetworkFees": "Tarifas de pago",
+          "payoutNetworkFeesTooltip": "Este importe no se mostrará en el dispositivo",
+          "receive": "Importe",
+          "receiveFloat": "Importe a recibir antes de aplicar las tarifas de servicios",
+          "provider": "Proveedor",
+          "method": "Tasa",
+          "fees": "Tarifas"
         }
       }
     },
-    "lending" : {
-      "title" : "Prestar cripto",
-      "titleTransferTab" : "Gana",
-      "descriptionTransferTab" : "Obtén ingresos pasivos.",
-      "actionTitle" : "Prestar",
-      "accountActions" : {
-        "approve" : "Aprobar",
-        "supply" : "Suministrar",
-        "withdraw" : "Retirar"
-      },
-      "highFees" : {
-        "title" : "Tarifas altas en Ethereum",
-        "description" : "Debido a la congestión de la red Ethereum, es posible que se apliquen tarifas altas al procesar las transacciones."
-      },
-      "account" : {
-        "amountSupplied" : "Importe depositado",
-        "amountSuppliedTooltip" : "Importe prestado a la red",
-        "currencyAPY" : "APY de divisa",
-        "currencyAPYTooltip" : "Tasa de rendimiento anual de un depósito bajo Compound de forma continuada",
-        "accruedInterests" : "Saldo del interés",
-        "accruedInterestsTooltip" : "Interés generado por tus activos prestados",
-        "interestEarned" : "Interés recibido",
-        "interestEarnedTooltip" : "Intereses que has recibido después del retiro",
-        "openLoans" : "Préstamos abiertos",
-        "closedLoans" : "Préstamos finalizados"
-      },
-      "banners" : {
-        "needApproval" : "Debes aprobar esta cuenta antes de poder prestar activos.",
-        "fullyApproved" : "Has aprobado esta cuenta por completo. Puedes reducir la cantidad pagando una tarifa.",
-        "approvedCanReduce" : "Has aprobado <0>{{value}}</0> en esta cuenta. Puedes reducir la cantidad por una tarifa.",
-        "approvedButNotEnough" : "Has aprobado <0>{{value}}</0> en esta cuenta.",
-        "approving" : "Podrás depositar activos una vez que se confirme la aprobación de la cuenta.",
-        "notEnough" : "Debes aumentar el límite aprobado en tu cuenta para prestar."
-      },
-      "howDoesLendingWork" : "Cómo funcionan los préstamos",
-      "dashboard" : {
-        "tabTitle" : "Dashboard",
-        "assetsTitle" : "Activos a prestar",
-        "accountsTitle" : "Cuentas aprobadas",
-        "emptySateDescription" : "Puedes prestar activos directamente desde tus cuentas Ethereum y ganar intereses.",
-        "apy" : "APY de {{value}}",
-        "activeAccount" : {
-          "account" : "Cuenta",
-          "amountSupplied" : "Importe depositado",
-          "interestEarned" : "Interés recibido",
-          "status" : "Estado de la cuenta",
-          "EARNING" : "Ganando",
-          "ENABLING" : "Aprobando",
-          "INACTIVE" : "Inactivo",
-          "SUPPLYING" : "Suministrando",
-          "approve" : "Aprobar",
-          "supply" : "Suministrar",
-          "withdraw" : "Retirar",
-          "amountRedeemed" : "Importe retirado",
-          "endDate" : "Fecha de finalización"
+    "lending": {
+      "title": "Prestar cripto",
+      "titleTransferTab": "Gana",
+      "descriptionTransferTab": "Obtén ingresos pasivos.",
+      "actionTitle": "Prestar",
+      "accountActions": {
+        "approve": "Aprobar",
+        "supply": "Suministrar",
+        "withdraw": "Retirar"
+      },
+      "highFees": {
+        "title": "Tarifas altas en Ethereum",
+        "description": "Debido a la congestión de la red Ethereum, es posible que se apliquen tarifas altas al procesar las transacciones."
+      },
+      "account": {
+        "amountSupplied": "Importe depositado",
+        "amountSuppliedTooltip": "Importe prestado a la red",
+        "currencyAPY": "APY de divisa",
+        "currencyAPYTooltip": "Tasa de rendimiento anual de un depósito bajo Compound de forma continuada",
+        "accruedInterests": "Saldo del interés",
+        "accruedInterestsTooltip": "Interés generado por tus activos prestados",
+        "interestEarned": "Interés recibido",
+        "interestEarnedTooltip": "Intereses que has recibido después del retiro",
+        "openLoans": "Préstamos abiertos",
+        "closedLoans": "Préstamos finalizados"
+      },
+      "banners": {
+        "needApproval": "Debes aprobar esta cuenta antes de poder prestar activos.",
+        "fullyApproved": "Has aprobado esta cuenta por completo. Puedes reducir la cantidad pagando una tarifa.",
+        "approvedCanReduce": "Has aprobado <0>{{value}}</0> en esta cuenta. Puedes reducir la cantidad por una tarifa.",
+        "approvedButNotEnough": "Has aprobado <0>{{value}}</0> en esta cuenta.",
+        "approving": "Podrás depositar activos una vez que se confirme la aprobación de la cuenta.",
+        "notEnough": "Debes aumentar el límite aprobado en tu cuenta para prestar."
+      },
+      "howDoesLendingWork": "Cómo funcionan los préstamos",
+      "dashboard": {
+        "tabTitle": "Dashboard",
+        "assetsTitle": "Activos a prestar",
+        "accountsTitle": "Cuentas aprobadas",
+        "emptySateDescription": "Puedes prestar activos directamente desde tus cuentas Ethereum y ganar intereses.",
+        "apy": "APY de {{value}}",
+        "activeAccount": {
+          "account": "Cuenta",
+          "amountSupplied": "Importe depositado",
+          "interestEarned": "Interés recibido",
+          "status": "Estado de la cuenta",
+          "EARNING": "Ganando",
+          "ENABLING": "Aprobando",
+          "INACTIVE": "Inactivo",
+          "SUPPLYING": "Suministrando",
+          "approve": "Aprobar",
+          "supply": "Suministrar",
+          "withdraw": "Retirar",
+          "amountRedeemed": "Importe retirado",
+          "endDate": "Fecha de finalización"
         }
       },
-      "closedLoans" : {
-        "tabTitle" : "Préstamos finalizados",
-        "description" : "Visualiza todos los préstamos retirados y el interés ganado.",
-        "cta" : "Prestar activos"
-      },
-      "history" : {
-        "tabTitle" : "Historial",
-        "description" : "Mira el historial de todas las transacciones de préstamos.",
-        "cta" : "Prestar activos"
-      },
-      "terms" : {
-        "label" : "Prestar cripto",
-        "title" : "Prestar activos sobre el protocolo Compound",
-        "description" : "El protocolo Compound permite prestar y tomar prestados activos en la red Ethereum. Puedes prestar activos y ganar intereses directamente desde tu cuenta de Ledger.",
-        "switchLabel" : "He leído y estoy de acuerdo con los <0><0>Términos de uso</0></0>."
-      },
-      "info" : {
-        "1" : {
-          "label" : "Paso 1/3",
-          "title" : "Al aprobar una cuenta, le permites al protocolo procesar préstamos futuros.",
-          "description" : "Debes autorizar al contrato inteligente Compound a transferir hasta cierta cantidad de activos al protocolo. Al habilitar una cuenta, das permiso al protocolo para que procese futuros préstamos."
+      "closedLoans": {
+        "tabTitle": "Préstamos finalizados",
+        "description": "Visualiza todos los préstamos retirados y el interés ganado.",
+        "cta": "Prestar activos"
+      },
+      "history": {
+        "tabTitle": "Historial",
+        "description": "Mira el historial de todas las transacciones de préstamos.",
+        "cta": "Prestar activos"
+      },
+      "terms": {
+        "label": "Prestar cripto",
+        "title": "Prestar activos sobre el protocolo Compound",
+        "description": "El protocolo Compound permite prestar y tomar prestados activos en la red Ethereum. Puedes prestar activos y ganar intereses directamente desde tu cuenta de Ledger.",
+        "switchLabel": "He leído y estoy de acuerdo con los <0><0>Términos de uso</0></0>."
+      },
+      "info": {
+        "1": {
+          "label": "Paso 1/3",
+          "title": "Al aprobar una cuenta, le permites al protocolo procesar préstamos futuros.",
+          "description": "Debes autorizar al contrato inteligente Compound a transferir hasta cierta cantidad de activos al protocolo. Al habilitar una cuenta, das permiso al protocolo para que procese futuros préstamos."
         },
-        "2" : {
-          "label" : "Paso 2/3",
-          "title" : "Depositar activos para ganar intereses.",
-          "description" : "Una vez aprobada la cuenta, puedes seleccionar la cantidad de activos que deseas prestar y enviar una transacción al protocolo. Los intereses se acumulan inmediatamente después de que se confirme la transacción."
+        "2": {
+          "label": "Paso 2/3",
+          "title": "Depositar activos para ganar intereses.",
+          "description": "Una vez aprobada la cuenta, puedes seleccionar la cantidad de activos que deseas prestar y enviar una transacción al protocolo. Los intereses se acumulan inmediatamente después de que se confirme la transacción."
         },
-        "3" : {
-          "label" : "Paso 3/3",
-          "title" : "Retira activos en cualquier momento.",
-          "description" : "Puedes retirar activos y ganar intereses en cualquier momento, de forma parcial o total, directamente desde la cuenta de Ledger.",
-          "cta" : "Prestar ahora"
+        "3": {
+          "label": "Paso 3/3",
+          "title": "Retira activos en cualquier momento.",
+          "description": "Puedes retirar activos y ganar intereses en cualquier momento, de forma parcial o total, directamente desde la cuenta de Ledger.",
+          "cta": "Prestar ahora"
         },
-        "title" : "Prestar cripto"
-      },
-      "noTokenAccount" : {
-        "info" : {
-          "title" : "No tienes ninguna cuenta de {{ name }}.",
-          "description" : "Para depositar fondos y prestar cripto, necesitas una cuenta {{ name }}. Recibe fondos en tu dirección de Ethereum."
+        "title": "Prestar cripto"
+      },
+      "noTokenAccount": {
+        "info": {
+          "title": "No tienes ninguna cuenta de {{ name }}.",
+          "description": "Para depositar fondos y prestar cripto, necesitas una cuenta {{ name }}. Recibe fondos en tu dirección de Ethereum."
         },
-        "buttons" : {
-          "receive" : "Recibir {{ name }}",
-          "buy" : "Comprar {{ name }}"
+        "buttons": {
+          "receive": "Recibir {{ name }}",
+          "buy": "Comprar {{ name }}"
         }
       },
-      "enable" : {
-        "info" : {
-          "title" : "Esta cuenta no está aprobada",
-          "description" : "Tienes que aprobar una cuenta antes de poder prestar este activo.",
-          "cta" : "Aprobar cuenta"
+      "enable": {
+        "info": {
+          "title": "Esta cuenta no está aprobada",
+          "description": "Tienes que aprobar una cuenta antes de poder prestar este activo.",
+          "cta": "Aprobar cuenta"
         },
-        "stepperHeader" : {
-          "selectAccount" : "Elegir cuenta",
-          "enable" : "Aprobar",
-          "advanced" : "Avanzado",
-          "amount" : "Ingresar importe",
-          "summary" : "Resumen",
-          "selectDevice" : "Seleccionar dispositivo",
-          "connectDevice" : "Conectar dispositivo",
-          "stepRange" : "Paso {{currentStep}} de {{totalSteps}}"
+        "stepperHeader": {
+          "selectAccount": "Elegir cuenta",
+          "enable": "Aprobar",
+          "advanced": "Avanzado",
+          "amount": "Ingresar importe",
+          "summary": "Resumen",
+          "selectDevice": "Seleccionar dispositivo",
+          "connectDevice": "Conectar dispositivo",
+          "stepRange": "Paso {{currentStep}} de {{totalSteps}}"
         },
-        "selectAccount" : {
-          "enabledAccountsAmount" : "Tienes {{number}} cuenta que ha aprobado {{amount}}",
-          "enabledAccountsAmount_plural" : "Tienes {{number}} cuentas que han aprobado {{amount}}",
-          "enabledAccountsNoLimit" : "Tienes {{number}} cuenta que ha aprobado un importe ilimitado de {{ currency }}",
-          "enabledAccountsNoLimit_plural" : "Tienes {{number}} cuentas que han aprobado un importe ilimitado de {{ currency }}",
-          "noEnabledAccounts" : "Debes aprobar una cuenta antes de poder prestar."
+        "selectAccount": {
+          "enabledAccountsAmount": "Tienes {{number}} cuenta que ha aprobado {{amount}}",
+          "enabledAccountsAmount_plural": "Tienes {{number}} cuentas que han aprobado {{amount}}",
+          "enabledAccountsNoLimit": "Tienes {{number}} cuenta que ha aprobado un importe ilimitado de {{ currency }}",
+          "enabledAccountsNoLimit_plural": "Tienes {{number}} cuentas que han aprobado un importe ilimitado de {{ currency }}",
+          "noEnabledAccounts": "Debes aprobar una cuenta antes de poder prestar."
         },
-        "enable" : {
-          "summary" : "<0>Autorizo el acceso del contrato inteligente </0><1>{{contractName}}</1><0> a mi cuenta de </0><1>{{accountName}}</1><0> por un importe de </0><1>{{amount}}</1><0></0>",
-          "limit" : "{{amount}} limitado",
-          "noLimit" : "{{assetName}} ilimitado",
-          "contractName" : "{{currencyName}} en Compound",
-          "advanced" : "Avanzado"
+        "enable": {
+          "summary": "<0>Autorizo el acceso del contrato inteligente </0><1>{{contractName}}</1><0> a mi cuenta de </0><1>{{accountName}}</1><0> por un importe de </0><1>{{amount}}</1><0></0>",
+          "limit": "{{amount}} limitado",
+          "noLimit": "{{assetName}} ilimitado",
+          "contractName": "{{currencyName}} en Compound",
+          "advanced": "Avanzado"
         },
-        "advanced" : {
-          "amountLabel" : "Importe a aprobar",
-          "amountLabelTooltip" : "Esto limita el importe disponible para el contrato inteligente.",
-          "limit" : "Límite",
-          "limited" : "Limitado",
-          "noLimit" : "Ilimitado"
+        "advanced": {
+          "amountLabel": "Importe a aprobar",
+          "amountLabelTooltip": "Esto limita el importe disponible para el contrato inteligente.",
+          "limit": "Límite",
+          "limited": "Limitado",
+          "noLimit": "Ilimitado"
         },
-        "amount" : {
-          "totalAvailable" : "Total disponible"
+        "amount": {
+          "totalAvailable": "Total disponible"
         },
-        "validation" : {
-          "success" : "Operación enviada correctamente",
-          "info" : "La autorización se ha enviado a la red para su confirmación. Podrás emitir préstamos una vez que se confirme.",
-          "extraInfo" : "Las transacciones pueden llevar algo de tiempo para aparecer en un explorador y confirmarse.",
-          "button" : {
-            "done" : "Cerrar"
+        "validation": {
+          "success": "Operación enviada correctamente",
+          "info": "La autorización se ha enviado a la red para su confirmación. Podrás emitir préstamos una vez que se confirme.",
+          "extraInfo": "Las transacciones pueden llevar algo de tiempo para aparecer en un explorador y confirmarse.",
+          "button": {
+            "done": "Cerrar"
           }
         }
       },
-      "supply" : {
-        "stepperHeader" : {
-          "amount" : "Suministrar",
-          "summary" : "Resumen",
-          "selectDevice" : "Seleccionar dispositivo",
-          "connectDevice" : "Conectar dispositivo",
-          "stepRange" : "Paso {{currentStep}} de {{totalSteps}}"
+      "supply": {
+        "stepperHeader": {
+          "amount": "Suministrar",
+          "summary": "Resumen",
+          "selectDevice": "Seleccionar dispositivo",
+          "connectDevice": "Conectar dispositivo",
+          "stepRange": "Paso {{currentStep}} de {{totalSteps}}"
         },
-        "amount" : {
-          "totalAvailable" : "Saldo disponible",
-          "placeholderMax" : "Retirar máx."
+        "amount": {
+          "totalAvailable": "Saldo disponible",
+          "placeholderMax": "Retirar máx."
         },
-        "validation" : {
-          "success" : "Depósito enviado correctamente",
-          "info" : "Comenzarás a ganar intereses una vez que la red haya confirmado el depósito.",
-          "extraInfo" : "Las transacciones pueden llevar algo de tiempo para aparecer en un explorador y confirmarse.",
-          "button" : {
-            "done" : "Listo",
-            "cta" : "Ver detalles"
+        "validation": {
+          "success": "Depósito enviado correctamente",
+          "info": "Comenzarás a ganar intereses una vez que la red haya confirmado el depósito.",
+          "extraInfo": "Las transacciones pueden llevar algo de tiempo para aparecer en un explorador y confirmarse.",
+          "button": {
+            "done": "Listo",
+            "cta": "Ver detalles"
           }
         }
       },
-      "withdraw" : {
-        "stepperHeader" : {
-          "amount" : "Retirar",
-          "summary" : "Resumen",
-          "selectDevice" : "Seleccionar dispositivo",
-          "connectDevice" : "Conectar dispositivo",
-          "stepRange" : "Paso {{currentStep}} de {{totalSteps}}"
+      "withdraw": {
+        "stepperHeader": {
+          "amount": "Retirar",
+          "summary": "Resumen",
+          "selectDevice": "Seleccionar dispositivo",
+          "connectDevice": "Conectar dispositivo",
+          "stepRange": "Paso {{currentStep}} de {{totalSteps}}"
         },
-        "validation" : {
-          "success" : "Retiro enviado correctamente",
-          "info" : "Tus activos estarán disponibles una vez que la red haya confirmado el retiro.",
-          "button" : {
-            "done" : "Listo",
-            "cta" : "Ver detalles"
+        "validation": {
+          "success": "Retiro enviado correctamente",
+          "info": "Tus activos estarán disponibles una vez que la red haya confirmado el retiro.",
+          "button": {
+            "done": "Listo",
+            "cta": "Ver detalles"
           }
         }
       }
     }
   },
-  "sync" : {
-    "error" : "Error de sincronización",
-    "loading" : "Sincronización"
-  },
-  "scanning" : {
-    "loading" : "Buscando dispositivos..."
-  },
-  "send" : {
-    "tooMuchUTXOBottomModal" : {
-      "cta" : "Continuar",
-      "description" : "La firma y verificación de esta transacción puede llevar un tiempo prolongado porque la cuenta presenta una cantidad significativa de monedas.",
-      "title" : "Mensaje de UTXO"
-    },
-    "highFeeModal" : "Ten cuidado, las tarifas de red son superiores al <1>10%</1> del monto. ¿Deseas continuar?",
-    "scan" : {
-      "title" : "Escanear código QR",
-      "descBottom" : "Centra el código QR dentro del recuadro.",
-      "fallback" : {
-        "header" : "Escanear código QR",
-        "title" : "Habilitar cámara",
-        "desc" : "Dentro de Ajustes, habilita la cámara para escanear códigos QR.",
-        "buttonTitle" : "Ir a Ajustes"
-      }
-    },
-    "stepperHeader" : {
-      "selectAccount" : "Cuenta a debitar",
-      "recipientAddress" : "Dirección de recepción",
-      "selectAmount" : "Importe",
-      "summary" : "Resumen",
-      "selectDevice" : "Seleccionar dispositivo",
-      "connectDevice" : "Conectar dispositivo",
-      "stepRange" : "Paso {{currentStep}} de {{totalSteps}}",
-      "quantity" : "Cantidad",
-      "selectCollection" : "Colección",
-      "selectNft" : "NFT"
-    },
-    "recipient" : {
-      "scan" : "Escanear código QR",
-      "enterAddress" : "Ingresar dirección",
-      "input" : "Ingresar dirección",
-      "verifyAddress" : "Verifica que la dirección coincida con la dirección del receptor."
-    },
-    "amount" : {
-      "available" : "Total disponible",
-      "useMax" : "Utilizar máx",
-      "loadingNetwork" : "Cargando tarifas de red...",
-      "noRateProvider" : "No disponible",
-      "quantityAvailable" : "Cantidad disponible"
-    },
-    "summary" : {
-      "subaccountsWarning" : "Necesitarás enviar de nuevo {{ currency }} a esta cuenta para enviar tokens desde esta cuenta",
-      "tag" : "Etiqueta (opcional)",
-      "validateTag" : "Validar etiqueta",
-      "total" : "Total",
-      "amount" : "Importe",
-      "from" : "De",
-      "to" : "A",
-      "infoTotalTitle" : "Débito total",
-      "infoTotalDesc" : "Incluye importe de la transacción y las tarifas de red seleccionadas",
-      "gasLimit" : "Límite de gas",
-      "gasPrice" : "Precio de gas",
-      "maxFees" : "Tarifas máx",
-      "validateGasLimit" : "Validar límite de gas",
-      "fees" : "Tarifas",
-      "validateFees" : "Validar tarifas",
-      "customizeFees" : "Personalizar tarifas",
-      "memo" : {
-        "title" : "Memo",
-        "type" : "Tipo de Memo",
-        "value" : "Valor de Memo"
-      },
-      "validateMemo" : "Validar Memo",
-      "quantity" : "Cantidad"
-    },
-    "validation" : {
-      "message" : "En el dispositivo, confirma la transacción para firmarla de forma segura.",
-      "sent" : "Transacción enviada",
-      "amount" : "Importe",
-      "fees" : "Tarifas",
-      "confirm" : "El saldo de la cuenta se actualizará cuando la red confirme la transacción.",
-      "button" : {
-        "details" : "Ver detalles",
-        "retry" : "Reintentar"
-      }
-    },
-    "fees" : {
-      "title" : "Tarifas de red",
-      "validate" : "Confirmar",
-      "required" : "Se requieren tarifas",
-      "chooseGas" : "Elige un precio de gas",
-      "higherFaster" : "Un precio de gas más alto se traducirá en una confirmación más rápida.",
-      "edit" : {
-        "title" : "Elegir unidad"
-      },
-      "networkInfo" : "Elige el importe de las tarifas de red que se incluirán en la transacción. El importe de las tarifas afecta a la velocidad de procesamiento de la transacción"
-    },
-    "verification" : {
-      "streaming" : {
-        "accurate" : "Cargando... ({{percentage}})",
-        "inaccurate" : "Cargando..."
-      }
-    },
-    "info" : {
-      "maxSpendable" : {
-        "title" : "Importe máx. a gastar",
-        "description" : "El importe máximo a gastar es el saldo total disponible en una cuenta para enviar en una transacción."
-      }
-    }
-  },
-  "requestAccount" : {
-    "stepperHeader" : {
-      "selectCrypto" : "Seleccionar cripto",
-      "selectAccount" : "Seleccionar cuenta",
-      "stepRange" : "Paso {{currentStep}} de {{totalSteps}}"
-    },
-    "selectAccount" : {
-      "addAccount" : "Agregar cuenta {{currency}}"
-    }
-  },
-  "freeze" : {
-    "stepperHeader" : {
-      "info" : "Recibir recompensas",
-      "selectAmount" : "Inmovilizar",
-      "summary" : "Resumen",
-      "selectDevice" : "Seleccionar dispositivo",
-      "connectDevice" : "Conectar dispositivo",
-      "stepRange" : "Paso {{currentStep}} de {{totalSteps}}"
-    },
-    "info" : {
-      "description" : "Inmoviliza TRX para recibir recompensas de forma segura, al tiempo que conservas el completo control de tus activos.",
-      "steps" : {
-        "0" : "Los activos delegados siguen siendo tuyos.",
-        "1" : "Podrás desinmovilizar los activos después de 3 días.",
-        "2" : "Inmoviliza y vota de forma segura con tu dispositivo Ledger."
-      },
-      "howVotingWorks" : "Cómo funciona la votación",
-      "cta" : "Continuar"
-    },
-    "amount" : {
-      "available" : "Total disponible",
-      "noRateProvider" : "No disponible",
-      "infoLabel" : "Ancho de banda o Energía"
-    },
-    "validation" : {
-      "message" : "Comprueba siempre que tu dispositivo muestre una dirección exactamente igual a la recibida.",
-      "success" : "Activos inmovilizados",
-      "amount" : "Importe",
-      "info" : "Empezarás a ganar {{resource}} una vez que la red haya confirmado la inmovilización. En breve podrás votar a superrepresentates para recibir recompensas.",
-      "button" : {
-        "pending" : "Se está validando la transacción.",
-        "pendingDesc" : "Espera un momento antes de votar.",
-        "vote" : "Votar",
-        "voteTimer" : "0:{{time}}",
-        "later" : "Votaré más tarde",
-        "retry" : "Reintentar"
-      }
-    }
-  },
-  "unfreeze" : {
-    "stepperHeader" : {
-      "selectAmount" : "Desinmovilizar",
-      "summary" : "Resumen",
-      "selectDevice" : "Seleccionar dispositivo",
-      "connectDevice" : "Conectar dispositivo",
-      "stepRange" : "Paso {{currentStep}} de {{totalSteps}}"
-    },
-    "amount" : {
-      "title" : "Selecciona el tipo de activo para desinmovilizar",
-      "info" : "La desinmovilización disminuirá tu {{resource}} y cancelará tus votos.",
-      "cta" : "Continuar"
-    },
-    "validation" : {
-      "success" : "Los activos se han desinmovilizado correctamente",
-      "info" : "Tus puntos de {{resource}} se reducirán y se cancelarán todos tus votos.",
-      "button" : {
-        "done" : "Listo",
-        "cta" : "Ver detalles"
-      }
-    }
-  },
-  "claimReward" : {
-    "stepperHeader" : {
-      "selectDevice" : "Seleccionar dispositivo",
-      "connectDevice" : "Conectar dispositivo",
-      "stepRange" : "Paso {{currentStep}} de {{totalSteps}}"
-    },
-    "validation" : {
-      "success" : "Tus recompensas se han agregado al saldo disponible.",
-      "button" : {
-        "done" : "Listo",
-        "cta" : "Ver detalles"
-      }
-    }
-  },
-  "vote" : {
-    "stepperHeader" : {
-      "selectValidator" : "Votar",
-      "castVote" : "Mis votos",
-      "selectDevice" : "Seleccionar dispositivo",
-      "connectDevice" : "Conectar dispositivo",
-      "stepRange" : "Paso {{currentStep}} de {{totalSteps}}"
-    },
-    "selectValidator" : {
-    },
-    "castVotes" : {
-      "ranking" : "Ranking: <0>{{rank}}</0>",
-      "nbOfVotes" : "Cantidad de votos {{amount}}",
-      "percentage" : "Porcentaje",
-      "estYield" : "Rendimiento est.",
-      "addMoreVotes" : "Agregar más votos",
-      "votesRemaining" : "Votos restantes: <0>{{total}}</0>",
-      "maxVotesAvailable" : "Máxima cantidad de votos disponibles: <0>{{total}}</0>",
-      "voteFor" : "Voto a",
-      "validateVotes" : "Validar votos",
-      "votesRequired" : "Votos necesarios ",
-      "allVotesUsed" : "Todos los votos utilizados",
-      "removeVotes" : "Quitar votos"
-    },
-    "validation" : {
-      "message" : "Comprueba siempre que tu dispositivo muestre una dirección exactamente igual a la recibida.",
-      "success" : "Tus votos se han enviado correctamente",
-      "info" : "",
-      "button" : {
-      }
-    }
-  },
-  "addAccounts" : {
-    "supportLinks" : {
-      "segwit_or_native_segwit" : "¿Segwit o Native segwit?"
-    },
-    "quitConfirmation" : {
-      "title" : "Cancelar agregar cuenta",
-      "desc" : "¿Deseas cancelar la agregación de cuentas?"
-    },
-    "imported" : "Activo añadido con éxito",
-    "sections" : {
-      "importable" : {
-        "title" : "Agregar cuenta existente"
-      },
-      "creatable" : {
-        "title" : "Agregar cuenta nueva"
-      },
-      "imported" : {
-        "title" : "Cuentas ya existentes en el Portfolio ({{length}})"
-      },
-      "migrate" : {
-        "title" : "Cuentas a actualizar"
-      }
-    },
-    "success" : {
-      "desc" : "Visualiza tus cuentas o agrega otras cuentas",
-      "secondaryCTA" : "Añadir un nuevo activo",
-      "cta" : "Ver tu activo"
-    },
-    "stopScanning" : "Detener escaneo",
-    "retryScanning" : "Volver a intentar el escaneo",
-    "retry" : "Reintentar",
-    "done" : "Listo",
-    "finalCta" : "Continuar",
-    "finalCtaForSwap" : "Volver a Permuta",
-    "synchronizing" : "Sincronizando",
-    "synchronizingDesc" : "Las cuentas se están sincronizando. Puede llevar unos momentos...",
-    "noAccountToCreate" : "No fue posible crear la cuenta <1><0>{{currencyName}}</></>. Reinicia el proceso y sincroniza tus cuentas.",
-    "cantCreateAccount" : "No es posible agregar una cuenta nueva antes de recibir activos en tu cuenta de <1><0>{{accountName}}</></>.",
-    "tokens" : {
-      "title" : "Agregar token",
-      "createParentCurrencyAccount" : "Agregar cuenta {{parrentCurrencyName}}",
-      "erc20" : {
-        "title" : "Agregar token",
-        "disclaimer" : "{{tokenName}} es un Token ERC20.\nPuedes recibir tokens directamente en una cuenta de Ethereum.",
-        "learnMore" : "Aprender más acerca de ERC20"
-      },
-      "trc10" : {
-        "title" : "Agregar token",
-        "disclaimer" : "{{tokenName}} es un Token TRC10.\nPuedes recibir tokens directamente en una cuenta de Tron.",
-        "learnMore" : "Aprender más acerca de TRC10"
-      },
-      "trc20" : {
-        "title" : "Agregar token",
-        "disclaimer" : "{{tokenName}} es un Token TRC20.\nPuedes recibir tokens directamente en una cuenta de Tron.",
-        "learnMore" : "Aprender más acerca de TRC20"
-      },
-      "bep20" : {
-        "title" : "Agregar token",
-        "disclaimer" : "{{tokenName}} es un token BEP-20.\nPuedes recibir tokens directamente en una cuenta de BNB.",
-        "learnMore" : "Más información acerca de BEP-20"
-      }
-    },
-    "showMoreChainType" : "Más tipos de direcciones",
-    "addressTypeInfo" : {
-      "title" : "¿Qué tipo de dirección elegir?",
-      "subtitle" : "Agregar cuenta nueva",
-      "native_segwit" : {
-        "title" : "Segwit nativo",
-        "desc" : "La mejor en general. Tarifas de transacción bajas, detección de errores y compatible con Lightning Network. Algunas billeteras y exchanges pueden no ser compatibles."
-      },
-      "segwit" : {
-        "title" : "Segwit",
-        "desc" : "Tarifas de transacción más altas que Native Segwit. Compatible con Lightning. Compatible con la mayoría de las billeteras."
-      },
-      "legacy" : {
-        "title" : "Heredado",
-        "desc" : "Formato de dirección original de {{currency}}. Las tarifas más altas por transacción. Algunas billeteras/exchanges son solo compatibles con este tipo."
-      },
-      "taproot" : {
-        "title" : "Taproot",
-        "desc" : "Actualización de la red de {{currency}} más reciente. Ofrecerá una mejor privacidad y tarifas más bajas, una vez difundida. Todavía con compatibilidad limitada en billeteras y exchanges."
-      }
-    }
-  },
-  "DeviceAction" : {
-    "stayInTheAppPlz" : "Mantente dentro de la aplicación y con tu Nano X disponible",
-    "allowAppPermission" : "Abre la aplicación {{wording}} en tu dispositivo",
-    "allowAppPermissionSubtitleToken" : "para administrar los tokens {{token}}",
-    "allowManagerPermission" : "Permite {{wording}} en tu dispositivo",
-    "loading" : "Cargando...",
-    "turnOnAndUnlockDevice" : "Enciende y desbloquea tu dispositivo",
-    "connectAndUnlockDevice" : "Conecta y desbloquea tu dispositivo",
-    "unlockDevice" : "Desbloquea tu dispositivo",
-    "outdated" : "Versión de aplicación obsoleta",
-    "outdatedDesc" : "Hay una actualización importante disponible para la aplicación {{appName}} en tu dispositivo. Ingresa a Manager para actualizarla.",
-    "quitApp" : "Cierra la aplicación en tu dispositivo",
-    "appNotInstalled" : "Instala la aplicación {{appName}}",
-    "appNotInstalled_plural" : "Instala las aplicaciones {{appName}}",
-    "useAnotherDevice" : "Utilizar otro dispositivo",
-    "deviceInBootloader" : {
-      "title" : "Tu dispositivo está en modo Bootloader.",
-      "description" : "Haz clic en \"Continuar\" para actualizarlo."
-    },
-    "verifyAddress" : {
-      "title" : "Verifica la dirección en tu dispositivo",
-      "description" : "Verifica que la dirección {{currencyName}} que aparece en Ledger Live coincida con la que aparece en tu dispositivo Ledger."
-    },
-    "confirmSwap" : {
-      "title" : "Confirma la operación de permuta en tu dispositivo",
-      "alert" : "Verifica los detalles de la permuta en tu dispositivo antes de enviarla. Las direcciones se intercambian de forma segura por lo que no es necesario verificarlas.",
-      "acceptTerms" : "Al validar esta transacción, acepto los <0>términos de uso de\n<0> {{provider}}</0>"
-    },
-    "confirmSell" : {
-      "title" : "Confirma la operación de venta en el dispositivo",
-      "alert" : "Verifica los detalles de venta en tu dispositivo antes de enviarlos. Las direcciones se intercambian de forma segura, por lo que no es necesario verificarlas."
-    },
-    "confirmFund" : {
-      "title" : "Confirmar transacción de ingreso de fondos",
-      "alert" : "Verifica la información del ingreso de fondos en tu dispositivo antes de enviarlo. Las direcciones se intercambian de forma segura, por lo cual no es necesario verificarlas."
-    },
-    "button" : {
-      "openManager" : "Abrir Manager",
-      "openOnboarding" : "Configurar dispositivo"
-    },
-    "installApp" : "{{percentage}} de instalación de la aplicación {{appName}}",
-    "installAppDescription" : "Espera hasta que finalice la instalación",
-    "listApps" : "Comprobando dependencias de la aplicación",
-    "listAppsDescription" : "Espera hasta que verifiquemos que tienes todas las aplicaciones necesarias"
-  },
-  "SelectDevice" : {
-    "title" : "Emparejar nuevo dispositivo",
-    "bluetooth" : {
-      "title" : "Conectar por Bluetooth...",
-      "label" : "Detectar automáticamente el Nano"
-    },
-    "deviceNotFoundPairNewDevice" : "Emparejar con bluetooth",
-    "headerDescription" : "Asegúrate de que tu {{productName}} esté desbloqueado y el Bluetooth habilitado",
-    "usb" : "... o conecta el cable USB",
-    "usbLabel" : "Conecta el cable USB e ingresa el código PIN en el dispositivo",
-    "withoutDeviceHeader" : "No llevo el dispositivo conmigo",
-    "withoutDevice" : "Continuar sin mi dispositivo",
-    "steps" : {
-      "connecting" : {
-        "title" : "Conectando {{deviceName}}",
-        "description" : {
-          "ble" : "Asegúrate de que tu {{productName}} esté desbloqueado y dentro del alcance",
-          "usb" : "Asegúrate de que tu {{productName}} esté desbloqueado"
+  "sync": {
+    "error": "Error de sincronización",
+    "loading": "Sincronización"
+  },
+  "scanning": {
+    "loading": "Buscando dispositivos..."
+  },
+  "send": {
+    "tooMuchUTXOBottomModal": {
+      "cta": "Continuar",
+      "description": "La firma y verificación de esta transacción puede llevar un tiempo prolongado porque la cuenta presenta una cantidad significativa de monedas.",
+      "title": "Mensaje de UTXO"
+    },
+    "highFeeModal": "Ten cuidado, las tarifas de red son superiores al <1>10%</1> del monto. ¿Deseas continuar?",
+    "scan": {
+      "title": "Escanear código QR",
+      "descBottom": "Centra el código QR dentro del recuadro.",
+      "fallback": {
+        "header": "Escanear código QR",
+        "title": "Habilitar cámara",
+        "desc": "Dentro de Ajustes, habilita la cámara para escanear códigos QR.",
+        "buttonTitle": "Ir a Ajustes"
+      }
+    },
+    "stepperHeader": {
+      "selectAccount": "Cuenta a debitar",
+      "recipientAddress": "Dirección de recepción",
+      "selectAmount": "Importe",
+      "summary": "Resumen",
+      "selectDevice": "Seleccionar dispositivo",
+      "connectDevice": "Conectar dispositivo",
+      "stepRange": "Paso {{currentStep}} de {{totalSteps}}",
+      "quantity": "Cantidad",
+      "selectCollection": "Colección",
+      "selectNft": "NFT"
+    },
+    "recipient": {
+      "scan": "Escanear código QR",
+      "enterAddress": "Ingresar dirección",
+      "input": "Ingresar dirección",
+      "verifyAddress": "Verifica que la dirección coincida con la dirección del receptor."
+    },
+    "amount": {
+      "available": "Total disponible",
+      "useMax": "Utilizar máx",
+      "loadingNetwork": "Cargando tarifas de red...",
+      "noRateProvider": "No disponible",
+      "quantityAvailable": "Cantidad disponible"
+    },
+    "summary": {
+      "subaccountsWarning": "Necesitarás enviar de nuevo {{ currency }} a esta cuenta para enviar tokens desde esta cuenta",
+      "tag": "Etiqueta (opcional)",
+      "validateTag": "Validar etiqueta",
+      "total": "Total",
+      "amount": "Importe",
+      "from": "De",
+      "to": "A",
+      "infoTotalTitle": "Débito total",
+      "infoTotalDesc": "Incluye importe de la transacción y las tarifas de red seleccionadas",
+      "gasLimit": "Límite de gas",
+      "gasPrice": "Precio de gas",
+      "maxFees": "Tarifas máx",
+      "validateGasLimit": "Validar límite de gas",
+      "fees": "Tarifas",
+      "validateFees": "Validar tarifas",
+      "customizeFees": "Personalizar tarifas",
+      "memo": {
+        "title": "Memo",
+        "type": "Tipo de Memo",
+        "value": "Valor de Memo"
+      },
+      "validateMemo": "Validar Memo",
+      "quantity": "Cantidad"
+    },
+    "validation": {
+      "message": "En el dispositivo, confirma la transacción para firmarla de forma segura.",
+      "sent": "Transacción enviada",
+      "amount": "Importe",
+      "fees": "Tarifas",
+      "confirm": "El saldo de la cuenta se actualizará cuando la red confirme la transacción.",
+      "button": {
+        "details": "Ver detalles",
+        "retry": "Reintentar"
+      }
+    },
+    "fees": {
+      "title": "Tarifas de red",
+      "validate": "Confirmar",
+      "required": "Se requieren tarifas",
+      "chooseGas": "Elige un precio de gas",
+      "higherFaster": "Un precio de gas más alto se traducirá en una confirmación más rápida.",
+      "edit": {
+        "title": "Elegir unidad"
+      },
+      "networkInfo": "Elige el importe de las tarifas de red que se incluirán en la transacción. El importe de las tarifas afecta a la velocidad de procesamiento de la transacción"
+    },
+    "verification": {
+      "streaming": {
+        "accurate": "Cargando... ({{percentage}})",
+        "inaccurate": "Cargando..."
+      }
+    },
+    "info": {
+      "maxSpendable": {
+        "title": "Importe máx. a gastar",
+        "description": "El importe máximo a gastar es el saldo total disponible en una cuenta para enviar en una transacción."
+      }
+    }
+  },
+  "requestAccount": {
+    "stepperHeader": {
+      "selectCrypto": "Seleccionar cripto",
+      "selectAccount": "Seleccionar cuenta",
+      "stepRange": "Paso {{currentStep}} de {{totalSteps}}"
+    },
+    "selectAccount": {
+      "addAccount": "Agregar cuenta {{currency}}"
+    }
+  },
+  "freeze": {
+    "stepperHeader": {
+      "info": "Recibir recompensas",
+      "selectAmount": "Inmovilizar",
+      "summary": "Resumen",
+      "selectDevice": "Seleccionar dispositivo",
+      "connectDevice": "Conectar dispositivo",
+      "stepRange": "Paso {{currentStep}} de {{totalSteps}}"
+    },
+    "info": {
+      "description": "Inmoviliza TRX para recibir recompensas de forma segura, al tiempo que conservas el completo control de tus activos.",
+      "steps": {
+        "0": "Los activos delegados siguen siendo tuyos.",
+        "1": "Podrás desinmovilizar los activos después de 3 días.",
+        "2": "Inmoviliza y vota de forma segura con tu dispositivo Ledger."
+      },
+      "howVotingWorks": "Cómo funciona la votación",
+      "cta": "Continuar"
+    },
+    "amount": {
+      "available": "Total disponible",
+      "noRateProvider": "No disponible",
+      "infoLabel": "Ancho de banda o Energía"
+    },
+    "validation": {
+      "message": "Comprueba siempre que tu dispositivo muestre una dirección exactamente igual a la recibida.",
+      "success": "Activos inmovilizados",
+      "amount": "Importe",
+      "info": "Empezarás a ganar {{resource}} una vez que la red haya confirmado la inmovilización. En breve podrás votar a superrepresentates para recibir recompensas.",
+      "button": {
+        "pending": "Se está validando la transacción.",
+        "pendingDesc": "Espera un momento antes de votar.",
+        "vote": "Votar",
+        "voteTimer": "0:{{time}}",
+        "later": "Votaré más tarde",
+        "retry": "Reintentar"
+      }
+    }
+  },
+  "unfreeze": {
+    "stepperHeader": {
+      "selectAmount": "Desinmovilizar",
+      "summary": "Resumen",
+      "selectDevice": "Seleccionar dispositivo",
+      "connectDevice": "Conectar dispositivo",
+      "stepRange": "Paso {{currentStep}} de {{totalSteps}}"
+    },
+    "amount": {
+      "title": "Selecciona el tipo de activo para desinmovilizar",
+      "info": "La desinmovilización disminuirá tu {{resource}} y cancelará tus votos.",
+      "cta": "Continuar"
+    },
+    "validation": {
+      "success": "Los activos se han desinmovilizado correctamente",
+      "info": "Tus puntos de {{resource}} se reducirán y se cancelarán todos tus votos.",
+      "button": {
+        "done": "Listo",
+        "cta": "Ver detalles"
+      }
+    }
+  },
+  "claimReward": {
+    "stepperHeader": {
+      "selectDevice": "Seleccionar dispositivo",
+      "connectDevice": "Conectar dispositivo",
+      "stepRange": "Paso {{currentStep}} de {{totalSteps}}"
+    },
+    "validation": {
+      "success": "Tus recompensas se han agregado al saldo disponible.",
+      "button": {
+        "done": "Listo",
+        "cta": "Ver detalles"
+      }
+    }
+  },
+  "vote": {
+    "stepperHeader": {
+      "selectValidator": "Votar",
+      "castVote": "Mis votos",
+      "selectDevice": "Seleccionar dispositivo",
+      "connectDevice": "Conectar dispositivo",
+      "stepRange": "Paso {{currentStep}} de {{totalSteps}}"
+    },
+    "selectValidator": {},
+    "castVotes": {
+      "ranking": "Ranking: <0>{{rank}}</0>",
+      "nbOfVotes": "Cantidad de votos {{amount}}",
+      "percentage": "Porcentaje",
+      "estYield": "Rendimiento est.",
+      "addMoreVotes": "Agregar más votos",
+      "votesRemaining": "Votos restantes: <0>{{total}}</0>",
+      "maxVotesAvailable": "Máxima cantidad de votos disponibles: <0>{{total}}</0>",
+      "voteFor": "Voto a",
+      "validateVotes": "Validar votos",
+      "votesRequired": "Votos necesarios ",
+      "allVotesUsed": "Todos los votos utilizados",
+      "removeVotes": "Quitar votos"
+    },
+    "validation": {
+      "message": "Comprueba siempre que tu dispositivo muestre una dirección exactamente igual a la recibida.",
+      "success": "Tus votos se han enviado correctamente",
+      "info": "",
+      "button": {}
+    }
+  },
+  "addAccounts": {
+    "supportLinks": {
+      "segwit_or_native_segwit": "¿Segwit o Native segwit?"
+    },
+    "quitConfirmation": {
+      "title": "Cancelar agregar cuenta",
+      "desc": "¿Deseas cancelar la agregación de cuentas?"
+    },
+    "imported": "Activo añadido con éxito",
+    "sections": {
+      "importable": {
+        "title": "Agregar cuenta existente"
+      },
+      "creatable": {
+        "title": "Agregar cuenta nueva"
+      },
+      "imported": {
+        "title": "Cuentas ya existentes en el Portfolio ({{length}})"
+      },
+      "migrate": {
+        "title": "Cuentas a actualizar"
+      }
+    },
+    "success": {
+      "desc": "Visualiza tus cuentas o agrega otras cuentas",
+      "secondaryCTA": "Añadir un nuevo activo",
+      "cta": "Ver tu activo"
+    },
+    "stopScanning": "Detener escaneo",
+    "retryScanning": "Volver a intentar el escaneo",
+    "retry": "Reintentar",
+    "done": "Listo",
+    "finalCta": "Continuar",
+    "finalCtaForSwap": "Volver a Permuta",
+    "synchronizing": "Sincronizando",
+    "synchronizingDesc": "Las cuentas se están sincronizando. Puede llevar unos momentos...",
+    "noAccountToCreate": "No fue posible crear la cuenta <1><0>{{currencyName}}</></>. Reinicia el proceso y sincroniza tus cuentas.",
+    "cantCreateAccount": "No es posible agregar una cuenta nueva antes de recibir activos en tu cuenta de <1><0>{{accountName}}</></>.",
+    "tokens": {
+      "title": "Agregar token",
+      "createParentCurrencyAccount": "Agregar cuenta {{parrentCurrencyName}}",
+      "erc20": {
+        "title": "Agregar token",
+        "disclaimer": "{{tokenName}} es un Token ERC20.\nPuedes recibir tokens directamente en una cuenta de Ethereum.",
+        "learnMore": "Aprender más acerca de ERC20"
+      },
+      "trc10": {
+        "title": "Agregar token",
+        "disclaimer": "{{tokenName}} es un Token TRC10.\nPuedes recibir tokens directamente en una cuenta de Tron.",
+        "learnMore": "Aprender más acerca de TRC10"
+      },
+      "trc20": {
+        "title": "Agregar token",
+        "disclaimer": "{{tokenName}} es un Token TRC20.\nPuedes recibir tokens directamente en una cuenta de Tron.",
+        "learnMore": "Aprender más acerca de TRC20"
+      },
+      "bep20": {
+        "title": "Agregar token",
+        "disclaimer": "{{tokenName}} es un token BEP-20.\nPuedes recibir tokens directamente en una cuenta de BNB.",
+        "learnMore": "Más información acerca de BEP-20"
+      }
+    },
+    "showMoreChainType": "Más tipos de direcciones",
+    "addressTypeInfo": {
+      "title": "¿Qué tipo de dirección elegir?",
+      "subtitle": "Agregar cuenta nueva",
+      "native_segwit": {
+        "title": "Segwit nativo",
+        "desc": "La mejor en general. Tarifas de transacción bajas, detección de errores y compatible con Lightning Network. Algunas billeteras y exchanges pueden no ser compatibles."
+      },
+      "segwit": {
+        "title": "Segwit",
+        "desc": "Tarifas de transacción más altas que Native Segwit. Compatible con Lightning. Compatible con la mayoría de las billeteras."
+      },
+      "legacy": {
+        "title": "Heredado",
+        "desc": "Formato de dirección original de {{currency}}. Las tarifas más altas por transacción. Algunas billeteras/exchanges son solo compatibles con este tipo."
+      },
+      "taproot": {
+        "title": "Taproot",
+        "desc": "Actualización de la red de {{currency}} más reciente. Ofrecerá una mejor privacidad y tarifas más bajas, una vez difundida. Todavía con compatibilidad limitada en billeteras y exchanges."
+      }
+    }
+  },
+  "DeviceAction": {
+    "stayInTheAppPlz": "Mantente dentro de la aplicación y con tu Nano X disponible",
+    "allowAppPermission": "Abre la aplicación {{wording}} en tu dispositivo",
+    "allowAppPermissionSubtitleToken": "para administrar los tokens {{token}}",
+    "allowManagerPermission": "Permite {{wording}} en tu dispositivo",
+    "loading": "Cargando...",
+    "turnOnAndUnlockDevice": "Enciende y desbloquea tu dispositivo",
+    "connectAndUnlockDevice": "Conecta y desbloquea tu dispositivo",
+    "unlockDevice": "Desbloquea tu dispositivo",
+    "outdated": "Versión de aplicación obsoleta",
+    "outdatedDesc": "Hay una actualización importante disponible para la aplicación {{appName}} en tu dispositivo. Ingresa a Manager para actualizarla.",
+    "quitApp": "Cierra la aplicación en tu dispositivo",
+    "appNotInstalled": "Instala la aplicación {{appName}}",
+    "appNotInstalled_plural": "Instala las aplicaciones {{appName}}",
+    "useAnotherDevice": "Utilizar otro dispositivo",
+    "deviceInBootloader": {
+      "title": "Tu dispositivo está en modo Bootloader.",
+      "description": "Haz clic en \"Continuar\" para actualizarlo."
+    },
+    "verifyAddress": {
+      "title": "Verifica la dirección en tu dispositivo",
+      "description": "Verifica que la dirección {{currencyName}} que aparece en Ledger Live coincida con la que aparece en tu dispositivo Ledger."
+    },
+    "confirmSwap": {
+      "title": "Confirma la operación de permuta en tu dispositivo",
+      "alert": "Verifica los detalles de la permuta en tu dispositivo antes de enviarla. Las direcciones se intercambian de forma segura por lo que no es necesario verificarlas.",
+      "acceptTerms": "Al validar esta transacción, acepto los <0>términos de uso de\n<0> {{provider}}</0>"
+    },
+    "confirmSell": {
+      "title": "Confirma la operación de venta en el dispositivo",
+      "alert": "Verifica los detalles de venta en tu dispositivo antes de enviarlos. Las direcciones se intercambian de forma segura, por lo que no es necesario verificarlas."
+    },
+    "confirmFund": {
+      "title": "Confirmar transacción de ingreso de fondos",
+      "alert": "Verifica la información del ingreso de fondos en tu dispositivo antes de enviarlo. Las direcciones se intercambian de forma segura, por lo cual no es necesario verificarlas."
+    },
+    "button": {
+      "openManager": "Abrir Manager",
+      "openOnboarding": "Configurar dispositivo"
+    },
+    "installApp": "{{percentage}} de instalación de la aplicación {{appName}}",
+    "installAppDescription": "Espera hasta que finalice la instalación",
+    "listApps": "Comprobando dependencias de la aplicación",
+    "listAppsDescription": "Espera hasta que verifiquemos que tienes todas las aplicaciones necesarias"
+  },
+  "SelectDevice": {
+    "title": "Emparejar nuevo dispositivo",
+    "bluetooth": {
+      "title": "Conectar por Bluetooth...",
+      "label": "Detectar automáticamente el Nano"
+    },
+    "deviceNotFoundPairNewDevice": "Emparejar con bluetooth",
+    "headerDescription": "Asegúrate de que tu {{productName}} esté desbloqueado y el Bluetooth habilitado",
+    "usb": "... o conecta el cable USB",
+    "usbLabel": "Conecta el cable USB e ingresa el código PIN en el dispositivo",
+    "withoutDeviceHeader": "No llevo el dispositivo conmigo",
+    "withoutDevice": "Continuar sin mi dispositivo",
+    "steps": {
+      "connecting": {
+        "title": "Conectando {{deviceName}}",
+        "description": {
+          "ble": "Asegúrate de que tu {{productName}} esté desbloqueado y dentro del alcance",
+          "usb": "Asegúrate de que tu {{productName}} esté desbloqueado"
         }
       },
-      "genuineCheck" : {
-        "title" : "Habilita Ledger Manager en tu {{productName}}",
-        "accept" : "No apagues tu Nano X. Asegúrate de permitir el <1>Manager de Ledger</1>."
-      },
-      "genuineCheckPending" : {
-        "title" : "Comprobando si el dispositivo es original..."
-      },
-      "dashboard" : {
-        "title" : "Vuelve al Dashboard en tu {{productName}}"
-      },
-      "currencyApp" : {
-        "title" : "Abre la aplicación {{managerAppName}} en tu {{productName}}",
-        "description" : "",
-        "footer" : {
-          "appInstalled" : "No tienes la aplicación instalada",
-          "goManager" : "Ingresa a Manager"
+      "genuineCheck": {
+        "title": "Habilita Ledger Manager en tu {{productName}}",
+        "accept": "No apagues tu Nano X. Asegúrate de permitir el <1>Manager de Ledger</1>."
+      },
+      "genuineCheckPending": {
+        "title": "Comprobando si el dispositivo es original..."
+      },
+      "dashboard": {
+        "title": "Vuelve al Dashboard en tu {{productName}}"
+      },
+      "currencyApp": {
+        "title": "Abre la aplicación {{managerAppName}} en tu {{productName}}",
+        "description": "",
+        "footer": {
+          "appInstalled": "No tienes la aplicación instalada",
+          "goManager": "Ingresa a Manager"
         }
       },
-      "accountApp" : {
-        "title" : "Abre la aplicación {{managerAppName}} en tu {{productName}}",
-        "description" : ""
-      },
-      "receiveVerify" : {
-        "title" : "Verifica la dirección en tu dispositivo",
-        "description" : "Verifica que la dirección de {{currencyName}} que aparece en Ledger Live coincida exactamente con la que aparece en tu dispositivo Ledger.",
-        "action" : "Continuar"
-      },
-      "getDeviceName" : {
-        "title" : "Presiona ambos botones a la vez para habilitar la lectura del nombre del dispositivo."
-      },
-      "editDeviceName" : {
-        "title" : "Presiona ambos botones a la vez para habilitar la configuración del nombre del dispositivo."
-      },
-      "listApps" : {
-        "title" : "Cargando..."
-      }
-    }
-  },
-  "EditDeviceName" : {
-    "title" : "Cambiar nombre del dispositivo",
-    "charactersRemaining" : "Quedan {{remainingCount}} caracteres",
-    "action" : "Confirmar"
-  },
-  "PairDevices" : {
-    "Paired" : {
-      "title" : "Emparejamiento correcto",
-      "desc" : "Tu {{productName}} está listo para usar con Ledger Live.",
-      "action" : "Continuar"
-    },
-    "Pairing" : {
-      "step1" : "Valida que el código que aparece en el teléfono coincide exactamente con el que aparece en tu {{productName}}.",
-      "step2" : "Valida en tu {{productName}} presionando ambos botones a la vez.",
-      "title1" : "Comprobar coincidencia de códigos",
-      "title2" : "Validar"
-    },
-    "GenuineCheck" : {
-      "title" : "Comprobación de la autenticación del dispositivo",
-      "accept" : "No apagues tu Nano X. Asegúrate de permitir el <1>Manager de Ledger</1>.",
-      "info" : "Este paso está pensado para garantizar que tu Nano sea auténtico."
-    },
-    "ScanningHeader" : {
-      "title" : "Buscando dispositivos",
-      "desc" : "Asegúrate de que tu {{productName}} esté desbloqueado y el Bluetooth habilitado."
-    },
-    "ScanningTimeout" : {
-      "title" : "No se ha encontrado ningún dispositivo",
-      "desc" : "Asegúrate de que tu {{productName}} esté desbloqueado y el Bluetooth habilitado."
-    },
-    "bypassGenuine" : "Utilizar de todos modos",
-    "alreadyPaired" : "Ya emparejado"
-  },
-  "DeviceItemSummary" : {
-    "genuine" : "Tu dispositivo es original",
-    "genuineFailed" : "La autenticación del dispositivo <1><0>falló</0></1>"
-  },
-  "DeviceNameRow" : {
-    "title" : "Nombre",
-    "action" : "Obtener nombre del dispositivo"
-  },
-  "RemoveDevice" : {
-    "button" : {
-      "title" : "Eliminar {{nbDevices}} dispositivo",
-      "title_plural" : "Eliminar {{nbDevices}} dispositivos"
-    }
-  },
-  "manager" : {
-    "tabTitle" : "Mi Ledger",
-    "title" : "Mi Ledger",
-    "connect" : "Selecciona tu dispositivo",
-    "appsCatalog" : "Catálogo de aplicaciones",
-    "installedApps" : "Aplicaciones instaladas",
-    "noAppNeededForToken" : "Instalar aplicación {{appName}} para {{tokenName}}",
-    "tokenAppDisclaimer" : "{{tokenName}} es un token {{tokenType}} que utiliza la aplicación {{appName}}. Para gestionar {{tokenName}}, <1>instala la aplicación {{appName}}</1> y envía los tokens <3>a tu cuenta de {{appName}}</3>",
-    "tokenAppDisclaimerInstalled" : "{{tokenName}} es un token {{tokenType}} que utiliza la aplicación {{appName}}. Para gestionar {{tokenName}}, <1>instala la aplicación {{appName}}</1> y envía los tokens <3>a tu cuenta de {{appName}}</3>",
-    "goToAccounts" : "Ir a Cuentas",
-    "intallParentApp" : "Instalar aplicación {{appName}}",
-    "readOnly" : {
-      "title" : "Nano X",
-      "description" : "Configura Ledger Live con tu Ledger Nano X para instalar aplicaciones, crear cuentas y realizar transacciones seguras dondequiera que vayas.",
-      "question" : "¿Tienes tu Ledger Nano X?",
-      "button" : "Iniciar la configuración del Nano X",
-      "noDevice" : "¿No tienes un dispositivo?",
-      "buy" : "Compra un Ledger Nano X"
-    },
-    "appList" : {
-      "title" : "Catálogo de aplicaciones",
-      "loading" : "Cargando aplicaciones...",
-      "noApps" : "No se han encontrado aplicaciones",
-      "searchAppsCatalog" : "Buscar aplicación en el catálogo...",
-      "searchAppsInstalled" : "Buscar aplicaciones instaladas...",
-      "noAppsInstalled" : "No hay aplicaciones instaladas en el dispositivo",
-      "noAppsDescription" : "Ir al Catálogo de aplicaciones para instalar aplicaciones",
-      "noResultsFound" : "No se han encontrado resultados",
-      "noResultsDesc" : "Verifica la ortografía e inténtalo de nuevo",
-      "versionNew" : "(NUEVA {{newVersion}})",
-      "searchApps" : "Buscar"
-    },
-    "uninstall" : {
-      "title" : "Desinstalar",
-      "subtitle" : "Desinstalar todas las aplicaciones",
-      "description" : "La desinstalación de aplicaciones no afecta a tus activos cripto. Puedes volver a instalar aplicaciones más adelante desde el Catálogo de aplicaciones.",
-      "uninstallAll" : "Desinstalar todas"
-    },
-    "remove" : {
-      "title" : "Quitar dispositivo",
-      "description" : "¿Lo confirmas? Podrás agregar tu {{productName}} de nuevo más adelante.",
-      "button" : "Eliminar"
-    },
-    "storage" : {
-      "title" : "Almacenamiento",
-      "used" : "Utilizado",
-      "genuine" : "Tu dispositivo es original",
-      "appsInstalled" : "<0>{{number}}</0> aplicación",
-      "appsInstalled_plural" : "<0>{{number}}</0> aplicaciones",
-      "storageAvailable" : "disponible",
-      "appsToUpdate" : "<0>{{number}}</0> actualización",
-      "appsToUpdate_plural" : "<0>{{number}}</0> actualizaciones"
-    },
-    "installSuccess" : {
-      "title" : "Aplicación instalada con éxito",
-      "title_plural" : "Aplicaciones instaladas con éxito",
-      "notSupported" : "Aplicación instalada correctamente, descubre más información sobre las aplicaciones instaladas en nuestro sitio web.",
-      "manageAccount" : "Agregar cuentas",
-      "learnMore" : "Más información",
-      "later" : "Recordar después",
-      "description" : "Ahora puedes agregar tu cuenta de {{app}}"
-    },
-    "firmware" : {
-      "latest" : "Actualización de firmware disponible",
-      "outdated" : "La versión de firmware es demasiado antigua para poder ser actualizada. Ponte en contacto con el soporte de Ledger para obtener un reemplazo.",
-      "modalTitle" : "La actualización del firmware solo está disponible en Desktop",
-      "modalDesc" : "Descarga Ledger Live en tu PC para actualizar el firmware del dispositivo.",
-      "contactUs" : "Contacto"
-    },
-    "myApps" : "Mis aplicaciones",
-    "token" : {
-      "title" : "{{appName}} tokens",
-      "noAppNeeded" : "{{tokenName}} es un token que utiliza la aplicación {{appName}}. No hay ninguna aplicación a instalar.",
-      "installApp" : "{{tokenName}} es un token que utiliza la aplicación {{appName}}. Instala la aplicación {{appName}} para poder gestionar tus tokens."
-    },
-    "update" : {
-      "title" : "Actualizar",
-      "subtitle" : "Actualizaciones disponibles",
-      "updateAll" : "Actualizar"
-    }
-  },
-  "AppAction" : {
-    "install" : {
-      "loading" : {
-        "title" : "Instalando {{appName}}",
-        "desc" : "Espera a que se instale la aplicación {{appName}}",
-        "button" : "Instalando...",
-        "queued" : "En espera",
-        "button_plural" : "Instalando... {{progressPercentage}} %"
-      },
-      "done" : {
-        "title" : "Aplicación instalada con éxito",
-        "accounts" : "Ir a Cuentas",
-        "description" : "Ahora puedes agregar tu cuenta de {{app}}"
-      },
-      "dependency" : {
-        "title" : "Es necesaria la aplicación {{dependency}}",
-        "description_one" : "También se instalará la aplicación {{dependency}} ya que la aplicación {{app}} la necesita.",
-        "description_two" : "Presiona Continuar para instalar la {{app}} y las aplicaciones de {{dependency}}."
-      },
-      "continueInstall" : "Instalar aplicaciones"
-    },
-    "update" : {
-      "title" : "Actualización de {{number}} aplicación",
-      "title_plural" : "Actualizaciones de {{number}} aplicaciones",
-      "step" : "Paso {{step}} de la actualización:",
-      "updateWarn" : "No cierres el Manager durante la actualización.",
-      "progress" : "Actualizando todo...",
-      "button" : "Actualizar todo",
-      "version" : "Nueva {{version}}",
-      "buttonAction" : "Actualización disponible",
-      "buttonModal" : "Actualizar todas las aplicaciones",
-      "loading" : "Actualizando...",
-      "titleModal" : "Actualizaciones disponibles"
-    },
-    "uninstall" : {
-      "loading" : {
-        "title" : "Desinstalando {{appName}}",
-        "button" : "Desinstalando..."
-      },
-      "done" : {
-        "title" : "{{appName}} desinstalada correctamente en tu {{productName}}"
-      },
-      "dependency" : {
-        "title" : "Otras aplicaciones necesitan la aplicación {{app}}",
-        "showAll" : "Mostrar aplicaciones a desinstalar",
-        "description" : "También se desinstalarán las aplicaciones del dispositivo que necesiten la aplicación {{app}}.",
-        "description_one" : "Algunas aplicaciones dependen de la aplicación {{app}}.",
-        "description_two" : "Algunas aplicaciones dependen de la aplicación {{app}}.Las aplicaciones de tu dispositivo que dependan de la aplicación {{app}} también serán desinstaladas."
-      },
-      "continueUninstall" : "Desinstalar {{app}} y otras aplicaciones"
-    },
-    "filter" : {
-      "title" : "Filtrar",
-      "all" : "Todas",
-      "installed" : "Aplicaciones",
-      "not_installed" : "No instaladas",
-      "supported" : "Compatibles con Live",
-      "updatable" : "Actualizable",
-      "apply" : "Aplicar"
-    },
-    "sort" : {
-      "title" : "Ordenar por",
-      "default" : "Predeterminado",
-      "name_asc" : "Nombre A-Z",
-      "name_desc" : "Nombre Z-A",
-      "marketcap_desc" : "Capitalización de mercado",
-      "marketcap" : "Capitalización de mercado",
-      "name" : "Nombre"
-    }
-  },
-  "AuthenticityRow" : {
-    "title" : "Autenticación",
-    "subtitle" : "Original"
-  },
-  "RemoveRow" : {
-    "title" : "Quitar dispositivo"
-  },
-  "FirmwareVersionRow" : {
-    "title" : "Versión de firmware",
-    "subtitle" : "V. {{version}}"
-  },
-  "FirmwareUpdateRow" : {
-    "title" : "Versión de firmware {{version}} disponible",
-    "subtitle" : "Utiliza Ledger Live Desktop para actualizar",
-    "action" : "Actualizar"
-  },
-  "FirmwareUpdate" : {
-    "title" : "Actualizar firmware",
-    "preparing" : "Preparando la actualización de firmware. No desconectes ni dejes entrar en suspensión a tu dispositivo. Te informaremos del progreso",
-    "confirmIdentifierText" : "Comprueba que el identificador de tu dispositivo coincida con el identificador a continuación. Confirma e introduce tu código PIN, si así lo indica la aplicación.",
-    "pleaseReinstallApps" : "Vuelve a instalar las aplicaciones en tu dispositivo.",
-    "pleaseConfirmUpdate" : "Confirma la actualización en tu dispositivo",
-    "finishUpdate" : "Finaliza la actualización en tu {{deviceName}}",
-    "identifierTitle" : "Identificador:",
-    "pleaseWaitDownload" : "Espera a que se descargue el instalador",
-    "preparingDevice" : "Preparando tu dispositivo",
-    "pleaseWaitUpdate" : "Espera a que finalice la actualización",
-    "waitForFirmwareUpdate" : "Espera a que finalice la actualización de firmware en tu dispositivo",
-    "unlockDeviceWithPin" : "Desbloquea tu dispositivo con el PIN",
-    "reinstallApps" : "Vuelve a instalar las aplicaciones.",
-    "currentVersionNumber" : "Versión actual",
-    "newVersionNumber" : "Nueva versión",
-    "success" : "Firmware actualizado",
-    "update" : "Actualizar",
-    "Notifications" : {
-      "confirmOnDevice" : "Necesitamos que lo confirmes en el dispositivo",
-      "preparingUpdate" : "Transfiriendo actualización. Te informaremos cuando finalice el proceso",
-      "installing" : "Instalación al {{progress}} %"
-    },
-    "Installing" : {
-      "title" : "{{stepName}}...",
-      "subtitle" : "Si tu dispositivo lo requiere, ingresa tu PIN para finalizar el proceso."
-    },
-    "steps" : {
-      "osu" : "Instalando OSU",
-      "flash-mcu" : "Actualizando MCU",
-      "flash-bootloader" : "Actualizando Bootloader",
-      "flash" : "Flashing a tu dispositivo",
-      "preparing" : "Preparando actualización",
-      "firmware" : "Descargando actualización"
-    },
-    "newVersion" : "Actualización {{version}} disponible para {{deviceName}}",
-    "drawerUpdate" : {
-      "title" : "Actualización de firmware",
-      "description" : "Actualiza tu firmware Ledger Nano conectándolo a la aplicación Ledger Live Desktop",
-      "pleaseConnectUsbTitle" : "Es necesario un cable USB",
-      "pleaseConnectUsbDescription" : "Para iniciar la actualización del firmware, conecta tu {{deviceName}} a tu teléfono mediante un cable USB."
-    }
-  },
-  "FirmwareUpdateReleaseNotes" : {
-    "introTitle" : "Actualiza {{deviceName}} a la versión {{version}}",
-    "recoveryPhraseBackupInstructions" : "Como precaución, asegúrate de que la Frase de recuperación de 24 Palabras esté escrita en la Hoja de recuperación y de tener fácil acceso a ella.",
-    "confirmRecoveryPhrase" : "Tengo mi Frase de recuperación",
-    "introDescription1" : "Ten en cuenta que se eliminarán todas las aplicaciones de tu dispositivo. Puedes volver a instalar las aplicaciones después de actualizar el firmware.",
-    "introDescription2" : "Esto no afecta de ninguna manera tus activos cripto.",
-    "action" : "Continuar con la actualización"
-  },
-  "systemLanguageAvailable" : {
-    "title" : "¿Deseas cambiar el idioma de tu app?",
-    "description" : {
-      "newSupport" : "¡Buenas noticias! Nuestros equipos han estado trabajando arduamente y Ledger Live ahora está en {{language}}.",
-      "advice" : "Puedes cambiar el idioma más adelante desde los Ajustes."
-    },
-    "switchButton" : "Cambiar a {{language}}",
-    "no" : "Prefiero no hacerlo",
-    "languages" : {
-      "en" : "English",
-      "fr" : "Français",
-      "ru" : "Русский",
-      "es" : "Español",
-      "zh" : "中文",
-      "de" : "Alemán"
-    }
-  },
-  "deviceLocalization" : {
-    "language" : "Idioma",
-    "deviceLanguage" : "Idioma del dispositivo",
-    "changeLanguage" : "Cambiar idioma",
-    "allowLanguageInstallation" : "Permitir instalación de idioma",
-    "languageInstalled" : "Idioma del dispositivo cambiado a {{language}}",
-    "installingLanguage" : "Instalando idioma",
-    "languages" : {
-      "english" : "English",
-      "french" : "Français",
-      "spanish" : "Español"
-    }
-  },
-  "FirmwareUpdateCheckId" : {
-    "title" : "Identificador",
-    "description" : "Presiona ambos botones a la vez en tu {{fullDeviceName}} si muestra el mismo identificador:"
-  },
-  "FirmwareUpdateMCU" : {
-    "title" : "Reiniciar dispositivo",
-    "desc1" : "Desconecta tu dispositivo de tu PC.",
-    "desc2" : "Mantén presionado el botón izquierdo, conecta el cable USB y suelta el botón cuando aparezca la pantalla de Bootloader."
-  },
-  "FirmwareUpdateConfirmation" : {
-    "title" : "Firmware actualizado",
-    "description" : "Ingresa al Manager para reinstalar aplicaciones en tu dispositivo."
-  },
-  "RepairDevice" : {
-    "title" : "Reparar",
-    "action" : "Mi dispositivo está listo"
-  },
-  "StepLegacyModal" : {
-    "description" : "Las cuentas importadas se sincronizan solo con la red, no entre las versiones Mobile y Desktop de Ledger Live."
-  },
-  "algorand" : {
-    "token" : "ASA (activos)",
-    "claimRewards" : {
-      "title" : "Recompensas",
-      "button" : "Reclamar",
-      "stepperHeader" : {
-        "info" : "Recibir recompensas",
-        "starter" : "Recompensas",
-        "connectDevice" : "Conectar dispositivo",
-        "verification" : "Verificación",
-        "stepRange" : "Paso {{currentStep}} de {{totalSteps}}"
-      },
-      "flow" : {
-        "steps" : {
-          "info" : {
-            "description" : "Delega tus ALGO para recibir recompensas al mismo tiempo que conservas el pleno control de tus activos bajo la más completa seguridad.",
-            "steps" : {
-              "0" : "Se necesita un saldo mínimo de 1 ALGO para recibir recompensas.",
-              "1" : "Aumenta el saldo de la cuenta para aumentar las recompensas.",
-              "2" : "Realiza una transacción entrante o saliente a la cuenta para reclamar recompensas."
+      "accountApp": {
+        "title": "Abre la aplicación {{managerAppName}} en tu {{productName}}",
+        "description": ""
+      },
+      "receiveVerify": {
+        "title": "Verifica la dirección en tu dispositivo",
+        "description": "Verifica que la dirección de {{currencyName}} que aparece en Ledger Live coincida exactamente con la que aparece en tu dispositivo Ledger.",
+        "action": "Continuar"
+      },
+      "getDeviceName": {
+        "title": "Presiona ambos botones a la vez para habilitar la lectura del nombre del dispositivo."
+      },
+      "editDeviceName": {
+        "title": "Presiona ambos botones a la vez para habilitar la configuración del nombre del dispositivo."
+      },
+      "listApps": {
+        "title": "Cargando..."
+      }
+    }
+  },
+  "EditDeviceName": {
+    "title": "Cambiar nombre del dispositivo",
+    "charactersRemaining": "Quedan {{remainingCount}} caracteres",
+    "action": "Confirmar"
+  },
+  "PairDevices": {
+    "Paired": {
+      "title": "Emparejamiento correcto",
+      "desc": "Tu {{productName}} está listo para usar con Ledger Live.",
+      "action": "Continuar"
+    },
+    "Pairing": {
+      "step1": "Valida que el código que aparece en el teléfono coincide exactamente con el que aparece en tu {{productName}}.",
+      "step2": "Valida en tu {{productName}} presionando ambos botones a la vez.",
+      "title1": "Comprobar coincidencia de códigos",
+      "title2": "Validar"
+    },
+    "GenuineCheck": {
+      "title": "Comprobación de la autenticación del dispositivo",
+      "accept": "No apagues tu Nano X. Asegúrate de permitir el <1>Manager de Ledger</1>.",
+      "info": "Este paso está pensado para garantizar que tu Nano sea auténtico."
+    },
+    "ScanningHeader": {
+      "title": "Buscando dispositivos",
+      "desc": "Asegúrate de que tu {{productName}} esté desbloqueado y el Bluetooth habilitado."
+    },
+    "ScanningTimeout": {
+      "title": "No se ha encontrado ningún dispositivo",
+      "desc": "Asegúrate de que tu {{productName}} esté desbloqueado y el Bluetooth habilitado."
+    },
+    "bypassGenuine": "Utilizar de todos modos",
+    "alreadyPaired": "Ya emparejado"
+  },
+  "DeviceItemSummary": {
+    "genuine": "Tu dispositivo es original",
+    "genuineFailed": "La autenticación del dispositivo <1><0>falló</0></1>"
+  },
+  "DeviceNameRow": {
+    "title": "Nombre",
+    "action": "Obtener nombre del dispositivo"
+  },
+  "RemoveDevice": {
+    "button": {
+      "title": "Eliminar {{nbDevices}} dispositivo",
+      "title_plural": "Eliminar {{nbDevices}} dispositivos"
+    }
+  },
+  "manager": {
+    "tabTitle": "Mi Ledger",
+    "title": "Mi Ledger",
+    "connect": "Selecciona tu dispositivo",
+    "appsCatalog": "Catálogo de aplicaciones",
+    "installedApps": "Aplicaciones instaladas",
+    "noAppNeededForToken": "Instalar aplicación {{appName}} para {{tokenName}}",
+    "tokenAppDisclaimer": "{{tokenName}} es un token {{tokenType}} que utiliza la aplicación {{appName}}. Para gestionar {{tokenName}}, <1>instala la aplicación {{appName}}</1> y envía los tokens <3>a tu cuenta de {{appName}}</3>",
+    "tokenAppDisclaimerInstalled": "{{tokenName}} es un token {{tokenType}} que utiliza la aplicación {{appName}}. Para gestionar {{tokenName}}, <1>instala la aplicación {{appName}}</1> y envía los tokens <3>a tu cuenta de {{appName}}</3>",
+    "goToAccounts": "Ir a Cuentas",
+    "intallParentApp": "Instalar aplicación {{appName}}",
+    "readOnly": {
+      "title": "Nano X",
+      "description": "Configura Ledger Live con tu Ledger Nano X para instalar aplicaciones, crear cuentas y realizar transacciones seguras dondequiera que vayas.",
+      "question": "¿Tienes tu Ledger Nano X?",
+      "button": "Iniciar la configuración del Nano X",
+      "noDevice": "¿No tienes un dispositivo?",
+      "buy": "Compra un Ledger Nano X"
+    },
+    "appList": {
+      "title": "Catálogo de aplicaciones",
+      "loading": "Cargando aplicaciones...",
+      "noApps": "No se han encontrado aplicaciones",
+      "searchAppsCatalog": "Buscar aplicación en el catálogo...",
+      "searchAppsInstalled": "Buscar aplicaciones instaladas...",
+      "noAppsInstalled": "No hay aplicaciones instaladas en el dispositivo",
+      "noAppsDescription": "Ir al Catálogo de aplicaciones para instalar aplicaciones",
+      "noResultsFound": "No se han encontrado resultados",
+      "noResultsDesc": "Verifica la ortografía e inténtalo de nuevo",
+      "versionNew": "(NUEVA {{newVersion}})",
+      "searchApps": "Buscar"
+    },
+    "uninstall": {
+      "title": "Desinstalar",
+      "subtitle": "Desinstalar todas las aplicaciones",
+      "description": "La desinstalación de aplicaciones no afecta a tus activos cripto. Puedes volver a instalar aplicaciones más adelante desde el Catálogo de aplicaciones.",
+      "uninstallAll": "Desinstalar todas"
+    },
+    "remove": {
+      "title": "Quitar dispositivo",
+      "description": "¿Lo confirmas? Podrás agregar tu {{productName}} de nuevo más adelante.",
+      "button": "Eliminar"
+    },
+    "storage": {
+      "title": "Almacenamiento",
+      "used": "Utilizado",
+      "genuine": "Tu dispositivo es original",
+      "appsInstalled": "<0>{{number}}</0> aplicación",
+      "appsInstalled_plural": "<0>{{number}}</0> aplicaciones",
+      "storageAvailable": "disponible",
+      "appsToUpdate": "<0>{{number}}</0> actualización",
+      "appsToUpdate_plural": "<0>{{number}}</0> actualizaciones"
+    },
+    "installSuccess": {
+      "title": "Aplicación instalada con éxito",
+      "title_plural": "Aplicaciones instaladas con éxito",
+      "notSupported": "Aplicación instalada correctamente, descubre más información sobre las aplicaciones instaladas en nuestro sitio web.",
+      "manageAccount": "Agregar cuentas",
+      "learnMore": "Más información",
+      "later": "Recordar después",
+      "description": "Ahora puedes agregar tu cuenta de {{app}}"
+    },
+    "firmware": {
+      "latest": "Actualización de firmware disponible",
+      "outdated": "La versión de firmware es demasiado antigua para poder ser actualizada. Ponte en contacto con el soporte de Ledger para obtener un reemplazo.",
+      "modalTitle": "La actualización del firmware solo está disponible en Desktop",
+      "modalDesc": "Descarga Ledger Live en tu PC para actualizar el firmware del dispositivo.",
+      "contactUs": "Contacto"
+    },
+    "myApps": "Mis aplicaciones",
+    "token": {
+      "title": "{{appName}} tokens",
+      "noAppNeeded": "{{tokenName}} es un token que utiliza la aplicación {{appName}}. No hay ninguna aplicación a instalar.",
+      "installApp": "{{tokenName}} es un token que utiliza la aplicación {{appName}}. Instala la aplicación {{appName}} para poder gestionar tus tokens."
+    },
+    "update": {
+      "title": "Actualizar",
+      "subtitle": "Actualizaciones disponibles",
+      "updateAll": "Actualizar"
+    }
+  },
+  "AppAction": {
+    "install": {
+      "loading": {
+        "title": "Instalando {{appName}}",
+        "desc": "Espera a que se instale la aplicación {{appName}}",
+        "button": "Instalando...",
+        "queued": "En espera",
+        "button_plural": "Instalando... {{progressPercentage}} %"
+      },
+      "done": {
+        "title": "Aplicación instalada con éxito",
+        "accounts": "Ir a Cuentas",
+        "description": "Ahora puedes agregar tu cuenta de {{app}}"
+      },
+      "dependency": {
+        "title": "Es necesaria la aplicación {{dependency}}",
+        "description_one": "También se instalará la aplicación {{dependency}} ya que la aplicación {{app}} la necesita.",
+        "description_two": "Presiona Continuar para instalar la {{app}} y las aplicaciones de {{dependency}}."
+      },
+      "continueInstall": "Instalar aplicaciones"
+    },
+    "update": {
+      "title": "Actualización de {{number}} aplicación",
+      "title_plural": "Actualizaciones de {{number}} aplicaciones",
+      "step": "Paso {{step}} de la actualización:",
+      "updateWarn": "No cierres el Manager durante la actualización.",
+      "progress": "Actualizando todo...",
+      "button": "Actualizar todo",
+      "version": "Nueva {{version}}",
+      "buttonAction": "Actualización disponible",
+      "buttonModal": "Actualizar todas las aplicaciones",
+      "loading": "Actualizando...",
+      "titleModal": "Actualizaciones disponibles"
+    },
+    "uninstall": {
+      "loading": {
+        "title": "Desinstalando {{appName}}",
+        "button": "Desinstalando..."
+      },
+      "done": {
+        "title": "{{appName}} desinstalada correctamente en tu {{productName}}"
+      },
+      "dependency": {
+        "title": "Otras aplicaciones necesitan la aplicación {{app}}",
+        "showAll": "Mostrar aplicaciones a desinstalar",
+        "description": "También se desinstalarán las aplicaciones del dispositivo que necesiten la aplicación {{app}}.",
+        "description_one": "Algunas aplicaciones dependen de la aplicación {{app}}.",
+        "description_two": "Algunas aplicaciones dependen de la aplicación {{app}}.Las aplicaciones de tu dispositivo que dependan de la aplicación {{app}} también serán desinstaladas."
+      },
+      "continueUninstall": "Desinstalar {{app}} y otras aplicaciones"
+    },
+    "filter": {
+      "title": "Filtrar",
+      "all": "Todas",
+      "installed": "Aplicaciones",
+      "not_installed": "No instaladas",
+      "supported": "Compatibles con Live",
+      "updatable": "Actualizable",
+      "apply": "Aplicar"
+    },
+    "sort": {
+      "title": "Ordenar por",
+      "default": "Predeterminado",
+      "name_asc": "Nombre A-Z",
+      "name_desc": "Nombre Z-A",
+      "marketcap_desc": "Capitalización de mercado",
+      "marketcap": "Capitalización de mercado",
+      "name": "Nombre"
+    }
+  },
+  "AuthenticityRow": {
+    "title": "Autenticación",
+    "subtitle": "Original"
+  },
+  "RemoveRow": {
+    "title": "Quitar dispositivo"
+  },
+  "FirmwareVersionRow": {
+    "title": "Versión de firmware",
+    "subtitle": "V. {{version}}"
+  },
+  "FirmwareUpdateRow": {
+    "title": "Versión de firmware {{version}} disponible",
+    "subtitle": "Utiliza Ledger Live Desktop para actualizar",
+    "action": "Actualizar"
+  },
+  "FirmwareUpdate": {
+    "title": "Actualizar firmware",
+    "preparing": "Preparando la actualización de firmware. No desconectes ni dejes entrar en suspensión a tu dispositivo. Te informaremos del progreso",
+    "confirmIdentifierText": "Comprueba que el identificador de tu dispositivo coincida con el identificador a continuación. Confirma e introduce tu código PIN, si así lo indica la aplicación.",
+    "pleaseReinstallApps": "Vuelve a instalar las aplicaciones en tu dispositivo.",
+    "pleaseConfirmUpdate": "Confirma la actualización en tu dispositivo",
+    "finishUpdate": "Finaliza la actualización en tu {{deviceName}}",
+    "identifierTitle": "Identificador:",
+    "pleaseWaitDownload": "Espera a que se descargue el instalador",
+    "preparingDevice": "Preparando tu dispositivo",
+    "pleaseWaitUpdate": "Espera a que finalice la actualización",
+    "waitForFirmwareUpdate": "Espera a que finalice la actualización de firmware en tu dispositivo",
+    "unlockDeviceWithPin": "Desbloquea tu dispositivo con el PIN",
+    "reinstallApps": "Vuelve a instalar las aplicaciones.",
+    "currentVersionNumber": "Versión actual",
+    "newVersionNumber": "Nueva versión",
+    "success": "Firmware actualizado",
+    "update": "Actualizar",
+    "Notifications": {
+      "confirmOnDevice": "Necesitamos que lo confirmes en el dispositivo",
+      "preparingUpdate": "Transfiriendo actualización. Te informaremos cuando finalice el proceso",
+      "installing": "Instalación al {{progress}} %"
+    },
+    "Installing": {
+      "title": "{{stepName}}...",
+      "subtitle": "Si tu dispositivo lo requiere, ingresa tu PIN para finalizar el proceso."
+    },
+    "steps": {
+      "osu": "Instalando OSU",
+      "flash-mcu": "Actualizando MCU",
+      "flash-bootloader": "Actualizando Bootloader",
+      "flash": "Flashing a tu dispositivo",
+      "preparing": "Preparando actualización",
+      "firmware": "Descargando actualización"
+    },
+    "newVersion": "Actualización {{version}} disponible para {{deviceName}}",
+    "drawerUpdate": {
+      "title": "Actualización de firmware",
+      "description": "Actualiza tu firmware Ledger Nano conectándolo a la aplicación Ledger Live Desktop",
+      "pleaseConnectUsbTitle": "Es necesario un cable USB",
+      "pleaseConnectUsbDescription": "Para iniciar la actualización del firmware, conecta tu {{deviceName}} a tu teléfono mediante un cable USB."
+    }
+  },
+  "FirmwareUpdateReleaseNotes": {
+    "introTitle": "Actualiza {{deviceName}} a la versión {{version}}",
+    "recoveryPhraseBackupInstructions": "Como precaución, asegúrate de que la Frase de recuperación de 24 Palabras esté escrita en la Hoja de recuperación y de tener fácil acceso a ella.",
+    "confirmRecoveryPhrase": "Tengo mi Frase de recuperación",
+    "introDescription1": "Ten en cuenta que se eliminarán todas las aplicaciones de tu dispositivo. Puedes volver a instalar las aplicaciones después de actualizar el firmware.",
+    "introDescription2": "Esto no afecta de ninguna manera tus activos cripto.",
+    "action": "Continuar con la actualización"
+  },
+  "systemLanguageAvailable": {
+    "title": "¿Deseas cambiar el idioma de tu app?",
+    "description": {
+      "newSupport": "¡Buenas noticias! Nuestros equipos han estado trabajando arduamente y Ledger Live ahora está en {{language}}.",
+      "advice": "Puedes cambiar el idioma más adelante desde los Ajustes."
+    },
+    "switchButton": "Cambiar a {{language}}",
+    "no": "Prefiero no hacerlo",
+    "languages": {
+      "en": "English",
+      "fr": "Français",
+      "ru": "Русский",
+      "es": "Español",
+      "zh": "中文",
+      "de": "Alemán"
+    }
+  },
+  "deviceLocalization": {
+    "language": "Idioma",
+    "deviceLanguage": "Idioma del dispositivo",
+    "changeLanguage": "Cambiar idioma",
+    "allowLanguageInstallation": "Permitir instalación de idioma",
+    "languageInstalled": "Idioma del dispositivo cambiado a {{language}}",
+    "installingLanguage": "Instalando idioma",
+    "languages": {
+      "english": "English",
+      "french": "Français",
+      "spanish": "Español"
+    }
+  },
+  "FirmwareUpdateCheckId": {
+    "title": "Identificador",
+    "description": "Presiona ambos botones a la vez en tu {{fullDeviceName}} si muestra el mismo identificador:"
+  },
+  "FirmwareUpdateMCU": {
+    "title": "Reiniciar dispositivo",
+    "desc1": "Desconecta tu dispositivo de tu PC.",
+    "desc2": "Mantén presionado el botón izquierdo, conecta el cable USB y suelta el botón cuando aparezca la pantalla de Bootloader."
+  },
+  "FirmwareUpdateConfirmation": {
+    "title": "Firmware actualizado",
+    "description": "Ingresa al Manager para reinstalar aplicaciones en tu dispositivo."
+  },
+  "RepairDevice": {
+    "title": "Reparar",
+    "action": "Mi dispositivo está listo"
+  },
+  "StepLegacyModal": {
+    "description": "Las cuentas importadas se sincronizan solo con la red, no entre las versiones Mobile y Desktop de Ledger Live."
+  },
+  "algorand": {
+    "token": "ASA (activos)",
+    "claimRewards": {
+      "title": "Recompensas",
+      "button": "Reclamar",
+      "stepperHeader": {
+        "info": "Recibir recompensas",
+        "starter": "Recompensas",
+        "connectDevice": "Conectar dispositivo",
+        "verification": "Verificación",
+        "stepRange": "Paso {{currentStep}} de {{totalSteps}}"
+      },
+      "flow": {
+        "steps": {
+          "info": {
+            "description": "Delega tus ALGO para recibir recompensas al mismo tiempo que conservas el pleno control de tus activos bajo la más completa seguridad.",
+            "steps": {
+              "0": "Se necesita un saldo mínimo de 1 ALGO para recibir recompensas.",
+              "1": "Aumenta el saldo de la cuenta para aumentar las recompensas.",
+              "2": "Realiza una transacción entrante o saliente a la cuenta para reclamar recompensas."
             },
-            "howItWorks" : "Cómo funcionan las recompensas",
-            "cta" : "Recibe ALGO"
+            "howItWorks": "Cómo funcionan las recompensas",
+            "cta": "Recibe ALGO"
           },
-          "starter" : {
-            "title" : "¡Enhorabuena! Has ganado {{amount}}. Sigue reclamando tus recompensas.",
-            "howItWorks" : "Cómo funcionan las recompensas",
-            "warning" : "Se te solicitará que generes una transacción vacía a tu cuenta. Esto agregará las recompensas actuales a tu saldo al coste mínimo de las tarifas de transacción.",
-            "cta" : "Continuar"
+          "starter": {
+            "title": "¡Enhorabuena! Has ganado {{amount}}. Sigue reclamando tus recompensas.",
+            "howItWorks": "Cómo funcionan las recompensas",
+            "warning": "Se te solicitará que generes una transacción vacía a tu cuenta. Esto agregará las recompensas actuales a tu saldo al coste mínimo de las tarifas de transacción.",
+            "cta": "Continuar"
           },
-          "verification" : {
-            "success" : {
-              "title" : "¡Recompensas reclamadas correctamente!",
-              "text" : "Tus recompensas se han agregado a tu saldo disponible.",
-              "cta" : "Ir a la cuenta"
+          "verification": {
+            "success": {
+              "title": "¡Recompensas reclamadas correctamente!",
+              "text": "Tus recompensas se han agregado a tu saldo disponible.",
+              "cta": "Ir a la cuenta"
             },
-            "pending" : {
-              "title" : "Transmitiendo transacción..."
+            "pending": {
+              "title": "Transmitiendo transacción..."
             },
-            "broadcastError" : "Es posible que la transacción haya fallado. Vuelve a comprobarlo en unos minutos para asegurarte de que no se haya realizado la transacción antes de intentarlo de nuevo."
+            "broadcastError": "Es posible que la transacción haya fallado. Vuelve a comprobarlo en unos minutos para asegurarte de que no se haya realizado la transacción antes de intentarlo de nuevo."
           }
         }
       }
     },
-    "optIn" : {
-      "stepperHeader" : {
-        "selectToken" : "Agregar ASA (activo)",
-        "connectDevice" : "Conectar dispositivo",
-        "verification" : "Verificación",
-        "stepRange" : "Paso {{currentStep}} de {{totalSteps}}"
-      },
-      "flow" : {
-        "steps" : {
-          "selectToken" : {
-            "warning" : {
-              "title" : "Activo ya agregado",
-              "description" : "Ya tienes activos {{token}} en la cuenta Algorand."
+    "optIn": {
+      "stepperHeader": {
+        "selectToken": "Agregar ASA (activo)",
+        "connectDevice": "Conectar dispositivo",
+        "verification": "Verificación",
+        "stepRange": "Paso {{currentStep}} de {{totalSteps}}"
+      },
+      "flow": {
+        "steps": {
+          "selectToken": {
+            "warning": {
+              "title": "Activo ya agregado",
+              "description": "Ya tienes activos {{token}} en la cuenta Algorand."
             }
           },
-          "verification" : {
-            "success" : {
-              "title" : "¡Activo {{token}} agregado correctamente!",
-              "text" : "Ya puedes recibir y enviar activos {{token}} en tu cuenta de Algorand.",
-              "cta" : "Ver detalles"
+          "verification": {
+            "success": {
+              "title": "¡Activo {{token}} agregado correctamente!",
+              "text": "Ya puedes recibir y enviar activos {{token}} en tu cuenta de Algorand.",
+              "cta": "Ver detalles"
             },
-            "pending" : {
-              "title" : "Transmitiendo transacción..."
+            "pending": {
+              "title": "Transmitiendo transacción..."
             },
-            "broadcastError" : "Es posible que la transacción haya fallado. Vuelve a comprobarlo en unos minutos para asegurarte de que no se haya realizado la transacción antes de intentarlo de nuevo."
+            "broadcastError": "Es posible que la transacción haya fallado. Vuelve a comprobarlo en unos minutos para asegurarte de que no se haya realizado la transacción antes de intentarlo de nuevo."
           }
         }
       }
     }
   },
-  "cardano" : {
-    "info" : {
-      "balanceDoesNotIncludeRewards" : {
-        "title" : "El saldo total no incluye las recompensas de participación"
-      }
-    }
-  },
-  "celo" : {
-    "info" : {
-      "available" : {
-        "title" : "CELO disponibles",
-        "description" : "Este importe está disponible."
-      }
-    }
-  },
-  "osmosis" : {
-    "info" : {
-      "available" : {
-        "title" : "OSMO available"
-      },
-      "delegated" : {
-        "description" : "Los activos delegados se utilizan para la votación en Osmosis. Esta es tu cantidad total de votos."
-      },
-      "undelegating" : {
-        "description" : "Los activos desdelegados presentan un bloqueo temporal de 14 días antes de estar disponibles."
-      }
-    },
-    "delegation" : {
-      "flow" : {
-        "steps" : {
-          "starter" : {
-            "description" : "Delega tus OSMO para recibir recompensas de forma segura, a la vez que mantienes el control de tus activos.",
-            "steps" : {
-              "1" : "Tendrás que esperar 14 días para que se complete la desdelegación."
+  "cardano": {
+    "info": {
+      "balanceDoesNotIncludeRewards": {
+        "title": "El saldo total no incluye las recompensas de participación"
+      }
+    }
+  },
+  "celo": {
+    "info": {
+      "available": {
+        "title": "CELO disponibles",
+        "description": "Este importe está disponible."
+      }
+    }
+  },
+  "osmosis": {
+    "info": {
+      "available": {
+        "title": "OSMO available"
+      },
+      "delegated": {
+        "description": "Los activos delegados se utilizan para la votación en Osmosis. Esta es tu cantidad total de votos."
+      },
+      "undelegating": {
+        "description": "Los activos desdelegados presentan un bloqueo temporal de 14 días antes de estar disponibles."
+      }
+    },
+    "delegation": {
+      "flow": {
+        "steps": {
+          "starter": {
+            "description": "Delega tus OSMO para recibir recompensas de forma segura, a la vez que mantienes el control de tus activos.",
+            "steps": {
+              "1": "Tendrás que esperar 14 días para que se complete la desdelegación."
             }
           }
         }
       }
     }
   },
-  "cosmos" : {
-    "info" : {
-      "available" : {
-        "title" : "ATOM disponibles",
-        "description" : "Este importe está disponible."
-      },
-      "delegated" : {
-        "title" : "Activos delegados",
-        "description" : "Los activos delegados se utilizan para la votación en Cosmos. Esta es tu cantidad total de votos."
-      },
-      "undelegating" : {
-        "title" : "Desdelegando",
-        "description" : "Los activos desdelegados presentan un bloqueo temporal de 21 días antes de estar disponibles."
-      },
-      "delegationUnavailable" : {
-        "title" : "Delegación no disponible",
-        "description" : "No hay saldo suficiente disponible en la cuenta para iniciar una nueva delegación."
-      }
-    },
-    "delegation" : {
-      "delegationEarn" : "Puedes recibir recompensas ATOM delegando tu activos.",
-      "info" : "Cómo funciona la delegación",
-      "claimRewards" : "Reclamar recompensas",
-      "claimAvailableRewards" : "Reclamar {{amount}}",
-      "header" : "Delegaciones",
-      "Amount" : "Importe",
-      "noRewards" : "No hay recompensas disponibles",
-      "delegate" : "Delegar",
-      "undelegate" : "Desdelegar",
-      "redelegate" : "Redelegar",
-      "reward" : "Reclamar recompensas",
-      "estYield" : "Rendimiento est.",
-      "totalStake" : "Participación total",
-      "commission" : "Comisión",
-      "iDelegate" : "Delegar",
-      "stepperHeader" : {
-        "starter" : "Recibir recompensas",
-        "validator" : "Delegar activos",
-        "amountSubTitle" : "Importe a delegar",
-        "summary" : "Resumen",
-        "verification" : "Verificación",
-        "selectDevice" : "Seleccionar dispositivo",
-        "connectDevice" : "Conectar dispositivo",
-        "stepRange" : "Paso {{currentStep}} de {{totalSteps}}"
-      },
-      "flow" : {
-        "steps" : {
-          "starter" : {
-            "description" : "Delega tus ATOM para recibir recompensas de forma segura, a la vez que mantienes el control de tus activos.",
-            "steps" : {
-              "0" : "Los activos delegados siguen siendo tuyos.",
-              "1" : "Deberás esperar 21 días para que se complete la desdelegación.",
-              "2" : "Delega y vota de forma segura con tu dispositivo Ledger."
+  "cosmos": {
+    "info": {
+      "available": {
+        "title": "ATOM disponibles",
+        "description": "Este importe está disponible."
+      },
+      "delegated": {
+        "title": "Activos delegados",
+        "description": "Los activos delegados se utilizan para la votación en Cosmos. Esta es tu cantidad total de votos."
+      },
+      "undelegating": {
+        "title": "Desdelegando",
+        "description": "Los activos desdelegados presentan un bloqueo temporal de 21 días antes de estar disponibles."
+      },
+      "delegationUnavailable": {
+        "title": "Delegación no disponible",
+        "description": "No hay saldo suficiente disponible en la cuenta para iniciar una nueva delegación."
+      }
+    },
+    "delegation": {
+      "delegationEarn": "Puedes recibir recompensas ATOM delegando tu activos.",
+      "info": "Cómo funciona la delegación",
+      "claimRewards": "Reclamar recompensas",
+      "claimAvailableRewards": "Reclamar {{amount}}",
+      "header": "Delegaciones",
+      "Amount": "Importe",
+      "noRewards": "No hay recompensas disponibles",
+      "delegate": "Delegar",
+      "undelegate": "Desdelegar",
+      "redelegate": "Redelegar",
+      "reward": "Reclamar recompensas",
+      "estYield": "Rendimiento est.",
+      "totalStake": "Participación total",
+      "commission": "Comisión",
+      "iDelegate": "Delegar",
+      "stepperHeader": {
+        "starter": "Recibir recompensas",
+        "validator": "Delegar activos",
+        "amountSubTitle": "Importe a delegar",
+        "summary": "Resumen",
+        "verification": "Verificación",
+        "selectDevice": "Seleccionar dispositivo",
+        "connectDevice": "Conectar dispositivo",
+        "stepRange": "Paso {{currentStep}} de {{totalSteps}}"
+      },
+      "flow": {
+        "steps": {
+          "starter": {
+            "description": "Delega tus ATOM para recibir recompensas de forma segura, a la vez que mantienes el control de tus activos.",
+            "steps": {
+              "0": "Los activos delegados siguen siendo tuyos.",
+              "1": "Deberás esperar 21 días para que se complete la desdelegación.",
+              "2": "Delega y vota de forma segura con tu dispositivo Ledger."
             },
-            "warning" : {
-              "description" : "Elige tu validador con cuidado: Puedes perder definitivamente parte de tus activos delegados si el validador no se comporta apropiadamente."
+            "warning": {
+              "description": "Elige tu validador con cuidado: Puedes perder definitivamente parte de tus activos delegados si el validador no se comporta apropiadamente."
             },
-            "cta" : "Continuar"
+            "cta": "Continuar"
           },
-          "validator" : {
-            "validators" : "Validadores",
-            "myDelegations" : "Mis delegaciones",
-            "cta" : "Continuar",
-            "estYield" : "Rendimiento Est. {{amount}}",
-            "totalAvailable" : "Total disponible: <0>{{amount}}</0>",
-            "allAssetsUsed" : "Todos los activos utilizados",
-            "noResultsFound" : "No se encontraron validadores para <0>{{search}}</0>",
-            "currentAmount" : "(+ <0>{{amount}}</0>)"
+          "validator": {
+            "validators": "Validadores",
+            "myDelegations": "Mis delegaciones",
+            "cta": "Continuar",
+            "estYield": "Rendimiento Est. {{amount}}",
+            "totalAvailable": "Total disponible: <0>{{amount}}</0>",
+            "allAssetsUsed": "Todos los activos utilizados",
+            "noResultsFound": "No se encontraron validadores para <0>{{search}}</0>",
+            "currentAmount": "(+ <0>{{amount}}</0>)"
           },
-          "amount" : {
-            "assetsRemaining" : "Activos restantes: <0>{{amount}}</0>",
-            "allAssetsUsed" : "Todos los activos utilizados",
-            "minAmount" : "Cantidad mínima: <0>{{min}}</0>",
-            "incorrectAmount" : "Cantidad máxima: <0>{{max}}</0>",
-            "cta" : "Continuar"
+          "amount": {
+            "assetsRemaining": "Activos restantes: <0>{{amount}}</0>",
+            "allAssetsUsed": "Todos los activos utilizados",
+            "minAmount": "Cantidad mínima: <0>{{min}}</0>",
+            "incorrectAmount": "Cantidad máxima: <0>{{max}}</0>",
+            "cta": "Continuar"
           },
-          "verification" : {
-            "success" : {
-              "title" : "Has delegado tus activos con éxito",
-              "text" : "El saldo de la cuenta se actualizará cuando la red confirme la transacción.",
-              "cta" : "Ver detalles"
+          "verification": {
+            "success": {
+              "title": "Has delegado tus activos con éxito",
+              "text": "El saldo de la cuenta se actualizará cuando la red confirme la transacción.",
+              "cta": "Ver detalles"
             },
-            "pending" : {
-              "title" : "Transmitiendo transacción..."
+            "pending": {
+              "title": "Transmitiendo transacción..."
             },
-            "broadcastError" : "Es posible que la transacción haya fallado. Espera un momento y comprueba el historial de transacciones antes de intentarlo de nuevo."
+            "broadcastError": "Es posible que la transacción haya fallado. Espera un momento y comprueba el historial de transacciones antes de intentarlo de nuevo."
           }
         }
       },
-      "drawer" : {
-        "status" : "Estado",
-        "rewards" : "Recompensas",
-        "active" : "Activo",
-        "inactive" : "Inactivo",
-        "completionDate" : "Fecha de finalización",
-        "redelegatedFrom" : "Redelegados desde"
-      }
-    },
-    "redelegation" : {
-      "estYield" : "rendimiento est.",
-      "stepperHeader" : {
-        "validator" : "Elige un nuevo validador",
-        "amountSubTitle" : "Importe a redelegar",
-        "amountTitle" : "{{from}} → {{to}}",
-        "summary" : "Resumen",
-        "selectDevice" : "Seleccionar dispositivo",
-        "connectDevice" : "Conectar dispositivo",
-        "stepRange" : "Paso {{currentStep}} de {{totalSteps}}"
-      },
-      "flow" : {
-        "steps" : {
-          "validator" : {
-            "validators" : "Validadores",
-            "myDelegations" : "Mis delegaciones",
-            "cta" : "Continuar",
-            "estYield" : "Rendimiento Est. {{amount}}",
-            "totalAvailable" : "Total disponible: <0>{{amount}}</0>",
-            "allAssetsUsed" : "Todos los activos utilizados",
-            "noResultsFound" : "No se encontraron validadores para <0>{{search}}</0>"
+      "drawer": {
+        "status": "Estado",
+        "rewards": "Recompensas",
+        "active": "Activo",
+        "inactive": "Inactivo",
+        "completionDate": "Fecha de finalización",
+        "redelegatedFrom": "Redelegados desde"
+      }
+    },
+    "redelegation": {
+      "estYield": "rendimiento est.",
+      "stepperHeader": {
+        "validator": "Elige un nuevo validador",
+        "amountSubTitle": "Importe a redelegar",
+        "amountTitle": "{{from}} → {{to}}",
+        "summary": "Resumen",
+        "selectDevice": "Seleccionar dispositivo",
+        "connectDevice": "Conectar dispositivo",
+        "stepRange": "Paso {{currentStep}} de {{totalSteps}}"
+      },
+      "flow": {
+        "steps": {
+          "validator": {
+            "validators": "Validadores",
+            "myDelegations": "Mis delegaciones",
+            "cta": "Continuar",
+            "estYield": "Rendimiento Est. {{amount}}",
+            "totalAvailable": "Total disponible: <0>{{amount}}</0>",
+            "allAssetsUsed": "Todos los activos utilizados",
+            "noResultsFound": "No se encontraron validadores para <0>{{search}}</0>"
           },
-          "amount" : {
-            "newRedelegatedBalance" : "Nuevo total para <0>{{name}}</0> luego de la operación: <0>{{amount}}</0>"
+          "amount": {
+            "newRedelegatedBalance": "Nuevo total para <0>{{name}}</0> luego de la operación: <0>{{amount}}</0>"
           },
-          "verification" : {
-            "success" : {
-              "title" : "Has redelegado tus activos correctamente",
-              "text" : "El saldo de la cuenta se actualizará cuando la red confirme la transacción.",
-              "cta" : "Ver detalles"
+          "verification": {
+            "success": {
+              "title": "Has redelegado tus activos correctamente",
+              "text": "El saldo de la cuenta se actualizará cuando la red confirme la transacción.",
+              "cta": "Ver detalles"
             },
-            "pending" : {
-              "title" : "Transmitiendo transacción..."
+            "pending": {
+              "title": "Transmitiendo transacción..."
             },
-            "broadcastError" : "Es posible que la transacción haya fallado. Espera un momento y comprueba el historial de transacciones antes de intentarlo de nuevo."
+            "broadcastError": "Es posible que la transacción haya fallado. Espera un momento y comprueba el historial de transacciones antes de intentarlo de nuevo."
           }
         }
       }
     },
-    "undelegation" : {
-      "stepperHeader" : {
-        "amountSubTitle" : "Importe a desdelegar",
-        "summary" : "Resumen",
-        "selectDevice" : "Seleccionar dispositivo",
-        "connectDevice" : "Conectar dispositivo",
-        "stepRange" : "Paso {{currentStep}} de {{totalSteps}}"
-      },
-      "flow" : {
-        "steps" : {
-          "amount" : {
-            "allAssetsUsed" : "Todos los activos desdelegados"
+    "undelegation": {
+      "stepperHeader": {
+        "amountSubTitle": "Importe a desdelegar",
+        "summary": "Resumen",
+        "selectDevice": "Seleccionar dispositivo",
+        "connectDevice": "Conectar dispositivo",
+        "stepRange": "Paso {{currentStep}} de {{totalSteps}}"
+      },
+      "flow": {
+        "steps": {
+          "amount": {
+            "allAssetsUsed": "Todos los activos desdelegados"
           },
-          "verification" : {
-            "success" : {
-              "title" : "Has desdelegado tus activos correctamente",
-              "text" : "El saldo de la cuenta se actualizará cuando la red confirme la transacción.",
-              "cta" : "Ver detalles"
+          "verification": {
+            "success": {
+              "title": "Has desdelegado tus activos correctamente",
+              "text": "El saldo de la cuenta se actualizará cuando la red confirme la transacción.",
+              "cta": "Ver detalles"
             },
-            "pending" : {
-              "title" : "Transmitiendo transacción..."
+            "pending": {
+              "title": "Transmitiendo transacción..."
             },
-            "broadcastError" : "Es posible que la transacción haya fallado. Espera un momento y comprueba el historial de transacciones antes de intentarlo de nuevo."
+            "broadcastError": "Es posible que la transacción haya fallado. Espera un momento y comprueba el historial de transacciones antes de intentarlo de nuevo."
           }
         }
       }
     },
-    "claimRewards" : {
-      "stepperHeader" : {
-        "validator" : "Seleccionar recompensa a recibir",
-        "method" : "Reclamar recompensas",
-        "summary" : "Resumen",
-        "selectDevice" : "Seleccionar dispositivo",
-        "connectDevice" : "Conectar dispositivo",
-        "stepRange" : "Paso {{currentStep}} de {{totalSteps}}"
-      },
-      "flow" : {
-        "steps" : {
-          "method" : {
-            "youEarned" : "Has recibido",
-            "byDelegationAssetsTo" : "delegando activos a",
-            "claimReward" : "Cobrar",
-            "claimRewardCompound" : "Compound",
-            "claimRewardInfo" : "Se reclamarán ahora y se agregarán al saldo disponible.",
-            "claimRewardCompoundInfo" : "Se reclamarán ahora y se delegarán automáticamente al mismo validador.",
-            "compoundOrCashIn" : "¿Compound o Cobrar?",
-            "claimRewardTooltip" : "Las recompensas se agregarán al saldo disponible",
-            "claimRewardCompoundTooltip" : "Tus recompensas se agregarán al importe delegado",
-            "cta" : "Continuar"
+    "claimRewards": {
+      "stepperHeader": {
+        "validator": "Seleccionar recompensa a recibir",
+        "method": "Reclamar recompensas",
+        "summary": "Resumen",
+        "selectDevice": "Seleccionar dispositivo",
+        "connectDevice": "Conectar dispositivo",
+        "stepRange": "Paso {{currentStep}} de {{totalSteps}}"
+      },
+      "flow": {
+        "steps": {
+          "method": {
+            "youEarned": "Has recibido",
+            "byDelegationAssetsTo": "delegando activos a",
+            "claimReward": "Cobrar",
+            "claimRewardCompound": "Compound",
+            "claimRewardInfo": "Se reclamarán ahora y se agregarán al saldo disponible.",
+            "claimRewardCompoundInfo": "Se reclamarán ahora y se delegarán automáticamente al mismo validador.",
+            "compoundOrCashIn": "¿Compound o Cobrar?",
+            "claimRewardTooltip": "Las recompensas se agregarán al saldo disponible",
+            "claimRewardCompoundTooltip": "Tus recompensas se agregarán al importe delegado",
+            "cta": "Continuar"
           },
-          "verification" : {
-            "success" : {
-              "title" : "Has reclamado correctamente tus recompensas. Se han agregado al saldo disponible.",
-              "titleCompound" : "Tus recompensas se han delegado al mismo validador.",
-              "text" : "El saldo de la cuenta se actualizará cuando la red confirme la transacción.",
-              "cta" : "Ver detalles"
+          "verification": {
+            "success": {
+              "title": "Has reclamado correctamente tus recompensas. Se han agregado al saldo disponible.",
+              "titleCompound": "Tus recompensas se han delegado al mismo validador.",
+              "text": "El saldo de la cuenta se actualizará cuando la red confirme la transacción.",
+              "cta": "Ver detalles"
             },
-            "pending" : {
-              "title" : "Transmitiendo transacción..."
+            "pending": {
+              "title": "Transmitiendo transacción..."
             },
-            "broadcastError" : "Es posible que la transacción haya fallado. Espera un momento y comprueba el historial de transacciones antes de intentarlo de nuevo."
+            "broadcastError": "Es posible que la transacción haya fallado. Espera un momento y comprueba el historial de transacciones antes de intentarlo de nuevo."
           }
         }
       }
     }
   },
-  "tezos" : {
-    "AccountHeader" : {
-      "title" : "Puedes recibir recompensas delegando tu cuenta",
-      "btn" : "Recibir recompensas"
-    }
-  },
-  "tron" : {
-    "voting" : {
-      "earnRewars" : "Recibir recompensas",
-      "delegationEarn" : "Puedes recibir recompensas mediante el congelamiento y la votación.",
-      "howItWorks" : "Cómo funciona la votación",
-      "startEarning" : "Recibir recompensas",
-      "title" : "Reclamar recompensas",
-      "header" : "Votos ({{total}})",
-      "Amount" : "Importe",
-      "noRewards" : "No hay recompensas disponibles",
-      "votes" : {
-        "title" : "Votos",
-        "description" : "Vota a uno o más representantes para comenzar a recibir recompensas.",
-        "cta" : "Votar"
-      },
-      "rewards" : {
-        "title" : "Recompensas de votación",
-        "button" : "Reclamar"
-      },
-      "manageVotes" : "Administrar votos",
-      "remainingVotes" : {
-        "title" : "Aún tienes votos restantes",
-        "description" : "Asigna tus votos restantes para ganar más recompensas."
-      },
-      "flow" : {
-        "started" : {
-          "title" : "Votar",
-          "srOrCandidate" : "¿Superrepresentantes o Candidato?",
-          "description" : "Vota por uno o más superrepresentantes para empezar a recibir recompensas.",
-          "button" : {
-            "continue" : "Votar"
+  "tezos": {
+    "AccountHeader": {
+      "title": "Puedes recibir recompensas delegando tu cuenta",
+      "btn": "Recibir recompensas"
+    }
+  },
+  "tron": {
+    "voting": {
+      "earnRewars": "Recibir recompensas",
+      "delegationEarn": "Puedes recibir recompensas mediante el congelamiento y la votación.",
+      "howItWorks": "Cómo funciona la votación",
+      "startEarning": "Recibir recompensas",
+      "title": "Reclamar recompensas",
+      "header": "Votos ({{total}})",
+      "Amount": "Importe",
+      "noRewards": "No hay recompensas disponibles",
+      "votes": {
+        "title": "Votos",
+        "description": "Vota a uno o más representantes para comenzar a recibir recompensas.",
+        "cta": "Votar"
+      },
+      "rewards": {
+        "title": "Recompensas de votación",
+        "button": "Reclamar"
+      },
+      "manageVotes": "Administrar votos",
+      "remainingVotes": {
+        "title": "Aún tienes votos restantes",
+        "description": "Asigna tus votos restantes para ganar más recompensas."
+      },
+      "flow": {
+        "started": {
+          "title": "Votar",
+          "srOrCandidate": "¿Superrepresentantes o Candidato?",
+          "description": "Vota por uno o más superrepresentantes para empezar a recibir recompensas.",
+          "button": {
+            "continue": "Votar"
           }
         },
-        "selectValidator" : {
-          "sections" : {
-            "title" : {
-              "selected" : "Seleccionado",
-              "superRepresentatives" : "Superrepresentantes",
-              "candidates" : "Candidatos"
+        "selectValidator": {
+          "sections": {
+            "title": {
+              "selected": "Seleccionado",
+              "superRepresentatives": "Superrepresentantes",
+              "candidates": "Candidatos"
             }
           }
         }
       }
     },
-    "freeze" : {
-      "flow" : {
-        "steps" : {
-          "starter" : {
-            "title" : "Recibir recompensas",
-            "description" : "Delega TRX a un tercero para recibir recompensas. Haz clic en Continuar para inmovilizar activos y votar.",
-            "bullet" : {
-              "delegate" : "Los activos delegados siguen siendo tuyos.",
-              "access" : "Podrás acceder a tus activos 3 días después de haberlos inmovilizado.",
-              "ledger" : "Delega y vota de forma segura con tu dispositivo Ledger."
+    "freeze": {
+      "flow": {
+        "steps": {
+          "starter": {
+            "title": "Recibir recompensas",
+            "description": "Delega TRX a un tercero para recibir recompensas. Haz clic en Continuar para inmovilizar activos y votar.",
+            "bullet": {
+              "delegate": "Los activos delegados siguen siendo tuyos.",
+              "access": "Podrás acceder a tus activos 3 días después de haberlos inmovilizado.",
+              "ledger": "Delega y vota de forma segura con tu dispositivo Ledger."
             },
-            "button" : {
-              "cta" : "Continuar"
+            "button": {
+              "cta": "Continuar"
             }
           }
         }
       }
     },
-    "manage" : {
-      "title" : "Administrar Tron Power",
-      "freeze" : {
-        "title" : "Inmovilizar",
-        "description" : "Inmoviliza TRX para ganar ancho de banda o energía. Puedes votar también a los superrepresentantes."
-      },
-      "unfreeze" : {
-        "title" : "Desinmovilizar",
-        "description" : "Desinmoviliza TRX para agregarlos de nuevo al saldo disponible. Ya no recibirás recompensas."
-      },
-      "vote" : {
-        "title" : "Votar",
-        "description" : "Votar a superrepresentantes para recibir recompensas."
-      }
-    },
-    "info" : {
-      "available" : {
-        "title" : "TRX disponibles",
-        "description" : "Este importe está disponible."
-      },
-      "frozen" : {
-        "title" : "Inmovilizado",
-        "description" : "Los activos inmovilizados se utilizan para la votación de Tron. Es la cantidad total de tus votos."
-      },
-      "bandwidth" : {
-        "title" : "Ancho de banda",
-        "description" : "Los puntos de Ancho de banda se utilizan para realizar transacciones en lugar de pagar tarifas de red TRX. Elige Ancho de banda para aumentar la cantidad de transacciones gratuitas diarias."
-      },
-      "energy" : {
-        "title" : "Energía",
-        "description" : "Los puntos de Energía son necesarios para ejecutar contratos inteligentes. Si no ejecutas contratos inteligentes, no necesitas recompensas en puntos de Energía."
-      },
-      "claimRewards" : {
-        "title" : "Recompensas de votación",
-        "description" : "Los TRX generados como recompensas durante la producción de los bloques se pueden reclamar cada 24 horas."
-      },
-      "superRepresentative" : {
-        "title" : "Superrepresentantes (SR)",
-        "description" : "Los superrepresentantes desempeñan un papel fundamental en el gobierno de la comunidad TRON al garantizar funciones básicas, como la generación de bloques y la contabilidad."
-      },
-      "candidates" : {
-        "title" : "Candidatos",
-        "description" : "127 personas elegidas por votación de toda la comunidad de propietarios de tokens. Se toma una muestra de los votos cada 6 horas."
-      }
-    }
-  },
-  "stellar" : {
-    "token" : "Activos",
-    "memo" : {
-      "title" : "Memo",
-      "warning" : "Al utilizar un Memo, verifica con cuidado su tipo con el receptor."
-    },
-    "memoType" : {
-      "MEMO_TEXT" : "Texto de memo",
-      "NO_MEMO" : "Sin Memo",
-      "MEMO_ID" : "Memo ID",
-      "MEMO_HASH" : "Memo Hash",
-      "MEMO_RETURN" : "Devolución de memo"
-    },
-    "fee" : "Tarifa de red",
-    "feeAction" : "Actualizar tarifa",
-    "recommendedFee" : "Tarifa recomendada",
-    "recommenndedFeeInfo" : "Puedes enviar esta transacción con una tarifa inferior a la recomendada, pero es posible que no se complete.",
-    "suggested" : "Sugerida",
-    "networkCongestion" : "congestión de la red",
-    "networkCongestionLevel" : {
-      "LOW" : "Baja",
-      "MEDIUM" : "Media",
-      "HIGH" : "Alta"
-    },
-    "assetCode" : "Código del activo",
-    "assetIssuer" : "Emisor del activo",
-    "addAsset" : {
-      "stepperHeader" : {
-        "selectAsset" : "Añadir activo",
-        "connectDevice" : "Conectar dispositivo",
-        "verification" : "Verificación",
-        "stepRange" : "Paso {{currentStep}} de {{totalSteps}}"
-      },
-      "flow" : {
-        "steps" : {
-          "selectToken" : {
-            "warning" : {
-              "title" : "Activo ya agregado",
-              "description" : "Ya tienes un activo {{token}} en tu cuenta de Stellar."
+    "manage": {
+      "title": "Administrar Tron Power",
+      "freeze": {
+        "title": "Inmovilizar",
+        "description": "Inmoviliza TRX para ganar ancho de banda o energía. Puedes votar también a los superrepresentantes."
+      },
+      "unfreeze": {
+        "title": "Desinmovilizar",
+        "description": "Desinmoviliza TRX para agregarlos de nuevo al saldo disponible. Ya no recibirás recompensas."
+      },
+      "vote": {
+        "title": "Votar",
+        "description": "Votar a superrepresentantes para recibir recompensas."
+      }
+    },
+    "info": {
+      "available": {
+        "title": "TRX disponibles",
+        "description": "Este importe está disponible."
+      },
+      "frozen": {
+        "title": "Inmovilizado",
+        "description": "Los activos inmovilizados se utilizan para la votación de Tron. Es la cantidad total de tus votos."
+      },
+      "bandwidth": {
+        "title": "Ancho de banda",
+        "description": "Los puntos de Ancho de banda se utilizan para realizar transacciones en lugar de pagar tarifas de red TRX. Elige Ancho de banda para aumentar la cantidad de transacciones gratuitas diarias."
+      },
+      "energy": {
+        "title": "Energía",
+        "description": "Los puntos de Energía son necesarios para ejecutar contratos inteligentes. Si no ejecutas contratos inteligentes, no necesitas recompensas en puntos de Energía."
+      },
+      "claimRewards": {
+        "title": "Recompensas de votación",
+        "description": "Los TRX generados como recompensas durante la producción de los bloques se pueden reclamar cada 24 horas."
+      },
+      "superRepresentative": {
+        "title": "Superrepresentantes (SR)",
+        "description": "Los superrepresentantes desempeñan un papel fundamental en el gobierno de la comunidad TRON al garantizar funciones básicas, como la generación de bloques y la contabilidad."
+      },
+      "candidates": {
+        "title": "Candidatos",
+        "description": "127 personas elegidas por votación de toda la comunidad de propietarios de tokens. Se toma una muestra de los votos cada 6 horas."
+      }
+    }
+  },
+  "stellar": {
+    "token": "Activos",
+    "memo": {
+      "title": "Memo",
+      "warning": "Al utilizar un Memo, verifica con cuidado su tipo con el receptor."
+    },
+    "memoType": {
+      "MEMO_TEXT": "Texto de memo",
+      "NO_MEMO": "Sin Memo",
+      "MEMO_ID": "Memo ID",
+      "MEMO_HASH": "Memo Hash",
+      "MEMO_RETURN": "Devolución de memo"
+    },
+    "fee": "Tarifa de red",
+    "feeAction": "Actualizar tarifa",
+    "recommendedFee": "Tarifa recomendada",
+    "recommenndedFeeInfo": "Puedes enviar esta transacción con una tarifa inferior a la recomendada, pero es posible que no se complete.",
+    "suggested": "Sugerida",
+    "networkCongestion": "congestión de la red",
+    "networkCongestionLevel": {
+      "LOW": "Baja",
+      "MEDIUM": "Media",
+      "HIGH": "Alta"
+    },
+    "assetCode": "Código del activo",
+    "assetIssuer": "Emisor del activo",
+    "addAsset": {
+      "stepperHeader": {
+        "selectAsset": "Añadir activo",
+        "connectDevice": "Conectar dispositivo",
+        "verification": "Verificación",
+        "stepRange": "Paso {{currentStep}} de {{totalSteps}}"
+      },
+      "flow": {
+        "steps": {
+          "selectToken": {
+            "warning": {
+              "title": "Activo ya agregado",
+              "description": "Ya tienes un activo {{token}} en tu cuenta de Stellar."
             }
           },
-          "verification" : {
-            "success" : {
-              "title" : "¡Activo {{token}} agregado correctamente!",
-              "text" : "Ya puedes recibir y enviar activos {{token}} en tu cuenta de Stellar.",
-              "cta" : "Ver detalles"
+          "verification": {
+            "success": {
+              "title": "¡Activo {{token}} agregado correctamente!",
+              "text": "Ya puedes recibir y enviar activos {{token}} en tu cuenta de Stellar.",
+              "cta": "Ver detalles"
             },
-            "pending" : {
-              "title" : "Transmitiendo transacción..."
+            "pending": {
+              "title": "Transmitiendo transacción..."
             },
-            "broadcastError" : "Es posible que la transacción haya fallado. Vuelve a comprobarlo en unos minutos para asegurarte de que no se haya realizado la transacción antes de intentarlo de nuevo."
+            "broadcastError": "Es posible que la transacción haya fallado. Vuelve a comprobarlo en unos minutos para asegurarte de que no se haya realizado la transacción antes de intentarlo de nuevo."
           }
         }
       }
     }
   },
-  "polkadot" : {
-    "lockedBalance" : "Saldo vinculado",
-    "unlockingBalance" : "Saldo en desvinculación",
-    "unlockedBalance" : "Saldo desvinculado",
-    "networkFees" : "El consenso Polkadot establece automáticamente las tarifas de red, no podrás modificarlas desde tu dispositivo",
-    "bondedBalanceBelowMinimum" : "Tu saldo vinculado está por debajo del mínimo actual de {{minimumBondBalance}}. Tus nominaciones corren riesgo de ser eliminadas.",
-    "info" : {
-      "available" : {
-        "title" : "DOT disponibles",
-        "description" : "Es posible enviar este importe en cualquier momento."
-      },
-      "locked" : {
-        "title" : "Activos vinculados",
-        "description" : "Los activos deben estar vinculados a validadores nominados antes de recibir recompensas."
-      },
-      "unlocking" : {
-        "title" : "Activos en desvinculación",
-        "description" : "Los activos en desvinculación seguirán bloqueados durante un periodo de 28 días antes de poder retirarlos."
-      },
-      "unlocked" : {
-        "title" : "Activos desvinculados",
-        "description" : "Los activos desvinculados ya se pueden mover utilizando la operación de retiro."
-      },
-      "electionOpen" : {
-        "title" : "Elección de validadores en curso",
-        "description" : "La elección de nuevos validadores está en curso. Por lo tanto, las operaciones de participación no estarán disponibles hasta dentro de 15 minutos como máximo."
-      },
-      "minBondWarning" : {
-        "title" : "Vinculados insuficientes",
-        "description" : "Tu saldo vinculado está por debajo del mínimo actual permitido para nominar. Tus nominaciones corren riesgo de ser eliminadas."
-      }
-    },
-    "nomination" : {
-      "emptyState" : {
-        "title" : "Recibir recompensas",
-        "description" : "Puedes recibir recompensas vinculando activos y nominando luego a los validadores.",
-        "info" : "Cómo funcionan las nominaciones",
-        "cta" : "Recibir recompensas"
-      },
-      "header" : "Nominaciones",
-      "nominate" : "Nominar",
-      "chill" : "Borrar nominaciones",
-      "setController" : "Cambiar controladora",
-      "status" : "Estado",
-      "totalStake" : "Participación total",
-      "amount" : "Importe vinculado",
-      "commission" : "Comisión",
-      "active" : "Activo",
-      "activeInfo" : "Este validador ha sido elegido y recibe recompensas a partir de tus activos vinculados.",
-      "inactive" : "Inactivo",
-      "inactiveInfo" : "Este validador ha sido elegido, pero no está recibiendo recompensas a partir de tus activos vinculados.",
-      "waiting" : "No elegido",
-      "waitingInfo" : "Este validador no ha sido elegido, por lo tanto, no recibe recompensas.",
-      "notValidator" : "No es un validador",
-      "notValidatorInfo" : "Esta dirección ya no es un validador",
-      "elected" : "Elegido",
-      "electedInfo" : "Este validador ha sido elegido y recibe recompensas para sus nominadores.",
-      "nominators" : "Nominadores",
-      "nominatorsCount" : "{{nominatorsCount}} nominadores",
-      "nominatorsInfo" : "Este validador ha sido elegido por {{count}} nominadores.",
-      "oversubscribed" : "Sobresuscrito ({{nominatorsCount}})",
-      "oversubscribedInfo" : "Solo los nominadores principales {{maxNominatorRewardedPerValidator}} con el mayor importe vinculado reciben recompensas",
-      "hasPendingBondOperation" : "Aún existe una operación de vinculación pendiente de confirmación",
-      "externalControllerUnsupported" : "Esta cuenta de reserva está controlada por una cuenta distinta, cuya dirección es <0>{{controllerAddress}}</0>. <1>Para poner en participación con Ledger Live, debes configurar esta cuenta de reserva como su propia controladora.</1>",
-      "externalStashUnsupported" : "Esta cuenta es la controladora de una cuenta de reserva distinta, cuya dirección es <0>{{stashAddress}}</0>. <1>Para poner en participación con Ledger Live, debes configurar tu cuenta de reserva como su propia controladora.</1>",
-      "showInactiveNominations" : "Mostrar todas las nominaciones ({{count}})",
-      "hideInactiveNominations" : "Mostrar solo las nominaciones activas",
-      "noActiveNominations" : "No hay nominaciones activas.",
-      "showAllUnlockings" : "Mostrar todos los importes en desvinculación ({{count}})",
-      "hideAllUnlockings" : "Ocultar importes en desvinculación"
-    },
-    "unlockings" : {
-      "header" : "En desvinculación",
-      "withdrawUnbonded" : "Retirar desvinculados",
-      "rebond" : "Vincular de nuevo"
-    },
-    "manage" : {
-      "title" : "Administrar activos",
-      "bond" : {
-        "title" : "Vincular",
-        "description" : "Para recibir recompensas, primero debes vincular un importe. Luego, debes nominar a tu validador o tus validadores."
-      },
-      "unbond" : {
-        "title" : "Desvincular",
-        "description" : "Para hacer que un importe vinculado esté disponible de nuevo, antes debes desvincularlo. Podrás retirarlo después de un período de desvinculación de 28 días."
-      },
-      "withdrawUnbonded" : {
-        "title" : "Retirar desvinculados",
-        "description" : "Para recuperar un importe desvinculado en el saldo disponible, debes retirarlo manualmente."
-      },
-      "nominate" : {
-        "title" : "Nominar",
-        "description" : "Elige hasta 16 validadores. Asegúrate de que las nominaciones estén activas para recibir recompensas."
-      },
-      "chill" : {
-        "title" : "Borrar nominaciones",
-        "description" : "Elimina todas las nominaciones. Dejarás de recibir recompensas. Tu importe vinculado seguirá estando vinculado."
-      }
-    },
-    "nominate" : {
-      "stepperHeader" : {
-        "validators" : "Validadores a nominar",
-        "selectDevice" : "Seleccionar dispositivo",
-        "connectDevice" : "Conectar dispositivo",
-        "stepRange" : "Paso {{currentStep}} de {{totalSteps}}"
-      },
-      "steps" : {
-        "validators" : {
-          "myNominations" : "Mis nominaciones",
-          "electedValidators" : "Validadores elegidos",
-          "waitingValidators" : "Validadores no elegidos",
-          "noResultsFound" : "No se encontraron validadores para <0>{{search}}</0>",
-          "selected" : "{{selected}} de {{total}} seleccionados",
-          "notValidatorsRemoved" : "Has nominado {{count}} direcciones que ya no son validadores. Se eliminarán automáticamente de tu transacción de nominación.",
-          "maybeChill" : "Borrar nominaciones en lugar de ello"
+  "polkadot": {
+    "lockedBalance": "Saldo vinculado",
+    "unlockingBalance": "Saldo en desvinculación",
+    "unlockedBalance": "Saldo desvinculado",
+    "networkFees": "El consenso Polkadot establece automáticamente las tarifas de red, no podrás modificarlas desde tu dispositivo",
+    "bondedBalanceBelowMinimum": "Tu saldo vinculado está por debajo del mínimo actual de {{minimumBondBalance}}. Tus nominaciones corren riesgo de ser eliminadas.",
+    "info": {
+      "available": {
+        "title": "DOT disponibles",
+        "description": "Es posible enviar este importe en cualquier momento."
+      },
+      "locked": {
+        "title": "Activos vinculados",
+        "description": "Los activos deben estar vinculados a validadores nominados antes de recibir recompensas."
+      },
+      "unlocking": {
+        "title": "Activos en desvinculación",
+        "description": "Los activos en desvinculación seguirán bloqueados durante un periodo de 28 días antes de poder retirarlos."
+      },
+      "unlocked": {
+        "title": "Activos desvinculados",
+        "description": "Los activos desvinculados ya se pueden mover utilizando la operación de retiro."
+      },
+      "electionOpen": {
+        "title": "Elección de validadores en curso",
+        "description": "La elección de nuevos validadores está en curso. Por lo tanto, las operaciones de participación no estarán disponibles hasta dentro de 15 minutos como máximo."
+      },
+      "minBondWarning": {
+        "title": "Vinculados insuficientes",
+        "description": "Tu saldo vinculado está por debajo del mínimo actual permitido para nominar. Tus nominaciones corren riesgo de ser eliminadas."
+      }
+    },
+    "nomination": {
+      "emptyState": {
+        "title": "Recibir recompensas",
+        "description": "Puedes recibir recompensas vinculando activos y nominando luego a los validadores.",
+        "info": "Cómo funcionan las nominaciones",
+        "cta": "Recibir recompensas"
+      },
+      "header": "Nominaciones",
+      "nominate": "Nominar",
+      "chill": "Borrar nominaciones",
+      "setController": "Cambiar controladora",
+      "status": "Estado",
+      "totalStake": "Participación total",
+      "amount": "Importe vinculado",
+      "commission": "Comisión",
+      "active": "Activo",
+      "activeInfo": "Este validador ha sido elegido y recibe recompensas a partir de tus activos vinculados.",
+      "inactive": "Inactivo",
+      "inactiveInfo": "Este validador ha sido elegido, pero no está recibiendo recompensas a partir de tus activos vinculados.",
+      "waiting": "No elegido",
+      "waitingInfo": "Este validador no ha sido elegido, por lo tanto, no recibe recompensas.",
+      "notValidator": "No es un validador",
+      "notValidatorInfo": "Esta dirección ya no es un validador",
+      "elected": "Elegido",
+      "electedInfo": "Este validador ha sido elegido y recibe recompensas para sus nominadores.",
+      "nominators": "Nominadores",
+      "nominatorsCount": "{{nominatorsCount}} nominadores",
+      "nominatorsInfo": "Este validador ha sido elegido por {{count}} nominadores.",
+      "oversubscribed": "Sobresuscrito ({{nominatorsCount}})",
+      "oversubscribedInfo": "Solo los nominadores principales {{maxNominatorRewardedPerValidator}} con el mayor importe vinculado reciben recompensas",
+      "hasPendingBondOperation": "Aún existe una operación de vinculación pendiente de confirmación",
+      "externalControllerUnsupported": "Esta cuenta de reserva está controlada por una cuenta distinta, cuya dirección es <0>{{controllerAddress}}</0>. <1>Para poner en participación con Ledger Live, debes configurar esta cuenta de reserva como su propia controladora.</1>",
+      "externalStashUnsupported": "Esta cuenta es la controladora de una cuenta de reserva distinta, cuya dirección es <0>{{stashAddress}}</0>. <1>Para poner en participación con Ledger Live, debes configurar tu cuenta de reserva como su propia controladora.</1>",
+      "showInactiveNominations": "Mostrar todas las nominaciones ({{count}})",
+      "hideInactiveNominations": "Mostrar solo las nominaciones activas",
+      "noActiveNominations": "No hay nominaciones activas.",
+      "showAllUnlockings": "Mostrar todos los importes en desvinculación ({{count}})",
+      "hideAllUnlockings": "Ocultar importes en desvinculación"
+    },
+    "unlockings": {
+      "header": "En desvinculación",
+      "withdrawUnbonded": "Retirar desvinculados",
+      "rebond": "Vincular de nuevo"
+    },
+    "manage": {
+      "title": "Administrar activos",
+      "bond": {
+        "title": "Vincular",
+        "description": "Para recibir recompensas, primero debes vincular un importe. Luego, debes nominar a tu validador o tus validadores."
+      },
+      "unbond": {
+        "title": "Desvincular",
+        "description": "Para hacer que un importe vinculado esté disponible de nuevo, antes debes desvincularlo. Podrás retirarlo después de un período de desvinculación de 28 días."
+      },
+      "withdrawUnbonded": {
+        "title": "Retirar desvinculados",
+        "description": "Para recuperar un importe desvinculado en el saldo disponible, debes retirarlo manualmente."
+      },
+      "nominate": {
+        "title": "Nominar",
+        "description": "Elige hasta 16 validadores. Asegúrate de que las nominaciones estén activas para recibir recompensas."
+      },
+      "chill": {
+        "title": "Borrar nominaciones",
+        "description": "Elimina todas las nominaciones. Dejarás de recibir recompensas. Tu importe vinculado seguirá estando vinculado."
+      }
+    },
+    "nominate": {
+      "stepperHeader": {
+        "validators": "Validadores a nominar",
+        "selectDevice": "Seleccionar dispositivo",
+        "connectDevice": "Conectar dispositivo",
+        "stepRange": "Paso {{currentStep}} de {{totalSteps}}"
+      },
+      "steps": {
+        "validators": {
+          "myNominations": "Mis nominaciones",
+          "electedValidators": "Validadores elegidos",
+          "waitingValidators": "Validadores no elegidos",
+          "noResultsFound": "No se encontraron validadores para <0>{{search}}</0>",
+          "selected": "{{selected}} de {{total}} seleccionados",
+          "notValidatorsRemoved": "Has nominado {{count}} direcciones que ya no son validadores. Se eliminarán automáticamente de tu transacción de nominación.",
+          "maybeChill": "Borrar nominaciones en lugar de ello"
         },
-        "validation" : {
-          "success" : {
-            "title" : "Has nominado validadores correctamente",
-            "description" : "Comenzarás a recibir recompensas cuando tus activos estén vinculados a los validadores que hayas elegido."
+        "validation": {
+          "success": {
+            "title": "Has nominado validadores correctamente",
+            "description": "Comenzarás a recibir recompensas cuando tus activos estén vinculados a los validadores que hayas elegido."
           }
         }
       }
     },
-    "bond" : {
-      "rewardDestination" : {
-        "label" : "Destino de las recompensas",
-        "stash" : "Saldo disponible",
-        "stashDescription" : "Las recompensas se han acreditado en tu saldo disponible.",
-        "staked" : "Saldo vinculado",
-        "stakedDescription" : "Las recompensas se han acreditado en tu saldo vinculado para obtener ganancias en Compound.",
-        "optionTitle" : "Nota",
-        "optionDescription" : "Una vez establecida, la opción se fija durante toda la vigencia de esta vinculación. Si cambias de opinión, lee lo siguiente ",
-        "clickableLink" : "aquí."
-      },
-      "stepperHeader" : {
-        "starter" : "Recibir recompensas",
-        "amount" : "Importe a vincular",
-        "selectDevice" : "Seleccionar dispositivo",
-        "connectDevice" : "Conectar dispositivo",
-        "stepRange" : "Paso {{currentStep}} de {{totalSteps}}"
-      },
-      "steps" : {
-        "starter" : {
-          "description" : "Puedes recibir recompensas vinculando activos y nominando luego a los validadores.",
-          "bullet" : ["Conservas la propiedad de los activos vinculados", "Nomina con tu dispositivo Ledger", "Los activos volverán a estar disponibles 28 días después de la desvinculación"],
-          "help" : "Cómo funcionan las nominaciones",
-          "warning" : "Elige los validadores con cuidado: Puedes perder definitivamente parte de tus activos delegados si el validador no se comporta apropiadamente."
+    "bond": {
+      "rewardDestination": {
+        "label": "Destino de las recompensas",
+        "stash": "Saldo disponible",
+        "stashDescription": "Las recompensas se han acreditado en tu saldo disponible.",
+        "staked": "Saldo vinculado",
+        "stakedDescription": "Las recompensas se han acreditado en tu saldo vinculado para obtener ganancias en Compound.",
+        "optionTitle": "Nota",
+        "optionDescription": "Una vez establecida, la opción se fija durante toda la vigencia de esta vinculación. Si cambias de opinión, lee lo siguiente ",
+        "clickableLink": "aquí."
+      },
+      "stepperHeader": {
+        "starter": "Recibir recompensas",
+        "amount": "Importe a vincular",
+        "selectDevice": "Seleccionar dispositivo",
+        "connectDevice": "Conectar dispositivo",
+        "stepRange": "Paso {{currentStep}} de {{totalSteps}}"
+      },
+      "steps": {
+        "starter": {
+          "description": "Puedes recibir recompensas vinculando activos y nominando luego a los validadores.",
+          "bullet": [
+            "Conservas la propiedad de los activos vinculados",
+            "Nomina con tu dispositivo Ledger",
+            "Los activos volverán a estar disponibles 28 días después de la desvinculación"
+          ],
+          "help": "Cómo funcionan las nominaciones",
+          "warning": "Elige los validadores con cuidado: Puedes perder definitivamente parte de tus activos delegados si el validador no se comporta apropiadamente."
         },
-        "amount" : {
-          "availableLabel" : "Disponible",
-          "maxLabel" : "Máx."
+        "amount": {
+          "availableLabel": "Disponible",
+          "maxLabel": "Máx."
         },
-        "confirm" : {
-          "info" : "Es posible desvincular los activos vinculados en cualquier momento, pero la desvinculación tarda 28 días."
+        "confirm": {
+          "info": "Es posible desvincular los activos vinculados en cualquier momento, pero la desvinculación tarda 28 días."
         },
-        "validation" : {
-          "success" : {
-            "title" : "Activos vinculados correctamente",
-            "description" : "Puedes nominar validadores una vez que la red haya confirmado la transacción.",
-            "descriptionNominate" : "Podrás nominar validadores una vez que la red haya confirmado la transacción.",
-            "nominate" : "Nominar",
-            "later" : "Nominar más adelante"
+        "validation": {
+          "success": {
+            "title": "Activos vinculados correctamente",
+            "description": "Puedes nominar validadores una vez que la red haya confirmado la transacción.",
+            "descriptionNominate": "Podrás nominar validadores una vez que la red haya confirmado la transacción.",
+            "nominate": "Nominar",
+            "later": "Nominar más adelante"
           },
-          "pending" : {
-            "title" : "Transacción en espera de confirmación",
-            "description" : "Tienes que esperar un momento antes de nominar"
+          "pending": {
+            "title": "Transacción en espera de confirmación",
+            "description": "Tienes que esperar un momento antes de nominar"
           }
         }
       }
     },
-    "rebond" : {
-      "stepperHeader" : {
-        "amount" : "Importe para vincular de nuevo",
-        "selectDevice" : "Seleccionar dispositivo",
-        "connectDevice" : "Conectar dispositivo",
-        "stepRange" : "Paso {{currentStep}} de {{totalSteps}}"
-      },
-      "steps" : {
-        "amount" : {
-          "availableLabel" : "En desvinculación",
-          "maxLabel" : "Máx."
+    "rebond": {
+      "stepperHeader": {
+        "amount": "Importe para vincular de nuevo",
+        "selectDevice": "Seleccionar dispositivo",
+        "connectDevice": "Conectar dispositivo",
+        "stepRange": "Paso {{currentStep}} de {{totalSteps}}"
+      },
+      "steps": {
+        "amount": {
+          "availableLabel": "En desvinculación",
+          "maxLabel": "Máx."
         },
-        "confirm" : {
-          "info" : "Los activos vinculados de nuevo se agregan de inmediato al importe vinculado."
+        "confirm": {
+          "info": "Los activos vinculados de nuevo se agregan de inmediato al importe vinculado."
         },
-        "validation" : {
-          "success" : {
-            "title" : "Activos vinculados de nuevo correctamente",
-            "description" : "El saldo de la cuenta se actualizará cuando la red haya confirmado la transacción."
+        "validation": {
+          "success": {
+            "title": "Activos vinculados de nuevo correctamente",
+            "description": "El saldo de la cuenta se actualizará cuando la red haya confirmado la transacción."
           }
         }
       }
     },
-    "unbond" : {
-      "stepperHeader" : {
-        "amount" : "Importe a desvincular",
-        "selectDevice" : "Seleccionar dispositivo",
-        "connectDevice" : "Conectar dispositivo",
-        "stepRange" : "Paso {{currentStep}} de {{totalSteps}}"
-      },
-      "steps" : {
-        "amount" : {
-          "availableLabel" : "Vinculado",
-          "maxLabel" : "Máx."
+    "unbond": {
+      "stepperHeader": {
+        "amount": "Importe a desvincular",
+        "selectDevice": "Seleccionar dispositivo",
+        "connectDevice": "Conectar dispositivo",
+        "stepRange": "Paso {{currentStep}} de {{totalSteps}}"
+      },
+      "steps": {
+        "amount": {
+          "availableLabel": "Vinculado",
+          "maxLabel": "Máx."
         },
-        "confirm" : {
-          "info" : "Los activos desvinculados se pueden retirar después de un período de desvinculación de 28 días."
+        "confirm": {
+          "info": "Los activos desvinculados se pueden retirar después de un período de desvinculación de 28 días."
         },
-        "validation" : {
-          "success" : {
-            "title" : "Transacción de desvinculación enviada con éxito",
-            "description" : "Es posible retirar los activos desvinculados luego de un periodo de 28 días."
+        "validation": {
+          "success": {
+            "title": "Transacción de desvinculación enviada con éxito",
+            "description": "Es posible retirar los activos desvinculados luego de un periodo de 28 días."
           }
         }
       }
     },
-    "simpleOperation" : {
-      "modes" : {
-        "withdrawUnbonded" : {
-          "title" : "Retirar desvinculados",
-          "description" : "Retira activos no vinculados a tu saldo disponible."
+    "simpleOperation": {
+      "modes": {
+        "withdrawUnbonded": {
+          "title": "Retirar desvinculados",
+          "description": "Retira activos no vinculados a tu saldo disponible."
         },
-        "chill" : {
-          "title" : "Borrar nominaciones",
-          "description" : "Borra todas las nominaciones y no permite recibir recompensas.",
-          "info" : "Los activos vinculados seguirán estando vinculados. Si los desvinculas, estarán disponibles después de 28 días."
+        "chill": {
+          "title": "Borrar nominaciones",
+          "description": "Borra todas las nominaciones y no permite recibir recompensas.",
+          "info": "Los activos vinculados seguirán estando vinculados. Si los desvinculas, estarán disponibles después de 28 días."
         },
-        "setController" : {
-          "title" : "Cambiar controladora",
-          "description" : "Define a tu cuenta de Ledger como su propia controladora",
-          "info" : "Ledger Live no es compatible con operaciones de cuentas de almacenamiento que son distintas a sus cuentas controladoras."
+        "setController": {
+          "title": "Cambiar controladora",
+          "description": "Define a tu cuenta de Ledger como su propia controladora",
+          "info": "Ledger Live no es compatible con operaciones de cuentas de almacenamiento que son distintas a sus cuentas controladoras."
         }
       },
-      "stepperHeader" : {
-        "info" : "Info",
-        "selectDevice" : "Seleccionar dispositivo",
-        "connectDevice" : "Conectar dispositivo",
-        "stepRange" : "Paso {{currentStep}} de {{totalSteps}}"
-      },
-      "steps" : {
-        "validation" : {
-          "success" : {
-            "title" : "Transacción enviada correctamente",
-            "description" : "Verás tu operación en el historial una vez que la red haya confirmado la transacción."
+      "stepperHeader": {
+        "info": "Info",
+        "selectDevice": "Seleccionar dispositivo",
+        "connectDevice": "Conectar dispositivo",
+        "stepRange": "Paso {{currentStep}} de {{totalSteps}}"
+      },
+      "steps": {
+        "validation": {
+          "success": {
+            "title": "Transacción enviada correctamente",
+            "description": "Verás tu operación en el historial una vez que la red haya confirmado la transacción."
           }
         }
       }
     }
   },
-  "solana" : {
-    "delegation" : {
-      "iDelegate" : "Delegar",
-      "iActivate" : "Activar",
-      "iReactivate" : "Reactivar",
-      "iDeactivate" : "Cancelar delegación",
-      "iWithdraw" : "Retirar",
-      "totalStake" : "Participación total",
-      "commission" : "Comisión",
-      "stakeActivationState" : "Provincia",
-      "delegationEarn" : "Puedes recibir recompensas SOL delegando tu activos.",
-      "info" : "Cómo funciona la delegación",
-      "broadcastSuccessTitle" : "Operación enviada",
-      "broadcastSuccessDescription" : "El estado de la delegación se actualizará cuando se confirme la transacción.",
-      "delegatedTo" : "Delegado a"
-    }
-  },
-  "delegation" : {
-    "overdelegated" : "Sobredelegado",
-    "delegationSendWarnDesc" : "El importe a enviar se deducirá de tu cuenta delegada.",
-    "delegationReceiveWarnDesc" : "El importe recibido en una cuenta delegada se agregará al importe total de participación. Elige otra cuenta si lo quieres evitar.",
-    "iDelegateMy" : "Delego mis",
-    "undelegateMy" : "Desdelego mis",
-    "warnUndelegation" : "Tu cuenta se va a desdelegar.",
-    "warnDelegation" : "Si delegas tus derechos de voto, las recompensas de tu validador no estarán garantizadas.",
-    "to" : "a",
-    "from" : "desde",
-    "forAnEstYield" : "con un rendimiento est. de",
-    "yieldPerYear" : "{{yield}}/Año",
-    "yieldInfos" : "Las tasas de rendimiento las proporciona",
-    "termsAndPrivacy" : "He leído y acepto los <1>Términos de uso</1> y <2>Política de privacidad de Ledger Live</2>.",
-    "delegation" : "Delegación",
-    "viewDetails" : "Ver detalles",
-    "validator" : "Validador",
-    "validatorGroup" : "Grupo de validadores",
-    "validatorAddress" : "Dirección del validador",
-    "delegatedAccount" : "Cuenta delegada",
-    "duration" : "Duración",
-    "transactionID" : "ID de la transacción",
-    "receive" : "Recibir más",
-    "changeValidator" : "Cambiar validador",
-    "endDelegation" : "Finalizar delegación",
-    "durationForDays0" : "Ahora",
-    "durationForDays" : "Durante un día",
-    "durationForDays_plural" : "Durante {{count}} días",
-    "durationDays0" : "Ahora",
-    "durationDays" : "1 día",
-    "durationDays_plural" : "{{count}} días",
-    "selectValidatorTitle" : "Seleccionar validador",
-    "started" : {
-      "title" : "Recibir recompensas",
-      "description" : "Delega la cuenta de Tezos a un tercero validador para recibir recompensas de forma segura, a la vez que mantienes el control de tus activos.",
-      "steps" : {
-        "0" : "Las cuentas delegadas siguen siendo tuyas.",
-        "1" : "Puedes administrar los activos en todo momento.",
-        "2" : "Delega y vota de forma segura con tu dispositivo Ledger."
-      },
-      "cta" : "Delegar para recibir recompensas"
-    },
-    "broadcastSuccessTitle" : {
-      "delegate" : "Delegación enviada",
-      "undelegate" : "Operación enviada"
-    },
-    "broadcastSuccessDescription" : {
-      "delegate" : "Transacción de delegación enviada correctamente. Deberías recibir tus primeras recompensas en unos 40 días, lo que depende del validador.",
-      "undelegate" : "La delegación de tu cuenta finalizará cuando se confirme la operación. Puedes volver a delegar tu cuenta en cualquier momento."
-    },
-    "summaryTitle" : "Resumen",
-    "goToAccount" : "Ir a Cuentas",
-    "howDelegationWorks" : "Cómo funciona la delegación",
-    "actions" : {
-      "redelegate" : "Redelegar",
-      "collectRewards" : "Recibir recompensas",
-      "undelegate" : "Desdelegar"
-    }
-  },
-  "ValidateOnDevice" : {
-    "title" : {
-      "send" : "Confirma la operación en tu {{productName}} para enviarla",
-      "freeze" : "En el dispositivo, confirma para finalizar la operación",
-      "unfreeze" : "En el dispositivo, confirma para finalizar la operación",
-      "claimReward" : "En el dispositivo, confirma para finalizar la operación",
-      "vote" : "En el dispositivo, confirma para finalizar la operación",
-      "delegate" : "En el dispositivo, confirma para finalizar la operación",
-      "redelegate" : "En el dispositivo, confirma para finalizar la operación",
-      "undelegate" : "En el dispositivo, confirma para finalizar la operación"
-    },
-    "warning" : "Verifica siempre que la dirección que muestra tu dispositivo coincida exactamente con la que te hayan proporcionado {{recipientWording}}",
-    "recipientWording" : {
-      "send" : "Verifica siempre que la dirección que muestra tu dispositivo coincida exactamente con la que te haya proporcionado el receptor",
-      "delegate" : "Verifica siempre que tu dispositivo muestre exactamente la dirección que te haya proporcionado el validador",
-      "undelegate" : "Verifica siempre que tu dispositivo muestre exactamente la dirección que te haya proporcionado el validador",
-      "freeze" : "Verifica siempre que tu dispositivo muestre exactamente la dirección que te hayan proporcionado",
-      "unfreeze" : "Verifica siempre que tu dispositivo muestre exactamente la dirección que te hayan proporcionado",
-      "claimReward" : "Verifica siempre que tu dispositivo muestre exactamente la dirección que te hayan proporcionado",
-      "vote" : "Verifica siempre que tu dispositivo muestre exactamente la dirección que te hayan proporcionado",
-      "erc20" : {
-        "approve" : "Verifica los detalles de la operación en tu dispositivo antes de enviarlos."
-      },
-      "compound.supply" : "Verifica los detalles del depósito en tu dispositivo antes de enviarlos.",
-      "compound.withdraw" : "Verifica los detalles del retiro en tu dispositivo antes de enviarlos."
-    },
-    "name" : "Nombre",
-    "votes" : "Votos",
-    "validator" : "Validador",
-    "infoWording" : {
-      "freeze" : "Los tokens inmovilizados quedan bloqueados durante un período de 3 días.",
-      "unfreeze" : "Tus puntos de {{resource}} se reducirán y se cancelarán todos tus votos.",
-      "claimReward" : "Es posible reclamar las recompensas cada 24 horas.",
-      "cosmos" : {
-        "claimReward" : "Si el validador seleccionado tiene recompensas pendientes, se reclamarán automáticamente.",
-        "redelegate" : "Tendrás que esperar 21 días para que los activos desdelegados vuelvan al saldo disponible.",
-        "undelegate" : "Tendrás que esperar 21 días para que los activos desdelegados vuelvan al saldo disponible."
-      },
-      "osmosis" : {
-        "claimReward" : "Si el validador seleccionado tiene recompensas pendientes, se reclamarán automáticamente.",
-        "redelegate" : "Tendrás que esperar 14 días para que los activos desdelegados vuelvan al saldo disponible.",
-        "undelegate" : "Tendrás que esperar 14 días para que los activos desdelegados vuelvan al saldo disponible."
-      },
-      "lending" : "Verifica los detalles de la operación en tu dispositivo antes de enviarlos."
-    },
-    "amount" : "Importe",
-    "account" : "Cuenta",
-    "from" : "De",
-    "to" : "A",
-    "redelegationAmount" : "Importe redelegado",
-    "gas" : "Gas",
-    "validatorAddress" : "Dirección del validador",
-    "validatorName" : "Nombre del validador",
-    "rewardAmount" : "Importe de la recompensa",
-    "undelegatedAmount" : "Importe desdelegado",
-    "memo" : "Memo"
-  },
-  "Terms" : {
-    "title" : "Términos de uso",
-    "read" : "Leer los Términos de uso",
-    "switchLabel" : "He leído y acepto los <1>Términos del servicio</1>",
-    "switchLabelFull" : "Confirmo que he leído y acepto la Política de Privacidad.",
-    "cta" : "Entrar en la App Ledger",
-    "service" : "Términos del servicio",
-    "subTitle" : "Por favor, dedica algo de tiempo a revisar nuestros Términos de servicio y Política de privacidad"
-  },
-  "updatedTerms" : {
-    "title" : "Actualización de los términos de uso",
-    "body" : {
-      "intro" : "¡Hola! Hemos actualizado nuestros términos de uso de Ledger Live para hacerlos más claros y reflejar los servicios y las características que se han añadido recientemente a Ledger Live. La actualización se centra en los siguientes aspectos:",
-      "bulletPoints" : ["Aclarar los servicios disponibles y cómo funcionan", "Explicar el funcionamiento de las tarifas de servicio", "Mejorar nuestro proceso de notificación para asegurarnos de que se te informa adecuadamente de cualquier nuevo cambio en nuestros términos de uso"],
-      "agreement" : "Al hacer clic en \"Continuar\" confirmas que has leído y aceptas los términos de uso que figuran a continuación."
-    },
-    "link" : "Términos de uso",
-    "cta" : "Continuar"
-  },
-  "exchange" : {
-    "buy" : {
-      "screenTitle" : "COMPRAR CRIPTO",
-      "tabTitle" : "Comprar",
-      "selectCurrency" : "Selecciona una divisa",
-      "selectAccount" : "Selecciona una cuenta",
-      "wantToBuy" : "Quiero comprar",
-      "connectDevice" : "Conecta tu dispositivo",
-      "title" : "Compra cripto a través de nuestro socio",
-      "coinifyTitle" : "Compra cripto a través de nuestro socio",
-      "description" : "Compra activos cripto mediante Coinify y recíbelos directamente en tu cuenta de Ledger.",
-      "CTAButton" : "Comprar ahora",
-      "emptyState" : {
-        "title" : "No hay cuentas de {{currency}}",
-        "description" : "Agrega una cuenta antes de comprar {{currency}}.",
-        "CTAButton" : "Agregar cuenta"
-      },
-      "skipDeviceVerification" : {
-        "confirm" : "Confirmar",
-        "cancel" : "Cancelar",
-        "address" : "Dirección para cuenta de {{currency}}",
-        "warning" : "La dirección no se ha confirmado en el dispositivo Ledger. Verifícala para mayor seguridad"
-      },
-      "bullets" : {
-        "whereToBuy" : "Compra dondequiera que estés",
-        "cryptoSupported" : "Cripto compatible",
-        "payWith" : "Paga con tarjeta o con SEPA"
-      }
-    },
-    "sell" : {
-      "screenTitle" : "VENDER CRIPTO",
-      "tabTitle" : "Vender",
-      "selectCurrency" : "Selecciona una divisa",
-      "selectAccount" : "Selecciona una cuenta",
-      "wantToSell" : "Quiero vender",
-      "connectDevice" : "Conecta tu dispositivo",
-      "title" : "Vende criptos a través de nuestro socio",
-      "description" : "Vende activos cripto directamente desde la cuenta de Ledger mediante Coinify y recibe dinero fiduciario en tu cuenta bancaria.",
-      "CTAButton" : "Vender ahora",
-      "emptyState" : {
-        "title" : "No hay cuentas de {{currency}}",
-        "description" : "Debes agregar una cuenta antes de poder vender {{currency}}.",
-        "CTAButton" : "Agregar cuenta"
-      }
-    },
-    "history" : {
-      "tabTitle" : "Historial"
-    },
-    "providerList" : {
-      "title" : "Elegir un proveedor"
-    }
-  },
-  "banner" : {
-    "exchangeBuyCrypto" : {
-      "title" : "COMPRAR CRIPTO",
-      "description" : "Compra activos cripto mediante Coinify y recíbelos directamente en tu cuenta de Ledger."
-    },
-    "swap" : {
-      "title" : "PERMUTAR CRIPTO",
-      "description" : "Permuta activos cripto directamente desde tus cuentas de Ledger mediante nuestro socio."
-    }
-  },
-  "walletconnect" : {
-    "scan" : "Escanear código QR de Wallet Connect",
-    "disclaimer" : "Desea conectarse a la siguiente cuenta de Ethereum mediante tu billetera:",
-    "reject" : "Rechazar",
-    "connect" : "Conectar",
-    "connected" : "Conectado",
-    "disconnected" : "Desconectado",
-    "warningdisconnected" : "Hay un problema de conexión entre la dApp, WalletConnect y Ledger Live. Espera unos momentos o intenta de nuevo la conexión",
-    "info" : "Ahora puedes acceder a la dApp {{name}} desde tu navegador web.",
-    "warning" : "No es seguro compartir direcciones de recepción de dApp. Utiliza siempre Ledger Live para compartir tu dirección para recibir fondos.",
-    "isconnecting" : "se está conectando, espera...",
-    "disconnect" : "Desconectar",
-    "retry" : "Reintentar",
-    "close" : "Cerrar",
-    "message" : "Mensaje",
-    "messageHash" : "Hash de mensaje",
-    "domainHash" : "Hash de dominio",
-    "stringHash" : "Hash",
-    "from" : "De",
-    "successTitle" : "Mensaje firmado",
-    "successDescription" : "Has firmado el mensaje recibido de una aplicación de terceros",
-    "stepperHeader" : {
-      "summary" : "Resumen",
-      "selectDevice" : "Seleccionar dispositivo",
-      "connectDevice" : "Conectar dispositivo",
-      "stepRange" : "Paso {{currentStep}} de {{totalSteps}}"
-    },
-    "stepVerification" : {
-      "action" : "Confirma la operación en tu dispositivo",
-      "accountName" : "Nombre de la cuenta"
-    },
-    "deeplinkingTitle" : "Selecciona una cuenta de Ethereum",
-    "addAccount" : "Agregar cuenta nueva"
-  },
-  "notificationCenter" : {
-    "title" : "Centro de notificaciones",
-    "announcement" : "Anuncio",
-    "liveStatus" : "Estado de Ledger Live",
-    "groupedToast" : {
-      "text" : "Tienes {{count}} nuevas notificaciones",
-      "cta" : "Ver detalles"
-    },
-    "news" : {
-      "title" : "Noticias",
-      "titleCount" : "Noticias ({{count}})",
-      "emptyState" : {
-        "title" : "No hay noticias por el momento",
-        "desc" : "Aquí encontrarás las noticias relacionadas con Ledger y Ledger Live"
-      }
-    },
-    "status" : {
-      "title" : "Estado",
-      "ok" : {
-        "title" : "Ledger Live funciona correctamente",
-        "desc" : "<0>¿Tienes problemas? Visita nuestra </0><1>página de ayuda</1>"
-      },
-      "error" : {
-        "title" : "Ledger Live está experimentando problemas"
-      }
-    }
-  },
-  "platform" : {
-    "catalog" : {
-      "title" : "Catálogo de aplicaciones de Live",
-      "branch" : {
-        "soon" : "próximamente",
-        "experimental" : "experimental",
-        "debug" : "depuración"
-      },
-      "banner" : {
-        "title" : "Descubre nuestro catálogo de Live",
-        "description" : "Descubre un nuevo mundo de posibilidades cripto. Un acceso seguro a todos nuestros servicios inteligentes: aplicaciones DeFi, NFTs y mucho más."
-      },
-      "twitterBanner" : {
-        "description" : "Cuéntanos cuál es el siguiente servicio que quieres ver con el hashtag",
-        "tweetText" : "La próxima aplicación de Ledger debería ser..."
-      },
-      "pollCTA" : {
-        "title" : "Encuesta",
-        "description" : "¿Qué servicio quieres ver en Ledger Live?"
-      },
-      "developerCTA" : {
-        "title" : "Para desarrolladores",
-        "description" : "Toda la información que necesitas para integrar tus aplicaciones en Ledger Live."
-      }
-    },
-    "disclaimer" : {
-      "title" : "Aplicación externa",
-      "description" : "Estás a punto de ser redireccionado a una aplicación no operada por Ledger.",
-      "legalAdvice" : "Esta aplicación no es operada por Ledger. Ledger no será responsable de cualquier pérdida de fondos o de calidad de servicio relacionada a dicha aplicación.Siempre asegúrate de verificar cuidadosamente la información que se muestra en tu dispositivo.",
-      "legalAdviceShort" : "Ledger no será responsable por ninguna pérdida de fondos. Siempre asegúrate de verificar la información que se muestra en tu dispositivo.",
-      "checkbox" : "No recordarme de nuevo.",
-      "CTA" : "Continuar"
-    },
-    "webPlatformPlayer" : {
-      "infoPanel" : {
-        "website" : "Sitio web"
-      }
-    }
-  },
-  "market" : {
-    "title" : "Mercado",
-    "filters" : {
-      "sort" : "Ordenar por",
-      "filter" : "Filtrar",
-      "view" : {
-        "label" : "Ver",
-        "all" : "Todas las monedas",
-        "liveCompatible" : "Compatible con Live",
-        "all_label" : "Todas las Criptomonedas",
-        "liveCompatible_label" : "Solo las compatibles con Live"
-      },
-      "order" : {
-        "topGainers" : "Máximos Ganadores",
-        "market_cap" : "Puesto",
-        "market_cap_asc" : "Posición (capitalización) asc.",
-        "market_cap_desc" : "Posición (capitalización) desc."
-      },
-      "currency" : "Divisa",
-      "time" : "Tiempo",
-      "apply" : "Aplicar"
-    },
-    "marketList" : {
-      "crypto" : "Cripto",
-      "price" : "Precio",
-      "change" : "Cambiar",
-      "marketCap" : "Capitalización de mercado",
-      "last7d" : "Últimos 7 días"
-    },
-    "detailsPage" : {
-      "holding" : "Mis cuentas",
-      "priceStatistics" : "Estadísticas de precios",
-      "price" : "Precio",
-      "tradingVolume" : "Volumen de operaciones",
-      "24hLowHight" : "Mín 24h/Máx 24h",
-      "7dLowHigh" : "Mín 7d/Máx 7d",
-      "allTimeHigh" : "Máximo histórico",
-      "allTimeLow" : "Mínimo histórico",
-      "marketCapRank" : "Posición según capitalización de mercado",
-      "marketCapDominance" : "Dominio de capitalización de mercado",
-      "supply" : "Suministrar",
-      "circulatingSupply" : "Suministro circulante",
-      "totalSupply" : "Suministro total",
-      "maxSupply" : "Suministro máximo",
-      "assetNotSupportedOnLedgerLive" : "Este activo no es compatible con Ledger Live."
-    },
-    "range" : {
-      "1h" : "1H",
-      "24h" : "24H",
-      "7d" : "7D",
-      "30d" : "30D",
-      "1y" : "1 A"
-    },
-    "warnings" : {
-      "connectionError" : "Error de conexión",
-      "ledgerUnableToRetrieveData" : "Ledger Live no puede recuperar datos.",
-      "checkInternetAndReload" : "Por favor, comprueba tu conexión de Internet y vuelve a cargar esta página.",
-      "reload" : "Volver a cargar",
-      "noCryptosFound" : "No se han encontrado monedas",
-      "noCurrencyFound" : "No se encontraron divisas",
-      "noSearchResultsFor" : "Lo sentimos, no hemos encontrado ningún resultado para <0>{{search}}</0>. Por favor, intenta de nuevo con otra palabra clave.",
-      "noCurrencySearchResultsFor" : "Lo sentimos, no hemos encontrado ninguna divisa para <0>{{search}}</0>. Por favor, intenta de nuevo con otra palabra clave.",
-      "noSearchResults" : "Lo sentimos, no hemos encontrado ningún resultado.",
-      "retrySearchKeyword" : "Por favor, intenta de nuevo con otra palabra clave.",
-      "retrySearchParams" : "Por favor, intenta de nuevo con otros parámetros.",
-      "trackFavAssets" : "Sigue a tus favoritas",
-      "clickOnStarIcon" : "Al hacer clic en el ícono de la estrella junto a un activo se añadirá automáticamente a tus destacados.",
-      "browseAssets" : "Buscar activos"
-    }
-  },
-  "nft" : {
-    "account" : {
-      "seeAllNfts" : "Ver todos los NFTs",
-      "seeFewerNfts" : "Ver menos NFTs"
-    },
-    "gallery" : {
-      "allNft" : "Todos los NFTs"
-    },
-    "viewer" : {
-      "properties" : "Propiedades",
-      "description" : "Descripción",
-      "tokenContract" : "Dirección del token",
-      "tokenContractCopied" : "¡Dirección de token copiada!",
-      "tokenId" : "ID de token",
-      "tokenIdCopied" : "¡ID de token copiado!",
-      "quantity" : "Cantidad",
-      "attributes" : {
-        "floorPrice" : "Precio base"
-      }
-    },
-    "viewerModal" : {
-      "viewOn" : "Ver en",
-      "viewInExplorer" : "Ver en el explorador",
-      "txDetails" : "Detalles de las transacciones"
-    }
-  },
-  "ApplicationVersion" : "v. {{version}}",
-  "analytics" : {
-    "title" : "Análisis",
-    "allocation" : {
-      "title" : "Asignación"
-    },
-    "operations" : {
-      "title" : "Historial de transacciones"
-    }
-  },
-  "hedera" : {
-    "name" : "Hedera",
-    "createHederaAccountHelp" : {
-      "text" : "Consulta este artículo de soporte para aprender",
-      "link" : "a crear una cuenta de Hedera"
-    },
-    "currentAddress" : {
-      "messageIfVirtual" : "No se puede confirmar tu dirección {{name}} en tu dispositivo Ledger. Si lo usas es bajo tu propio riesgo."
+  "solana": {
+    "delegation": {
+      "iDelegate": "Delegar",
+      "iActivate": "Activar",
+      "iReactivate": "Reactivar",
+      "iDeactivate": "Cancelar delegación",
+      "iWithdraw": "Retirar",
+      "totalStake": "Participación total",
+      "commission": "Comisión",
+      "stakeActivationState": "Provincia",
+      "delegationEarn": "Puedes recibir recompensas SOL delegando tu activos.",
+      "info": "Cómo funciona la delegación",
+      "broadcastSuccessTitle": "Operación enviada",
+      "broadcastSuccessDescription": "El estado de la delegación se actualizará cuando se confirme la transacción.",
+      "delegatedTo": "Delegado a"
+    }
+  },
+  "delegation": {
+    "overdelegated": "Sobredelegado",
+    "delegationSendWarnDesc": "El importe a enviar se deducirá de tu cuenta delegada.",
+    "delegationReceiveWarnDesc": "El importe recibido en una cuenta delegada se agregará al importe total de participación. Elige otra cuenta si lo quieres evitar.",
+    "iDelegateMy": "Delego mis",
+    "undelegateMy": "Desdelego mis",
+    "warnUndelegation": "Tu cuenta se va a desdelegar.",
+    "warnDelegation": "Si delegas tus derechos de voto, las recompensas de tu validador no estarán garantizadas.",
+    "to": "a",
+    "from": "desde",
+    "forAnEstYield": "con un rendimiento est. de",
+    "yieldPerYear": "{{yield}}/Año",
+    "yieldInfos": "Las tasas de rendimiento las proporciona",
+    "termsAndPrivacy": "He leído y acepto los <1>Términos de uso</1> y <2>Política de privacidad de Ledger Live</2>.",
+    "delegation": "Delegación",
+    "viewDetails": "Ver detalles",
+    "validator": "Validador",
+    "validatorGroup": "Grupo de validadores",
+    "validatorAddress": "Dirección del validador",
+    "delegatedAccount": "Cuenta delegada",
+    "duration": "Duración",
+    "transactionID": "ID de la transacción",
+    "receive": "Recibir más",
+    "changeValidator": "Cambiar validador",
+    "endDelegation": "Finalizar delegación",
+    "durationForDays0": "Ahora",
+    "durationForDays": "Durante un día",
+    "durationForDays_plural": "Durante {{count}} días",
+    "durationDays0": "Ahora",
+    "durationDays": "1 día",
+    "durationDays_plural": "{{count}} días",
+    "selectValidatorTitle": "Seleccionar validador",
+    "started": {
+      "title": "Recibir recompensas",
+      "description": "Delega la cuenta de Tezos a un tercero validador para recibir recompensas de forma segura, a la vez que mantienes el control de tus activos.",
+      "steps": {
+        "0": "Las cuentas delegadas siguen siendo tuyas.",
+        "1": "Puedes administrar los activos en todo momento.",
+        "2": "Delega y vota de forma segura con tu dispositivo Ledger."
+      },
+      "cta": "Delegar para recibir recompensas"
+    },
+    "broadcastSuccessTitle": {
+      "delegate": "Delegación enviada",
+      "undelegate": "Operación enviada"
+    },
+    "broadcastSuccessDescription": {
+      "delegate": "Transacción de delegación enviada correctamente. Deberías recibir tus primeras recompensas en unos 40 días, lo que depende del validador.",
+      "undelegate": "La delegación de tu cuenta finalizará cuando se confirme la operación. Puedes volver a delegar tu cuenta en cualquier momento."
+    },
+    "summaryTitle": "Resumen",
+    "goToAccount": "Ir a Cuentas",
+    "howDelegationWorks": "Cómo funciona la delegación",
+    "actions": {
+      "redelegate": "Redelegar",
+      "collectRewards": "Recibir recompensas",
+      "undelegate": "Desdelegar"
+    }
+  },
+  "ValidateOnDevice": {
+    "title": {
+      "send": "Confirma la operación en tu {{productName}} para enviarla",
+      "freeze": "En el dispositivo, confirma para finalizar la operación",
+      "unfreeze": "En el dispositivo, confirma para finalizar la operación",
+      "claimReward": "En el dispositivo, confirma para finalizar la operación",
+      "vote": "En el dispositivo, confirma para finalizar la operación",
+      "delegate": "En el dispositivo, confirma para finalizar la operación",
+      "redelegate": "En el dispositivo, confirma para finalizar la operación",
+      "undelegate": "En el dispositivo, confirma para finalizar la operación"
+    },
+    "warning": "Verifica siempre que la dirección que muestra tu dispositivo coincida exactamente con la que te hayan proporcionado {{recipientWording}}",
+    "recipientWording": {
+      "send": "Verifica siempre que la dirección que muestra tu dispositivo coincida exactamente con la que te haya proporcionado el receptor",
+      "delegate": "Verifica siempre que tu dispositivo muestre exactamente la dirección que te haya proporcionado el validador",
+      "undelegate": "Verifica siempre que tu dispositivo muestre exactamente la dirección que te haya proporcionado el validador",
+      "freeze": "Verifica siempre que tu dispositivo muestre exactamente la dirección que te hayan proporcionado",
+      "unfreeze": "Verifica siempre que tu dispositivo muestre exactamente la dirección que te hayan proporcionado",
+      "claimReward": "Verifica siempre que tu dispositivo muestre exactamente la dirección que te hayan proporcionado",
+      "vote": "Verifica siempre que tu dispositivo muestre exactamente la dirección que te hayan proporcionado",
+      "erc20": {
+        "approve": "Verifica los detalles de la operación en tu dispositivo antes de enviarlos."
+      },
+      "compound.supply": "Verifica los detalles del depósito en tu dispositivo antes de enviarlos.",
+      "compound.withdraw": "Verifica los detalles del retiro en tu dispositivo antes de enviarlos."
+    },
+    "name": "Nombre",
+    "votes": "Votos",
+    "validator": "Validador",
+    "infoWording": {
+      "freeze": "Los tokens inmovilizados quedan bloqueados durante un período de 3 días.",
+      "unfreeze": "Tus puntos de {{resource}} se reducirán y se cancelarán todos tus votos.",
+      "claimReward": "Es posible reclamar las recompensas cada 24 horas.",
+      "cosmos": {
+        "claimReward": "Si el validador seleccionado tiene recompensas pendientes, se reclamarán automáticamente.",
+        "redelegate": "Tendrás que esperar 21 días para que los activos desdelegados vuelvan al saldo disponible.",
+        "undelegate": "Tendrás que esperar 21 días para que los activos desdelegados vuelvan al saldo disponible."
+      },
+      "osmosis": {
+        "claimReward": "Si el validador seleccionado tiene recompensas pendientes, se reclamarán automáticamente.",
+        "redelegate": "Tendrás que esperar 14 días para que los activos desdelegados vuelvan al saldo disponible.",
+        "undelegate": "Tendrás que esperar 14 días para que los activos desdelegados vuelvan al saldo disponible."
+      },
+      "lending": "Verifica los detalles de la operación en tu dispositivo antes de enviarlos."
+    },
+    "amount": "Importe",
+    "account": "Cuenta",
+    "from": "De",
+    "to": "A",
+    "redelegationAmount": "Importe redelegado",
+    "gas": "Gas",
+    "validatorAddress": "Dirección del validador",
+    "validatorName": "Nombre del validador",
+    "rewardAmount": "Importe de la recompensa",
+    "undelegatedAmount": "Importe desdelegado",
+    "memo": "Memo"
+  },
+  "Terms": {
+    "title": "Términos de uso",
+    "read": "Leer los Términos de uso",
+    "switchLabel": "He leído y acepto los <1>Términos del servicio</1>",
+    "switchLabelFull": "Confirmo que he leído y acepto la Política de Privacidad.",
+    "cta": "Entrar en la App Ledger",
+    "service": "Términos del servicio",
+    "subTitle": "Por favor, dedica algo de tiempo a revisar nuestros Términos de servicio y Política de privacidad"
+  },
+  "updatedTerms": {
+    "title": "Actualización de los términos de uso",
+    "body": {
+      "intro": "¡Hola! Hemos actualizado nuestros términos de uso de Ledger Live para hacerlos más claros y reflejar los servicios y las características que se han añadido recientemente a Ledger Live. La actualización se centra en los siguientes aspectos:",
+      "bulletPoints": [
+        "Aclarar los servicios disponibles y cómo funcionan",
+        "Explicar el funcionamiento de las tarifas de servicio",
+        "Mejorar nuestro proceso de notificación para asegurarnos de que se te informa adecuadamente de cualquier nuevo cambio en nuestros términos de uso"
+      ],
+      "agreement": "Al hacer clic en \"Continuar\" confirmas que has leído y aceptas los términos de uso que figuran a continuación."
+    },
+    "link": "Términos de uso",
+    "cta": "Continuar"
+  },
+  "exchange": {
+    "buy": {
+      "screenTitle": "COMPRAR CRIPTO",
+      "tabTitle": "Comprar",
+      "selectCurrency": "Selecciona una divisa",
+      "selectAccount": "Selecciona una cuenta",
+      "wantToBuy": "Quiero comprar",
+      "connectDevice": "Conecta tu dispositivo",
+      "title": "Compra cripto a través de nuestro socio",
+      "coinifyTitle": "Compra cripto a través de nuestro socio",
+      "description": "Compra activos cripto mediante Coinify y recíbelos directamente en tu cuenta de Ledger.",
+      "CTAButton": "Comprar ahora",
+      "emptyState": {
+        "title": "No hay cuentas de {{currency}}",
+        "description": "Agrega una cuenta antes de comprar {{currency}}.",
+        "CTAButton": "Agregar cuenta"
+      },
+      "skipDeviceVerification": {
+        "confirm": "Confirmar",
+        "cancel": "Cancelar",
+        "address": "Dirección para cuenta de {{currency}}",
+        "warning": "La dirección no se ha confirmado en el dispositivo Ledger. Verifícala para mayor seguridad"
+      },
+      "bullets": {
+        "whereToBuy": "Compra dondequiera que estés",
+        "cryptoSupported": "Cripto compatible",
+        "payWith": "Paga con tarjeta o con SEPA"
+      }
+    },
+    "sell": {
+      "screenTitle": "VENDER CRIPTO",
+      "tabTitle": "Vender",
+      "selectCurrency": "Selecciona una divisa",
+      "selectAccount": "Selecciona una cuenta",
+      "wantToSell": "Quiero vender",
+      "connectDevice": "Conecta tu dispositivo",
+      "title": "Vende criptos a través de nuestro socio",
+      "description": "Vende activos cripto directamente desde la cuenta de Ledger mediante Coinify y recibe dinero fiduciario en tu cuenta bancaria.",
+      "CTAButton": "Vender ahora",
+      "emptyState": {
+        "title": "No hay cuentas de {{currency}}",
+        "description": "Debes agregar una cuenta antes de poder vender {{currency}}.",
+        "CTAButton": "Agregar cuenta"
+      }
+    },
+    "history": {
+      "tabTitle": "Historial"
+    },
+    "providerList": {
+      "title": "Elegir un proveedor"
+    }
+  },
+  "banner": {
+    "exchangeBuyCrypto": {
+      "title": "COMPRAR CRIPTO",
+      "description": "Compra activos cripto mediante Coinify y recíbelos directamente en tu cuenta de Ledger."
+    },
+    "swap": {
+      "title": "PERMUTAR CRIPTO",
+      "description": "Permuta activos cripto directamente desde tus cuentas de Ledger mediante nuestro socio."
+    }
+  },
+  "walletconnect": {
+    "scan": "Escanear código QR de Wallet Connect",
+    "disclaimer": "Desea conectarse a la siguiente cuenta de Ethereum mediante tu billetera:",
+    "reject": "Rechazar",
+    "connect": "Conectar",
+    "connected": "Conectado",
+    "disconnected": "Desconectado",
+    "warningdisconnected": "Hay un problema de conexión entre la dApp, WalletConnect y Ledger Live. Espera unos momentos o intenta de nuevo la conexión",
+    "info": "Ahora puedes acceder a la dApp {{name}} desde tu navegador web.",
+    "warning": "No es seguro compartir direcciones de recepción de dApp. Utiliza siempre Ledger Live para compartir tu dirección para recibir fondos.",
+    "isconnecting": "se está conectando, espera...",
+    "disconnect": "Desconectar",
+    "retry": "Reintentar",
+    "close": "Cerrar",
+    "message": "Mensaje",
+    "messageHash": "Hash de mensaje",
+    "domainHash": "Hash de dominio",
+    "stringHash": "Hash",
+    "from": "De",
+    "successTitle": "Mensaje firmado",
+    "successDescription": "Has firmado el mensaje recibido de una aplicación de terceros",
+    "stepperHeader": {
+      "summary": "Resumen",
+      "selectDevice": "Seleccionar dispositivo",
+      "connectDevice": "Conectar dispositivo",
+      "stepRange": "Paso {{currentStep}} de {{totalSteps}}"
+    },
+    "stepVerification": {
+      "action": "Confirma la operación en tu dispositivo",
+      "accountName": "Nombre de la cuenta"
+    },
+    "deeplinkingTitle": "Selecciona una cuenta de Ethereum",
+    "addAccount": "Agregar cuenta nueva"
+  },
+  "notificationCenter": {
+    "title": "Centro de notificaciones",
+    "announcement": "Anuncio",
+    "liveStatus": "Estado de Ledger Live",
+    "groupedToast": {
+      "text": "Tienes {{count}} nuevas notificaciones",
+      "cta": "Ver detalles"
+    },
+    "news": {
+      "title": "Noticias",
+      "titleCount": "Noticias ({{count}})",
+      "emptyState": {
+        "title": "No hay noticias por el momento",
+        "desc": "Aquí encontrarás las noticias relacionadas con Ledger y Ledger Live"
+      }
+    },
+    "status": {
+      "title": "Estado",
+      "ok": {
+        "title": "Ledger Live funciona correctamente",
+        "desc": "<0>¿Tienes problemas? Visita nuestra </0><1>página de ayuda</1>"
+      },
+      "error": {
+        "title": "Ledger Live está experimentando problemas"
+      }
+    }
+  },
+  "platform": {
+    "catalog": {
+      "title": "Catálogo de aplicaciones de Live",
+      "branch": {
+        "soon": "próximamente",
+        "experimental": "experimental",
+        "debug": "depuración"
+      },
+      "banner": {
+        "title": "Descubre nuestro catálogo de Live",
+        "description": "Descubre un nuevo mundo de posibilidades cripto. Un acceso seguro a todos nuestros servicios inteligentes: aplicaciones DeFi, NFTs y mucho más."
+      },
+      "twitterBanner": {
+        "description": "Cuéntanos cuál es el siguiente servicio que quieres ver con el hashtag",
+        "tweetText": "La próxima aplicación de Ledger debería ser..."
+      },
+      "pollCTA": {
+        "title": "Encuesta",
+        "description": "¿Qué servicio quieres ver en Ledger Live?"
+      },
+      "developerCTA": {
+        "title": "Para desarrolladores",
+        "description": "Toda la información que necesitas para integrar tus aplicaciones en Ledger Live."
+      }
+    },
+    "disclaimer": {
+      "title": "Aplicación externa",
+      "description": "Estás a punto de ser redireccionado a una aplicación no operada por Ledger.",
+      "legalAdvice": "Esta aplicación no es operada por Ledger. Ledger no será responsable de cualquier pérdida de fondos o de calidad de servicio relacionada a dicha aplicación.Siempre asegúrate de verificar cuidadosamente la información que se muestra en tu dispositivo.",
+      "legalAdviceShort": "Ledger no será responsable por ninguna pérdida de fondos. Siempre asegúrate de verificar la información que se muestra en tu dispositivo.",
+      "checkbox": "No recordarme de nuevo.",
+      "CTA": "Continuar"
+    },
+    "webPlatformPlayer": {
+      "infoPanel": {
+        "website": "Sitio web"
+      }
+    }
+  },
+  "market": {
+    "title": "Mercado",
+    "filters": {
+      "sort": "Ordenar por",
+      "filter": "Filtrar",
+      "view": {
+        "label": "Ver",
+        "all": "Todas las monedas",
+        "liveCompatible": "Compatible con Live",
+        "all_label": "Todas las Criptomonedas",
+        "liveCompatible_label": "Solo las compatibles con Live"
+      },
+      "order": {
+        "topGainers": "Máximos Ganadores",
+        "market_cap": "Puesto",
+        "market_cap_asc": "Posición (capitalización) asc.",
+        "market_cap_desc": "Posición (capitalización) desc."
+      },
+      "currency": "Divisa",
+      "time": "Tiempo",
+      "apply": "Aplicar"
+    },
+    "marketList": {
+      "crypto": "Cripto",
+      "price": "Precio",
+      "change": "Cambiar",
+      "marketCap": "Capitalización de mercado",
+      "last7d": "Últimos 7 días"
+    },
+    "detailsPage": {
+      "holding": "Mis cuentas",
+      "priceStatistics": "Estadísticas de precios",
+      "price": "Precio",
+      "tradingVolume": "Volumen de operaciones",
+      "24hLowHight": "Mín 24h/Máx 24h",
+      "7dLowHigh": "Mín 7d/Máx 7d",
+      "allTimeHigh": "Máximo histórico",
+      "allTimeLow": "Mínimo histórico",
+      "marketCapRank": "Posición según capitalización de mercado",
+      "marketCapDominance": "Dominio de capitalización de mercado",
+      "supply": "Suministrar",
+      "circulatingSupply": "Suministro circulante",
+      "totalSupply": "Suministro total",
+      "maxSupply": "Suministro máximo",
+      "assetNotSupportedOnLedgerLive": "Este activo no es compatible con Ledger Live."
+    },
+    "range": {
+      "1h": "1H",
+      "24h": "24H",
+      "7d": "7D",
+      "30d": "30D",
+      "1y": "1 A"
+    },
+    "warnings": {
+      "connectionError": "Error de conexión",
+      "ledgerUnableToRetrieveData": "Ledger Live no puede recuperar datos.",
+      "checkInternetAndReload": "Por favor, comprueba tu conexión de Internet y vuelve a cargar esta página.",
+      "reload": "Volver a cargar",
+      "noCryptosFound": "No se han encontrado monedas",
+      "noCurrencyFound": "No se encontraron divisas",
+      "noSearchResultsFor": "Lo sentimos, no hemos encontrado ningún resultado para <0>{{search}}</0>. Por favor, intenta de nuevo con otra palabra clave.",
+      "noCurrencySearchResultsFor": "Lo sentimos, no hemos encontrado ninguna divisa para <0>{{search}}</0>. Por favor, intenta de nuevo con otra palabra clave.",
+      "noSearchResults": "Lo sentimos, no hemos encontrado ningún resultado.",
+      "retrySearchKeyword": "Por favor, intenta de nuevo con otra palabra clave.",
+      "retrySearchParams": "Por favor, intenta de nuevo con otros parámetros.",
+      "trackFavAssets": "Sigue a tus favoritas",
+      "clickOnStarIcon": "Al hacer clic en el ícono de la estrella junto a un activo se añadirá automáticamente a tus destacados.",
+      "browseAssets": "Buscar activos"
+    }
+  },
+  "nft": {
+    "account": {
+      "seeAllNfts": "Ver todos los NFTs",
+      "seeFewerNfts": "Ver menos NFTs"
+    },
+    "gallery": {
+      "allNft": "Todos los NFTs"
+    },
+    "viewer": {
+      "properties": "Propiedades",
+      "description": "Descripción",
+      "tokenContract": "Dirección del token",
+      "tokenContractCopied": "¡Dirección de token copiada!",
+      "tokenId": "ID de token",
+      "tokenIdCopied": "¡ID de token copiado!",
+      "quantity": "Cantidad",
+      "attributes": {
+        "floorPrice": "Precio base"
+      }
+    },
+    "viewerModal": {
+      "viewOn": "Ver en",
+      "viewInExplorer": "Ver en el explorador",
+      "txDetails": "Detalles de las transacciones"
+    }
+  },
+  "ApplicationVersion": "v. {{version}}",
+  "analytics": {
+    "title": "Análisis",
+    "allocation": {
+      "title": "Asignación"
+    },
+    "operations": {
+      "title": "Historial de transacciones"
+    }
+  },
+  "hedera": {
+    "name": "Hedera",
+    "createHederaAccountHelp": {
+      "text": "Consulta este artículo de soporte para aprender",
+      "link": "a crear una cuenta de Hedera"
+    },
+    "currentAddress": {
+      "messageIfVirtual": "No se puede confirmar tu dirección {{name}} en tu dispositivo Ledger. Si lo usas es bajo tu propio riesgo."
     }
   }
 }