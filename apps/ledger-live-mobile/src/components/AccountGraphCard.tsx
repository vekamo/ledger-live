--- conflicted
+++ resolved
@@ -222,11 +222,7 @@
   }
 
   return (
-<<<<<<< HEAD
     <Flex flexDirection={"row"} px={6} justifyContent={"space-between"}>
-=======
-    <Flex flexDirection={"row"} pt={13} justifyContent={"space-between"}>
->>>>>>> a7a1621a
       <Touchable
         event="SwitchAccountCurrency"
         eventProperties={{ useCounterValue: shouldUseCounterValue }}
