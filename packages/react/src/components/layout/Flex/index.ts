<<<<<<< HEAD
import { flexbox, SpaceProps, FlexboxProps, compose, PositionProps } from "styled-system";
=======
import {
  flexbox,
  SpaceProps,
  FlexboxProps as FlexProps,
  compose,
  position,
  PositionProps,
} from "styled-system";
>>>>>>> 0136f499
import styled from "styled-components";
import gapsSystem from "@ui/styles/system/gaps";
import { space, position } from "styled-system";

<<<<<<< HEAD
export interface FlexProps extends FlexboxProps, SpaceProps, PositionProps {}

const FlexBox = styled.div<FlexProps>`
=======
export type FlexBoxProps = FlexProps &
  SpaceProps &
  PositionProps & { columnGap?: string | number; rowGap?: string | number };

const FlexBox = styled.div<FlexBoxProps>`
>>>>>>> 0136f499
  display: flex;
  ${flexbox}
  ${space}
  ${position}
  ${compose(gapsSystem, flexbox)}
`;

export default FlexBox;<|MERGE_RESOLUTION|>--- conflicted
+++ resolved
@@ -1,30 +1,19 @@
-<<<<<<< HEAD
-import { flexbox, SpaceProps, FlexboxProps, compose, PositionProps } from "styled-system";
-=======
 import {
   flexbox,
   SpaceProps,
   FlexboxProps as FlexProps,
   compose,
-  position,
   PositionProps,
 } from "styled-system";
->>>>>>> 0136f499
 import styled from "styled-components";
 import gapsSystem from "@ui/styles/system/gaps";
 import { space, position } from "styled-system";
 
-<<<<<<< HEAD
-export interface FlexProps extends FlexboxProps, SpaceProps, PositionProps {}
-
-const FlexBox = styled.div<FlexProps>`
-=======
 export type FlexBoxProps = FlexProps &
   SpaceProps &
   PositionProps & { columnGap?: string | number; rowGap?: string | number };
 
 const FlexBox = styled.div<FlexBoxProps>`
->>>>>>> 0136f499
   display: flex;
   ${flexbox}
   ${space}
