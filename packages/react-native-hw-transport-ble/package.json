--- conflicted
+++ resolved
@@ -26,12 +26,8 @@
     "react-native-ble-plx": "^1.0.1"
   },
   "dependencies": {
-<<<<<<< HEAD
-    "@ledgerhq/errors": "^4.35.1",
+    "@ledgerhq/errors": "^4.36.0",
     "@ledgerhq/devices": "^4.35.0",
-=======
-    "@ledgerhq/errors": "^4.36.0",
->>>>>>> b5bebbef
     "@ledgerhq/hw-transport": "^4.35.0",
     "invariant": "^2.2.4",
     "rxjs": "^6.3.3",
