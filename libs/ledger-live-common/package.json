{
  "engines": {
    "node": ">=14"
  },
  "name": "@ledgerhq/live-common",
  "description": "Common ground for the Ledger Live apps",
  "version": "24.1.0",
  "repository": {
    "type": "git",
    "url": "https://github.com/LedgerHQ/ledger-live.git"
  },
  "bugs": {
    "url": "https://github.com/LedgerHQ/ledger-live/issues"
  },
  "homepage": "https://github.com/LedgerHQ/ledger-live/tree/develop/libs/ledger-live-common",
  "main": "lib/index.js",
  "module": "lib-es/index.js",
  "types": "lib/index.d.ts",
  "typesVersions": {
    "*": {
      "lib/*/": [
        "lib/*/index.d.ts"
      ],
      "lib/*": [
        "lib/*"
      ],
      "lib-es/*/": [
        "lib-es/*/index.d.ts"
      ],
      "lib-es/*": [
        "lib-es/*"
      ],
      "*/": [
        "lib/*/index.d.ts"
      ],
      "*": [
        "lib/*"
      ]
    }
  },
  "exports": {
    "./lib/*/": "./lib/*/index.js",
    "./lib/*": "./lib/*.js",
    "./lib/*.js": "./lib/*.js",
    "./lib-es/*/": "./lib-es/*/index.js",
    "./lib-es/*": "./lib-es/*.js",
    "./lib-es/*.js": "./lib-es/*.js",
    "./*/": {
      "require": "./lib/*/index.js",
      "default": "./lib-es/*/index.js"
    },
    "./*": {
      "require": "./lib/*.js",
      "default": "./lib-es/*.js"
    },
    "./*.js": {
      "require": "./lib/*.js",
      "default": "./lib-es/*.js"
    },
    ".": {
      "require": "./lib/index.js",
      "default": "./lib-es/index.js"
    },
    "./package.json": "./package.json"
  },
  "license": "Apache-2.0",
  "scripts": {
    "build": "bash ./scripts/build-ts.sh",
    "watch": "bash ./scripts/watch-ts.sh",
    "updateAppSupportsQuitApp": "node scripts/updateAppSupportsQuitApp.js",
    "prettier": "prettier --write 'src/**/*.?s' 'cli/src/**/*.?s'",
    "lint": "eslint src",
    "lint:fix": "pnpm lint --fix",
    "jest": "cross-env TZ=America/New_York jest",
    "typecheck": "tsc --noEmit -p src/tsconfig.json",
    "ci-lint": "pnpm lint",
    "test": "pnpm ci-test-unit",
    "ci-test-unit": "env-cmd -f .ci.unit.env pnpm jest --ci --updateSnapshot && git diff --exit-code src",
    "ci-test-integration": "env-cmd -f .ci.integration.env pnpm jest --ci --updateSnapshot",
    "ci-test-bot": "env-cmd -f .ci.bot.env pnpm jest --ci"
  },
  "files": [
    "lib",
    "src",
    "react.js",
    "reactNative.js"
  ],
  "peerDependencies": {
    "@types/react": "*",
    "react": ">=16",
    "react-dom": ">=16",
    "react-native": ">=0.65.1",
    "react-native-svg": ">=12.1.1"
  },
  "peerDependenciesMeta": {
    "react-dom": {
      "optional": true
    },
    "react-native": {
      "optional": true
    },
    "@types/react": {
      "optional": true
    }
  },
  "react-native": {
    "https": false
  },
  "dependencies": {
    "@cardano-foundation/ledgerjs-hw-app-cardano": "^5.0.0",
    "@celo/base": "^1.5.2",
    "@celo/connect": "^1.5.2",
    "@celo/contractkit": "^1.5.2",
    "@celo/utils": "^1.5.2",
    "@celo/wallet-base": "^1.5.2",
    "@celo/wallet-ledger": "^1.5.2",
    "@cosmjs/amino": "^0.28.4",
    "@cosmjs/crypto": "^0.26.5",
    "@cosmjs/launchpad": "^0.26.5",
    "@cosmjs/ledger-amino": "^0.26.5",
    "@cosmjs/proto-signing": "^0.26.5",
    "@cosmjs/stargate": "^0.26.5",
    "@crypto-com/chain-jslib": "0.0.19",
    "@ethereumjs/common": "^2.6.2",
    "@ethereumjs/tx": "^3.5.0",
    "@hashgraph/sdk": "^2.10.1",
<<<<<<< HEAD
    "@keplr-wallet/cosmos": "^0.9.16",
    "@ledgerhq/compressjs": "1.3.2",
=======
    "@ledgerhq/compressjs": "github:LedgerHQ/compressjs#d9e8e4d994923e0ea76a32b97289bcccfe71b82e",
>>>>>>> 0f9e160f
    "@ledgerhq/cryptoassets": "workspace:^",
    "@ledgerhq/devices": "workspace:^",
    "@ledgerhq/errors": "workspace:^",
    "@ledgerhq/hw-app-algorand": "workspace:^",
    "@ledgerhq/hw-app-btc": "workspace:^",
    "@ledgerhq/hw-app-cosmos": "workspace:^",
    "@ledgerhq/hw-app-eth": "workspace:^",
    "@ledgerhq/hw-app-polkadot": "workspace:^",
    "@ledgerhq/hw-app-solana": "workspace:^",
    "@ledgerhq/hw-app-str": "workspace:^",
    "@ledgerhq/hw-app-tezos": "workspace:^",
    "@ledgerhq/hw-app-trx": "workspace:^",
    "@ledgerhq/hw-app-xrp": "workspace:^",
    "@ledgerhq/hw-transport": "workspace:^",
    "@ledgerhq/hw-transport-mocker": "workspace:^",
    "@ledgerhq/hw-transport-node-speculos": "workspace:^",
    "@ledgerhq/json-bignumber": "^1.1.0",
    "@ledgerhq/live-app-sdk": "^0.6.1",
    "@ledgerhq/logs": "workspace:^",
    "@polkadot/types": "8.5.1",
    "@polkadot/types-known": "8.5.1",
    "@polkadot/util": "9.2.1",
    "@polkadot/util-crypto": "9.2.1",
    "@polkadot/wasm-crypto": "6.0.1",
    "@solana/spl-token": "^0.2.0",
    "@solana/web3.js": "1.41.3",
    "@stricahq/bip32ed25519": "^1.0.3",
    "@stricahq/typhonjs": "^1.2.4",
    "@taquito/ledger-signer": "stablelib",
    "@taquito/taquito": "stablelib",
    "@taquito/utils": "stablelib",
    "@types/bchaddrjs": "^0.4.0",
    "@types/bs58check": "^2.1.0",
    "@types/qs": "^6.9.7",
    "@walletconnect/client": "1.7.3",
    "@xstate/react": "^1.6.3",
    "@zondax/ledger-filecoin": "^0.11.2",
    "algo-msgpack-with-bigint": "^2.1.1",
    "algosdk": "1.13.0",
    "async": "^3.2.3",
    "axios": "0.26.1",
    "axios-retry": "^3.2.4",
    "base32-decode": "^1.0.0",
    "bchaddrjs": "^0.5.2",
    "bech32": "^1.1.3",
    "bignumber.js": "^9.0.1",
    "bip32": "^2.0.6",
    "bip32-path": "^0.4.2",
    "bip39": "^3.0.4",
    "bitcoinjs-lib": "^5.2.0",
    "blake-hash": "^2.0.0",
    "blake2b": "^2.1.4",
    "blakejs": "^1.1.1",
    "bs58": "^4.0.1",
    "bs58check": "^2.1.2",
    "buffer": "^6.0.3",
    "cashaddrjs": "^0.4.4",
    "cbor": "^8.1.0",
    "coininfo": "^5.1.0",
    "cosmjs-types": "0.2.1",
    "create-hmac": "^1.1.7",
    "crypto-js": "^4.1.1",
    "eip55": "^2.1.0",
    "eth-sig-util": "3.0.1",
    "ethereumjs-abi": "^0.6.8",
    "ethereumjs-util": "^7.1.4",
    "events": "^3.3.0",
    "expect": "^27.4.6",
    "generic-pool": "^3.8.2",
    "invariant": "^2.2.2",
    "isomorphic-ws": "^4.0.1",
    "json-rpc-2.0": "^0.2.19",
    "jwt-decode": "^3.1.2",
    "leb128": "^0.0.5",
    "lodash": "^4.17.21",
    "lru-cache": "5.1.1",
    "numeral": "^2.0.6",
    "object-hash": "^2.2.0",
    "performance-now": "^2.1.0",
    "prando": "^6.0.1",
    "qs": "^6.10.1",
    "redux": "^4.1.2",
    "reselect": "^4.1.5",
    "ripemd160": "^2.0.2",
    "ripple-binary-codec": "^1.3.0",
    "ripple-bs58check": "^2.0.2",
    "rlp": "^3.0.0",
    "rxjs": "6",
    "rxjs-compat": "^6.6.7",
    "secp256k1": "^4.0.3",
    "semver": "^7.3.5",
    "sha.js": "^2.4.11",
    "source-map-support": "^0.5.21",
    "stellar-sdk": "^10.1.1",
    "superstruct": "0.14.2",
    "tiny-secp256k1": "^1.1.6",
    "triple-beam": "^1.3.0",
    "utility-types": "^3.10.0",
    "varuint-bitcoin": "1.1.2",
    "winston": "^3.4.0",
    "xstate": "^4.30.2",
    "zcash-bitcore-lib": "^0.13.20-rc3"
  },
  "devDependencies": {
    "@svgr/core": "^5.5.0",
    "@testing-library/react-hooks": "^4.0.1",
    "@types/bs58": "^4.0.1",
    "@types/cbor": "^6.0.0",
    "@types/jest": "^27.5.0",
    "@types/lodash": "^4.14.179",
    "@types/node": "16.11.12",
    "@types/object-hash": "^2.1.0",
    "@types/react": "^17",
    "@typescript-eslint/eslint-plugin": "^4.33.0",
    "@typescript-eslint/parser": "^4.33.0",
    "benchmark": "^2.1.4",
    "camelcase": "^6.2.1",
    "cross-env": "^7.0.3",
    "env-cmd": "*",
    "eslint": "^7.32.0",
    "eslint-config-airbnb": "^18.2.1",
    "eslint-config-prettier": "^8.3.0",
    "eslint-config-typescript": "^3.0.0",
    "eslint-formatter-pretty": "^3.0.1",
    "eslint-plugin-import": "^2.25.4",
    "eslint-plugin-jsx-a11y": "^6.5.1",
    "eslint-plugin-prettier": "^3.4.0",
    "eslint-plugin-react": "^7.29.2",
    "eslint-plugin-react-hooks": "^4.3.0",
    "eslint-plugin-typescript": "^0.14.0",
    "fs": "^0.0.1-security",
    "glob": "^7.2.0",
    "jest": "^28.1.1",
    "jest-file-snapshot": "^0.5.0",
    "long": "^4.0.0",
    "prettier": "2.3.2",
    "react": "^17.0.2",
    "react-dom": "17.0.2",
    "react-native": "0.65.1",
    "react-native-svg": "^12.1.1",
    "react-test-renderer": "^17.0.2",
    "timemachine": "^0.3.2",
    "ts-jest": "^28.0.5",
    "ts-node": "^10.4.0",
    "typescript": "^4.5.5",
    "typescript-eslint-parser": "^22.0.0",
    "ws": "7"
  }
}<|MERGE_RESOLUTION|>--- conflicted
+++ resolved
@@ -124,12 +124,8 @@
     "@ethereumjs/common": "^2.6.2",
     "@ethereumjs/tx": "^3.5.0",
     "@hashgraph/sdk": "^2.10.1",
-<<<<<<< HEAD
     "@keplr-wallet/cosmos": "^0.9.16",
     "@ledgerhq/compressjs": "1.3.2",
-=======
-    "@ledgerhq/compressjs": "github:LedgerHQ/compressjs#d9e8e4d994923e0ea76a32b97289bcccfe71b82e",
->>>>>>> 0f9e160f
     "@ledgerhq/cryptoassets": "workspace:^",
     "@ledgerhq/devices": "workspace:^",
     "@ledgerhq/errors": "workspace:^",
