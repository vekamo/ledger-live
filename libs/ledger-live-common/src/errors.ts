--- conflicted
+++ resolved
@@ -208,10 +208,6 @@
 );
 
 export * from "./families/polkadot/errors";
-<<<<<<< HEAD
 export * from "./families/stellar/errors";
 export * from "./families/solana/errors";
-=======
-export * from "./families/solana/errors";
-export * from "./families/cardano/errors";
->>>>>>> 536bcef1
+export * from "./families/cardano/errors";