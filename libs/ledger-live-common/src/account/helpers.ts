import { isAccountDelegating } from "../families/tezos/bakers";
import {
  BitcoinAccount,
  initialBitcoinResourcesValue,
} from "../families/bitcoin/types";
import type { Account, AccountLike } from "@ledgerhq/types-live";
import { TronAccount } from "../families/tron/types";
import { CosmosAccount } from "../families/cosmos/types";
import {
  getMainAccount,
  getAccountName,
  getAccountCurrency,
  getAccountUnit,
  getFeesCurrency,
  getFeesUnit,
  getAccountSpendableBalance,
  isAccountEmpty as commonIsAccountEmpty,
  areAllOperationsLoaded,
  isAccountBalanceSignificant,
  clearAccount as commonClearAccount,
  findSubAccountById,
  listSubAccounts,
  FlattenAccountsOptions,
  flattenAccounts,
  shortAddressPreview,
  isAccountBalanceUnconfirmed,
  isUpToDateAccount,
  makeEmptyTokenAccount,
  accountWithMandatoryTokens,
  withoutToken,
  findTokenAccountByCurrency,
  isAccount,
  isTokenAccount,
  isChildAccount,
  isSubAccount,
  getParentAccount,
} from "@ledgerhq/coin-framework/account/helpers";

// FIXME Remove this redundant export and import all from coin-framework
export {
  getMainAccount,
  getAccountName,
  getAccountCurrency,
  getAccountUnit,
  getFeesCurrency,
  getFeesUnit,
  getAccountSpendableBalance,
  areAllOperationsLoaded,
  isAccountBalanceSignificant,
  findSubAccountById,
  listSubAccounts,
  FlattenAccountsOptions,
  flattenAccounts,
  shortAddressPreview,
  isAccountBalanceUnconfirmed,
  isUpToDateAccount,
  makeEmptyTokenAccount,
  accountWithMandatoryTokens,
  withoutToken,
  findTokenAccountByCurrency,
  isAccount,
  isTokenAccount,
  isChildAccount,
  isSubAccount,
  getParentAccount,
};

export const isAccountEmpty = (a: AccountLike): boolean => {
  if (a.type === "Account" && a.currency.family === "tron") {
    const tronAcc = a as TronAccount;
    // FIXME: here we compared a BigNumber to a number, would always return false
    return (
      tronAcc.tronResources && tronAcc.tronResources.bandwidth.freeLimit.eq(0)
    );
  }

  return commonIsAccountEmpty(a);
};

// in future, could be a per currency thing
// clear account to a bare minimal version that can be restored via sync
// will preserve the balance to avoid user panic
export function clearAccount<T extends AccountLike>(account: T): T {
<<<<<<< HEAD
  if (account.type === "TokenAccount") {
    return {
      ...account,
      balanceHistoryCache: emptyHistoryCache,
      operations: [],
      pendingOperations: [],
    };
  }

  if (account.type === "ChildAccount") {
    return {
      ...account,
      balanceHistoryCache: emptyHistoryCache,
      operations: [],
      pendingOperations: [],
    };
  }

  const copy: Account = {
    ...account,
    balanceHistoryCache: emptyHistoryCache,
    lastSyncDate: new Date(0),
    operations: [],
    pendingOperations: [],
    subAccounts:
      (account as Account).subAccounts &&
      (account as Account).subAccounts?.map(clearAccount),
  };

  if (copy.currency.family === "tron") {
    const tronAcc = copy as TronAccount;
    tronAcc.tronResources = {
      ...tronAcc.tronResources,
      cacheTransactionInfoById: {},
    };
  }
  if (copy.currency.family === "bitcoin") {
    (copy as BitcoinAccount).bitcoinResources = initialBitcoinResourcesValue;
  }
  if (copy.currency.family === "mimblewimble_coin") {
    copy.operations = account.operations;
    copy.pendingOperations = account.pendingOperations;
  }
  delete copy.nfts;
  return copy as T;
}

export function findSubAccountById(
  account: Account,
  id: string
): SubAccount | null | undefined {
  return (account.subAccounts || []).find((a) => a.id === id);
}

// get the token accounts of an account, ignoring those that are zero IF user don't want them
export function listSubAccounts(account: Account): SubAccount[] {
  const accounts = account.subAccounts || [];

  if (getEnv("HIDE_EMPTY_TOKEN_ACCOUNTS")) {
    return accounts.filter((a) => !a.balance.isZero());
  }

  return accounts;
}

export type FlattenAccountsOptions = {
  enforceHideEmptySubAccounts?: boolean;
};

export function flattenAccounts(
  topAccounts: AccountLikeArray,
  o: FlattenAccountsOptions = {}
): AccountLike[] {
  const accounts: AccountLike[] = [];

  for (let i = 0; i < topAccounts.length; i++) {
    const account = topAccounts[i];
    accounts.push(account);

    if (account.type === "Account") {
      const subAccounts = o.enforceHideEmptySubAccounts
        ? listSubAccounts(account)
        : account.subAccounts || [];

      for (let j = 0; j < subAccounts.length; j++) {
        accounts.push(subAccounts[j]);
      }
=======
  return commonClearAccount(account, (account: Account) => {
    if (account.currency.family === "tron") {
      const tronAcc = account as TronAccount;
      tronAcc.tronResources = {
        ...tronAcc.tronResources,
        cacheTransactionInfoById: {},
      };
>>>>>>> f1ed1d3b
    }
    if (account.currency.family === "bitcoin") {
      (account as BitcoinAccount).bitcoinResources =
        initialBitcoinResourcesValue;
    }
  });
}

export const getVotesCount = (
  account: AccountLike,
  parentAccount?: Account | null | undefined
): number => {
  const mainAccount = getMainAccount(account, parentAccount);

  // FIXME find a way to make it per family?
  switch (mainAccount.currency.family) {
    case "tezos":
      return isAccountDelegating(account) ? 1 : 0;
    case "tron":
      return (mainAccount as TronAccount)?.tronResources?.votes.length || 0;
    case "osmosis":
    case "cosmos":
      return (
        (mainAccount as CosmosAccount)?.cosmosResources?.delegations.length || 0
      );
    default:
      return 0;
  }
};<|MERGE_RESOLUTION|>--- conflicted
+++ resolved
@@ -81,95 +81,6 @@
 // clear account to a bare minimal version that can be restored via sync
 // will preserve the balance to avoid user panic
 export function clearAccount<T extends AccountLike>(account: T): T {
-<<<<<<< HEAD
-  if (account.type === "TokenAccount") {
-    return {
-      ...account,
-      balanceHistoryCache: emptyHistoryCache,
-      operations: [],
-      pendingOperations: [],
-    };
-  }
-
-  if (account.type === "ChildAccount") {
-    return {
-      ...account,
-      balanceHistoryCache: emptyHistoryCache,
-      operations: [],
-      pendingOperations: [],
-    };
-  }
-
-  const copy: Account = {
-    ...account,
-    balanceHistoryCache: emptyHistoryCache,
-    lastSyncDate: new Date(0),
-    operations: [],
-    pendingOperations: [],
-    subAccounts:
-      (account as Account).subAccounts &&
-      (account as Account).subAccounts?.map(clearAccount),
-  };
-
-  if (copy.currency.family === "tron") {
-    const tronAcc = copy as TronAccount;
-    tronAcc.tronResources = {
-      ...tronAcc.tronResources,
-      cacheTransactionInfoById: {},
-    };
-  }
-  if (copy.currency.family === "bitcoin") {
-    (copy as BitcoinAccount).bitcoinResources = initialBitcoinResourcesValue;
-  }
-  if (copy.currency.family === "mimblewimble_coin") {
-    copy.operations = account.operations;
-    copy.pendingOperations = account.pendingOperations;
-  }
-  delete copy.nfts;
-  return copy as T;
-}
-
-export function findSubAccountById(
-  account: Account,
-  id: string
-): SubAccount | null | undefined {
-  return (account.subAccounts || []).find((a) => a.id === id);
-}
-
-// get the token accounts of an account, ignoring those that are zero IF user don't want them
-export function listSubAccounts(account: Account): SubAccount[] {
-  const accounts = account.subAccounts || [];
-
-  if (getEnv("HIDE_EMPTY_TOKEN_ACCOUNTS")) {
-    return accounts.filter((a) => !a.balance.isZero());
-  }
-
-  return accounts;
-}
-
-export type FlattenAccountsOptions = {
-  enforceHideEmptySubAccounts?: boolean;
-};
-
-export function flattenAccounts(
-  topAccounts: AccountLikeArray,
-  o: FlattenAccountsOptions = {}
-): AccountLike[] {
-  const accounts: AccountLike[] = [];
-
-  for (let i = 0; i < topAccounts.length; i++) {
-    const account = topAccounts[i];
-    accounts.push(account);
-
-    if (account.type === "Account") {
-      const subAccounts = o.enforceHideEmptySubAccounts
-        ? listSubAccounts(account)
-        : account.subAccounts || [];
-
-      for (let j = 0; j < subAccounts.length; j++) {
-        accounts.push(subAccounts[j]);
-      }
-=======
   return commonClearAccount(account, (account: Account) => {
     if (account.currency.family === "tron") {
       const tronAcc = account as TronAccount;
@@ -177,7 +88,6 @@
         ...tronAcc.tronResources,
         cacheTransactionInfoById: {},
       };
->>>>>>> f1ed1d3b
     }
     if (account.currency.family === "bitcoin") {
       (account as BitcoinAccount).bitcoinResources =
