--- conflicted
+++ resolved
@@ -96,15 +96,12 @@
 import { SolanaAccount, SolanaAccountRaw } from "../families/solana/types";
 import { TezosAccount, TezosAccountRaw } from "../families/tezos/types";
 import { CeloAccount, CeloAccountRaw } from "../families/celo/types";
-<<<<<<< HEAD
 import {
   MimbleWimbleCoinAccount,
   MimbleWimbleCoinAccountRaw,
 } from "../families/mimblewimble_coin/types";
-=======
 import type { TronAccount, TronAccountRaw } from "../families/tron/types";
 import { getAccountBridge } from "../bridge";
->>>>>>> f81eaa18
 import { NearAccount, NearAccountRaw } from "../families/near/types";
 
 export { toCosmosResourcesRaw, fromCosmosResourcesRaw };
