import { BigNumber } from "bignumber.js";
import type {
  TronAccount,
  TronAccountRaw,
  TronResources,
  TronResourcesRaw,
} from "../families/tron/types";
import {
  toBitcoinResourcesRaw,
  fromBitcoinResourcesRaw,
} from "../families/bitcoin/serialization";
import {
  toCosmosResourcesRaw,
  fromCosmosResourcesRaw,
} from "../families/cosmos/serialization";
import {
  toAlgorandResourcesRaw,
  fromAlgorandResourcesRaw,
} from "../families/algorand/serialization";
import {
  toPolkadotResourcesRaw,
  fromPolkadotResourcesRaw,
} from "../families/polkadot/serialization";
import {
  toTezosResourcesRaw,
  fromTezosResourcesRaw,
} from "../families/tezos/serialization";
import {
  toElrondResourcesRaw,
  fromElrondResourcesRaw,
} from "../families/elrond/serialization";
import {
  toCryptoOrgResourcesRaw,
  fromCryptoOrgResourcesRaw,
} from "../families/crypto_org/serialization";

import {
  toSolanaResourcesRaw,
  fromSolanaResourcesRaw,
} from "../families/solana/serialization";
import {
  toMimbleWimbleCoinResourcesRaw,
  fromMimbleWimbleCoinResourcesRaw,
} from "../families/mimblewimble_coin/serialization";
import {
  toCeloResourcesRaw,
  fromCeloResourcesRaw,
} from "../families/celo/serialization";
import {
  toNearResourcesRaw,
  fromNearResourcesRaw,
} from "../families/near/serialization";

import {
  getCryptoCurrencyById,
  getTokenById,
  findTokenById,
} from "../currencies";
import { inferFamilyFromAccountId } from "./accountId";
import accountByFamily from "../generated/account";
import { isAccountEmpty } from "./helpers";
import type { SwapOperation, SwapOperationRaw } from "../exchange/swap/types";
import {
  emptyHistoryCache,
  generateHistoryFromOperations,
} from "./balanceHistoryCache";
import {
  fromCardanoResourceRaw,
  toCardanoResourceRaw,
} from "../families/cardano/serialization";
import type {
  Account,
  AccountLike,
  AccountRaw,
  AccountRawLike,
  BalanceHistory,
  BalanceHistoryRaw,
  ChildAccount,
  ChildAccountRaw,
  Operation,
  OperationRaw,
  ProtoNFT,
  ProtoNFTRaw,
  SubAccount,
  SubAccountRaw,
  TokenAccount,
  TokenAccountRaw,
} from "@ledgerhq/types-live";
import { CosmosAccount, CosmosAccountRaw } from "../families/cosmos/types";
import { BitcoinAccount, BitcoinAccountRaw } from "../families/bitcoin/types";
import {
  AlgorandAccount,
  AlgorandAccountRaw,
} from "../families/algorand/types";
import {
  PolkadotAccount,
  PolkadotAccountRaw,
} from "../families/polkadot/types";
import { ElrondAccount, ElrondAccountRaw } from "../families/elrond/types";
import { CardanoAccount, CardanoAccountRaw } from "../families/cardano/types";
import {
  CryptoOrgAccount,
  CryptoOrgAccountRaw,
} from "../families/crypto_org/types";
import { SolanaAccount, SolanaAccountRaw } from "../families/solana/types";
import { TezosAccount, TezosAccountRaw } from "../families/tezos/types";
import { CeloAccount, CeloAccountRaw } from "../families/celo/types";
<<<<<<< HEAD
import { MimbleWimbleCoinAccount, MimbleWimbleCoinAccountRaw } from "../families/mimblewimble_coin/types";
=======
import { NearAccount, NearAccountRaw } from "../families/near/types";
>>>>>>> 6fd2b7b5

export { toCosmosResourcesRaw, fromCosmosResourcesRaw };
export { toAlgorandResourcesRaw, fromAlgorandResourcesRaw };
export { toBitcoinResourcesRaw, fromBitcoinResourcesRaw };
export { toPolkadotResourcesRaw, fromPolkadotResourcesRaw };
export { toTezosResourcesRaw, fromTezosResourcesRaw };
export { toElrondResourcesRaw, fromElrondResourcesRaw };
export { toCryptoOrgResourcesRaw, fromCryptoOrgResourcesRaw };
export { toCardanoResourceRaw, fromCardanoResourceRaw };
export { toSolanaResourcesRaw, fromSolanaResourcesRaw };
export { toCeloResourcesRaw, fromCeloResourcesRaw };
<<<<<<< HEAD
export { toMimbleWimbleCoinResourcesRaw, fromMimbleWimbleCoinResourcesRaw };
=======
export { toNearResourcesRaw, fromNearResourcesRaw };
>>>>>>> 6fd2b7b5

export function toBalanceHistoryRaw(b: BalanceHistory): BalanceHistoryRaw {
  return b.map(({ date, value }) => [date.toISOString(), value.toString()]);
}
export function fromBalanceHistoryRaw(b: BalanceHistoryRaw): BalanceHistory {
  return b.map(([date, value]) => ({
    date: new Date(date),
    value: parseFloat(value),
  }));
}
export const toOperationRaw = (
  {
    date,
    value,
    fee,
    subOperations,
    internalOperations,
    nftOperations,
    extra,
    id,
    hash,
    type,
    senders,
    recipients,
    blockHeight,
    blockHash,
    transactionSequenceNumber,
    accountId,
    hasFailed,
    contract,
    operator,
    standard,
    tokenId,
  }: Operation,
  preserveSubOperation?: boolean
): OperationRaw => {
  let e = extra;

  if (e) {
    const family = inferFamilyFromAccountId(accountId);

    if (family) {
      const abf = accountByFamily[family];

      if (abf && abf.toOperationExtraRaw) {
        e = abf.toOperationExtraRaw(e);
      }
    }
  }

  const copy: OperationRaw = {
    id,
    hash,
    type,
    senders,
    recipients,
    accountId,
    blockHash,
    blockHeight,
    extra: e,
    date: date.toISOString(),
    value: value.toFixed(),
    fee: fee.toString(),
    contract,
    operator,
    standard,
    tokenId,
  };

  if (transactionSequenceNumber !== undefined) {
    copy.transactionSequenceNumber = transactionSequenceNumber;
  }

  if (hasFailed !== undefined) {
    copy.hasFailed = hasFailed;
  }

  if (subOperations && preserveSubOperation) {
    copy.subOperations = subOperations.map((o) => toOperationRaw(o));
  }

  if (internalOperations) {
    copy.internalOperations = internalOperations.map((o) => toOperationRaw(o));
  }

  if (nftOperations) {
    copy.nftOperations = nftOperations.map((o) => toOperationRaw(o));
  }

  return copy;
};
export const inferSubOperations = (
  txHash: string,
  subAccounts: SubAccount[]
): Operation[] => {
  const all: Operation[] = [];

  for (let i = 0; i < subAccounts.length; i++) {
    const ta = subAccounts[i];

    for (let j = 0; j < ta.operations.length; j++) {
      const op = ta.operations[j];

      if (op.hash === txHash) {
        all.push(op);
      }
    }

    for (let j = 0; j < ta.pendingOperations.length; j++) {
      const op = ta.pendingOperations[j];

      if (op.hash === txHash) {
        all.push(op);
      }
    }
  }

  return all;
};
export const fromOperationRaw = (
  {
    date,
    value,
    fee,
    extra,
    subOperations,
    internalOperations,
    nftOperations,
    id,
    hash,
    type,
    senders,
    recipients,
    blockHeight,
    blockHash,
    transactionSequenceNumber,
    hasFailed,
    contract,
    operator,
    standard,
    tokenId,
  }: OperationRaw,
  accountId: string,
  subAccounts?: SubAccount[] | null | undefined
): Operation => {
  let e = extra;

  if (e) {
    const family = inferFamilyFromAccountId(accountId);

    if (family) {
      const abf = accountByFamily[family];

      if (abf && abf.fromOperationExtraRaw) {
        e = abf.fromOperationExtraRaw(e);
      }
    }
  }

  const res: Operation = {
    id,
    hash,
    type,
    senders,
    recipients,
    accountId,
    blockHash,
    blockHeight,
    date: new Date(date),
    value: new BigNumber(value),
    fee: new BigNumber(fee),
    extra: e || {},
    contract,
    operator,
    standard,
    tokenId,
  };

  if (transactionSequenceNumber !== undefined) {
    res.transactionSequenceNumber = transactionSequenceNumber;
  }

  if (hasFailed !== undefined) {
    res.hasFailed = hasFailed;
  }

  if (subAccounts) {
    res.subOperations = inferSubOperations(hash, subAccounts);
  } else if (subOperations) {
    res.subOperations = subOperations.map((o) =>
      fromOperationRaw(o, o.accountId)
    );
  }

  if (internalOperations) {
    res.internalOperations = internalOperations.map((o) =>
      fromOperationRaw(o, o.accountId)
    );
  }

  if (nftOperations) {
    res.nftOperations = nftOperations.map((o) =>
      fromOperationRaw(o, o.accountId)
    );
  }

  return res;
};
export const toTronResourcesRaw = ({
  frozen,
  delegatedFrozen,
  votes,
  tronPower,
  energy,
  bandwidth,
  unwithdrawnReward,
  lastWithdrawnRewardDate,
  lastVotedDate,
  cacheTransactionInfoById: cacheTx,
}: TronResources): TronResourcesRaw => {
  const frozenBandwidth = frozen.bandwidth;
  const frozenEnergy = frozen.energy;
  const delegatedFrozenBandwidth = delegatedFrozen.bandwidth;
  const delegatedFrozenEnergy = delegatedFrozen.energy;
  const cacheTransactionInfoById = {};

  for (const k in cacheTx) {
    const { fee, blockNumber, withdraw_amount, unfreeze_amount } = cacheTx[k];
    cacheTransactionInfoById[k] = [
      fee,
      blockNumber,
      withdraw_amount,
      unfreeze_amount,
    ];
  }

  return {
    frozen: {
      bandwidth: frozenBandwidth
        ? {
            amount: frozenBandwidth.amount.toString(),
            expiredAt: frozenBandwidth.expiredAt.toISOString(),
          }
        : undefined,
      energy: frozenEnergy
        ? {
            amount: frozenEnergy.amount.toString(),
            expiredAt: frozenEnergy.expiredAt.toISOString(),
          }
        : undefined,
    },
    delegatedFrozen: {
      bandwidth: delegatedFrozenBandwidth
        ? {
            amount: delegatedFrozenBandwidth.amount.toString(),
          }
        : undefined,
      energy: delegatedFrozenEnergy
        ? {
            amount: delegatedFrozenEnergy.amount.toString(),
          }
        : undefined,
    },
    votes,
    tronPower,
    energy: energy.toString(),
    bandwidth: {
      freeUsed: bandwidth.freeUsed.toString(),
      freeLimit: bandwidth.freeLimit.toString(),
      gainedUsed: bandwidth.gainedUsed.toString(),
      gainedLimit: bandwidth.gainedLimit.toString(),
    },
    unwithdrawnReward: unwithdrawnReward.toString(),
    lastWithdrawnRewardDate: lastWithdrawnRewardDate
      ? lastWithdrawnRewardDate.toISOString()
      : undefined,
    lastVotedDate: lastVotedDate ? lastVotedDate.toISOString() : undefined,
    cacheTransactionInfoById,
  };
};
export const fromTronResourcesRaw = ({
  frozen,
  delegatedFrozen,
  votes,
  tronPower,
  energy,
  bandwidth,
  unwithdrawnReward,
  lastWithdrawnRewardDate,
  lastVotedDate,
  cacheTransactionInfoById: cacheTransactionInfoByIdRaw,
}: TronResourcesRaw): TronResources => {
  const frozenBandwidth = frozen.bandwidth;
  const frozenEnergy = frozen.energy;
  const delegatedFrozenBandwidth = delegatedFrozen.bandwidth;
  const delegatedFrozenEnergy = delegatedFrozen.energy;
  const cacheTransactionInfoById = {};

  if (cacheTransactionInfoByIdRaw) {
    for (const k in cacheTransactionInfoByIdRaw) {
      const [fee, blockNumber, withdraw_amount, unfreeze_amount] =
        cacheTransactionInfoByIdRaw[k];
      cacheTransactionInfoById[k] = {
        fee,
        blockNumber,
        withdraw_amount,
        unfreeze_amount,
      };
    }
  }

  return {
    frozen: {
      bandwidth: frozenBandwidth
        ? {
            amount: new BigNumber(frozenBandwidth.amount),
            expiredAt: new Date(frozenBandwidth.expiredAt),
          }
        : undefined,
      energy: frozenEnergy
        ? {
            amount: new BigNumber(frozenEnergy.amount),
            expiredAt: new Date(frozenEnergy.expiredAt),
          }
        : undefined,
    },
    delegatedFrozen: {
      bandwidth: delegatedFrozenBandwidth
        ? {
            amount: new BigNumber(delegatedFrozenBandwidth.amount),
          }
        : undefined,
      energy: delegatedFrozenEnergy
        ? {
            amount: new BigNumber(delegatedFrozenEnergy.amount),
          }
        : undefined,
    },
    votes,
    tronPower,
    energy: new BigNumber(energy),
    bandwidth: {
      freeUsed: new BigNumber(bandwidth.freeUsed),
      freeLimit: new BigNumber(bandwidth.freeLimit),
      gainedUsed: new BigNumber(bandwidth.gainedUsed),
      gainedLimit: new BigNumber(bandwidth.gainedLimit),
    },
    unwithdrawnReward: new BigNumber(unwithdrawnReward),
    lastWithdrawnRewardDate: lastWithdrawnRewardDate
      ? new Date(lastWithdrawnRewardDate)
      : undefined,
    lastVotedDate: lastVotedDate ? new Date(lastVotedDate) : undefined,
    cacheTransactionInfoById,
  };
};
export function fromSwapOperationRaw(raw: SwapOperationRaw): SwapOperation {
  const { fromAmount, toAmount } = raw;
  return {
    ...raw,
    fromAmount: new BigNumber(fromAmount),
    toAmount: new BigNumber(toAmount),
  };
}
export function toSwapOperationRaw(so: SwapOperation): SwapOperationRaw {
  const { fromAmount, toAmount } = so;
  return {
    ...so,
    fromAmount: fromAmount.toString(),
    toAmount: toAmount.toString(),
  };
}
export function fromTokenAccountRaw(raw: TokenAccountRaw): TokenAccount {
  const {
    id,
    parentId,
    tokenId,
    starred,
    operations,
    pendingOperations,
    creationDate,
    balance,
    spendableBalance,
    compoundBalance,
    balanceHistoryCache,
    swapHistory,
    approvals,
  } = raw;
  const token = getTokenById(tokenId);

  const convertOperation = (op) => fromOperationRaw(op, id);

  const res = {
    type: "TokenAccount",
    id,
    parentId,
    token,
    starred: starred || false,
    balance: new BigNumber(balance),
    spendableBalance: spendableBalance
      ? new BigNumber(spendableBalance)
      : new BigNumber(balance),
    compoundBalance: compoundBalance
      ? new BigNumber(compoundBalance)
      : undefined,
    creationDate: new Date(creationDate || Date.now()),
    operationsCount:
      raw.operationsCount || (operations && operations.length) || 0,
    operations: (operations || []).map(convertOperation),
    pendingOperations: (pendingOperations || []).map(convertOperation),
    swapHistory: (swapHistory || []).map(fromSwapOperationRaw),
    approvals,
    balanceHistoryCache: balanceHistoryCache || emptyHistoryCache,
  };
  res.balanceHistoryCache = generateHistoryFromOperations(res as TokenAccount);
  return res as TokenAccount;
}
export function toTokenAccountRaw(ta: TokenAccount): TokenAccountRaw {
  const {
    id,
    parentId,
    token,
    starred,
    operations,
    operationsCount,
    pendingOperations,
    balance,
    spendableBalance,
    compoundBalance,
    balanceHistoryCache,
    swapHistory,
    approvals,
  } = ta;
  return {
    type: "TokenAccountRaw",
    id,
    parentId,
    starred,
    tokenId: token.id,
    balance: balance.toString(),
    spendableBalance: spendableBalance.toString(),
    compoundBalance: compoundBalance ? compoundBalance.toString() : undefined,
    balanceHistoryCache,
    creationDate: ta.creationDate.toISOString(),
    operationsCount,
    operations: operations.map((o) => toOperationRaw(o)),
    pendingOperations: pendingOperations.map((o) => toOperationRaw(o)),
    swapHistory: (swapHistory || []).map(toSwapOperationRaw),
    approvals,
  };
}
export function fromChildAccountRaw(raw: ChildAccountRaw): ChildAccount {
  const {
    id,
    name,
    parentId,
    currencyId,
    starred,
    creationDate,
    operations,
    operationsCount,
    pendingOperations,
    balance,
    address,
    balanceHistoryCache,
    swapHistory,
  } = raw;
  const currency = getCryptoCurrencyById(currencyId);

  const convertOperation = (op) => fromOperationRaw(op, id);

  const res: ChildAccount = {
    type: "ChildAccount",
    id,
    name,
    starred: starred || false,
    parentId,
    currency,
    address,
    balance: new BigNumber(balance),
    creationDate: new Date(creationDate || Date.now()),
    operationsCount: operationsCount || (operations && operations.length) || 0,
    operations: (operations || []).map(convertOperation),
    pendingOperations: (pendingOperations || []).map(convertOperation),
    swapHistory: (swapHistory || []).map(fromSwapOperationRaw),
    balanceHistoryCache: balanceHistoryCache || emptyHistoryCache,
  };
  res.balanceHistoryCache = generateHistoryFromOperations(res);
  return res;
}
export function toChildAccountRaw(ca: ChildAccount): ChildAccountRaw {
  const {
    id,
    name,
    parentId,
    starred,
    currency,
    operations,
    operationsCount,
    pendingOperations,
    balance,
    balanceHistoryCache,
    address,
    creationDate,
    swapHistory,
  } = ca;
  return {
    type: "ChildAccountRaw",
    id,
    name,
    starred,
    parentId,
    address,
    operationsCount,
    currencyId: currency.id,
    balance: balance.toString(),
    balanceHistoryCache,
    creationDate: creationDate.toISOString(),
    operations: operations.map((o) => toOperationRaw(o)),
    pendingOperations: pendingOperations.map((o) => toOperationRaw(o)),
    swapHistory: (swapHistory || []).map(toSwapOperationRaw),
  };
}
export function fromSubAccountRaw(raw: SubAccountRaw): SubAccount {
  switch (raw.type) {
    case "ChildAccountRaw":
      return fromChildAccountRaw(raw);

    case "TokenAccountRaw":
      return fromTokenAccountRaw(raw);

    default:
      throw new Error("invalid raw.type=" + (raw as SubAccountRaw).type);
  }
}
export function toSubAccountRaw(subAccount: SubAccount): SubAccountRaw {
  switch (subAccount.type) {
    case "ChildAccount":
      return toChildAccountRaw(subAccount);

    case "TokenAccount":
      return toTokenAccountRaw(subAccount);

    default:
      throw new Error(
        "invalid subAccount.type=" + (subAccount as SubAccount).type
      );
  }
}
export function fromAccountLikeRaw(
  rawAccountLike: AccountRawLike
): AccountLike {
  if ("type" in rawAccountLike) {
    //$FlowFixMe
    return fromSubAccountRaw(rawAccountLike);
  }

  //$FlowFixMe
  return fromAccountRaw(rawAccountLike);
}
export function toAccountLikeRaw(accountLike: AccountLike): AccountRawLike {
  switch (accountLike.type) {
    case "Account":
      return toAccountRaw(accountLike);

    default:
      return toSubAccountRaw(accountLike);
  }
}
export function fromAccountRaw(rawAccount: AccountRaw): Account {
  const {
    id,
    seedIdentifier,
    derivationMode,
    index,
    xpub,
    starred,
    used,
    freshAddress,
    freshAddressPath,
    freshAddresses,
    name,
    blockHeight,
    endpointConfig,
    currencyId,
    unitMagnitude,
    operations,
    operationsCount,
    pendingOperations,
    lastSyncDate,
    creationDate,
    balance,
    balanceHistoryCache,
    spendableBalance,
    subAccounts: subAccountsRaw,
    swapHistory,
    syncHash,
    nfts,
  } = rawAccount;
  const subAccounts =
    subAccountsRaw &&
    subAccountsRaw
      .map((ta) => {
        if (ta.type === "TokenAccountRaw") {
          if (findTokenById(ta.tokenId)) {
            return fromTokenAccountRaw(ta);
          }
        } else {
          return fromSubAccountRaw(ta);
        }
      })
      .filter(Boolean);
  const currency = getCryptoCurrencyById(currencyId);
  const unit =
    currency.units.find((u) => u.magnitude === unitMagnitude) ||
    currency.units[0];

  const convertOperation = (op) =>
    fromOperationRaw(op, id, subAccounts as SubAccount[]);

  const res: Account = {
    type: "Account",
    id,
    starred: starred || false,
    used: false,
    // filled again below
    seedIdentifier,
    derivationMode,
    index,
    freshAddress,
    freshAddressPath,
    freshAddresses: freshAddresses || [
      // in case user come from an old data that didn't support freshAddresses
      {
        derivationPath: freshAddressPath,
        address: freshAddress,
      },
    ],
    name,
    blockHeight,
    creationDate: new Date(creationDate || Date.now()),
    balance: new BigNumber(balance),
    spendableBalance: new BigNumber(spendableBalance || balance),
    operations: (operations || []).map(convertOperation),
    operationsCount: operationsCount || (operations && operations.length) || 0,
    pendingOperations: (pendingOperations || []).map(convertOperation),
    unit,
    currency,
    lastSyncDate: new Date(lastSyncDate || 0),
    swapHistory: [],
    syncHash,
    balanceHistoryCache: balanceHistoryCache || emptyHistoryCache,
    nfts: nfts?.map((n) => fromNFTRaw(n)),
  };
  res.balanceHistoryCache = generateHistoryFromOperations(res);

  if (typeof used === "undefined") {
    // old account data that didn't had the field yet
    res.used = !isAccountEmpty(res);
  } else {
    res.used = used;
  }

  if (xpub) {
    res.xpub = xpub;
  }

  if (endpointConfig) {
    res.endpointConfig = endpointConfig;
  }

  if (subAccounts) {
    res.subAccounts = subAccounts as SubAccount[];
  }

  switch (res.currency.family) {
    case "tron": {
      const tronResourcesRaw = (rawAccount as TronAccountRaw).tronResources;
      if (tronResourcesRaw)
        (res as TronAccount).tronResources =
          fromTronResourcesRaw(tronResourcesRaw);
      break;
    }
    case "osmosis":
    case "cosmos": {
      const cosmosResourcesRaw = (rawAccount as CosmosAccountRaw)
        .cosmosResources;
      if (cosmosResourcesRaw)
        (res as CosmosAccount).cosmosResources =
          fromCosmosResourcesRaw(cosmosResourcesRaw);
      break;
    }
    case "tezos": {
      const tezosResourcesRaw = (rawAccount as TezosAccountRaw).tezosResources;
      if (tezosResourcesRaw)
        (res as TezosAccount).tezosResources =
          fromTezosResourcesRaw(tezosResourcesRaw);
      break;
    }
    case "bitcoin": {
      const bitcoinResourcesRaw = (rawAccount as BitcoinAccountRaw)
        .bitcoinResources;
      if (bitcoinResourcesRaw)
        (res as BitcoinAccount).bitcoinResources =
          fromBitcoinResourcesRaw(bitcoinResourcesRaw);
      break;
    }
    case "algorand": {
      const algoResourcesRaw = (rawAccount as AlgorandAccountRaw)
        .algorandResources;
      if (algoResourcesRaw)
        (res as AlgorandAccount).algorandResources =
          fromAlgorandResourcesRaw(algoResourcesRaw);
      break;
    }
    case "polkadot": {
      const polkadotResourcesRaw = (rawAccount as PolkadotAccountRaw)
        .polkadotResources;
      if (polkadotResourcesRaw)
        (res as PolkadotAccount).polkadotResources =
          fromPolkadotResourcesRaw(polkadotResourcesRaw);
      break;
    }
    case "elrond": {
      const elrondResourcesRaw = (rawAccount as ElrondAccountRaw)
        .elrondResources;
      if (elrondResourcesRaw)
        (res as ElrondAccount).elrondResources =
          fromElrondResourcesRaw(elrondResourcesRaw);
      break;
    }
    case "cardano": {
      const cardanoResourcesRaw = (rawAccount as CardanoAccountRaw)
        .cardanoResources;
      if (cardanoResourcesRaw)
        (res as CardanoAccount).cardanoResources =
          fromCardanoResourceRaw(cardanoResourcesRaw);
      break;
    }
    case "solana": {
      const solanaResourcesRaw = (rawAccount as SolanaAccountRaw)
        .solanaResources;
      if (solanaResourcesRaw)
        (res as SolanaAccount).solanaResources =
          fromSolanaResourcesRaw(solanaResourcesRaw);
      break;
    }
    case "crypto_org": {
      const cryptoOrgResourcesRaw = (rawAccount as CryptoOrgAccountRaw)
        .cryptoOrgResources;
      if (cryptoOrgResourcesRaw)
        (res as CryptoOrgAccount).cryptoOrgResources =
          fromCryptoOrgResourcesRaw(cryptoOrgResourcesRaw);
      break;
    }
    case "celo": {
      const celoResourcesRaw = (rawAccount as CeloAccountRaw).celoResources;
      if (celoResourcesRaw)
        (res as CeloAccount).celoResources =
          fromCeloResourcesRaw(celoResourcesRaw);
      break;
    }
<<<<<<< HEAD
    case "mimblewimble_coin": {
      const mimbleWimbleCoinResourcesRaw = (rawAccount as MimbleWimbleCoinAccountRaw)
        .mimbleWimbleCoinResources;
      if (mimbleWimbleCoinResourcesRaw)
        (res as MimbleWimbleCoinAccount).mimbleWimbleCoinResources =
          fromMimbleWimbleCoinResourcesRaw(mimbleWimbleCoinResourcesRaw);
=======
    case "near": {
      const nearResourcesRaw = (rawAccount as NearAccountRaw).nearResources;
      if (nearResourcesRaw)
        (res as NearAccount).nearResources =
          fromNearResourcesRaw(nearResourcesRaw);
>>>>>>> 6fd2b7b5
      break;
    }
  }

  if (swapHistory) {
    res.swapHistory = swapHistory.map(fromSwapOperationRaw);
  }

  return res;
}
export function toAccountRaw(account: Account): AccountRaw {
  const {
    id,
    seedIdentifier,
    xpub,
    name,
    starred,
    used,
    derivationMode,
    index,
    freshAddress,
    freshAddressPath,
    freshAddresses,
    blockHeight,
    currency,
    creationDate,
    operationsCount,
    operations,
    pendingOperations,
    unit,
    lastSyncDate,
    balance,
    balanceHistoryCache,
    spendableBalance,
    subAccounts,
    endpointConfig,
    swapHistory,
    syncHash,
    nfts,
  } = account;

  const res: AccountRaw = {
    id,
    seedIdentifier,
    name,
    starred,
    used,
    derivationMode,
    index,
    freshAddress,
    freshAddressPath,
    freshAddresses,
    blockHeight,
    syncHash,
    creationDate: creationDate.toISOString(),
    operationsCount,
    operations: (operations || []).map((o) => toOperationRaw(o)),
    pendingOperations: (pendingOperations || []).map((o) => toOperationRaw(o)),
    currencyId: currency.id,
    unitMagnitude: unit.magnitude,
    lastSyncDate: lastSyncDate.toISOString(),
    balance: balance.toFixed(),
    spendableBalance: spendableBalance.toFixed(),
    nfts: nfts?.map((n) => toNFTRaw(n)),
  };

  if (balanceHistoryCache) {
    res.balanceHistoryCache = balanceHistoryCache;
  }

  if (endpointConfig) {
    res.endpointConfig = endpointConfig;
  }

  if (xpub) {
    res.xpub = xpub;
  }

  if (subAccounts) {
    res.subAccounts = subAccounts.map(toSubAccountRaw);
  }

  switch (account.currency.family) {
    case "tron": {
      const tronAccount = account as TronAccount;
      if (tronAccount.tronResources) {
        (res as TronAccountRaw).tronResources = toTronResourcesRaw(
          tronAccount.tronResources
        );
      }
      break;
    }
    case "osmosis": {
      const cosmosAccount = account as CosmosAccount;
      if (cosmosAccount.cosmosResources) {
        (res as CosmosAccountRaw).cosmosResources = toCosmosResourcesRaw(
          cosmosAccount.cosmosResources
        );
      }
      break;
    }
    case "cosmos": {
      const cosmosAccount = account as CosmosAccount;
      if (cosmosAccount.cosmosResources) {
        (res as CosmosAccountRaw).cosmosResources = toCosmosResourcesRaw(
          cosmosAccount.cosmosResources
        );
      }
      break;
    }
    case "tezos": {
      const tezosAccount = account as TezosAccount;
      if (tezosAccount.tezosResources) {
        (res as TezosAccountRaw).tezosResources = toTezosResourcesRaw(
          tezosAccount.tezosResources
        );
      }
      break;
    }
    case "bitcoin": {
      const bitcoinAccount = account as BitcoinAccount;
      if (bitcoinAccount.bitcoinResources) {
        (res as BitcoinAccountRaw).bitcoinResources = toBitcoinResourcesRaw(
          bitcoinAccount.bitcoinResources
        );
      }
      break;
    }
    case "algorand": {
      const algorandAccount = account as AlgorandAccount;
      if (algorandAccount.algorandResources) {
        (res as AlgorandAccountRaw).algorandResources = toAlgorandResourcesRaw(
          algorandAccount.algorandResources
        );
      }
      break;
    }
    case "polkadot": {
      const polkadotAccount = account as PolkadotAccount;
      if (polkadotAccount.polkadotResources) {
        (res as PolkadotAccountRaw).polkadotResources = toPolkadotResourcesRaw(
          polkadotAccount.polkadotResources
        );
      }
      break;
    }
    case "elrond": {
      const elrondAccount = account as ElrondAccount;
      if (elrondAccount.elrondResources) {
        (res as ElrondAccountRaw).elrondResources = toElrondResourcesRaw(
          elrondAccount.elrondResources
        );
      }
      break;
    }
    case "cardano": {
      const cardanoAccount = account as CardanoAccount;
      if (cardanoAccount.cardanoResources) {
        (res as CardanoAccountRaw).cardanoResources = toCardanoResourceRaw(
          cardanoAccount.cardanoResources
        );
      }
      break;
    }
    case "solana": {
      const solanaAccount = account as SolanaAccount;
      if (solanaAccount.solanaResources) {
        (res as SolanaAccountRaw).solanaResources = toSolanaResourcesRaw(
          solanaAccount.solanaResources
        );
      }
      break;
    }
    case "crypto_org": {
      const crytpoOrgAccount = account as CryptoOrgAccount;
      if (crytpoOrgAccount.cryptoOrgResources) {
        (res as CryptoOrgAccountRaw).cryptoOrgResources =
          toCryptoOrgResourcesRaw(crytpoOrgAccount.cryptoOrgResources);
      }
      break;
    }
    case "celo": {
      const celoAccount = account as CeloAccount;
      if (celoAccount.celoResources)
        (res as CeloAccountRaw).celoResources = toCeloResourcesRaw(
          celoAccount.celoResources
        );
      break;
    }
<<<<<<< HEAD
    case "mimblewimble_coin": {
      const mimbleWimbleCoinAccount = account as MimbleWimbleCoinAccount;
      if (mimbleWimbleCoinAccount.mimbleWimbleCoinResources) {
        (res as MimbleWimbleCoinAccountRaw).mimbleWimbleCoinResources = toMimbleWimbleCoinResourcesRaw(
          mimbleWimbleCoinAccount.mimbleWimbleCoinResources
=======
    case "near": {
      const nearAccount = account as NearAccount;
      if (nearAccount.nearResources) {
        (res as NearAccountRaw).nearResources = toNearResourcesRaw(
          nearAccount.nearResources
>>>>>>> 6fd2b7b5
        );
      }
      break;
    }
  }

  if (swapHistory) {
    res.swapHistory = swapHistory.map(toSwapOperationRaw);
  }

  return res;
}

export function toNFTRaw({
  id,
  tokenId,
  amount,
  contract,
  standard,
  currencyId,
  metadata,
}: ProtoNFT): ProtoNFTRaw {
  return {
    id,
    tokenId,
    amount: amount.toFixed(),
    contract,
    standard,
    currencyId,
    metadata,
  };
}

export function fromNFTRaw({
  id,
  tokenId,
  amount,
  contract,
  standard,
  currencyId,
  metadata,
}: ProtoNFTRaw): ProtoNFT {
  return {
    id,
    tokenId,
    amount: new BigNumber(amount),
    contract,
    standard,
    currencyId,
    metadata,
  };
}<|MERGE_RESOLUTION|>--- conflicted
+++ resolved
@@ -105,11 +105,8 @@
 import { SolanaAccount, SolanaAccountRaw } from "../families/solana/types";
 import { TezosAccount, TezosAccountRaw } from "../families/tezos/types";
 import { CeloAccount, CeloAccountRaw } from "../families/celo/types";
-<<<<<<< HEAD
 import { MimbleWimbleCoinAccount, MimbleWimbleCoinAccountRaw } from "../families/mimblewimble_coin/types";
-=======
 import { NearAccount, NearAccountRaw } from "../families/near/types";
->>>>>>> 6fd2b7b5
 
 export { toCosmosResourcesRaw, fromCosmosResourcesRaw };
 export { toAlgorandResourcesRaw, fromAlgorandResourcesRaw };
@@ -121,11 +118,8 @@
 export { toCardanoResourceRaw, fromCardanoResourceRaw };
 export { toSolanaResourcesRaw, fromSolanaResourcesRaw };
 export { toCeloResourcesRaw, fromCeloResourcesRaw };
-<<<<<<< HEAD
 export { toMimbleWimbleCoinResourcesRaw, fromMimbleWimbleCoinResourcesRaw };
-=======
 export { toNearResourcesRaw, fromNearResourcesRaw };
->>>>>>> 6fd2b7b5
 
 export function toBalanceHistoryRaw(b: BalanceHistory): BalanceHistoryRaw {
   return b.map(({ date, value }) => [date.toISOString(), value.toString()]);
@@ -887,20 +881,19 @@
           fromCeloResourcesRaw(celoResourcesRaw);
       break;
     }
-<<<<<<< HEAD
     case "mimblewimble_coin": {
       const mimbleWimbleCoinResourcesRaw = (rawAccount as MimbleWimbleCoinAccountRaw)
         .mimbleWimbleCoinResources;
       if (mimbleWimbleCoinResourcesRaw)
         (res as MimbleWimbleCoinAccount).mimbleWimbleCoinResources =
           fromMimbleWimbleCoinResourcesRaw(mimbleWimbleCoinResourcesRaw);
-=======
+      break;
+    }
     case "near": {
       const nearResourcesRaw = (rawAccount as NearAccountRaw).nearResources;
       if (nearResourcesRaw)
         (res as NearAccount).nearResources =
           fromNearResourcesRaw(nearResourcesRaw);
->>>>>>> 6fd2b7b5
       break;
     }
   }
@@ -1090,19 +1083,20 @@
         );
       break;
     }
-<<<<<<< HEAD
     case "mimblewimble_coin": {
       const mimbleWimbleCoinAccount = account as MimbleWimbleCoinAccount;
       if (mimbleWimbleCoinAccount.mimbleWimbleCoinResources) {
         (res as MimbleWimbleCoinAccountRaw).mimbleWimbleCoinResources = toMimbleWimbleCoinResourcesRaw(
           mimbleWimbleCoinAccount.mimbleWimbleCoinResources
-=======
+        );
+      }
+      break;
+    }
     case "near": {
       const nearAccount = account as NearAccount;
       if (nearAccount.nearResources) {
         (res as NearAccountRaw).nearResources = toNearResourcesRaw(
           nearAccount.nearResources
->>>>>>> 6fd2b7b5
         );
       }
       break;
