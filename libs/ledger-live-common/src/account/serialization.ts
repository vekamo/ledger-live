--- conflicted
+++ resolved
@@ -1047,15 +1047,14 @@
           toCryptoOrgResourcesRaw(crytpoOrgAccount.cryptoOrgResources);
       }
       break;
-<<<<<<< HEAD
+    }
     case "celo": {
-      const celoResources = (account as CeloAccount).celoResources;
-      if (celoResources)
-        (res as CeloAccountRaw).celoResources =
-          toCeloResourcesRaw(celoResources);
-      break;
-=======
->>>>>>> 5266a4b6
+      const celoAccount = account as CeloAccount;
+      if (celoAccount.celoResources)
+        (res as CeloAccountRaw).celoResources = toCeloResourcesRaw(
+          celoAccount.celoResources
+        );
+      break;
     }
   }
 
