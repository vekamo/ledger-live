--- conflicted
+++ resolved
@@ -1,54 +1,5 @@
 import { BigNumber } from "bignumber.js";
 import {
-<<<<<<< HEAD
-  toTronResourcesRaw,
-  fromTronResourcesRaw,
-} from "../families/tron/serialization";
-import {
-  toBitcoinResourcesRaw,
-  fromBitcoinResourcesRaw,
-} from "../families/bitcoin/serialization";
-import {
-  toCosmosResourcesRaw,
-  fromCosmosResourcesRaw,
-} from "../families/cosmos/serialization";
-import {
-  toPolkadotResourcesRaw,
-  fromPolkadotResourcesRaw,
-} from "../families/polkadot/serialization";
-import {
-  toTezosResourcesRaw,
-  fromTezosResourcesRaw,
-} from "../families/tezos/serialization";
-import {
-  toElrondResourcesRaw,
-  fromElrondResourcesRaw,
-} from "../families/elrond/serialization";
-import {
-  toCryptoOrgResourcesRaw,
-  fromCryptoOrgResourcesRaw,
-} from "../families/crypto_org/serialization";
-
-import {
-  toSolanaResourcesRaw,
-  fromSolanaResourcesRaw,
-} from "../families/solana/serialization";
-import {
-  toMimbleWimbleCoinResourcesRaw,
-  fromMimbleWimbleCoinResourcesRaw,
-} from "../families/mimblewimble_coin/serialization";
-import {
-  toCeloResourcesRaw,
-  fromCeloResourcesRaw,
-} from "../families/celo/serialization";
-import {
-  toNearResourcesRaw,
-  fromNearResourcesRaw,
-} from "../families/near/serialization";
-
-import {
-=======
->>>>>>> f1ed1d3b
   getCryptoCurrencyById,
   findCryptoCurrencyById,
   getTokenById,
@@ -82,39 +33,10 @@
   TokenAccountRaw,
 } from "@ledgerhq/types-live";
 import {
-<<<<<<< HEAD
-  CryptoOrgAccount,
-  CryptoOrgAccountRaw,
-} from "../families/crypto_org/types";
-import { SolanaAccount, SolanaAccountRaw } from "../families/solana/types";
-import { TezosAccount, TezosAccountRaw } from "../families/tezos/types";
-import { CeloAccount, CeloAccountRaw } from "../families/celo/types";
-import {
-  MimbleWimbleCoinAccount,
-  MimbleWimbleCoinAccountRaw,
-} from "../families/mimblewimble_coin/types";
-import type { TronAccount, TronAccountRaw } from "../families/tron/types";
-import { getAccountBridge } from "../bridge";
-import { NearAccount, NearAccountRaw } from "../families/near/types";
-
-export { toCosmosResourcesRaw, fromCosmosResourcesRaw };
-export { toBitcoinResourcesRaw, fromBitcoinResourcesRaw };
-export { toPolkadotResourcesRaw, fromPolkadotResourcesRaw };
-export { toTezosResourcesRaw, fromTezosResourcesRaw };
-export { toElrondResourcesRaw, fromElrondResourcesRaw };
-export { toCryptoOrgResourcesRaw, fromCryptoOrgResourcesRaw };
-export { toCardanoResourceRaw, fromCardanoResourceRaw };
-export { toSolanaResourcesRaw, fromSolanaResourcesRaw };
-export { toTronResourcesRaw, fromTronResourcesRaw };
-export { toCeloResourcesRaw, fromCeloResourcesRaw };
-export { toMimbleWimbleCoinResourcesRaw, fromMimbleWimbleCoinResourcesRaw };
-export { toNearResourcesRaw, fromNearResourcesRaw };
-=======
   toOperationRaw as commonToOperationRaw,
   fromOperationRaw as commonFromOperationRaw,
 } from "@ledgerhq/coin-framework/account/serialization";
 import { getAccountBridge } from "../bridge";
->>>>>>> f1ed1d3b
 
 export function toBalanceHistoryRaw(b: BalanceHistory): BalanceHistoryRaw {
   return b.map(({ date, value }) => [date.toISOString(), value.toString()]);
@@ -506,103 +428,6 @@
   }
 
   switch (res.currency.family) {
-<<<<<<< HEAD
-    case "tron": {
-      const tronResourcesRaw = (rawAccount as TronAccountRaw).tronResources;
-      if (tronResourcesRaw)
-        (res as TronAccount).tronResources =
-          fromTronResourcesRaw(tronResourcesRaw);
-      break;
-    }
-    case "osmosis":
-    case "cosmos": {
-      const cosmosResourcesRaw = (rawAccount as CosmosAccountRaw)
-        .cosmosResources;
-      if (cosmosResourcesRaw)
-        (res as CosmosAccount).cosmosResources =
-          fromCosmosResourcesRaw(cosmosResourcesRaw);
-      break;
-    }
-    case "tezos": {
-      const tezosResourcesRaw = (rawAccount as TezosAccountRaw).tezosResources;
-      if (tezosResourcesRaw)
-        (res as TezosAccount).tezosResources =
-          fromTezosResourcesRaw(tezosResourcesRaw);
-      break;
-    }
-    case "bitcoin": {
-      const bitcoinResourcesRaw = (rawAccount as BitcoinAccountRaw)
-        .bitcoinResources;
-      if (bitcoinResourcesRaw)
-        (res as BitcoinAccount).bitcoinResources =
-          fromBitcoinResourcesRaw(bitcoinResourcesRaw);
-      break;
-    }
-    case "polkadot": {
-      const polkadotResourcesRaw = (rawAccount as PolkadotAccountRaw)
-        .polkadotResources;
-      if (polkadotResourcesRaw)
-        (res as PolkadotAccount).polkadotResources =
-          fromPolkadotResourcesRaw(polkadotResourcesRaw);
-      break;
-    }
-    case "elrond": {
-      const elrondResourcesRaw = (rawAccount as ElrondAccountRaw)
-        .elrondResources;
-      if (elrondResourcesRaw)
-        (res as ElrondAccount).elrondResources =
-          fromElrondResourcesRaw(elrondResourcesRaw);
-      break;
-    }
-    case "cardano": {
-      const cardanoResourcesRaw = (rawAccount as CardanoAccountRaw)
-        .cardanoResources;
-      if (cardanoResourcesRaw)
-        (res as CardanoAccount).cardanoResources =
-          fromCardanoResourceRaw(cardanoResourcesRaw);
-      break;
-    }
-    case "solana": {
-      const solanaResourcesRaw = (rawAccount as SolanaAccountRaw)
-        .solanaResources;
-      if (solanaResourcesRaw)
-        (res as SolanaAccount).solanaResources =
-          fromSolanaResourcesRaw(solanaResourcesRaw);
-      break;
-    }
-    case "crypto_org": {
-      const cryptoOrgResourcesRaw = (rawAccount as CryptoOrgAccountRaw)
-        .cryptoOrgResources;
-      if (cryptoOrgResourcesRaw)
-        (res as CryptoOrgAccount).cryptoOrgResources =
-          fromCryptoOrgResourcesRaw(cryptoOrgResourcesRaw);
-      break;
-    }
-    case "celo": {
-      const celoResourcesRaw = (rawAccount as CeloAccountRaw).celoResources;
-      if (celoResourcesRaw)
-        (res as CeloAccount).celoResources =
-          fromCeloResourcesRaw(celoResourcesRaw);
-      break;
-    }
-    case "mimblewimble_coin": {
-      const mimbleWimbleCoinResourcesRaw = (
-        rawAccount as MimbleWimbleCoinAccountRaw
-      ).mimbleWimbleCoinResources;
-      if (mimbleWimbleCoinResourcesRaw)
-        (res as MimbleWimbleCoinAccount).mimbleWimbleCoinResources =
-          fromMimbleWimbleCoinResourcesRaw(mimbleWimbleCoinResourcesRaw);
-      break;
-    }
-    case "near": {
-      const nearResourcesRaw = (rawAccount as NearAccountRaw).nearResources;
-      if (nearResourcesRaw)
-        (res as NearAccount).nearResources =
-          fromNearResourcesRaw(nearResourcesRaw);
-      break;
-    }
-=======
->>>>>>> f1ed1d3b
     default: {
       const bridge = getAccountBridge(res);
       const assignFromAccountRaw = bridge.assignFromAccountRaw;
@@ -692,125 +517,6 @@
   }
 
   switch (account.currency.family) {
-<<<<<<< HEAD
-    case "tron": {
-      const tronAccount = account as TronAccount;
-      if (tronAccount.tronResources) {
-        (res as TronAccountRaw).tronResources = toTronResourcesRaw(
-          tronAccount.tronResources
-        );
-      }
-      break;
-    }
-    case "osmosis": {
-      const cosmosAccount = account as CosmosAccount;
-      if (cosmosAccount.cosmosResources) {
-        (res as CosmosAccountRaw).cosmosResources = toCosmosResourcesRaw(
-          cosmosAccount.cosmosResources
-        );
-      }
-      break;
-    }
-    case "cosmos": {
-      const cosmosAccount = account as CosmosAccount;
-      if (cosmosAccount.cosmosResources) {
-        (res as CosmosAccountRaw).cosmosResources = toCosmosResourcesRaw(
-          cosmosAccount.cosmosResources
-        );
-      }
-      break;
-    }
-    case "tezos": {
-      const tezosAccount = account as TezosAccount;
-      if (tezosAccount.tezosResources) {
-        (res as TezosAccountRaw).tezosResources = toTezosResourcesRaw(
-          tezosAccount.tezosResources
-        );
-      }
-      break;
-    }
-    case "bitcoin": {
-      const bitcoinAccount = account as BitcoinAccount;
-      if (bitcoinAccount.bitcoinResources) {
-        (res as BitcoinAccountRaw).bitcoinResources = toBitcoinResourcesRaw(
-          bitcoinAccount.bitcoinResources
-        );
-      }
-      break;
-    }
-    case "polkadot": {
-      const polkadotAccount = account as PolkadotAccount;
-      if (polkadotAccount.polkadotResources) {
-        (res as PolkadotAccountRaw).polkadotResources = toPolkadotResourcesRaw(
-          polkadotAccount.polkadotResources
-        );
-      }
-      break;
-    }
-    case "elrond": {
-      const elrondAccount = account as ElrondAccount;
-      if (elrondAccount.elrondResources) {
-        (res as ElrondAccountRaw).elrondResources = toElrondResourcesRaw(
-          elrondAccount.elrondResources
-        );
-      }
-      break;
-    }
-    case "cardano": {
-      const cardanoAccount = account as CardanoAccount;
-      if (cardanoAccount.cardanoResources) {
-        (res as CardanoAccountRaw).cardanoResources = toCardanoResourceRaw(
-          cardanoAccount.cardanoResources
-        );
-      }
-      break;
-    }
-    case "solana": {
-      const solanaAccount = account as SolanaAccount;
-      if (solanaAccount.solanaResources) {
-        (res as SolanaAccountRaw).solanaResources = toSolanaResourcesRaw(
-          solanaAccount.solanaResources
-        );
-      }
-      break;
-    }
-    case "crypto_org": {
-      const crytpoOrgAccount = account as CryptoOrgAccount;
-      if (crytpoOrgAccount.cryptoOrgResources) {
-        (res as CryptoOrgAccountRaw).cryptoOrgResources =
-          toCryptoOrgResourcesRaw(crytpoOrgAccount.cryptoOrgResources);
-      }
-      break;
-    }
-    case "celo": {
-      const celoAccount = account as CeloAccount;
-      if (celoAccount.celoResources)
-        (res as CeloAccountRaw).celoResources = toCeloResourcesRaw(
-          celoAccount.celoResources
-        );
-      break;
-    }
-    case "mimblewimble_coin": {
-      const mimbleWimbleCoinAccount = account as MimbleWimbleCoinAccount;
-      if (mimbleWimbleCoinAccount.mimbleWimbleCoinResources) {
-        (res as MimbleWimbleCoinAccountRaw).mimbleWimbleCoinResources =
-          toMimbleWimbleCoinResourcesRaw(
-            mimbleWimbleCoinAccount.mimbleWimbleCoinResources
-          );
-      }
-      break;
-    }
-    case "near": {
-      const nearAccount = account as NearAccount;
-      if (nearAccount.nearResources) {
-        (res as NearAccountRaw).nearResources = toNearResourcesRaw(
-          nearAccount.nearResources
-        );
-      }
-      break;
-    }
-=======
->>>>>>> f1ed1d3b
     default: {
       const bridge = getAccountBridge(account);
       const assignToAccountRaw = bridge.assignToAccountRaw;
