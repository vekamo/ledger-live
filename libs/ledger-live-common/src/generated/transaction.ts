import algorand from "../families/algorand/transaction";
import bitcoin from "../families/bitcoin/transaction";
import cardano from "../families/cardano/transaction";
import celo from "../families/celo/transaction";
import cosmos from "../families/cosmos/transaction";
import crypto_org from "../families/crypto_org/transaction";
import elrond from "../families/elrond/transaction";
import ethereum from "../families/ethereum/transaction";
import evm from "../families/evm/transaction";
import filecoin from "../families/filecoin/transaction";
import hedera from "../families/hedera/transaction";
<<<<<<< HEAD
import mimblewimble_coin from "../families/mimblewimble_coin/transaction";
=======
import near from "../families/near/transaction";
>>>>>>> 6fd2b7b5
import neo from "../families/neo/transaction";
import osmosis from "../families/osmosis/transaction";
import polkadot from "../families/polkadot/transaction";
import ripple from "../families/ripple/transaction";
import solana from "../families/solana/transaction";
import stellar from "../families/stellar/transaction";
import tezos from "../families/tezos/transaction";
import tron from "../families/tron/transaction";

export default {
  algorand,
  bitcoin,
  cardano,
  celo,
  cosmos,
  crypto_org,
  elrond,
  ethereum,
  evm,
  filecoin,
  hedera,
<<<<<<< HEAD
  mimblewimble_coin,
=======
  near,
>>>>>>> 6fd2b7b5
  neo,
  osmosis,
  polkadot,
  ripple,
  solana,
  stellar,
  tezos,
  tron,
};<|MERGE_RESOLUTION|>--- conflicted
+++ resolved
@@ -9,11 +9,8 @@
 import evm from "../families/evm/transaction";
 import filecoin from "../families/filecoin/transaction";
 import hedera from "../families/hedera/transaction";
-<<<<<<< HEAD
 import mimblewimble_coin from "../families/mimblewimble_coin/transaction";
-=======
 import near from "../families/near/transaction";
->>>>>>> 6fd2b7b5
 import neo from "../families/neo/transaction";
 import osmosis from "../families/osmosis/transaction";
 import polkadot from "../families/polkadot/transaction";
@@ -35,11 +32,8 @@
   evm,
   filecoin,
   hedera,
-<<<<<<< HEAD
   mimblewimble_coin,
-=======
   near,
->>>>>>> 6fd2b7b5
   neo,
   osmosis,
   polkadot,
