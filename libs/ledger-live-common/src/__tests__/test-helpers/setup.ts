import winston from "winston";
import { listen } from "@ledgerhq/logs";
import BigNumber from "bignumber.js";
import { setSupportedCurrencies } from "../../currencies";
import { setPlatformVersion } from "../../platform/version";
import { EnvName, setEnvUnsafe } from "../../env";

jest.setTimeout(360000);

expect.extend({
  toBeBigNumber(value) {
    const pass = BigNumber.isBigNumber(value);
    const message = pass
      ? () => `${value} is a BigNumber`
      : () => `${value} is not a BigNumber`;

    return { message, pass };
  },
});

setPlatformVersion("0.0.1");

setSupportedCurrencies([
  "bitcoin",
  "ethereum",
  "bsc",
  "polygon",
  "elrond",
  "ripple",
  "bitcoin_cash",
  "litecoin",
  "dash",
  "ethereum_classic",
  "tezos",
  "qtum",
  "zcash",
  "bitcoin_gold",
  "stratis",
  "dogecoin",
  "digibyte",
  "komodo",
  "pivx",
  "zencash",
  "vertcoin",
  "peercoin",
  "viacoin",
  "stakenet",
  "stealthcoin",
  "decred",
  "tron",
  "stellar",
  "cosmos",
  "algorand",
  "polkadot",
  "bitcoin_testnet",
  "ethereum_ropsten",
  "ethereum_goerli",
  "cosmos_testnet",
  "crypto_org_croeseid",
  "crypto_org",
  "filecoin",
  "solana",
  "celo",
  "hedera",
<<<<<<< HEAD
  "osmosis",
]);
=======
  "cardano",
  "cardano_testnet",
]);

for (const k in process.env) setEnvUnsafe(k as EnvName, process.env[k]);

const { VERBOSE, VERBOSE_FILE } = process.env;
const logger = winston.createLogger({
  level: "debug",
  transports: [],
});
const { format } = winston;
const { combine, timestamp, json } = format;
const winstonFormat = combine(timestamp(), json());

if (VERBOSE_FILE) {
  logger.add(
    new winston.transports.File({
      format: winstonFormat,
      filename: VERBOSE_FILE,
      level: "debug",
    })
  );
}

logger.add(
  new winston.transports.Console({
    format: winstonFormat,
    silent: !VERBOSE,
  })
);
// eslint-disable-next-line no-unused-vars
listen(({ type, message, ...rest }) => {
  logger.log("debug", {
    message: type + (message ? ": " + message : ""),
    // $FlowFixMe
    ...rest,
  });
});
>>>>>>> 0f9e160f
<|MERGE_RESOLUTION|>--- conflicted
+++ resolved
@@ -62,10 +62,7 @@
   "solana",
   "celo",
   "hedera",
-<<<<<<< HEAD
   "osmosis",
-]);
-=======
   "cardano",
   "cardano_testnet",
 ]);
@@ -104,5 +101,4 @@
     // $FlowFixMe
     ...rest,
   });
-});
->>>>>>> 0f9e160f
+});