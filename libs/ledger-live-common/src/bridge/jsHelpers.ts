--- conflicted
+++ resolved
@@ -1,23 +1,3 @@
-<<<<<<< HEAD
-import isEqual from "lodash/isEqual";
-import { BigNumber } from "bignumber.js";
-import { Observable, from, Subscriber } from "rxjs";
-import { log } from "@ledgerhq/logs";
-import { WrongDeviceForAccount } from "@ledgerhq/errors";
-import Transport from "@ledgerhq/hw-transport";
-import {
-  getSeedIdentifierDerivation,
-  getDerivationModesForCurrency,
-  getDerivationScheme,
-  runDerivationScheme,
-  isIterableDerivationMode,
-  derivationModeSupportsIndex,
-  getMandatoryEmptyAccountSkip,
-  getDerivationModeStartsAt,
-  DerivationMode,
-} from "../derivation";
-=======
->>>>>>> f1ed1d3b
 import {
   GetAccountShape,
   IterateResultBuilder,
@@ -47,124 +27,6 @@
   buildIterateResult,
   getAddressFn,
 }: {
-<<<<<<< HEAD
-  result: Result;
-  derivationMode: DerivationMode;
-  derivationScheme: string;
-}) => Promise<IterateResult>;
-
-export type GetAccountShapeArg0 = {
-  currency: CryptoCurrency;
-  address: string;
-  index: number;
-  initialAccount?: Account;
-  derivationPath: string;
-  derivationMode: DerivationMode;
-  transport?: Transport;
-  o?: Subscriber<ScanAccountEvent>;
-  rest?: any;
-};
-
-export type GetAccountShape = (
-  arg0: GetAccountShapeArg0,
-  arg1: SyncConfig
-) => Promise<Partial<Account>>;
-type AccountUpdater = (arg0: Account) => Account;
-
-// compare that two dates are roughly the same date in order to update the case it would have drastically changed
-const sameDate = (a, b) => Math.abs(a - b) < 1000 * 60 * 30;
-
-// an operation is relatively immutable, however we saw that sometimes it can temporarily change due to reorg,..
-export const sameOp = (a: Operation, b: Operation): boolean =>
-  a === b ||
-  (a.id === b.id && // hash, accountId, type are in id
-    (a.fee ? a.fee.isEqualTo(b.fee) : a.fee === b.fee) &&
-    (a.value ? a.value.isEqualTo(b.value) : a.value === b.value) &&
-    a.nftOperations?.length === b.nftOperations?.length &&
-    sameDate(a.date, b.date) &&
-    a.blockHeight === b.blockHeight &&
-    isEqual(a.senders, b.senders) &&
-    isEqual(a.recipients, b.recipients));
-// efficiently prepend newFetched operations to existing operations
-export function mergeOps( // existing operations. sorted (newer to older). deduped.
-  existing: Operation[], // new fetched operations. not sorted. not deduped. time is allowed to overlap inside existing.
-  newFetched: Operation[]
-): // return a list of operations, deduped and sorted from newer to older
-Operation[] {
-  // there is new fetched
-  if (newFetched.length === 0) return existing;
-  // efficient lookup map of id.
-  const existingIds = {};
-
-  for (const o of existing) {
-    existingIds[o.id] = o;
-  }
-
-  // only keep the newFetched that are not in existing. this array will be mutated
-  let newOps = newFetched
-    .filter((o) => !existingIds[o.id] || !sameOp(existingIds[o.id], o))
-    .sort((a, b) => b.date.valueOf() - a.date.valueOf());
-
-  // Deduplicate new ops to guarantee operations don't have dups
-  const newOpsIds = {};
-  newOps.forEach((op) => {
-    newOpsIds[op.id] = op;
-  });
-  newOps = Object.values(newOpsIds);
-
-  // return existing when there is no real new operations
-  if (newOps.length === 0) return existing;
-  // edge case, existing can be empty. return the sorted list.
-  if (existing.length === 0) return newOps;
-  // building up merging the ops
-  const all: Operation[] = [];
-
-  for (const o of existing) {
-    // prepend all the new ops that have higher date
-    while (newOps.length > 0 && newOps[0].date >= o.date) {
-      all.push(newOps.shift() as Operation);
-    }
-
-    if (!newOpsIds[o.id]) {
-      all.push(o);
-    }
-  }
-
-  return all;
-}
-
-export const mergeNfts = (
-  oldNfts: ProtoNFT[],
-  newNfts: ProtoNFT[]
-): ProtoNFT[] => {
-  // Getting a map of id => NFT
-  const newNftsPerId: Record<string, ProtoNFT> = {};
-  newNfts.forEach((n) => {
-    newNftsPerId[n.id] = n;
-  });
-
-  // copying the argument to avoid mutating it
-  const nfts = oldNfts.slice();
-  for (let i = 0; i < nfts.length; i++) {
-    const nft = nfts[i];
-
-    // The NFTs are the same, do don't anything
-    if (!newNftsPerId[nft.id]) {
-      nfts.splice(i, 1);
-      i--;
-    } else if (!isEqual(nft, newNftsPerId[nft.id])) {
-      // Use the new NFT instead
-      nfts[i] = newNftsPerId[nft.id];
-    }
-
-    // Delete it from the newNfts to keep only the un-added ones at the end
-    delete newNftsPerId[nft.id];
-  }
-
-  // Prepending newNfts to respect nfts's newest to oldest order
-  return Object.values(newNftsPerId).concat(nfts);
-};
-=======
   getAccountShape: GetAccountShape;
   buildIterateResult?: IterateResultBuilder;
   getAddressFn?: (
@@ -176,7 +38,6 @@
       ? getAddressFn(transport)(opts)
       : getAddress(transport, opts);
   };
->>>>>>> f1ed1d3b
 
   return commonMakeScanAccounts({
     getAccountShape,
@@ -186,278 +47,6 @@
   });
 };
 
-<<<<<<< HEAD
-const defaultIterateResultBuilder = () =>
-  Promise.resolve(iterateResultWithAddressDerivation);
-
-export const makeScanAccounts =
-  ({
-    getAccountShape,
-    buildIterateResult = defaultIterateResultBuilder,
-    getAddressFn,
-  }: {
-    getAccountShape: GetAccountShape;
-    buildIterateResult?: IterateResultBuilder;
-    getAddressFn?: (
-      transport: Transport
-    ) => (opts: GetAddressOptions) => Promise<Result>;
-  }): CurrencyBridge["scanAccounts"] =>
-  ({ currency, deviceId, syncConfig }): Observable<ScanAccountEvent> =>
-    withDevice(deviceId)((transport) =>
-      Observable.create((o) => {
-        let finished = false;
-
-        const unsubscribe = () => {
-          finished = true;
-        };
-
-        const derivationsCache = {};
-
-        async function stepAccount(
-          index,
-          res: Result,
-          derivationMode,
-          seedIdentifier,
-          transport
-        ): Promise<Account | null | undefined> {
-          if (finished) return;
-
-          const { address, path: freshAddressPath, ...rest } = res;
-
-          const accountShape: Partial<Account> = await getAccountShape(
-            {
-              transport,
-              currency,
-              index,
-              address,
-              derivationPath: freshAddressPath,
-              derivationMode,
-              o,
-              rest,
-            },
-            syncConfig
-          );
-          if (finished) return;
-
-          const freshAddress = address;
-          const operations = accountShape.operations || [];
-          const operationsCount =
-            accountShape.operationsCount || operations.length;
-          const creationDate =
-            operations.length > 0
-              ? operations[operations.length - 1].date
-              : new Date();
-          const balance = accountShape.balance || new BigNumber(0);
-          const spendableBalance =
-            accountShape.spendableBalance || new BigNumber(0);
-          if (!accountShape.id) throw new Error("account ID must be provided");
-          if (balance.isNaN()) throw new Error("invalid balance NaN");
-          const initialAccount: Account = {
-            type: "Account",
-            id: accountShape.id,
-            seedIdentifier,
-            freshAddress,
-            freshAddressPath,
-            freshAddresses: [
-              {
-                address: freshAddress,
-                derivationPath: freshAddressPath,
-              },
-            ],
-            derivationMode,
-            name: "",
-            starred: false,
-            used: false,
-            index,
-            currency,
-            operationsCount,
-            operations: [],
-            swapHistory: [],
-            pendingOperations: [],
-            unit: currency.units[0],
-            lastSyncDate: new Date(),
-            creationDate,
-            // overrides
-            balance,
-            spendableBalance,
-            blockHeight: 0,
-            balanceHistoryCache: emptyHistoryCache,
-          };
-          const account = { ...initialAccount, ...accountShape };
-
-          if (account.balanceHistoryCache === emptyHistoryCache) {
-            account.balanceHistoryCache =
-              generateHistoryFromOperations(account);
-          }
-
-          if (!account.used) {
-            account.used = !isAccountEmpty(account);
-          }
-
-          // Bitcoin needs to compute the freshAddressPath itself,
-          // so we update it afterwards
-          if (account?.freshAddressPath) {
-            res.address = account.freshAddress;
-            derivationsCache[account.freshAddressPath] = res;
-          }
-
-          log("scanAccounts", "derivationsCache", res);
-
-          log(
-            "scanAccounts",
-            `scanning ${currency.id} at ${freshAddressPath}: ${
-              res.address
-            } resulted of ${
-              account
-                ? `Account with ${account.operations.length} txs`
-                : "no account"
-            }`
-          );
-          if (!account) return;
-          account.name = !account.used
-            ? getNewAccountPlaceholderName({
-                currency,
-                index,
-                derivationMode,
-              })
-            : getAccountPlaceholderName({
-                currency,
-                index,
-                derivationMode,
-              });
-
-          const showNewAccount = shouldShowNewAccount(currency, derivationMode);
-
-          if (account.used || showNewAccount) {
-            log(
-              "debug",
-              `Emit 'discovered' event for a new account found. AccountUsed: ${account.used} - showNewAccount: ${showNewAccount}`
-            );
-            o.next({
-              type: "discovered",
-              account,
-            });
-          }
-
-          return account;
-        }
-
-        async function main() {
-          try {
-            const getAddr = getAddressFn
-              ? getAddressFn(transport)
-              : (opts) => getAddress(transport, opts);
-            const derivationModes = getDerivationModesForCurrency(currency);
-
-            for (const derivationMode of derivationModes) {
-              if (finished) break;
-              const path = getSeedIdentifierDerivation(
-                currency,
-                derivationMode
-              );
-              log(
-                "scanAccounts",
-                `scanning ${currency.id} on derivationMode=${derivationMode}`
-              );
-              let result: Result = derivationsCache[path];
-
-              if (!result) {
-                try {
-                  result = await getAddr({
-                    currency,
-                    path,
-                    derivationMode,
-                  });
-
-                  derivationsCache[path] = result;
-                } catch (e) {
-                  if (e instanceof UnsupportedDerivation) {
-                    log(
-                      "scanAccounts",
-                      "ignore derivationMode=" + derivationMode
-                    );
-                    continue;
-                  }
-                  throw e;
-                }
-              }
-
-              if (!result) continue;
-              const seedIdentifier = result.publicKey;
-              let emptyCount = 0;
-              const mandatoryEmptyAccountSkip =
-                getMandatoryEmptyAccountSkip(derivationMode);
-              const derivationScheme = getDerivationScheme({
-                derivationMode,
-                currency,
-              });
-
-              const stopAt = isIterableDerivationMode(derivationMode) ? 255 : 1;
-              const startsAt = getDerivationModeStartsAt(derivationMode);
-
-              log(
-                "debug",
-                `start scanning account process. MandatoryEmptyAccountSkip ${mandatoryEmptyAccountSkip} / StartsAt: ${startsAt} - StopAt: ${stopAt}`
-              );
-
-              const iterateResult = await buildIterateResult({
-                result,
-                derivationMode,
-                derivationScheme,
-              });
-
-              for (let index = startsAt; index < stopAt; index++) {
-                log("debug", `start to scan a new account. Index: ${index}`);
-
-                if (finished) {
-                  log(
-                    "debug",
-                    `new account scanning process has been finished`
-                  );
-                  break;
-                }
-
-                if (!derivationModeSupportsIndex(derivationMode, index))
-                  continue;
-
-                const res = await iterateResult({
-                  transport,
-                  index,
-                  derivationsCache,
-                  derivationMode,
-                  derivationScheme,
-                  currency,
-                });
-
-                if (!res) break;
-
-                const account = await stepAccount(
-                  index,
-                  res,
-                  derivationMode,
-                  seedIdentifier,
-                  transport
-                );
-
-                if (account && !account.used) {
-                  if (emptyCount >= mandatoryEmptyAccountSkip) break;
-                  emptyCount++;
-                }
-              }
-            }
-
-            o.complete();
-          } catch (e) {
-            o.error(e);
-          }
-        }
-
-        main();
-        return unsubscribe;
-      })
-    );
-=======
->>>>>>> f1ed1d3b
 export function makeAccountBridgeReceive({
   injectGetAddressParams,
 }: {
