--- conflicted
+++ resolved
@@ -1,16 +1,5 @@
-<<<<<<< HEAD
-import {
-  Account,
-  Operation,
-  OperationType,
-  SignOperationEvent,
-} from "../../types";
-import type { Transaction } from "./types";
+import type { CosmosAccount, Transaction } from "./types";
 import { defaultCosmosAPI } from "./api/Cosmos";
-=======
-import type { CosmosAccount, Transaction } from "./types";
-import { getAccount, getChainId } from "./api/Cosmos";
->>>>>>> ae290e27
 import { Observable } from "rxjs";
 import { withDevice } from "../../hw/deviceAccess";
 import { encodeOperationId } from "../../operation";
