import createTransaction from "../js-createTransaction";
import estimateMaxSpendable from "../js-estimateMaxSpendable";
import getTransactionStatus from "../js-getTransactionStatus";
import prepareTransaction from "../js-prepareTransaction";
import signOperation from "../js-signOperation";
import { sync, scanAccounts } from "../js-synchronisation";
import updateTransaction from "../js-updateTransaction";
<<<<<<< HEAD
import { AccountBridge, CurrencyBridge } from "../../../types";
=======
>>>>>>> ae290e27
import type { CosmosValidatorItem, Transaction } from "../types";
import cosmosValidatorsManager from "../validators";
import { makeAccountBridgeReceive } from "../../../bridge/jsHelpers";
import { defaultCosmosAPI } from "../api/Cosmos";
import {
  asSafeCosmosPreloadData,
  setCosmosPreloadData,
} from "../preloadedData";
import type { AccountBridge, CurrencyBridge } from "@ledgerhq/types-live";
import type { CryptoCurrency } from "@ledgerhq/types-cryptoassets";

const receive = makeAccountBridgeReceive();

const getPreloadStrategy = (_currency) => ({
  preloadMaxAge: 30 * 1000,
});

const currencyBridge: CurrencyBridge = {
  getPreloadStrategy,
  preload: async () => {
    const validators = await cosmosValidatorsManager.getValidators();
    setCosmosPreloadData({
      validators,
    });
    return Promise.resolve({
      validators,
    });
  },
  hydrate: (data: { validators?: CosmosValidatorItem[] }) => {
    if (!data || typeof data !== "object") return;
    const { validators } = data;
    if (
      !validators ||
      typeof validators !== "object" ||
      !Array.isArray(validators)
    )
      return;
    cosmosValidatorsManager.hydrateValidators(validators);
    setCosmosPreloadData(asSafeCosmosPreloadData(data));
  },
  scanAccounts,
};

const accountBridge: AccountBridge<Transaction> = {
  createTransaction,
  updateTransaction,
  prepareTransaction,
  estimateMaxSpendable,
  getTransactionStatus,
  sync,
  receive,
  signOperation,
  broadcast: defaultCosmosAPI.broadcast,
};

export default {
  currencyBridge,
  accountBridge,
};<|MERGE_RESOLUTION|>--- conflicted
+++ resolved
@@ -5,10 +5,6 @@
 import signOperation from "../js-signOperation";
 import { sync, scanAccounts } from "../js-synchronisation";
 import updateTransaction from "../js-updateTransaction";
-<<<<<<< HEAD
-import { AccountBridge, CurrencyBridge } from "../../../types";
-=======
->>>>>>> ae290e27
 import type { CosmosValidatorItem, Transaction } from "../types";
 import cosmosValidatorsManager from "../validators";
 import { makeAccountBridgeReceive } from "../../../bridge/jsHelpers";
@@ -18,7 +14,6 @@
   setCosmosPreloadData,
 } from "../preloadedData";
 import type { AccountBridge, CurrencyBridge } from "@ledgerhq/types-live";
-import type { CryptoCurrency } from "@ledgerhq/types-cryptoassets";
 
 const receive = makeAccountBridgeReceive();
 
