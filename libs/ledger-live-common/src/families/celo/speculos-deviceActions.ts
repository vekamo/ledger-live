--- conflicted
+++ resolved
@@ -2,8 +2,6 @@
 import type { Transaction } from "./types";
 import { deviceActionFlow } from "../../bot/specs";
 import { formatCurrencyUnit } from "../../currencies";
-<<<<<<< HEAD
-=======
 const typeWording = {
   send: "Send",
   lock: "Lock",
@@ -14,7 +12,6 @@
   activate: "Activate",
   register: "Create Account",
 };
->>>>>>> c7fef602
 
 export const acceptTransaction: DeviceAction<Transaction, any> =
   deviceActionFlow({
@@ -32,18 +29,10 @@
             formatCurrencyUnit(account.unit, status.amount, {
               disableRounding: true,
             });
-<<<<<<< HEAD
-
-=======
->>>>>>> c7fef602
           if (!formattedValue.includes(".")) {
             // if the value is pure integer, in the app it will automatically add an .0
             return formattedValue + ".0";
           }
-<<<<<<< HEAD
-
-=======
->>>>>>> c7fef602
           return formattedValue;
         },
       },
@@ -61,8 +50,6 @@
         button: "Rr",
       },
       {
-<<<<<<< HEAD
-=======
         title: "Validator",
         button: "Rr",
       },
@@ -74,7 +61,6 @@
         },
       },
       {
->>>>>>> c7fef602
         title: "Accept",
         button: "LRlr",
       },
