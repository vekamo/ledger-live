// reconciliation by the React definition. https://reactjs.org/docs/reconciliation.html
import isEqual from "lodash/isEqual";
import { BigNumber } from "bignumber.js";
import { sameOp } from "./bridge/jsHelpers";
import type {
  Operation,
  OperationRaw,
  Account,
  AccountLike,
  AccountRaw,
  SubAccount,
  SubAccountRaw,
  BalanceHistoryCache,
} from "@ledgerhq/types-live";
import {
  fromAccountRaw,
  fromOperationRaw,
  fromSubAccountRaw,
  fromTronResourcesRaw,
  fromCosmosResourcesRaw,
  fromBitcoinResourcesRaw,
  fromAlgorandResourcesRaw,
  fromCardanoResourceRaw,
  fromPolkadotResourcesRaw,
  fromTezosResourcesRaw,
  fromElrondResourcesRaw,
  fromCryptoOrgResourcesRaw,
  fromSolanaResourcesRaw,
  fromCeloResourcesRaw,
<<<<<<< HEAD
  fromMimbleWimbleCoinResourcesRaw,
=======
  fromNearResourcesRaw,
>>>>>>> 6fd2b7b5
  fromNFTRaw,
  toTronResourcesRaw,
  toCosmosResourcesRaw,
  toAlgorandResourcesRaw,
  toCardanoResourceRaw,
  toPolkadotResourcesRaw,
  toTezosResourcesRaw,
  toElrondResourcesRaw,
  toCryptoOrgResourcesRaw,
  toSolanaResourcesRaw,
  toCeloResourcesRaw,
<<<<<<< HEAD
  toMimbleWimbleCoinResourcesRaw,
=======
  toNearResourcesRaw,
>>>>>>> 6fd2b7b5
} from "./account";
import consoleWarnExpectToEqual from "./consoleWarnExpectToEqual";
import { AlgorandAccount, AlgorandAccountRaw } from "./families/algorand/types";
import { BitcoinAccount, BitcoinAccountRaw } from "./families/bitcoin/types";
import { CardanoAccount, CardanoAccountRaw } from "./families/cardano/types";
import { CosmosAccount, CosmosAccountRaw } from "./families/cosmos/types";
import {
  CryptoOrgAccount,
  CryptoOrgAccountRaw,
} from "./families/crypto_org/types";
import { ElrondAccount, ElrondAccountRaw } from "./families/elrond/types";
import { PolkadotAccount, PolkadotAccountRaw } from "./families/polkadot/types";
import { SolanaAccount, SolanaAccountRaw } from "./families/solana/types";
import { TezosAccount, TezosAccountRaw } from "./families/tezos/types";
import { TronAccount, TronAccountRaw } from "./families/tron/types";
import { CeloAccount, CeloAccountRaw } from "./families/celo/types";
<<<<<<< HEAD
import { MimbleWimbleCoinAccount, MimbleWimbleCoinAccountRaw } from "./families/mimblewimble_coin/types";
=======
import { NearAccount, NearAccountRaw } from "./families/near/types";
>>>>>>> 6fd2b7b5

// aim to build operations with the minimal diff & call to coin implementation possible
export async function minimalOperationsBuilder<CO>(
  existingOperations: Operation[],
  coreOperations: CO[],
  buildOp: (coreOperation: CO) => Promise<Operation | null | undefined>, // if defined, allows to merge some consecutive operation that have same hash
  mergeSameHashOps?: (arg0: Operation[]) => Operation
): Promise<Operation[]> {
  if (existingOperations.length === 0 && coreOperations.length === 0) {
    return existingOperations;
  }

  const state: StepBuilderState = {
    finished: false,
    operations: [],
    existingOps: existingOperations || [],
    immutableOpCmpDoneOnce: false,
  };
  let operationWithSameHash: Operation[] = [];

  for (let i = coreOperations.length - 1; i >= 0; i--) {
    const coreOperation = coreOperations[i];
    const op = await buildOp(coreOperation);
    if (!op) continue; // some operation can be skipped by implementation

    let newOp;

    if (mergeSameHashOps) {
      if (
        operationWithSameHash.length === 0 ||
        operationWithSameHash[0].hash === op.hash
      ) {
        // we accumulate consecutive op of same hash in operationWithSameHash
        operationWithSameHash.push(op);
        continue;
      }

      // when the new op no longer matches the one accumulated,
      // we can "release" one operation resulting of merging the accumulation
      newOp = mergeSameHashOps(operationWithSameHash);
      operationWithSameHash = [op];
    } else {
      // mergeSameHashOps not used = normal iteration
      newOp = op;
    }

    stepBuilder(state, newOp, i);

    if (state.finished) {
      return state.operations;
    }
  }

  if (mergeSameHashOps && operationWithSameHash.length) {
    stepBuilder(state, mergeSameHashOps(operationWithSameHash), 0);
  }

  return state.operations;
}
export function minimalOperationsBuilderSync<CO>(
  existingOperations: Operation[],
  coreOperations: CO[],
  buildOp: (coreOperation: CO) => Operation | null | undefined
): Operation[] {
  if (existingOperations.length === 0 && coreOperations.length === 0) {
    return existingOperations;
  }

  const state: StepBuilderState = {
    finished: false,
    operations: [],
    existingOps: existingOperations || [],
    immutableOpCmpDoneOnce: false,
  };

  for (let i = coreOperations.length - 1; i >= 0; i--) {
    const coreOperation = coreOperations[i];
    const newOp = buildOp(coreOperation);
    if (!newOp) continue;
    stepBuilder(state, newOp, i);

    if (state.finished) {
      return state.operations;
    }
  }

  return state.operations;
}

const shouldRefreshBalanceHistoryCache = (
  balanceHistoryCache: BalanceHistoryCache,
  account: AccountLike
): boolean => {
  const oldH = account.balanceHistoryCache.HOUR;
  const newH = balanceHistoryCache.HOUR;
  if (oldH.latestDate !== newH.latestDate) return true; // date have changed, need to refresh the array

  if (oldH.balances.length !== newH.balances.length) return true; // balances length changes (new ops for instance)

  const length = newH.balances.length;
  if (length === 0) return false;
  if (oldH.balances[length - 1] !== newH.balances[length - 1]) return true; // latest datapoint changes.

  return false;
};

function shouldRefreshBitcoinResources(
  updatedRaw: AccountRaw,
  account: Account
) {
  if (!(updatedRaw as BitcoinAccountRaw).bitcoinResources) return false;
  if (!(account as BitcoinAccount).bitcoinResources) return true;
  if (updatedRaw.blockHeight !== account.blockHeight) return true;
  if (updatedRaw.operations.length !== account.operations.length) return true;
  const { bitcoinResources: existing } = account as BitcoinAccount;
  const { bitcoinResources: raw } = updatedRaw as BitcoinAccountRaw;
  // FIXME Need more typing in wallet-btc to have a meaningful comparison
  //if (!isEqual(raw.walletAccount?.xpub?.data, existing.walletAccount?.xpub?.data)) return true;
  if (raw.utxos.length !== existing.utxos.length) return true;
  return !isEqual(raw.utxos, existing.utxos);
}

export function patchAccount(
  account: Account,
  updatedRaw: AccountRaw
): Account {
  // id can change after a sync typically if changing the version or filling more info. in that case we consider all changes.
  if (account.id !== updatedRaw.id) return fromAccountRaw(updatedRaw);
  let subAccounts;

  if (updatedRaw.subAccounts) {
    const existingSubAccounts = account.subAccounts || [];
    let subAccountsChanged =
      updatedRaw.subAccounts.length !== existingSubAccounts.length;
    subAccounts = updatedRaw.subAccounts.map((ta) => {
      const existing = existingSubAccounts.find((t) => t.id === ta.id);
      const patched = patchSubAccount(existing, ta);

      if (patched !== existing) {
        subAccountsChanged = true;
      }

      return patched;
    });

    if (!subAccountsChanged) {
      subAccounts = existingSubAccounts;
    }
  }

  let shouldMergeOps: boolean;
  switch (account.currency.family) {
    case "mimblewimble_coin":
      shouldMergeOps = false;
      break;
    default:
      shouldMergeOps = true;
      break;
  }
  let operations: Operation[];
  let pendingOperations: Operation[];
  if (shouldMergeOps) {
    operations = patchOperations(
      account.operations,
      updatedRaw.operations,
      updatedRaw.id,
      subAccounts
    );
    pendingOperations = patchOperations(
      account.pendingOperations,
      updatedRaw.pendingOperations,
      updatedRaw.id,
      subAccounts
    );
  }
  else {
    operations = updatedRaw.operations.map(raw => fromOperationRaw(raw, updatedRaw.id, subAccounts));
    pendingOperations = updatedRaw.pendingOperations.map(raw => fromOperationRaw(raw, updatedRaw.id, subAccounts));
  }

  const next: Account = { ...account };
  let changed = false;

  if (subAccounts && account.subAccounts !== subAccounts) {
    next.subAccounts = subAccounts;
    changed = true;
  }

  if (account.operations !== operations) {
    next.operations = operations;
    changed = true;
  }

  if (
    account.operationsCount !== updatedRaw.operationsCount &&
    updatedRaw.operationsCount
  ) {
    next.operationsCount = updatedRaw.operationsCount;
    changed = true;
  }

  if (account.pendingOperations !== pendingOperations) {
    next.pendingOperations = pendingOperations;
    changed = true;
  }

  if (updatedRaw.balance !== account.balance.toString()) {
    next.balance = new BigNumber(updatedRaw.balance);
    changed = true;
  }

  if (updatedRaw.spendableBalance !== account.spendableBalance.toString()) {
    next.spendableBalance = new BigNumber(
      updatedRaw.spendableBalance || updatedRaw.balance
    );
    changed = true;
  }

  if (updatedRaw.lastSyncDate !== account.lastSyncDate.toISOString()) {
    next.lastSyncDate = new Date(updatedRaw.lastSyncDate);
    changed = true;
  }

  if (
    updatedRaw.creationDate &&
    updatedRaw.creationDate !== account.creationDate.toISOString()
  ) {
    next.creationDate = new Date(updatedRaw.creationDate);
    changed = true;
  }

  if (account.freshAddress !== updatedRaw.freshAddress) {
    next.freshAddress = updatedRaw.freshAddress;
    changed = true;
  }

  if (account.freshAddressPath !== updatedRaw.freshAddressPath) {
    next.freshAddressPath = updatedRaw.freshAddressPath;
    changed = true;
  }

  if (account.blockHeight !== updatedRaw.blockHeight) {
    next.blockHeight = updatedRaw.blockHeight;
    changed = true;
  }

  if (account.syncHash !== updatedRaw.syncHash) {
    next.syncHash = updatedRaw.syncHash;
    changed = true;
  }

  const { balanceHistoryCache } = updatedRaw;

  if (balanceHistoryCache) {
    if (shouldRefreshBalanceHistoryCache(balanceHistoryCache, account)) {
      next.balanceHistoryCache = balanceHistoryCache;
      changed = true;
    }
  }

  // TODO This will be reworked to belong in each coin family
  // Temporary logic to patch resources for each coin is:
  // - there is raw data to patch from
  // AND
  //   - there is no current account data
  //   OR
  //   - current account data is different
  switch (account.currency.family) {
    case "tron":
      {
        const tronAcc = account as TronAccount;
        const tronUpdatedRaw = updatedRaw as TronAccountRaw;
        if (
          tronUpdatedRaw.tronResources &&
          (!tronAcc.tronResources ||
            !areSameResources(
              toTronResourcesRaw(tronAcc.tronResources),
              tronUpdatedRaw.tronResources
            ))
        ) {
          (next as TronAccount).tronResources = fromTronResourcesRaw(
            tronUpdatedRaw.tronResources
          );
          changed = true;
        }
      }
      break;
    case "cosmos": {
      const cosmosAcc = account as CosmosAccount;
      const cosmosUpdatedRaw = updatedRaw as CosmosAccountRaw;
      if (
        cosmosUpdatedRaw.cosmosResources &&
        (!cosmosAcc.cosmosResources ||
          !areSameResources(
            toCosmosResourcesRaw(cosmosAcc.cosmosResources),
            cosmosUpdatedRaw.cosmosResources
          ))
      ) {
        (next as CosmosAccount).cosmosResources = fromCosmosResourcesRaw(
          cosmosUpdatedRaw.cosmosResources
        );
        changed = true;
      }
      break;
    }
    case "osmosis": {
      const cosmosAcc = account as CosmosAccount;
      const cosmosUpdatedRaw = updatedRaw as CosmosAccountRaw;
      if (
        cosmosUpdatedRaw.cosmosResources &&
        (!cosmosAcc.cosmosResources ||
          !areSameResources(
            toCosmosResourcesRaw(cosmosAcc.cosmosResources),
            cosmosUpdatedRaw.cosmosResources
          ))
      ) {
        (next as CosmosAccount).cosmosResources = fromCosmosResourcesRaw(
          cosmosUpdatedRaw.cosmosResources
        );
        changed = true;
      }
      break;
    }
    case "algorand": {
      const algorandAcc = account as AlgorandAccount;
      const algorandUpdatedRaw = updatedRaw as AlgorandAccountRaw;
      if (
        algorandUpdatedRaw.algorandResources &&
        (!algorandAcc.algorandResources ||
          !areSameResources(
            toAlgorandResourcesRaw(algorandAcc.algorandResources),
            algorandUpdatedRaw.algorandResources
          ))
      ) {
        (next as AlgorandAccount).algorandResources = fromAlgorandResourcesRaw(
          algorandUpdatedRaw.algorandResources
        );
        changed = true;
      }
      break;
    }
    case "bitcoin": {
      if (shouldRefreshBitcoinResources(updatedRaw, account)) {
        (next as BitcoinAccount).bitcoinResources = fromBitcoinResourcesRaw(
          (updatedRaw as BitcoinAccountRaw).bitcoinResources
        );
      }
      break;
    }
    case "polkadot": {
      const polkadotAcc = account as PolkadotAccount;
      const polkadotUpdatedRaw = updatedRaw as PolkadotAccountRaw;
      if (
        polkadotUpdatedRaw.polkadotResources &&
        (!polkadotAcc.polkadotResources ||
          !areSameResources(
            toPolkadotResourcesRaw(polkadotAcc.polkadotResources),
            polkadotUpdatedRaw.polkadotResources
          ))
      ) {
        (next as PolkadotAccount).polkadotResources = fromPolkadotResourcesRaw(
          polkadotUpdatedRaw.polkadotResources
        );
        changed = true;
      }
      break;
    }
    case "tezos": {
      const tezosAcc = account as TezosAccount;
      const tezosUpdatedRaw = updatedRaw as TezosAccountRaw;
      if (
        tezosUpdatedRaw.tezosResources &&
        (!tezosAcc.tezosResources ||
          !areSameResources(
            toTezosResourcesRaw(tezosAcc.tezosResources),
            tezosUpdatedRaw.tezosResources
          ))
      ) {
        (next as TezosAccount).tezosResources = fromTezosResourcesRaw(
          tezosUpdatedRaw.tezosResources
        );
        changed = true;
      }
      break;
    }
    case "elrond": {
      const elrondAcc = account as ElrondAccount;
      const elrondUpdatedRaw = updatedRaw as ElrondAccountRaw;
      if (
        elrondUpdatedRaw.elrondResources &&
        (!elrondAcc.elrondResources ||
          !areSameResources(
            toElrondResourcesRaw(elrondAcc.elrondResources),
            elrondUpdatedRaw.elrondResources
          ))
      ) {
        (next as ElrondAccount).elrondResources = fromElrondResourcesRaw(
          elrondUpdatedRaw.elrondResources
        );
        changed = true;
      }
      break;
    }
    case "cardano": {
      const cardanoAcc = account as CardanoAccount;
      const cardanoUpdatedRaw = updatedRaw as CardanoAccountRaw;
      if (
        cardanoUpdatedRaw.cardanoResources &&
        (!cardanoAcc.cardanoResources ||
          !areSameResources(
            toCardanoResourceRaw(cardanoAcc.cardanoResources),
            cardanoUpdatedRaw.cardanoResources
          ))
      ) {
        (next as CardanoAccount).cardanoResources = fromCardanoResourceRaw(
          cardanoUpdatedRaw.cardanoResources
        );
        changed = true;
      }
      break;
    }
    case "crypto_org": {
      const cryptoOrgAcc = account as CryptoOrgAccount;
      const cryptoOrgUpdatedRaw = updatedRaw as CryptoOrgAccountRaw;
      if (
        cryptoOrgUpdatedRaw.cryptoOrgResources &&
        (!cryptoOrgAcc.cryptoOrgResources ||
          !areSameResources(
            toCryptoOrgResourcesRaw(cryptoOrgAcc.cryptoOrgResources),
            cryptoOrgUpdatedRaw.cryptoOrgResources
          ))
      ) {
        (next as CryptoOrgAccount).cryptoOrgResources =
          fromCryptoOrgResourcesRaw(cryptoOrgUpdatedRaw.cryptoOrgResources);
        changed = true;
      }
      break;
    }
    case "solana": {
      const solanaAcc = account as SolanaAccount;
      const solanaUpdatedRaw = updatedRaw as SolanaAccountRaw;

      if (
        solanaUpdatedRaw.solanaResources &&
        (!solanaAcc.solanaResources ||
          !areSameResources(
            toSolanaResourcesRaw(solanaAcc.solanaResources),
            solanaUpdatedRaw.solanaResources
          ))
      ) {
        (next as SolanaAccount).solanaResources = fromSolanaResourcesRaw(
          solanaUpdatedRaw.solanaResources
        );
        changed = true;
      }
      break;
    }
    case "celo": {
      const celoAcc = account as CeloAccount;
      const celoUpdatedRaw = updatedRaw as CeloAccountRaw;

      if (
        celoUpdatedRaw.celoResources &&
        (!celoAcc.celoResources ||
          !areSameResources(
            toCeloResourcesRaw(celoAcc.celoResources),
            celoUpdatedRaw.celoResources
          ))
      ) {
        (next as CeloAccount).celoResources = fromCeloResourcesRaw(
          celoUpdatedRaw.celoResources
        );
        changed = true;
      }
      break;
    }
<<<<<<< HEAD
    case "mimblewimble_coin": {
      const mimbleWimbleCoinAcc = account as MimbleWimbleCoinAccount;
      const mimbleWimbleCoinUpdatedRaw = updatedRaw as MimbleWimbleCoinAccountRaw;

      if (
        mimbleWimbleCoinUpdatedRaw.mimbleWimbleCoinResources &&
        (!mimbleWimbleCoinAcc.mimbleWimbleCoinResources ||
          !areSameResources(
            toMimbleWimbleCoinResourcesRaw(mimbleWimbleCoinAcc.mimbleWimbleCoinResources),
            mimbleWimbleCoinUpdatedRaw.mimbleWimbleCoinResources
          ))
      ) {
        (next as MimbleWimbleCoinAccount).mimbleWimbleCoinResources = fromMimbleWimbleCoinResourcesRaw(
          mimbleWimbleCoinUpdatedRaw.mimbleWimbleCoinResources
=======
    case "near": {
      const nearAcc = account as NearAccount;
      const nearUpdatedRaw = updatedRaw as NearAccountRaw;

      if (
        nearUpdatedRaw.nearResources &&
        (!nearAcc.nearResources ||
          !areSameResources(
            toNearResourcesRaw(nearAcc.nearResources),
            nearUpdatedRaw.nearResources
          ))
      ) {
        (next as NearAccount).nearResources = fromNearResourcesRaw(
          nearUpdatedRaw.nearResources
>>>>>>> 6fd2b7b5
        );
        changed = true;
      }
      break;
    }
  }

  const nfts = updatedRaw?.nfts?.map(fromNFTRaw);
  if (!updatedRaw.nfts && account.nfts) {
    delete next.nfts;
    changed = true;
  } else if (!isEqual(account.nfts, nfts)) {
    next.nfts = nfts;
    changed = true;
  }

  if (!changed) return account; // nothing changed at all

  return next;
}
export function patchSubAccount(
  account: SubAccount | null | undefined,
  updatedRaw: SubAccountRaw
): SubAccount {
  // id can change after a sync typically if changing the version or filling more info. in that case we consider all changes.
  if (
    !account ||
    account.id !== updatedRaw.id ||
    account.parentId !== updatedRaw.parentId
  ) {
    return fromSubAccountRaw(updatedRaw);
  }

  const operations = patchOperations(
    account.operations,
    updatedRaw.operations,
    updatedRaw.id,
    undefined
  );
  const pendingOperations = patchOperations(
    account.pendingOperations,
    updatedRaw.pendingOperations,
    updatedRaw.id,
    undefined
  );
  // $FlowFixMe destructing union type?
  const next: SubAccount = { ...account };
  let changed = false;

  if (
    account.operationsCount !== updatedRaw.operationsCount &&
    updatedRaw.operationsCount
  ) {
    next.operationsCount = updatedRaw.operationsCount;
    changed = true;
  }

  if (
    updatedRaw.creationDate &&
    updatedRaw.creationDate !== account.creationDate.toISOString()
  ) {
    next.creationDate = new Date(updatedRaw.creationDate);
    changed = true;
  }

  if (account.operations !== operations) {
    next.operations = operations;
    changed = true;
  }

  if (account.pendingOperations !== pendingOperations) {
    next.pendingOperations = pendingOperations;
    changed = true;
  }

  if (updatedRaw.balance !== account.balance.toString()) {
    next.balance = new BigNumber(updatedRaw.balance);
    changed = true;
  }

  if (
    next.type === "TokenAccount" &&
    account.type === "TokenAccount" &&
    updatedRaw.type === "TokenAccountRaw"
  ) {
    if (updatedRaw.spendableBalance !== account.spendableBalance.toString()) {
      next.spendableBalance = new BigNumber(
        updatedRaw.spendableBalance || updatedRaw.balance
      );
      changed = true;
    }

    if (updatedRaw.compoundBalance !== account.compoundBalance?.toString()) {
      next.compoundBalance = updatedRaw.compoundBalance
        ? new BigNumber(updatedRaw.compoundBalance)
        : undefined;
      changed = true;
    }

    if (
      updatedRaw.approvals &&
      !isEqual(updatedRaw.approvals, account.approvals)
    ) {
      next.approvals = updatedRaw.approvals;
      changed = true;
    }
  }

  const { balanceHistoryCache } = updatedRaw;

  if (balanceHistoryCache) {
    if (shouldRefreshBalanceHistoryCache(balanceHistoryCache, account)) {
      next.balanceHistoryCache = balanceHistoryCache;
      changed = true;
    }
  }

  if (!changed) return account; // nothing changed at all

  return next;
}
export function patchOperations(
  operations: Operation[],
  updated: OperationRaw[],
  accountId: string,
  subAccounts: SubAccount[] | null | undefined
): Operation[] {
  return minimalOperationsBuilderSync(
    operations,
    updated.slice(0).reverse(),
    (raw) => fromOperationRaw(raw, accountId, subAccounts)
  );
}

function findExistingOp(ops, op) {
  return ops.find((o) => o.id === op.id);
}

type StepBuilderState = {
  operations: Operation[];
  existingOps: Operation[];
  immutableOpCmpDoneOnce: boolean;
  finished: boolean;
};

// This is one step of the logic of minimalOperationsBuilder
// it implements an heuristic to skip prematurely the operations loop
// as soon as we find an existing operation that matches newOp
function stepBuilder(state, newOp, i) {
  const existingOp = findExistingOp(state.existingOps, newOp);

  if (existingOp && !state.immutableOpCmpDoneOnce) {
    // an Operation is supposedly immutable.
    if (existingOp.blockHeight !== newOp.blockHeight) {
      // except for blockHeight that can temporarily be null
      state.operations.push(newOp);
      return;
    } else {
      state.immutableOpCmpDoneOnce = true;

      // we still check the first existing op we meet...
      if (!sameOp(existingOp, newOp)) {
        // this implement a failsafe in case an op changes (when we fix bugs)
        // trade-off: in such case, we assume all existingOps are to trash
        consoleWarnExpectToEqual(
          newOp,
          existingOp,
          "op mismatch. doing a full clear cache."
        );
        state.existingOps = [];
        state.operations.push(newOp);
        return;
      }
    }
  }

  if (existingOp) {
    // as soon as we've found a first matching op in old op list,
    const j = state.existingOps.indexOf(existingOp);
    const rest = state.existingOps.slice(j);

    if (rest.length > i + 1) {
      // if coin implementation happen to have less ops that what we had,
      // we actually need to continue because we don't know where hole will be,
      // but we can keep existingOp
      state.operations.push(existingOp);
    } else {
      // otherwise we stop the coin implementation iteration and continue with previous data
      // and we're done on the iteration
      if (state.operations.length === 0 && j === 0) {
        // special case: we preserve the operations array as much as possible
        state.operations = state.existingOps;
      } else {
        state.operations = state.operations.concat(rest);
      }

      state.finished = true;
      return;
    }
  } else {
    // otherwise it's a new op
    state.operations.push(newOp);
  }
}

export function areSameResources(a: any, b: any) {
  return isEqual(a, b);
}<|MERGE_RESOLUTION|>--- conflicted
+++ resolved
@@ -27,11 +27,8 @@
   fromCryptoOrgResourcesRaw,
   fromSolanaResourcesRaw,
   fromCeloResourcesRaw,
-<<<<<<< HEAD
   fromMimbleWimbleCoinResourcesRaw,
-=======
   fromNearResourcesRaw,
->>>>>>> 6fd2b7b5
   fromNFTRaw,
   toTronResourcesRaw,
   toCosmosResourcesRaw,
@@ -43,11 +40,8 @@
   toCryptoOrgResourcesRaw,
   toSolanaResourcesRaw,
   toCeloResourcesRaw,
-<<<<<<< HEAD
   toMimbleWimbleCoinResourcesRaw,
-=======
   toNearResourcesRaw,
->>>>>>> 6fd2b7b5
 } from "./account";
 import consoleWarnExpectToEqual from "./consoleWarnExpectToEqual";
 import { AlgorandAccount, AlgorandAccountRaw } from "./families/algorand/types";
@@ -64,11 +58,8 @@
 import { TezosAccount, TezosAccountRaw } from "./families/tezos/types";
 import { TronAccount, TronAccountRaw } from "./families/tron/types";
 import { CeloAccount, CeloAccountRaw } from "./families/celo/types";
-<<<<<<< HEAD
 import { MimbleWimbleCoinAccount, MimbleWimbleCoinAccountRaw } from "./families/mimblewimble_coin/types";
-=======
 import { NearAccount, NearAccountRaw } from "./families/near/types";
->>>>>>> 6fd2b7b5
 
 // aim to build operations with the minimal diff & call to coin implementation possible
 export async function minimalOperationsBuilder<CO>(
@@ -545,7 +536,6 @@
       }
       break;
     }
-<<<<<<< HEAD
     case "mimblewimble_coin": {
       const mimbleWimbleCoinAcc = account as MimbleWimbleCoinAccount;
       const mimbleWimbleCoinUpdatedRaw = updatedRaw as MimbleWimbleCoinAccountRaw;
@@ -560,7 +550,11 @@
       ) {
         (next as MimbleWimbleCoinAccount).mimbleWimbleCoinResources = fromMimbleWimbleCoinResourcesRaw(
           mimbleWimbleCoinUpdatedRaw.mimbleWimbleCoinResources
-=======
+        );
+        changed = true;
+      }
+      break;
+    }
     case "near": {
       const nearAcc = account as NearAccount;
       const nearUpdatedRaw = updatedRaw as NearAccountRaw;
@@ -575,7 +569,6 @@
       ) {
         (next as NearAccount).nearResources = fromNearResourcesRaw(
           nearUpdatedRaw.nearResources
->>>>>>> 6fd2b7b5
         );
         changed = true;
       }
