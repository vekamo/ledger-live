--- conflicted
+++ resolved
@@ -1,830 +1 @@
-<<<<<<< HEAD
-import mapValues from "lodash/mapValues";
-// set and get environment & config variables
-import { Subject } from "rxjs";
-import { $ElementType } from "utility-types";
-type EnvDef<V> = {
-  desc: string;
-  def: V;
-  parser: (arg0: unknown) => V | null | undefined;
-};
-// type ExtractEnvValue = <V>(arg0: EnvDef<V>) => V;
-type EnvDefs = typeof envDefinitions;
-type Env = typeof env;
-export type EnvName = keyof EnvDefs;
-export type EnvValue<Name extends EnvName> = $ElementType<Env, Name>;
-
-const intParser = (v: any): number | null | undefined => {
-  if (!Number.isNaN(v)) return parseInt(v, 10);
-};
-
-const floatParser = (v: any): number | null | undefined => {
-  if (!Number.isNaN(v)) return parseFloat(v);
-};
-
-const boolParser = (v: unknown): boolean | null | undefined => {
-  if (typeof v === "boolean") return v;
-  return !(v === "0" || v === "false");
-};
-
-const stringParser = (v: unknown): string | null | undefined =>
-  typeof v === "string" ? v : undefined;
-
-type JSONValue =
-  | string
-  | number
-  | boolean
-  | null
-  | { [x: string]: JSONValue }
-  | Array<JSONValue>;
-
-const jsonParser = (v: unknown): JSONValue | undefined => {
-  try {
-    if (typeof v !== "string") throw new Error();
-    return JSON.parse(v);
-  } catch (e) {
-    return undefined;
-  }
-};
-
-const stringArrayParser = (v: any): string[] | null | undefined => {
-  const v_array = typeof v === "string" ? v.split(",") : null;
-  if (Array.isArray(v_array) && v_array.length > 0) return v_array;
-};
-
-const envDefinitions = {
-  ANALYTICS_CONSOLE: {
-    def: false,
-    parser: boolParser,
-    desc: "Show tracking overlays on the app UI",
-  },
-  DEBUG_THEME: {
-    def: false,
-    parser: boolParser,
-    desc: "Show theme debug overlay UI",
-  },
-  API_ALGORAND_BLOCKCHAIN_EXPLORER_API_ENDPOINT: {
-    def: "https://algorand.coin.ledger.com",
-    parser: stringParser,
-    desc: "Node API endpoint for algorand",
-  },
-  API_CELO_INDEXER: {
-    def: "https://celo.coin.ledger.com/indexer/",
-    parser: stringParser,
-    desc: "Explorer API for celo",
-  },
-  API_CELO_NODE: {
-    def: "https://celo.coin.ledger.com/archive/",
-    parser: stringParser,
-    desc: "Node endpoint for celo",
-  },
-  API_COSMOS_BLOCKCHAIN_EXPLORER_API_ENDPOINT: {
-    def: "https://cosmoshub4.coin.ledger.com/",
-    parser: stringParser,
-    desc: "Node endpoint for cosmos",
-  },
-  API_COSMOS_NODE: {
-    def: "STARGATE_NODE",
-    parser: stringParser,
-    desc: "Node API to use for cosmos (COSMOS_NODE or STARGATE_NODE are known)",
-  },
-  API_COSMOS_TESTNET_BLOCKCHAIN_EXPLORER_API_ENDPOINT: {
-    def: "https://cosmoshub4.coin.staging.aws.ledger.com",
-    parser: stringParser,
-    desc: "Node endpoint for cosmos",
-  },
-  API_COSMOS_TESTNET_NODE: {
-    def: "STARGATE_NODE",
-    parser: stringParser,
-    desc: "Node API to use for cosmos_testnet (COSMOS_NODE or STARGATE_NODE are known)",
-  },
-  API_RIPPLE_RPC: {
-    parser: stringParser,
-    def: "https://xrplcluster.com/ledgerlive",
-    desc: "XRP Ledger full history open JSON-RPC endpoint",
-  },
-  API_FILECOIN_ENDPOINT: {
-    parser: stringParser,
-    def: "https://filecoin.coin.ledger.com",
-    desc: "Filecoin API url",
-  },
-  API_MIMBLEWIMBLE_COIN_NODE: {
-    parser: stringParser,
-    def: "https://mwc713.mwc.mw",
-    desc: "Node for MimbleWimble Coin",
-  },
-  API_MIMBLEWIMBLE_COIN_FLOONET_NODE: {
-    parser: stringParser,
-    def: "https://mwc713.floonet.mwc.mw",
-    desc: "Node for MimbleWimble Coin floonet",
-  },
-  API_GRIN_NODE: {
-    parser: stringParser,
-    def: "https://grinnode.live:3413",
-    desc: "Node for Grin",
-  },
-  API_GRIN_TESTNET_NODE: {
-    parser: stringParser,
-    def: "http://localhost:13413",
-    desc: "Node for Grin testnet",
-  },
-  API_NEAR_ARCHIVE_NODE: {
-    def: "https://near.coin.ledger.com/node/",
-    parser: stringParser,
-    desc: "Archive node endpoint for NEAR",
-  },
-  API_NEAR_INDEXER: {
-    def: "https://near.coin.ledger.com/indexer/",
-    parser: stringParser,
-    desc: "Datahub Indexer API for NEAR",
-  },
-  API_NEAR_STAKING_POSITIONS_API: {
-    def: "https://validators-near.coin.ledger.com/",
-    parser: stringParser,
-    desc: "NEAR staking positions API",
-  },
-  API_POLKADOT_INDEXER: {
-    parser: stringParser,
-    def: "https://polkadot.coin.ledger.com",
-    desc: "Explorer API for polkadot",
-  },
-  API_POLKADOT_SIDECAR: {
-    parser: stringParser,
-    def: "https://polkadot-sidecar.coin.ledger.com",
-    desc: "Polkadot Sidecar API url",
-  },
-  ELROND_API_ENDPOINT: {
-    parser: stringParser,
-    def: "https://elrond.coin.ledger.com",
-    desc: "Elrond API url",
-  },
-  ELROND_DELEGATION_API_ENDPOINT: {
-    parser: stringParser,
-    def: "https://delegations-elrond.coin.ledger.com",
-    desc: "Elrond DELEGATION API url",
-  },
-  API_STELLAR_HORIZON: {
-    parser: stringParser,
-    def: "https://stellar.coin.ledger.com",
-    desc: "Stellar Horizon API url",
-  },
-  API_STELLAR_HORIZON_FETCH_LIMIT: {
-    parser: intParser,
-    def: 100,
-    desc: "Limit of operation that Horizon will fetch per page",
-  },
-  API_STELLAR_HORIZON_STATIC_FEE: {
-    def: false,
-    parser: boolParser,
-    desc: "Static fee for Stellar account",
-  },
-  API_OSMOSIS_INDEXER: {
-    def: "https://osmosis.coin.ledger.com/indexer",
-    parser: stringParser,
-    desc: "Endpoint for Transaction Explorer/Indexer for Osmosis",
-  },
-  API_OSMOSIS_NODE: {
-    def: "https://osmosis.coin.ledger.com/node",
-    parser: stringParser,
-    desc: "Endpoint for Osmosis Node",
-  },
-  API_TEZOS_BAKER: {
-    parser: stringParser,
-    def: "https://tezos-bakers.api.live.ledger.com",
-    desc: "bakers API for tezos",
-  },
-  API_TEZOS_BLOCKCHAIN_EXPLORER_API_ENDPOINT: {
-    def: "https://xtz-explorer.api.live.ledger.com/explorer",
-    parser: stringParser,
-    desc: "Ledger explorer API for tezos",
-  },
-  API_TEZOS_TZKT_API: {
-    def: "https://xtz-tzkt-explorer.api.live.ledger.com",
-    parser: stringParser,
-    desc: "tzkt.io explorer",
-  },
-  API_TEZOS_NODE: {
-    def: "https://xtz-node.api.live.ledger.com",
-    parser: stringParser,
-    desc: "node API for tezos (for broadcast only)",
-  },
-  API_TRONGRID_PROXY: {
-    parser: stringParser,
-    def: "https://tron.coin.ledger.com",
-    desc: "proxy url for trongrid API",
-  },
-  API_SOLANA_PROXY: {
-    parser: stringParser,
-    def: "https://solana.coin.ledger.com",
-    desc: "proxy url for solana API",
-  },
-  SOLANA_VALIDATORS_APP_BASE_URL: {
-    parser: stringParser,
-    def: "https://validators-solana.coin.ledger.com/api/v1/validators",
-    desc: "base url for validators.app validator list",
-  },
-  SOLANA_TX_CONFIRMATION_TIMEOUT: {
-    def: 100 * 1000,
-    parser: intParser,
-    desc: "solana transaction broadcast confirmation timeout",
-  },
-  API_HEDERA_MIRROR: {
-    def: "https://hedera.coin.ledger.com",
-    parser: stringParser,
-    desc: "mirror node API for Hedera",
-  },
-  BASE_SOCKET_URL: {
-    def: "wss://scriptrunner.api.live.ledger.com/update",
-    parser: stringParser,
-    desc: "Ledger script runner API",
-  },
-  BOT_TIMEOUT_SCAN_ACCOUNTS: {
-    def: 10 * 60 * 1000,
-    parser: intParser,
-    desc: "bot's default timeout for scanAccounts",
-  },
-  BOT_SPEC_DEFAULT_TIMEOUT: {
-    def: 30 * 60 * 1000,
-    parser: intParser,
-    desc: "define the default value of spec.skipMutationsTimeout (if not overriden by spec)",
-  },
-  CARDANO_API_ENDPOINT: {
-    def: "https://cardano.coin.ledger.com/api",
-    parser: stringParser,
-    desc: "Cardano API url",
-  },
-  CARDANO_TESTNET_API_ENDPOINT: {
-    def: "https://testnet-ledger.cardanoscan.io/api",
-    parser: stringParser,
-    desc: "Cardano API url",
-  },
-  COINAPPS: {
-    def: "",
-    parser: stringParser,
-    desc: "(dev feature) defines the folder for speculos mode that contains Nano apps binaries (.elf) in a specific structure: <device>/<firmware>/<appName>/app_<appVersion>.elf",
-  },
-  COMPOUND_API: {
-    def: "https://api.compound.finance",
-    parser: stringParser,
-    desc: "location of the compound API",
-  },
-  COSMOS_GAS_AMPLIFIER: {
-    def: 1.4,
-    parser: intParser,
-    desc: "estimate gas multiplier",
-  },
-  COSMOS_GAS_PRICE: {
-    def: 0.025,
-    parser: floatParser,
-    desc: "gasLimit * gasPrice to determine the fees price. A too low GAS_PRICE will get rejected before the transaction is broadcast",
-  },
-  CRYPTO_ORG_INDEXER: {
-    def: "https://cryptoorg-rpc-indexer.coin.ledger.com",
-    parser: stringParser,
-    desc: "location of the crypto.org indexer API",
-  },
-  CRYPTO_ORG_TESTNET_INDEXER: {
-    def: "https://crypto.org/explorer/croeseid4",
-    parser: stringParser,
-    desc: "location of the crypto.org indexer testnet API",
-  },
-  CRYPTO_ORG_RPC_URL: {
-    def: "https://cryptoorg-rpc-node.coin.ledger.com",
-    parser: stringParser,
-    desc: "location of the crypto.org chain node",
-  },
-  CRYPTO_ORG_TESTNET_RPC_URL: {
-    def: "https://testnet-croeseid-4.crypto.org:26657",
-    parser: stringParser,
-    desc: "location of the crypto.org chain testnet node",
-  },
-  DEBUG_UTXO_DISPLAY: {
-    def: 4,
-    parser: intParser,
-    desc: "define maximum number of utxos to display in CLI",
-  },
-  DEBUG_HTTP_RESPONSE: {
-    def: false,
-    parser: boolParser,
-    desc: "includes HTTP response body in logs",
-  },
-  DEVICE_CANCEL_APDU_FLUSH_MECHANISM: {
-    def: true,
-    parser: boolParser,
-    desc: "enable a mechanism that send a 0x00 apdu to force device to awake from its 'Processing' UI state",
-  },
-  DEVICE_PROXY_URL: {
-    def: "",
-    parser: stringParser,
-    desc: "enable a proxy to use instead of a physical device",
-  },
-  DEVICE_PROXY_MODEL: {
-    def: "nanoS",
-    parser: stringParser,
-    desc: "allow to override the default model of a proxied device",
-  },
-  DISABLE_TRANSACTION_BROADCAST: {
-    def: false,
-    parser: boolParser,
-    desc: "disable broadcast of transactions",
-  },
-  DISABLE_SYNC_TOKEN: {
-    def: true,
-    parser: boolParser,
-    desc: "disable a problematic mechanism of our API",
-  },
-  DISABLE_FW_UPDATE_VERSION_CHECK: {
-    def: false,
-    parser: boolParser,
-    desc: "disable the version check for firmware update eligibility",
-  },
-  EIP1559_ENABLED_CURRENCIES: {
-    def: "ethereum,ethereum_goerli,polygon",
-    parser: stringArrayParser,
-    desc: "set the currency ids where EIP1559 is enabled",
-  },
-  EIP1559_MINIMUM_FEES_GATE: {
-    def: true,
-    parser: boolParser,
-    desc: "prevents the user from doing an EIP1559 transaction with fees too low",
-  },
-  EIP1559_PRIORITY_FEE_LOWER_GATE: {
-    def: 0.85,
-    parser: floatParser,
-    desc: "minimum priority fee percents allowed compared to network conditions allowed when EIP1559_MINIMUM_FEES_GATE is activated",
-  },
-  ETHEREUM_GAS_LIMIT_AMPLIFIER: {
-    def: 1.2,
-    parser: floatParser,
-    desc: "Ethereum gasLimit multiplier for contracts to prevent out of gas issue",
-  },
-  EXPERIMENTAL_BLE: {
-    def: false,
-    parser: boolParser,
-    desc: "enable experimental support of Bluetooth",
-  },
-  EXPERIMENTAL_CURRENCIES: {
-    def: "",
-    parser: stringParser,
-    desc: "enable experimental support of currencies (comma separated)",
-  },
-  EXPERIMENTAL_EXPLORERS: {
-    def: false,
-    parser: boolParser,
-    desc: "enable experimental explorer APIs",
-  },
-  EXPERIMENTAL_FALLBACK_APDU_LISTAPPS: {
-    def: false,
-    parser: boolParser,
-    desc: "if HSM list apps fails, fallback on APDU version (>=1.6.0)",
-  },
-  EXPERIMENTAL_LANGUAGES: {
-    def: false,
-    parser: boolParser,
-    desc: "enable experimental languages",
-  },
-  EXPERIMENTAL_MANAGER: {
-    def: false,
-    parser: boolParser,
-    desc: "enable an experimental version of Manager",
-  },
-  EXPERIMENTAL_ROI_CALCULATION: {
-    def: false,
-    parser: boolParser,
-    desc: "enable an experimental version of the portfolio percentage calculation",
-  },
-  EXPERIMENTAL_SEND_MAX: {
-    def: false,
-    parser: boolParser,
-    desc: "force enabling SEND MAX even if not yet stable",
-  },
-  EXPERIMENTAL_USB: {
-    def: false,
-    parser: boolParser,
-    desc: "enable an experimental implementation of USB support",
-  },
-  EXPERIMENTAL_SWAP: {
-    def: false,
-    parser: boolParser,
-    desc: "enable an experimental swap interface",
-  },
-  EXPERIMENTAL_EXECUTION_ON_RENDERER: {
-    def: false,
-    parser: boolParser,
-    desc: "enable an experimental execution of business logic to run on renderer side (LLD)",
-  },
-  EXPLORER: {
-    def: "https://explorers.api.live.ledger.com",
-    parser: stringParser,
-    desc: "Ledger generic explorer API",
-  },
-  EXPLORER_STAGING: {
-    def: "https://explorers.api-01.live.ledger-stg.com",
-    parser: stringParser,
-    desc: "Ledger staging explorer API",
-  },
-  EXPLORER_BETA: {
-    def: "https://explorers.api.live.ledger.com",
-    parser: stringParser,
-    desc: "Ledger generic explorer beta API",
-  },
-  EXPLORER_SATSTACK: {
-    def: "http://localhost:20000",
-    parser: stringParser,
-    desc: "Ledger satstack Bitcoin explorer API",
-  },
-  EXPORT_EXCLUDED_LOG_TYPES: {
-    def: "ble-frame",
-    parser: stringParser,
-    desc: "comma-separated list of excluded log types for exported logs",
-  },
-  EXPORT_MAX_LOGS: {
-    def: 5000,
-    parser: intParser,
-    desc: "maximum logs to keep for export",
-  },
-  DISABLE_APP_VERSION_REQUIREMENTS: {
-    def: false,
-    parser: boolParser,
-    desc: "force an old application version to be accepted regardless of its version",
-  },
-  FORCE_PROVIDER: {
-    def: 1,
-    parser: intParser,
-    desc: "use a different provider for app store (for developers only)",
-  },
-  GET_CALLS_RETRY: {
-    def: 2,
-    parser: intParser,
-    desc: "how many times to retry a GET http call",
-  },
-  GET_CALLS_TIMEOUT: {
-    def: 60 * 1000,
-    parser: intParser,
-    desc: "how much time to timeout a GET http call",
-  },
-  HIDE_EMPTY_TOKEN_ACCOUNTS: {
-    def: false,
-    parser: boolParser,
-    desc: "hide the sub accounts when they are empty",
-  },
-  KEYCHAIN_OBSERVABLE_RANGE: {
-    def: 0,
-    parser: intParser,
-    desc: "overrides the gap limit specified by BIP44 (default to 20)",
-  },
-  LEDGER_COUNTERVALUES_API: {
-    def: "https://countervalues.live.ledger.com",
-    parser: stringParser,
-    desc: "Ledger countervalues API",
-  },
-  LEDGER_REST_API_BASE: {
-    def: "https://explorers.api.live.ledger.com",
-    parser: stringParser,
-    desc: "DEPRECATED",
-  },
-  LEGACY_KT_SUPPORT_TO_YOUR_OWN_RISK: {
-    def: false,
-    parser: boolParser,
-    desc: "enable sending to KT accounts. Not tested.",
-  },
-  MANAGER_API_BASE: {
-    def: "https://manager.api.live.ledger.com/api",
-    parser: stringParser,
-    desc: "Ledger Manager API",
-  },
-  MANAGER_DEV_MODE: {
-    def: false,
-    parser: boolParser,
-    desc: "enable visibility of utility apps in Manager",
-  },
-  MANAGER_INSTALL_DELAY: {
-    def: 1000,
-    parser: intParser,
-    desc: "defines the time to wait before installing apps to prevent known glitch (<=1.5.5) when chaining installs",
-  },
-  MAX_ACCOUNT_NAME_SIZE: {
-    def: 50,
-    parser: intParser,
-    desc: "maximum size of account names",
-  },
-  MOCK: {
-    def: "",
-    parser: stringParser,
-    desc: "switch the app into a MOCK mode for test purpose, the value will be used as a seed for the rng. Avoid falsy values.",
-  },
-  MOCK_COUNTERVALUES: {
-    def: "",
-    parser: stringParser,
-    desc: "switch the countervalues resolution into a MOCK mode for test purpose",
-  },
-  MOCK_SWAP_KYC: {
-    def: "",
-    parser: stringParser,
-    desc: "mock the server response for the exchange KYC check, options are 'open', 'pending', 'closed' or 'approved'.",
-  },
-  MOCK_SWAP_CHECK_QUOTE: {
-    def: "",
-    parser: stringParser,
-    desc: "mock the server response for the exchange check quote, options are 'RATE_VALID', 'KYC_FAILED', 'KYC_PENDING', 'KYC_UNDEFINED', 'KYC_UPGRADE_REQUIRED', 'MFA_REQUIRED', 'OVER_TRADE_LIMIT', 'UNKNOW_USER' or 'UNKNOWN_ERROR'.",
-  },
-  MOCK_SWAP_WIDGET_BASE_URL: {
-    def: "",
-    parser: stringParser,
-    desc: "mock the FTX swap widget base url",
-  },
-  /**
-   * Note: the mocked cryptoassets config and test partner are signed with the
-   * Ledger test private key
-   */
-  MOCK_EXCHANGE_TEST_CONFIG: {
-    def: false,
-    parser: boolParser,
-    desc: "mock the cryptoassets config and test partner (in the context of app-exchange)",
-  },
-  MOCK_REMOTE_LIVE_MANIFEST: {
-    def: "",
-    parser: stringParser,
-    desc: "mock remote live app manifest",
-  },
-  MOCK_OS_VERSION: {
-    def: "",
-    parser: stringParser,
-    desc: "if defined, overrides the os and version. format: os@version. Example: Windows_NT@6.1.7601",
-  },
-  NFT_CURRENCIES: {
-    def: "ethereum,polygon",
-    parser: stringParser,
-    desc: "set the currencies where NFT is active",
-  },
-  NFT_ETH_METADATA_SERVICE: {
-    def: "https://nft.api.live.ledger.com",
-    parser: stringParser,
-    desc: "service uri used to get the metadata of an nft",
-  },
-  OPERATION_ADDRESSES_LIMIT: {
-    def: 100,
-    parser: intParser,
-    desc: "limit the number of addresses in from/to of operations",
-  },
-  OPERATION_OPTIMISTIC_RETENTION: {
-    def: 30 * 60 * 1000,
-    parser: intParser,
-    desc: "timeout to keep an optimistic operation that was broadcasted but not yet visible from the coin implementation or the API",
-  },
-  OPERATION_PAGE_SIZE_INITIAL: {
-    def: 100,
-    parser: intParser,
-    desc: "defines the initial default operation length page to use",
-  },
-  POLKADOT_ELECTION_STATUS_THRESHOLD: {
-    def: 25,
-    parser: intParser,
-    desc: "in blocks - number of blocks before Polkadot election effectively opens to consider it as open and disable all staking features",
-  },
-  SATSTACK: {
-    def: false,
-    parser: boolParser,
-    desc: "Switch to satstack mode",
-  },
-  SCAN_FOR_INVALID_PATHS: {
-    def: false,
-    parser: boolParser,
-    desc: "enable searching accounts in exotic derivation paths",
-  },
-  SEED: {
-    def: "",
-    parser: stringParser,
-    desc: "(dev feature) seed to be used by speculos (device simulator)",
-  },
-  SHOW_LEGACY_NEW_ACCOUNT: {
-    def: false,
-    parser: boolParser,
-    desc: "allow the creation of legacy accounts",
-  },
-  SKIP_ONBOARDING: {
-    def: false,
-    parser: boolParser,
-    desc: "dev flag to skip onboarding flow",
-  },
-  SWAP_API_BASE: {
-    def: "https://swap.ledger.com/v4",
-    parser: stringParser,
-    desc: "Swap API base",
-  },
-  SYNC_ALL_INTERVAL: {
-    def: 2 * 60 * 1000,
-    parser: intParser,
-    desc: "delay between successive sync",
-  },
-  SYNC_BOOT_DELAY: {
-    def: 2 * 1000,
-    parser: intParser,
-    desc: "delay before the sync starts",
-  },
-  SYNC_PENDING_INTERVAL: {
-    def: 10 * 1000,
-    parser: intParser,
-    desc: "delay between sync when an operation is still pending",
-  },
-  SYNC_OUTDATED_CONSIDERED_DELAY: {
-    def: 2 * 60 * 1000,
-    parser: intParser,
-    desc: "delay until Live consider a sync outdated",
-  },
-  SYNC_MAX_CONCURRENT: {
-    def: 4,
-    parser: intParser,
-    desc: "maximum limit to synchronize accounts concurrently to limit overload",
-  },
-  BOT_MAX_CONCURRENT: {
-    def: 10,
-    parser: intParser,
-    desc: "maximum limit to run bot spec in parallel",
-  },
-  TOR_SOCKS_PROXY: {
-    parser: stringParser,
-    def: "socks://localhost:9050",
-    desc: "SOCKS proxy for Tor",
-  },
-  USER_ID: {
-    def: "",
-    parser: stringParser,
-    desc: "unique identifier of app instance. used to derivate dissociated ids for difference purposes (e.g. the firmware update incremental deployment).",
-  },
-  WALLETCONNECT: {
-    def: false,
-    parser: boolParser,
-    desc: "is walletconnect enabled",
-  },
-  WITH_DEVICE_POLLING_DELAY: {
-    def: 500,
-    parser: floatParser,
-    desc: "delay when polling device",
-  },
-  ANNOUNCEMENTS_API_URL: {
-    def: "https://cdn.live.ledger.com/announcements",
-    parser: stringParser,
-    desc: "url used to fetch new announcements",
-  },
-  ANNOUNCEMENTS_API_VERSION: {
-    def: 1,
-    parser: intParser,
-    desc: "version used for the announcements api",
-  },
-  STATUS_API_URL: {
-    def: "https://ledger.statuspage.io/api",
-    parser: stringParser,
-    desc: "url used to fetch ledger status",
-  },
-  STATUS_API_VERSION: {
-    def: 2,
-    parser: intParser,
-    desc: "version used for ledger status api",
-  },
-  TEZOS_MAX_TX_QUERIES: {
-    def: 100,
-    parser: intParser,
-    desc: "safe max on maximum number of queries to synchronize a tezos account",
-  },
-  PLATFORM_DEBUG: {
-    def: false,
-    parser: boolParser,
-    desc: "enable visibility of debug apps and tools in Platform Catalog",
-  },
-  PLATFORM_EXPERIMENTAL_APPS: {
-    def: false,
-    parser: boolParser,
-    desc: "enable visibility of experimental apps and tools in Platform Catalog",
-  },
-  PLATFORM_MANIFEST_API_URL: {
-    def: "https://live-app-catalog.ledger.com/api/v1/apps",
-    parser: stringParser,
-    desc: "url used to fetch platform app manifests",
-  },
-  PLATFORM_LOCAL_MANIFEST_JSON: {
-    def: "",
-    parser: stringParser,
-    desc: 'json manifest for a local (test) platform app manifests. How to use: PLATFORM_LOCAL_MANIFEST_JSON="$(cat /path/to/file.json)"',
-  },
-  PLATFORM_GLOBAL_CATALOG_API_URL: {
-    def: "https://cdn.live.ledger.com/platform/catalog/v1/data.json",
-    parser: stringParser,
-    desc: "url used to fetch platform app manifests",
-  },
-  PLATFORM_GLOBAL_CATALOG_STAGING_API_URL: {
-    def: "https://cdn.live.ledger-stg.com/platform/catalog/v1/data.json",
-    parser: stringParser,
-    desc: "url used to fetch platform app manifests (staging)",
-  },
-  PLATFORM_RAMP_CATALOG_API_URL: {
-    def: "https://cdn.live.ledger.com/platform/trade/v1/data.json",
-    parser: stringParser,
-    desc: "url used to fetch platform app manifests",
-  },
-  PLATFORM_RAMP_CATALOG_STAGING_API_URL: {
-    def: "https://cdn.live.ledger-stg.com/platform/trade/v1/data.json",
-    parser: stringParser,
-    desc: "url used to fetch platform app manifests (staging)",
-  },
-  PLATFORM_API_URL: {
-    def: "",
-    parser: stringParser,
-    desc: "url used to fetch platform catalog",
-  },
-  PLATFORM_API_VERSION: {
-    def: 1,
-    parser: intParser,
-    desc: "version used for the platform api",
-  },
-  PLAYWRIGHT_RUN: {
-    def: false,
-    parser: boolParser,
-    desc: "true when launched for E2E testing",
-  },
-  MARKET_API_URL: {
-    def: "https://proxycg.api.live.ledger.com/api/v3",
-    parser: stringParser,
-    desc: "Market data api",
-  },
-  USE_LEARN_STAGING_URL: {
-    def: false,
-    parser: boolParser,
-    desc: "use the staging URL for the learn page",
-  },
-  DYNAMIC_CAL_BASE_URL: {
-    def: "https://cdn.live.ledger.com/cryptoassets",
-    parser: stringParser,
-    desc: "bucket S3 of the dynamic cryptoassets list",
-  },
-  FEATURE_FLAGS: {
-    def: "",
-    parser: jsonParser,
-    desc: "key value map for feature flags: {[key in FeatureId]?: Feature]}",
-  },
-};
-
-export const getDefinition = (name: string): EnvDef<any> | null | undefined =>
-  envDefinitions[name];
-
-envDefinitions as Record<EnvName, EnvDef<any>>;
-const defaults: Record<EnvName, any> = mapValues(
-  envDefinitions,
-  (o) => o.def
-) as unknown as Record<EnvName, any>;
-// private local state
-const env: Record<EnvName, any> = { ...defaults };
-export const getAllEnvNames = (): EnvName[] =>
-  Object.keys(envDefinitions) as EnvName[];
-export const getAllEnvs = (): Env => ({ ...env });
-// Usage: you must use getEnv at runtime because the env might be settled over time. typically will allow us to dynamically change them on the interface (e.g. some sort of experimental flags system)
-export const getEnv = <Name extends EnvName>(name: Name): EnvValue<Name> =>
-  env[name];
-export const getEnvDefault = <Name extends EnvName>(
-  name: Name
-): EnvValue<Name> => defaults[name];
-export const isEnvDefault = <Name extends EnvName>(name: Name): boolean =>
-  env[name] === defaults[name];
-export const getEnvDesc = <Name extends EnvName>(name: Name): string =>
-  envDefinitions[name].desc;
-type ChangeValue<T extends EnvName> = {
-  name: EnvName;
-  value: EnvValue<T>;
-  oldValue: EnvValue<T>;
-};
-export const changes: Subject<ChangeValue<any>> = new Subject();
-// change one environment
-export const setEnv = <Name extends EnvName>(
-  name: Name,
-  value: EnvValue<Name>
-): void => {
-  const oldValue = env[name];
-
-  if (oldValue !== value) {
-    env[name] = value;
-    changes.next({
-      name,
-      value,
-      oldValue,
-    });
-  }
-};
-// change one environment with safety. returns true if it succeed
-export const setEnvUnsafe = (name: EnvName, unsafeValue: unknown): boolean => {
-  const definition = getDefinition(name);
-  if (!definition) return false;
-  const { parser } = definition;
-  const value = parser(unsafeValue);
-
-  if (value === undefined || value === null) {
-    console.warn(`Invalid ENV value for ${name}`);
-    return false;
-  }
-
-  // $FlowFixMe flow don't seem to type proof it
-  setEnv(name, value);
-  return true;
-};
-=======
-export * from "@ledgerhq/live-env";
->>>>>>> f1ed1d3b
+export * from "@ledgerhq/live-env";