{
  "name": "@ledgerhq/react-native-hw-transport-ble",
<<<<<<< HEAD
  "version": "6.27.3",
=======
  "version": "6.27.4",
>>>>>>> 2971ba20
  "description": "Ledger Hardware Wallet Bluetooth BLE transport for React Native",
  "keywords": [
    "Ledger",
    "LedgerWallet",
    "NanoS",
    "Blue",
    "Hardware Wallet"
  ],
  "repository": {
    "type": "git",
    "url": "https://github.com/LedgerHQ/ledger-live.git"
  },
  "bugs": {
    "url": "https://github.com/LedgerHQ/ledger-live/issues"
  },
  "homepage": "https://github.com/LedgerHQ/ledger-live/tree/develop/libs/ledgerjs/packages/react-native-hw-transport-ble",
  "publishConfig": {
    "access": "public"
  },
  "main": "lib/BleTransport.js",
  "module": "lib-es/BleTransport.js",
  "types": "lib/BleTransport.d.ts",
  "license": "Apache-2.0",
  "dependencies": {
    "@ledgerhq/devices": "workspace:^",
    "@ledgerhq/errors": "workspace:^",
    "@ledgerhq/hw-transport": "workspace:^",
    "@ledgerhq/logs": "workspace:^",
    "invariant": "^2.2.4",
    "react-native-ble-plx": "2.0.3",
    "rxjs": "6",
    "uuid": "^3.4.0"
  },
  "scripts": {
    "clean": "rimraf lib lib-es",
    "build": "tsc && tsc -m ES6 --outDir lib-es",
    "prewatch": "pnpm build",
    "watch": "tsc --watch",
    "lint": "eslint ./src --no-error-on-unmatched-pattern --ext .ts,.tsx",
    "lint:fix": "pnpm lint --fix",
    "test": "jest"
  },
  "gitHead": "dd0dea64b58e5a9125c8a422dcffd29e5ef6abec"
}<|MERGE_RESOLUTION|>--- conflicted
+++ resolved
@@ -1,10 +1,6 @@
 {
   "name": "@ledgerhq/react-native-hw-transport-ble",
-<<<<<<< HEAD
-  "version": "6.27.3",
-=======
   "version": "6.27.4",
->>>>>>> 2971ba20
   "description": "Ledger Hardware Wallet Bluetooth BLE transport for React Native",
   "keywords": [
     "Ledger",
