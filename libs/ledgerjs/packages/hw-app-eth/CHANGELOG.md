# @ledgerhq/hw-app-eth

<<<<<<< HEAD
=======
## 6.29.5

### Patch Changes

- Updated dependencies [[`0c12f3e897`](https://github.com/LedgerHQ/ledger-live/commit/0c12f3e897527265ec86f688368d6d46340759a1), [`ecfdd1ebd8`](https://github.com/LedgerHQ/ledger-live/commit/ecfdd1ebd8cc7c4b5bc6315316ce662bb6241311)]:
  - @ledgerhq/cryptoassets@6.33.0
  - @ledgerhq/hw-transport@6.27.3
  - @ledgerhq/hw-transport-mocker@6.27.3

## 6.29.5-next.1

### Patch Changes

- Updated dependencies [[`0c12f3e897`](https://github.com/LedgerHQ/ledger-live/commit/0c12f3e897527265ec86f688368d6d46340759a1)]:
  - @ledgerhq/cryptoassets@6.33.0-next.0

## 6.29.5-next.0

### Patch Changes

- Updated dependencies [[`ecfdd1ebd`](https://github.com/LedgerHQ/ledger-live/commit/ecfdd1ebd8cc7c4b5bc6315316ce662bb6241311)]:
  - @ledgerhq/hw-transport@6.27.3-next.0
  - @ledgerhq/hw-transport-mocker@6.27.3-next.0

>>>>>>> 2971ba20
## 6.29.4

### Patch Changes

- Updated dependencies [[`134355d561`](https://github.com/LedgerHQ/ledger-live/commit/134355d561bd8d576123d51f99cb5058be5721a4), [`0c12f3e897`](https://github.com/LedgerHQ/ledger-live/commit/0c12f3e897527265ec86f688368d6d46340759a1), [`e2a9cfad63`](https://github.com/LedgerHQ/ledger-live/commit/e2a9cfad63f3c8fddf4660942a53545eabb03d6b)]:
  - @ledgerhq/cryptoassets@6.32.0

## 6.29.4-next.1

### Patch Changes

- Updated dependencies [[`0c12f3e89`](https://github.com/LedgerHQ/ledger-live/commit/0c12f3e897527265ec86f688368d6d46340759a1)]:
  - @ledgerhq/cryptoassets@6.32.0-next.1

## 6.29.4-next.0

### Patch Changes

- Updated dependencies [[`134355d56`](https://github.com/LedgerHQ/ledger-live/commit/134355d561bd8d576123d51f99cb5058be5721a4), [`e2a9cfad6`](https://github.com/LedgerHQ/ledger-live/commit/e2a9cfad63f3c8fddf4660942a53545eabb03d6b)]:
  - @ledgerhq/cryptoassets@6.32.0-next.0

## 6.29.3

### Patch Changes

- Updated dependencies [[`3eeb1e18c`](https://github.com/LedgerHQ/ledger-live/commit/3eeb1e18c883eca22201fb0d882799e2f6667b58)]:
  - @ledgerhq/cryptoassets@6.31.0

## 6.29.3-next.0

### Patch Changes

- Updated dependencies [[`3eeb1e18c`](https://github.com/LedgerHQ/ledger-live/commit/3eeb1e18c883eca22201fb0d882799e2f6667b58)]:
  - @ledgerhq/cryptoassets@6.31.0-next.0

## 6.29.2

### Patch Changes

- [#364](https://github.com/LedgerHQ/ledger-live/pull/364) [`f538d2974`](https://github.com/LedgerHQ/ledger-live/commit/f538d29745669b2aada6ac34f37cd404c23cf1b8) Thanks [@elbywan](https://github.com/elbywan)! - #### Replace [webpack](https://webpack.js.org/) with [vite.js](https://vitejs.dev/) to speed up the ledger live desktop development process.

  To fully embrace the "bundleless" vite.js approach, it is necessary to transpile our packages contained in the monorepository to the ESM format, and [subpath exports](https://nodejs.org/api/packages.html#subpath-exports) have been added to silently map to commonjs or esm depending on the need.

  #### 🔥 BREAKING CHANGES for `@ledgerhq/live-common`, `@ledgerhq/devices` and `@ledgerhq/hw-app-btc` consumers.

  As highlighted [here](https://github.com/nodejs/node#39994), it is not possible to target folders directly when using subpath exports.

  The workaround is to suffix the call with `/index` (or `/`).

  For instance…

  ```ts
  import * as currencies from "@ledgerhq/live-common/currencies";
  ```

  …must be rewritten to…

  ```ts
  import * as currencies from "@ledgerhq/live-common/currencies/index;";
  ```

  …or:

  ```ts
  import * as currencies from "@ledgerhq/live-common/currencies/;";
  ```

- Updated dependencies [[`e142b9484`](https://github.com/LedgerHQ/ledger-live/commit/e142b9484e6371539fb392c002e1ebaf7802542b), [`816f2b7e9`](https://github.com/LedgerHQ/ledger-live/commit/816f2b7e942967bf0ed670dc43464521bd0b5d01), [`203b927b4`](https://github.com/LedgerHQ/ledger-live/commit/203b927b4e5bca3402c85a88c536d519adb18c5f), [`03da88df2`](https://github.com/LedgerHQ/ledger-live/commit/03da88df2f9c06c054081dcbf34226cb440809c0)]:
  - @ledgerhq/cryptoassets@6.30.0
  - @ledgerhq/errors@6.10.1
  - @ledgerhq/hw-transport@6.27.2
  - @ledgerhq/hw-transport-mocker@6.27.2

## 6.29.2-next.2

### Patch Changes

- Updated dependencies [[`816f2b7e9`](https://github.com/LedgerHQ/ledger-live/commit/816f2b7e942967bf0ed670dc43464521bd0b5d01)]:
  - @ledgerhq/cryptoassets@6.30.0-next.2

## 6.29.2-next.1

### Patch Changes

- Updated dependencies [[`03da88df2`](https://github.com/LedgerHQ/ledger-live/commit/03da88df2f9c06c054081dcbf34226cb440809c0)]:
  - @ledgerhq/cryptoassets@6.30.0-next.1

## 6.29.2-next.0

### Patch Changes

- [#364](https://github.com/LedgerHQ/ledger-live/pull/364) [`f538d2974`](https://github.com/LedgerHQ/ledger-live/commit/f538d29745669b2aada6ac34f37cd404c23cf1b8) Thanks [@elbywan](https://github.com/elbywan)! - #### Replace [webpack](https://webpack.js.org/) with [vite.js](https://vitejs.dev/) to speed up the ledger live desktop development process.

  To fully embrace the "bundleless" vite.js approach, it is necessary to transpile our packages contained in the monorepository to the ESM format, and [subpath exports](https://nodejs.org/api/packages.html#subpath-exports) have been added to silently map to commonjs or esm depending on the need.

  #### 🔥 BREAKING CHANGES for `@ledgerhq/live-common`, `@ledgerhq/devices` and `@ledgerhq/hw-app-btc` consumers.

  As highlighted [here](https://github.com/nodejs/node#39994), it is not possible to target folders directly when using subpath exports.

  The workaround is to suffix the call with `/index` (or `/`).

  For instance…

  ```ts
  import * as currencies from "@ledgerhq/live-common/currencies";
  ```

  …must be rewritten to…

  ```ts
  import * as currencies from "@ledgerhq/live-common/currencies/index;";
  ```

  …or:

  ```ts
  import * as currencies from "@ledgerhq/live-common/currencies/;";
  ```

- Updated dependencies [[`e142b9484`](https://github.com/LedgerHQ/ledger-live/commit/e142b9484e6371539fb392c002e1ebaf7802542b), [`203b927b4`](https://github.com/LedgerHQ/ledger-live/commit/203b927b4e5bca3402c85a88c536d519adb18c5f)]:
  - @ledgerhq/cryptoassets@6.30.0-next.0
  - @ledgerhq/errors@6.10.1-next.0
  - @ledgerhq/hw-transport@6.27.2-next.0
  - @ledgerhq/hw-transport-mocker@6.27.2-next.0

## 6.29.1

### Patch Changes

- Updated dependencies [[`6e956f22b`](https://github.com/LedgerHQ/ledger-live/commit/6e956f22bdf96f7a902b48a8cd231a34053d459b)]:
  - @ledgerhq/cryptoassets@6.29.0

## 6.29.1-next.0

### Patch Changes

- Updated dependencies [6e956f22b]
  - @ledgerhq/cryptoassets@6.29.0-next.0

## 6.29.0

### Minor Changes

- c4be045f9: Add support for EIP712

## 6.29.0-next.0

### Minor Changes

- c4be045f9: Add support for EIP712<|MERGE_RESOLUTION|>--- conflicted
+++ resolved
@@ -1,7 +1,5 @@
 # @ledgerhq/hw-app-eth
 
-<<<<<<< HEAD
-=======
 ## 6.29.5
 
 ### Patch Changes
@@ -26,7 +24,6 @@
   - @ledgerhq/hw-transport@6.27.3-next.0
   - @ledgerhq/hw-transport-mocker@6.27.3-next.0
 
->>>>>>> 2971ba20
 ## 6.29.4
 
 ### Patch Changes
