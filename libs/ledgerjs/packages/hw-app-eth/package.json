{
  "name": "@ledgerhq/hw-app-eth",
<<<<<<< HEAD
  "version": "6.29.8",
=======
  "version": "6.29.9",
>>>>>>> 1592d5e0
  "description": "Ledger Hardware Wallet Ethereum Application API",
  "keywords": [
    "Ledger",
    "LedgerWallet",
    "Ethereum",
    "eth",
    "NanoS",
    "Blue",
    "Hardware Wallet"
  ],
  "repository": {
    "type": "git",
    "url": "https://github.com/LedgerHQ/ledger-live.git"
  },
  "bugs": {
    "url": "https://github.com/LedgerHQ/ledger-live/issues"
  },
  "homepage": "https://github.com/LedgerHQ/ledger-live/tree/develop/libs/ledgerjs/packages/hw-app-eth",
  "publishConfig": {
    "access": "public"
  },
  "main": "lib/Eth.js",
  "module": "lib-es/Eth.js",
  "types": "lib/Eth.d.ts",
  "license": "Apache-2.0",
  "dependencies": {
    "@ethersproject/abi": "^5.5.0",
    "@ethersproject/rlp": "^5.5.0",
    "@ledgerhq/cryptoassets": "workspace:^",
    "@ledgerhq/errors": "workspace:^",
    "@ledgerhq/hw-transport": "workspace:^",
    "@ledgerhq/hw-transport-mocker": "workspace:^",
    "@ledgerhq/logs": "workspace:^",
    "axios": "^0.26.1",
    "bignumber.js": "^9.0.2"
  },
  "scripts": {
    "clean": "rimraf lib lib-es",
    "build": "tsc && tsc -m ES6 --outDir lib-es",
    "prewatch": "pnpm build",
    "watch": "tsc --watch",
    "doc": "documentation readme src/** --section=API --pe ts --re ts --re d.ts",
    "lint": "eslint ./src --no-error-on-unmatched-pattern --ext .ts,.tsx",
    "lint:fix": "pnpm lint --fix",
    "test": "jest"
  },
  "gitHead": "dd0dea64b58e5a9125c8a422dcffd29e5ef6abec"
}<|MERGE_RESOLUTION|>--- conflicted
+++ resolved
@@ -1,10 +1,6 @@
 {
   "name": "@ledgerhq/hw-app-eth",
-<<<<<<< HEAD
-  "version": "6.29.8",
-=======
   "version": "6.29.9",
->>>>>>> 1592d5e0
   "description": "Ledger Hardware Wallet Ethereum Application API",
   "keywords": [
     "Ledger",
