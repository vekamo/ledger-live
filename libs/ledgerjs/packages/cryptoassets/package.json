--- conflicted
+++ resolved
@@ -1,10 +1,6 @@
 {
   "name": "@ledgerhq/cryptoassets",
-<<<<<<< HEAD
-  "version": "6.32.0",
-=======
   "version": "6.33.0",
->>>>>>> 2971ba20
   "description": "Ledger crypto-assets list",
   "keywords": [
     "Ledger"
