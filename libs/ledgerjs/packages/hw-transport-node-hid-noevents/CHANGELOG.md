--- conflicted
+++ resolved
@@ -1,7 +1,5 @@
 # @ledgerhq/hw-transport-node-hid-noevents
 
-<<<<<<< HEAD
-=======
 ## 6.27.6
 
 ### Patch Changes
@@ -26,7 +24,6 @@
   - @ledgerhq/hw-transport@6.27.6-next.0
   - @ledgerhq/logs@6.10.1-next.0
 
->>>>>>> 1592d5e0
 ## 6.27.5
 
 ### Patch Changes
