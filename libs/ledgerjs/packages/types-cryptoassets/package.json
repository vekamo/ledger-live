--- conflicted
+++ resolved
@@ -1,10 +1,6 @@
 {
   "name": "@ledgerhq/types-cryptoassets",
-<<<<<<< HEAD
-  "version": "6.23.0-next.0",
-=======
   "version": "6.23.0",
->>>>>>> ee8bfdb3
   "description": "Ledger types for crypto assets and tokens",
   "keywords": [
     "Ledger"
