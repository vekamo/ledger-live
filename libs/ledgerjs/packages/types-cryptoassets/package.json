--- conflicted
+++ resolved
@@ -1,10 +1,6 @@
 {
   "name": "@ledgerhq/types-cryptoassets",
-<<<<<<< HEAD
-  "version": "6.23.1",
-=======
   "version": "6.23.2",
->>>>>>> 1592d5e0
   "description": "Ledger types for crypto assets and tokens",
   "keywords": [
     "Ledger"
