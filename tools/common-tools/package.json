--- conflicted
+++ resolved
@@ -1,10 +1,6 @@
 {
   "name": "live-common-tools",
-<<<<<<< HEAD
-  "version": "0.2.4-next.2",
-=======
   "version": "0.2.5-next.0",
->>>>>>> ee8bfdb3
   "private": true,
   "dependencies": {
     "@ledgerhq/cryptoassets": "workspace:^",
